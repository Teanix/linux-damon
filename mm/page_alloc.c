--- conflicted
+++ resolved
@@ -5067,7 +5067,6 @@
 
 	/* Need to find movable_zone earlier when movable_node is specified. */
 	find_usable_zone_for_movable();
-<<<<<<< HEAD
 
 	/*
 	 * If movable_node is specified, ignore kernelcore and movablecore
@@ -5090,30 +5089,6 @@
 	}
 
 	/*
-=======
-
-	/*
-	 * If movable_node is specified, ignore kernelcore and movablecore
-	 * options.
-	 */
-	if (movable_node_is_enabled()) {
-		for (i = 0; i < type->cnt; i++) {
-			if (!memblock_is_hotpluggable(&type->regions[i]))
-				continue;
-
-			nid = type->regions[i].nid;
-
-			usable_startpfn = PFN_DOWN(type->regions[i].base);
-			zone_movable_pfn[nid] = zone_movable_pfn[nid] ?
-				min(usable_startpfn, zone_movable_pfn[nid]) :
-				usable_startpfn;
-		}
-
-		goto out2;
-	}
-
-	/*
->>>>>>> 0fc6f4e2
 	 * If movablecore=nn[KMG] was specified, calculate what size of
 	 * kernelcore that corresponds so that memory usable for
 	 * any allocation type is evenly spread. If both kernelcore

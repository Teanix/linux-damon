--- conflicted
+++ resolved
@@ -352,7 +352,6 @@
  * It gives O(1) access to prev/next to perform fast coalescing.
  */
 static LIST_HEAD(free_vmap_area_list);
-<<<<<<< HEAD
 
 /*
  * This augment red-black tree represents the free vmap space.
@@ -396,51 +395,6 @@
 	struct vmap_area, rb_node, unsigned long, subtree_max_size,
 	compute_subtree_max_size)
 
-=======
-
-/*
- * This augment red-black tree represents the free vmap space.
- * All vmap_area objects in this tree are sorted by va->va_start
- * address. It is used for allocation and merging when a vmap
- * object is released.
- *
- * Each vmap_area node contains a maximum available free block
- * of its sub-tree, right or left. Therefore it is possible to
- * find a lowest match of free area.
- */
-static struct rb_root free_vmap_area_root = RB_ROOT;
-
-static __always_inline unsigned long
-va_size(struct vmap_area *va)
-{
-	return (va->va_end - va->va_start);
-}
-
-static __always_inline unsigned long
-get_subtree_max_size(struct rb_node *node)
-{
-	struct vmap_area *va;
-
-	va = rb_entry_safe(node, struct vmap_area, rb_node);
-	return va ? va->subtree_max_size : 0;
-}
-
-/*
- * Gets called when remove the node and rotate.
- */
-static __always_inline unsigned long
-compute_subtree_max_size(struct vmap_area *va)
-{
-	return max3(va_size(va),
-		get_subtree_max_size(va->rb_node.rb_left),
-		get_subtree_max_size(va->rb_node.rb_right));
-}
-
-RB_DECLARE_CALLBACKS(static, free_vmap_area_rb_augment_cb,
-	struct vmap_area, rb_node, unsigned long, subtree_max_size,
-	compute_subtree_max_size)
-
->>>>>>> 6fb08f1a
 static void purge_vmap_area_lazy(void);
 static BLOCKING_NOTIFIER_HEAD(vmap_notify_list);
 static unsigned long lazy_max_pages(void);
@@ -959,11 +913,7 @@
 	unsigned long nva_start_addr, unsigned long size,
 	enum fit_type type)
 {
-<<<<<<< HEAD
-	struct vmap_area *lva;
-=======
 	struct vmap_area *lva = NULL;
->>>>>>> 6fb08f1a
 
 	if (type == FL_FIT_TYPE) {
 		/*
@@ -1022,11 +972,7 @@
 	if (type != FL_FIT_TYPE) {
 		augment_tree_propagate_from(va);
 
-<<<<<<< HEAD
-		if (type == NE_FIT_TYPE)
-=======
 		if (lva)	/* type == NE_FIT_TYPE */
->>>>>>> 6fb08f1a
 			insert_vmap_area_augment(lva, &va->rb_node,
 				&free_vmap_area_root, &free_vmap_area_list);
 	}
@@ -2182,20 +2128,6 @@
 	int flush_dmap = 0;
 	int i;
 
-<<<<<<< HEAD
-	/*
-	 * The below block can be removed when all architectures that have
-	 * direct map permissions also have set_direct_map_() implementations.
-	 * This is concerned with resetting the direct map any an vm alias with
-	 * execute permissions, without leaving a RW+X window.
-	 */
-	if (flush_reset && !IS_ENABLED(CONFIG_ARCH_HAS_SET_DIRECT_MAP)) {
-		set_memory_nx((unsigned long)area->addr, area->nr_pages);
-		set_memory_rw((unsigned long)area->addr, area->nr_pages);
-	}
-
-=======
->>>>>>> 6fb08f1a
 	remove_vm_area(area->addr);
 
 	/* If this is not VM_FLUSH_RESET_PERMS memory, no need for the below. */

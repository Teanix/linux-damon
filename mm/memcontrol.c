/* memcontrol.c - Memory Controller
 *
 * Copyright IBM Corporation, 2007
 * Author Balbir Singh <balbir@linux.vnet.ibm.com>
 *
 * Copyright 2007 OpenVZ SWsoft Inc
 * Author: Pavel Emelianov <xemul@openvz.org>
 *
 * Memory thresholds
 * Copyright (C) 2009 Nokia Corporation
 * Author: Kirill A. Shutemov
 *
 * Kernel Memory Controller
 * Copyright (C) 2012 Parallels Inc. and Google Inc.
 * Authors: Glauber Costa and Suleiman Souhlal
 *
 * This program is free software; you can redistribute it and/or modify
 * it under the terms of the GNU General Public License as published by
 * the Free Software Foundation; either version 2 of the License, or
 * (at your option) any later version.
 *
 * This program is distributed in the hope that it will be useful,
 * but WITHOUT ANY WARRANTY; without even the implied warranty of
 * MERCHANTABILITY or FITNESS FOR A PARTICULAR PURPOSE.  See the
 * GNU General Public License for more details.
 */

#include <linux/res_counter.h>
#include <linux/memcontrol.h>
#include <linux/cgroup.h>
#include <linux/mm.h>
#include <linux/hugetlb.h>
#include <linux/pagemap.h>
#include <linux/smp.h>
#include <linux/page-flags.h>
#include <linux/backing-dev.h>
#include <linux/bit_spinlock.h>
#include <linux/rcupdate.h>
#include <linux/limits.h>
#include <linux/export.h>
#include <linux/mutex.h>
#include <linux/rbtree.h>
#include <linux/slab.h>
#include <linux/swap.h>
#include <linux/swapops.h>
#include <linux/spinlock.h>
#include <linux/eventfd.h>
#include <linux/poll.h>
#include <linux/sort.h>
#include <linux/fs.h>
#include <linux/seq_file.h>
#include <linux/vmpressure.h>
#include <linux/mm_inline.h>
#include <linux/page_cgroup.h>
#include <linux/cpu.h>
#include <linux/oom.h>
#include <linux/lockdep.h>
#include <linux/file.h>
#include "internal.h"
#include <net/sock.h>
#include <net/ip.h>
#include <net/tcp_memcontrol.h>
#include "slab.h"

#include <asm/uaccess.h>

#include <trace/events/vmscan.h>

struct cgroup_subsys memory_cgrp_subsys __read_mostly;
EXPORT_SYMBOL(memory_cgrp_subsys);

#define MEM_CGROUP_RECLAIM_RETRIES	5
static struct mem_cgroup *root_mem_cgroup __read_mostly;

#ifdef CONFIG_MEMCG_SWAP
/* Turned on only when memory cgroup is enabled && really_do_swap_account = 1 */
int do_swap_account __read_mostly;

/* for remember boot option*/
#ifdef CONFIG_MEMCG_SWAP_ENABLED
static int really_do_swap_account __initdata = 1;
#else
static int really_do_swap_account __initdata = 0;
#endif

#else
#define do_swap_account		0
#endif


static const char * const mem_cgroup_stat_names[] = {
	"cache",
	"rss",
	"rss_huge",
	"mapped_file",
	"writeback",
	"swap",
};

enum mem_cgroup_events_index {
	MEM_CGROUP_EVENTS_PGPGIN,	/* # of pages paged in */
	MEM_CGROUP_EVENTS_PGPGOUT,	/* # of pages paged out */
	MEM_CGROUP_EVENTS_PGFAULT,	/* # of page-faults */
	MEM_CGROUP_EVENTS_PGMAJFAULT,	/* # of major page-faults */
	MEM_CGROUP_EVENTS_NSTATS,
};

static const char * const mem_cgroup_events_names[] = {
	"pgpgin",
	"pgpgout",
	"pgfault",
	"pgmajfault",
};

static const char * const mem_cgroup_lru_names[] = {
	"inactive_anon",
	"active_anon",
	"inactive_file",
	"active_file",
	"unevictable",
};

/*
 * Per memcg event counter is incremented at every pagein/pageout. With THP,
 * it will be incremated by the number of pages. This counter is used for
 * for trigger some periodic events. This is straightforward and better
 * than using jiffies etc. to handle periodic memcg event.
 */
enum mem_cgroup_events_target {
	MEM_CGROUP_TARGET_THRESH,
	MEM_CGROUP_TARGET_SOFTLIMIT,
	MEM_CGROUP_TARGET_NUMAINFO,
	MEM_CGROUP_NTARGETS,
};
#define THRESHOLDS_EVENTS_TARGET 128
#define SOFTLIMIT_EVENTS_TARGET 1024
#define NUMAINFO_EVENTS_TARGET	1024

struct mem_cgroup_stat_cpu {
	long count[MEM_CGROUP_STAT_NSTATS];
	unsigned long events[MEM_CGROUP_EVENTS_NSTATS];
	unsigned long nr_page_events;
	unsigned long targets[MEM_CGROUP_NTARGETS];
};

struct mem_cgroup_reclaim_iter {
	/*
	 * last scanned hierarchy member. Valid only if last_dead_count
	 * matches memcg->dead_count of the hierarchy root group.
	 */
	struct mem_cgroup *last_visited;
	int last_dead_count;

	/* scan generation, increased every round-trip */
	unsigned int generation;
};

/*
 * per-zone information in memory controller.
 */
struct mem_cgroup_per_zone {
	struct lruvec		lruvec;
	unsigned long		lru_size[NR_LRU_LISTS];

	struct mem_cgroup_reclaim_iter reclaim_iter[DEF_PRIORITY + 1];

	struct rb_node		tree_node;	/* RB tree node */
	unsigned long long	usage_in_excess;/* Set to the value by which */
						/* the soft limit is exceeded*/
	bool			on_tree;
	struct mem_cgroup	*memcg;		/* Back pointer, we cannot */
						/* use container_of	   */
};

struct mem_cgroup_per_node {
	struct mem_cgroup_per_zone zoneinfo[MAX_NR_ZONES];
};

/*
 * Cgroups above their limits are maintained in a RB-Tree, independent of
 * their hierarchy representation
 */

struct mem_cgroup_tree_per_zone {
	struct rb_root rb_root;
	spinlock_t lock;
};

struct mem_cgroup_tree_per_node {
	struct mem_cgroup_tree_per_zone rb_tree_per_zone[MAX_NR_ZONES];
};

struct mem_cgroup_tree {
	struct mem_cgroup_tree_per_node *rb_tree_per_node[MAX_NUMNODES];
};

static struct mem_cgroup_tree soft_limit_tree __read_mostly;

struct mem_cgroup_threshold {
	struct eventfd_ctx *eventfd;
	u64 threshold;
};

/* For threshold */
struct mem_cgroup_threshold_ary {
	/* An array index points to threshold just below or equal to usage. */
	int current_threshold;
	/* Size of entries[] */
	unsigned int size;
	/* Array of thresholds */
	struct mem_cgroup_threshold entries[0];
};

struct mem_cgroup_thresholds {
	/* Primary thresholds array */
	struct mem_cgroup_threshold_ary *primary;
	/*
	 * Spare threshold array.
	 * This is needed to make mem_cgroup_unregister_event() "never fail".
	 * It must be able to store at least primary->size - 1 entries.
	 */
	struct mem_cgroup_threshold_ary *spare;
};

/* for OOM */
struct mem_cgroup_eventfd_list {
	struct list_head list;
	struct eventfd_ctx *eventfd;
};

/*
 * cgroup_event represents events which userspace want to receive.
 */
struct mem_cgroup_event {
	/*
	 * memcg which the event belongs to.
	 */
	struct mem_cgroup *memcg;
	/*
	 * eventfd to signal userspace about the event.
	 */
	struct eventfd_ctx *eventfd;
	/*
	 * Each of these stored in a list by the cgroup.
	 */
	struct list_head list;
	/*
	 * register_event() callback will be used to add new userspace
	 * waiter for changes related to this event.  Use eventfd_signal()
	 * on eventfd to send notification to userspace.
	 */
	int (*register_event)(struct mem_cgroup *memcg,
			      struct eventfd_ctx *eventfd, const char *args);
	/*
	 * unregister_event() callback will be called when userspace closes
	 * the eventfd or on cgroup removing.  This callback must be set,
	 * if you want provide notification functionality.
	 */
	void (*unregister_event)(struct mem_cgroup *memcg,
				 struct eventfd_ctx *eventfd);
	/*
	 * All fields below needed to unregister event when
	 * userspace closes eventfd.
	 */
	poll_table pt;
	wait_queue_head_t *wqh;
	wait_queue_t wait;
	struct work_struct remove;
};

static void mem_cgroup_threshold(struct mem_cgroup *memcg);
static void mem_cgroup_oom_notify(struct mem_cgroup *memcg);

/*
 * The memory controller data structure. The memory controller controls both
 * page cache and RSS per cgroup. We would eventually like to provide
 * statistics based on the statistics developed by Rik Van Riel for clock-pro,
 * to help the administrator determine what knobs to tune.
 *
 * TODO: Add a water mark for the memory controller. Reclaim will begin when
 * we hit the water mark. May be even add a low water mark, such that
 * no reclaim occurs from a cgroup at it's low water mark, this is
 * a feature that will be implemented much later in the future.
 */
struct mem_cgroup {
	struct cgroup_subsys_state css;
	/*
	 * the counter to account for memory usage
	 */
	struct res_counter res;

	/* vmpressure notifications */
	struct vmpressure vmpressure;

	/*
	 * the counter to account for mem+swap usage.
	 */
	struct res_counter memsw;

	/*
	 * the counter to account for kernel memory usage.
	 */
	struct res_counter kmem;
	/*
	 * Should the accounting and control be hierarchical, per subtree?
	 */
	bool use_hierarchy;
	unsigned long kmem_account_flags; /* See KMEM_ACCOUNTED_*, below */

	bool		oom_lock;
	atomic_t	under_oom;
	atomic_t	oom_wakeups;

	int	swappiness;
	/* OOM-Killer disable */
	int		oom_kill_disable;

	/* set when res.limit == memsw.limit */
	bool		memsw_is_minimum;

	/* protect arrays of thresholds */
	struct mutex thresholds_lock;

	/* thresholds for memory usage. RCU-protected */
	struct mem_cgroup_thresholds thresholds;

	/* thresholds for mem+swap usage. RCU-protected */
	struct mem_cgroup_thresholds memsw_thresholds;

	/* For oom notifier event fd */
	struct list_head oom_notify;

	/*
	 * Should we move charges of a task when a task is moved into this
	 * mem_cgroup ? And what type of charges should we move ?
	 */
	unsigned long move_charge_at_immigrate;
	/*
	 * set > 0 if pages under this cgroup are moving to other cgroup.
	 */
	atomic_t	moving_account;
	/* taken only while moving_account > 0 */
	spinlock_t	move_lock;
	/*
	 * percpu counter.
	 */
	struct mem_cgroup_stat_cpu __percpu *stat;
	/*
	 * used when a cpu is offlined or other synchronizations
	 * See mem_cgroup_read_stat().
	 */
	struct mem_cgroup_stat_cpu nocpu_base;
	spinlock_t pcp_counter_lock;

	atomic_t	dead_count;
#if defined(CONFIG_MEMCG_KMEM) && defined(CONFIG_INET)
	struct cg_proto tcp_mem;
#endif
#if defined(CONFIG_MEMCG_KMEM)
	/* analogous to slab_common's slab_caches list. per-memcg */
	struct list_head memcg_slab_caches;
	/* Not a spinlock, we can take a lot of time walking the list */
	struct mutex slab_caches_mutex;
        /* Index in the kmem_cache->memcg_params->memcg_caches array */
	int kmemcg_id;
#endif

	int last_scanned_node;
#if MAX_NUMNODES > 1
	nodemask_t	scan_nodes;
	atomic_t	numainfo_events;
	atomic_t	numainfo_updating;
#endif

	/* List of events which userspace want to receive */
	struct list_head event_list;
	spinlock_t event_list_lock;

	struct mem_cgroup_per_node *nodeinfo[0];
	/* WARNING: nodeinfo must be the last member here */
};

/* internal only representation about the status of kmem accounting. */
enum {
	KMEM_ACCOUNTED_ACTIVE, /* accounted by this cgroup itself */
	KMEM_ACCOUNTED_DEAD, /* dead memcg with pending kmem charges */
};

#ifdef CONFIG_MEMCG_KMEM
static inline void memcg_kmem_set_active(struct mem_cgroup *memcg)
{
	set_bit(KMEM_ACCOUNTED_ACTIVE, &memcg->kmem_account_flags);
}

static bool memcg_kmem_is_active(struct mem_cgroup *memcg)
{
	return test_bit(KMEM_ACCOUNTED_ACTIVE, &memcg->kmem_account_flags);
}

static void memcg_kmem_mark_dead(struct mem_cgroup *memcg)
{
	/*
	 * Our caller must use css_get() first, because memcg_uncharge_kmem()
	 * will call css_put() if it sees the memcg is dead.
	 */
	smp_wmb();
	if (test_bit(KMEM_ACCOUNTED_ACTIVE, &memcg->kmem_account_flags))
		set_bit(KMEM_ACCOUNTED_DEAD, &memcg->kmem_account_flags);
}

static bool memcg_kmem_test_and_clear_dead(struct mem_cgroup *memcg)
{
	return test_and_clear_bit(KMEM_ACCOUNTED_DEAD,
				  &memcg->kmem_account_flags);
}
#endif

/* Stuffs for move charges at task migration. */
/*
 * Types of charges to be moved. "move_charge_at_immitgrate" and
 * "immigrate_flags" are treated as a left-shifted bitmap of these types.
 */
enum move_type {
	MOVE_CHARGE_TYPE_ANON,	/* private anonymous page and swap of it */
	MOVE_CHARGE_TYPE_FILE,	/* file page(including tmpfs) and swap of it */
	NR_MOVE_TYPE,
};

/* "mc" and its members are protected by cgroup_mutex */
static struct move_charge_struct {
	spinlock_t	  lock; /* for from, to */
	struct mem_cgroup *from;
	struct mem_cgroup *to;
	unsigned long immigrate_flags;
	unsigned long precharge;
	unsigned long moved_charge;
	unsigned long moved_swap;
	struct task_struct *moving_task;	/* a task moving charges */
	wait_queue_head_t waitq;		/* a waitq for other context */
} mc = {
	.lock = __SPIN_LOCK_UNLOCKED(mc.lock),
	.waitq = __WAIT_QUEUE_HEAD_INITIALIZER(mc.waitq),
};

static bool move_anon(void)
{
	return test_bit(MOVE_CHARGE_TYPE_ANON, &mc.immigrate_flags);
}

static bool move_file(void)
{
	return test_bit(MOVE_CHARGE_TYPE_FILE, &mc.immigrate_flags);
}

/*
 * Maximum loops in mem_cgroup_hierarchical_reclaim(), used for soft
 * limit reclaim to prevent infinite loops, if they ever occur.
 */
#define	MEM_CGROUP_MAX_RECLAIM_LOOPS		100
#define	MEM_CGROUP_MAX_SOFT_LIMIT_RECLAIM_LOOPS	2

enum charge_type {
	MEM_CGROUP_CHARGE_TYPE_CACHE = 0,
	MEM_CGROUP_CHARGE_TYPE_ANON,
	MEM_CGROUP_CHARGE_TYPE_SWAPOUT,	/* for accounting swapcache */
	MEM_CGROUP_CHARGE_TYPE_DROP,	/* a page was unused swap cache */
	NR_CHARGE_TYPE,
};

/* for encoding cft->private value on file */
enum res_type {
	_MEM,
	_MEMSWAP,
	_OOM_TYPE,
	_KMEM,
};

#define MEMFILE_PRIVATE(x, val)	((x) << 16 | (val))
#define MEMFILE_TYPE(val)	((val) >> 16 & 0xffff)
#define MEMFILE_ATTR(val)	((val) & 0xffff)
/* Used for OOM nofiier */
#define OOM_CONTROL		(0)

/*
 * Reclaim flags for mem_cgroup_hierarchical_reclaim
 */
#define MEM_CGROUP_RECLAIM_NOSWAP_BIT	0x0
#define MEM_CGROUP_RECLAIM_NOSWAP	(1 << MEM_CGROUP_RECLAIM_NOSWAP_BIT)
#define MEM_CGROUP_RECLAIM_SHRINK_BIT	0x1
#define MEM_CGROUP_RECLAIM_SHRINK	(1 << MEM_CGROUP_RECLAIM_SHRINK_BIT)

/*
 * The memcg_create_mutex will be held whenever a new cgroup is created.
 * As a consequence, any change that needs to protect against new child cgroups
 * appearing has to hold it as well.
 */
static DEFINE_MUTEX(memcg_create_mutex);

struct mem_cgroup *mem_cgroup_from_css(struct cgroup_subsys_state *s)
{
	return s ? container_of(s, struct mem_cgroup, css) : NULL;
}

/* Some nice accessors for the vmpressure. */
struct vmpressure *memcg_to_vmpressure(struct mem_cgroup *memcg)
{
	if (!memcg)
		memcg = root_mem_cgroup;
	return &memcg->vmpressure;
}

struct cgroup_subsys_state *vmpressure_to_css(struct vmpressure *vmpr)
{
	return &container_of(vmpr, struct mem_cgroup, vmpressure)->css;
}

static inline bool mem_cgroup_is_root(struct mem_cgroup *memcg)
{
	return (memcg == root_mem_cgroup);
}

/*
 * We restrict the id in the range of [1, 65535], so it can fit into
 * an unsigned short.
 */
#define MEM_CGROUP_ID_MAX	USHRT_MAX

static inline unsigned short mem_cgroup_id(struct mem_cgroup *memcg)
{
	/*
	 * The ID of the root cgroup is 0, but memcg treat 0 as an
	 * invalid ID, so we return (cgroup_id + 1).
	 */
	return memcg->css.cgroup->id + 1;
}

static inline struct mem_cgroup *mem_cgroup_from_id(unsigned short id)
{
	struct cgroup_subsys_state *css;

	css = css_from_id(id - 1, &memory_cgrp_subsys);
	return mem_cgroup_from_css(css);
}

/* Writing them here to avoid exposing memcg's inner layout */
#if defined(CONFIG_INET) && defined(CONFIG_MEMCG_KMEM)

void sock_update_memcg(struct sock *sk)
{
	if (mem_cgroup_sockets_enabled) {
		struct mem_cgroup *memcg;
		struct cg_proto *cg_proto;

		BUG_ON(!sk->sk_prot->proto_cgroup);

		/* Socket cloning can throw us here with sk_cgrp already
		 * filled. It won't however, necessarily happen from
		 * process context. So the test for root memcg given
		 * the current task's memcg won't help us in this case.
		 *
		 * Respecting the original socket's memcg is a better
		 * decision in this case.
		 */
		if (sk->sk_cgrp) {
			BUG_ON(mem_cgroup_is_root(sk->sk_cgrp->memcg));
			css_get(&sk->sk_cgrp->memcg->css);
			return;
		}

		rcu_read_lock();
		memcg = mem_cgroup_from_task(current);
		cg_proto = sk->sk_prot->proto_cgroup(memcg);
		if (!mem_cgroup_is_root(memcg) &&
		    memcg_proto_active(cg_proto) && css_tryget(&memcg->css)) {
			sk->sk_cgrp = cg_proto;
		}
		rcu_read_unlock();
	}
}
EXPORT_SYMBOL(sock_update_memcg);

void sock_release_memcg(struct sock *sk)
{
	if (mem_cgroup_sockets_enabled && sk->sk_cgrp) {
		struct mem_cgroup *memcg;
		WARN_ON(!sk->sk_cgrp->memcg);
		memcg = sk->sk_cgrp->memcg;
		css_put(&sk->sk_cgrp->memcg->css);
	}
}

struct cg_proto *tcp_proto_cgroup(struct mem_cgroup *memcg)
{
	if (!memcg || mem_cgroup_is_root(memcg))
		return NULL;

	return &memcg->tcp_mem;
}
EXPORT_SYMBOL(tcp_proto_cgroup);

static void disarm_sock_keys(struct mem_cgroup *memcg)
{
	if (!memcg_proto_activated(&memcg->tcp_mem))
		return;
	static_key_slow_dec(&memcg_socket_limit_enabled);
}
#else
static void disarm_sock_keys(struct mem_cgroup *memcg)
{
}
#endif

#ifdef CONFIG_MEMCG_KMEM
/*
 * This will be the memcg's index in each cache's ->memcg_params->memcg_caches.
 * The main reason for not using cgroup id for this:
 *  this works better in sparse environments, where we have a lot of memcgs,
 *  but only a few kmem-limited. Or also, if we have, for instance, 200
 *  memcgs, and none but the 200th is kmem-limited, we'd have to have a
 *  200 entry array for that.
 *
 * The current size of the caches array is stored in
 * memcg_limited_groups_array_size.  It will double each time we have to
 * increase it.
 */
static DEFINE_IDA(kmem_limited_groups);
int memcg_limited_groups_array_size;

/*
 * MIN_SIZE is different than 1, because we would like to avoid going through
 * the alloc/free process all the time. In a small machine, 4 kmem-limited
 * cgroups is a reasonable guess. In the future, it could be a parameter or
 * tunable, but that is strictly not necessary.
 *
 * MAX_SIZE should be as large as the number of cgrp_ids. Ideally, we could get
 * this constant directly from cgroup, but it is understandable that this is
 * better kept as an internal representation in cgroup.c. In any case, the
 * cgrp_id space is not getting any smaller, and we don't have to necessarily
 * increase ours as well if it increases.
 */
#define MEMCG_CACHES_MIN_SIZE 4
#define MEMCG_CACHES_MAX_SIZE MEM_CGROUP_ID_MAX

/*
 * A lot of the calls to the cache allocation functions are expected to be
 * inlined by the compiler. Since the calls to memcg_kmem_get_cache are
 * conditional to this static branch, we'll have to allow modules that does
 * kmem_cache_alloc and the such to see this symbol as well
 */
struct static_key memcg_kmem_enabled_key;
EXPORT_SYMBOL(memcg_kmem_enabled_key);

static void disarm_kmem_keys(struct mem_cgroup *memcg)
{
	if (memcg_kmem_is_active(memcg)) {
		static_key_slow_dec(&memcg_kmem_enabled_key);
		ida_simple_remove(&kmem_limited_groups, memcg->kmemcg_id);
	}
	/*
	 * This check can't live in kmem destruction function,
	 * since the charges will outlive the cgroup
	 */
	WARN_ON(res_counter_read_u64(&memcg->kmem, RES_USAGE) != 0);
}
#else
static void disarm_kmem_keys(struct mem_cgroup *memcg)
{
}
#endif /* CONFIG_MEMCG_KMEM */

static void disarm_static_keys(struct mem_cgroup *memcg)
{
	disarm_sock_keys(memcg);
	disarm_kmem_keys(memcg);
}

static void drain_all_stock_async(struct mem_cgroup *memcg);

static struct mem_cgroup_per_zone *
mem_cgroup_zoneinfo(struct mem_cgroup *memcg, int nid, int zid)
{
	VM_BUG_ON((unsigned)nid >= nr_node_ids);
	return &memcg->nodeinfo[nid]->zoneinfo[zid];
}

struct cgroup_subsys_state *mem_cgroup_css(struct mem_cgroup *memcg)
{
	return &memcg->css;
}

static struct mem_cgroup_per_zone *
page_cgroup_zoneinfo(struct mem_cgroup *memcg, struct page *page)
{
	int nid = page_to_nid(page);
	int zid = page_zonenum(page);

	return mem_cgroup_zoneinfo(memcg, nid, zid);
}

static struct mem_cgroup_tree_per_zone *
soft_limit_tree_node_zone(int nid, int zid)
{
	return &soft_limit_tree.rb_tree_per_node[nid]->rb_tree_per_zone[zid];
}

static struct mem_cgroup_tree_per_zone *
soft_limit_tree_from_page(struct page *page)
{
	int nid = page_to_nid(page);
	int zid = page_zonenum(page);

	return &soft_limit_tree.rb_tree_per_node[nid]->rb_tree_per_zone[zid];
}

static void
__mem_cgroup_insert_exceeded(struct mem_cgroup *memcg,
				struct mem_cgroup_per_zone *mz,
				struct mem_cgroup_tree_per_zone *mctz,
				unsigned long long new_usage_in_excess)
{
	struct rb_node **p = &mctz->rb_root.rb_node;
	struct rb_node *parent = NULL;
	struct mem_cgroup_per_zone *mz_node;

	if (mz->on_tree)
		return;

	mz->usage_in_excess = new_usage_in_excess;
	if (!mz->usage_in_excess)
		return;
	while (*p) {
		parent = *p;
		mz_node = rb_entry(parent, struct mem_cgroup_per_zone,
					tree_node);
		if (mz->usage_in_excess < mz_node->usage_in_excess)
			p = &(*p)->rb_left;
		/*
		 * We can't avoid mem cgroups that are over their soft
		 * limit by the same amount
		 */
		else if (mz->usage_in_excess >= mz_node->usage_in_excess)
			p = &(*p)->rb_right;
	}
	rb_link_node(&mz->tree_node, parent, p);
	rb_insert_color(&mz->tree_node, &mctz->rb_root);
	mz->on_tree = true;
}

static void
__mem_cgroup_remove_exceeded(struct mem_cgroup *memcg,
				struct mem_cgroup_per_zone *mz,
				struct mem_cgroup_tree_per_zone *mctz)
{
	if (!mz->on_tree)
		return;
	rb_erase(&mz->tree_node, &mctz->rb_root);
	mz->on_tree = false;
}

static void
mem_cgroup_remove_exceeded(struct mem_cgroup *memcg,
				struct mem_cgroup_per_zone *mz,
				struct mem_cgroup_tree_per_zone *mctz)
{
	spin_lock(&mctz->lock);
	__mem_cgroup_remove_exceeded(memcg, mz, mctz);
	spin_unlock(&mctz->lock);
}


static void mem_cgroup_update_tree(struct mem_cgroup *memcg, struct page *page)
{
	unsigned long long excess;
	struct mem_cgroup_per_zone *mz;
	struct mem_cgroup_tree_per_zone *mctz;
	int nid = page_to_nid(page);
	int zid = page_zonenum(page);
	mctz = soft_limit_tree_from_page(page);

	/*
	 * Necessary to update all ancestors when hierarchy is used.
	 * because their event counter is not touched.
	 */
	for (; memcg; memcg = parent_mem_cgroup(memcg)) {
		mz = mem_cgroup_zoneinfo(memcg, nid, zid);
		excess = res_counter_soft_limit_excess(&memcg->res);
		/*
		 * We have to update the tree if mz is on RB-tree or
		 * mem is over its softlimit.
		 */
		if (excess || mz->on_tree) {
			spin_lock(&mctz->lock);
			/* if on-tree, remove it */
			if (mz->on_tree)
				__mem_cgroup_remove_exceeded(memcg, mz, mctz);
			/*
			 * Insert again. mz->usage_in_excess will be updated.
			 * If excess is 0, no tree ops.
			 */
			__mem_cgroup_insert_exceeded(memcg, mz, mctz, excess);
			spin_unlock(&mctz->lock);
		}
	}
}

static void mem_cgroup_remove_from_trees(struct mem_cgroup *memcg)
{
	int node, zone;
	struct mem_cgroup_per_zone *mz;
	struct mem_cgroup_tree_per_zone *mctz;

	for_each_node(node) {
		for (zone = 0; zone < MAX_NR_ZONES; zone++) {
			mz = mem_cgroup_zoneinfo(memcg, node, zone);
			mctz = soft_limit_tree_node_zone(node, zone);
			mem_cgroup_remove_exceeded(memcg, mz, mctz);
		}
	}
}

static struct mem_cgroup_per_zone *
__mem_cgroup_largest_soft_limit_node(struct mem_cgroup_tree_per_zone *mctz)
{
	struct rb_node *rightmost = NULL;
	struct mem_cgroup_per_zone *mz;

retry:
	mz = NULL;
	rightmost = rb_last(&mctz->rb_root);
	if (!rightmost)
		goto done;		/* Nothing to reclaim from */

	mz = rb_entry(rightmost, struct mem_cgroup_per_zone, tree_node);
	/*
	 * Remove the node now but someone else can add it back,
	 * we will to add it back at the end of reclaim to its correct
	 * position in the tree.
	 */
	__mem_cgroup_remove_exceeded(mz->memcg, mz, mctz);
	if (!res_counter_soft_limit_excess(&mz->memcg->res) ||
		!css_tryget(&mz->memcg->css))
		goto retry;
done:
	return mz;
}

static struct mem_cgroup_per_zone *
mem_cgroup_largest_soft_limit_node(struct mem_cgroup_tree_per_zone *mctz)
{
	struct mem_cgroup_per_zone *mz;

	spin_lock(&mctz->lock);
	mz = __mem_cgroup_largest_soft_limit_node(mctz);
	spin_unlock(&mctz->lock);
	return mz;
}

/*
 * Implementation Note: reading percpu statistics for memcg.
 *
 * Both of vmstat[] and percpu_counter has threshold and do periodic
 * synchronization to implement "quick" read. There are trade-off between
 * reading cost and precision of value. Then, we may have a chance to implement
 * a periodic synchronizion of counter in memcg's counter.
 *
 * But this _read() function is used for user interface now. The user accounts
 * memory usage by memory cgroup and he _always_ requires exact value because
 * he accounts memory. Even if we provide quick-and-fuzzy read, we always
 * have to visit all online cpus and make sum. So, for now, unnecessary
 * synchronization is not implemented. (just implemented for cpu hotplug)
 *
 * If there are kernel internal actions which can make use of some not-exact
 * value, and reading all cpu value can be performance bottleneck in some
 * common workload, threashold and synchonization as vmstat[] should be
 * implemented.
 */
static long mem_cgroup_read_stat(struct mem_cgroup *memcg,
				 enum mem_cgroup_stat_index idx)
{
	long val = 0;
	int cpu;

	get_online_cpus();
	for_each_online_cpu(cpu)
		val += per_cpu(memcg->stat->count[idx], cpu);
#ifdef CONFIG_HOTPLUG_CPU
	spin_lock(&memcg->pcp_counter_lock);
	val += memcg->nocpu_base.count[idx];
	spin_unlock(&memcg->pcp_counter_lock);
#endif
	put_online_cpus();
	return val;
}

static void mem_cgroup_swap_statistics(struct mem_cgroup *memcg,
					 bool charge)
{
	int val = (charge) ? 1 : -1;
	this_cpu_add(memcg->stat->count[MEM_CGROUP_STAT_SWAP], val);
}

static unsigned long mem_cgroup_read_events(struct mem_cgroup *memcg,
					    enum mem_cgroup_events_index idx)
{
	unsigned long val = 0;
	int cpu;

	get_online_cpus();
	for_each_online_cpu(cpu)
		val += per_cpu(memcg->stat->events[idx], cpu);
#ifdef CONFIG_HOTPLUG_CPU
	spin_lock(&memcg->pcp_counter_lock);
	val += memcg->nocpu_base.events[idx];
	spin_unlock(&memcg->pcp_counter_lock);
#endif
	put_online_cpus();
	return val;
}

static void mem_cgroup_charge_statistics(struct mem_cgroup *memcg,
					 struct page *page,
					 bool anon, int nr_pages)
{
	preempt_disable();

	/*
	 * Here, RSS means 'mapped anon' and anon's SwapCache. Shmem/tmpfs is
	 * counted as CACHE even if it's on ANON LRU.
	 */
	if (anon)
		__this_cpu_add(memcg->stat->count[MEM_CGROUP_STAT_RSS],
				nr_pages);
	else
		__this_cpu_add(memcg->stat->count[MEM_CGROUP_STAT_CACHE],
				nr_pages);

	if (PageTransHuge(page))
		__this_cpu_add(memcg->stat->count[MEM_CGROUP_STAT_RSS_HUGE],
				nr_pages);

	/* pagein of a big page is an event. So, ignore page size */
	if (nr_pages > 0)
		__this_cpu_inc(memcg->stat->events[MEM_CGROUP_EVENTS_PGPGIN]);
	else {
		__this_cpu_inc(memcg->stat->events[MEM_CGROUP_EVENTS_PGPGOUT]);
		nr_pages = -nr_pages; /* for event */
	}

	__this_cpu_add(memcg->stat->nr_page_events, nr_pages);

	preempt_enable();
}

unsigned long
mem_cgroup_get_lru_size(struct lruvec *lruvec, enum lru_list lru)
{
	struct mem_cgroup_per_zone *mz;

	mz = container_of(lruvec, struct mem_cgroup_per_zone, lruvec);
	return mz->lru_size[lru];
}

static unsigned long
mem_cgroup_zone_nr_lru_pages(struct mem_cgroup *memcg, int nid, int zid,
			unsigned int lru_mask)
{
	struct mem_cgroup_per_zone *mz;
	enum lru_list lru;
	unsigned long ret = 0;

	mz = mem_cgroup_zoneinfo(memcg, nid, zid);

	for_each_lru(lru) {
		if (BIT(lru) & lru_mask)
			ret += mz->lru_size[lru];
	}
	return ret;
}

static unsigned long
mem_cgroup_node_nr_lru_pages(struct mem_cgroup *memcg,
			int nid, unsigned int lru_mask)
{
	u64 total = 0;
	int zid;

	for (zid = 0; zid < MAX_NR_ZONES; zid++)
		total += mem_cgroup_zone_nr_lru_pages(memcg,
						nid, zid, lru_mask);

	return total;
}

static unsigned long mem_cgroup_nr_lru_pages(struct mem_cgroup *memcg,
			unsigned int lru_mask)
{
	int nid;
	u64 total = 0;

	for_each_node_state(nid, N_MEMORY)
		total += mem_cgroup_node_nr_lru_pages(memcg, nid, lru_mask);
	return total;
}

static bool mem_cgroup_event_ratelimit(struct mem_cgroup *memcg,
				       enum mem_cgroup_events_target target)
{
	unsigned long val, next;

	val = __this_cpu_read(memcg->stat->nr_page_events);
	next = __this_cpu_read(memcg->stat->targets[target]);
	/* from time_after() in jiffies.h */
	if ((long)next - (long)val < 0) {
		switch (target) {
		case MEM_CGROUP_TARGET_THRESH:
			next = val + THRESHOLDS_EVENTS_TARGET;
			break;
		case MEM_CGROUP_TARGET_SOFTLIMIT:
			next = val + SOFTLIMIT_EVENTS_TARGET;
			break;
		case MEM_CGROUP_TARGET_NUMAINFO:
			next = val + NUMAINFO_EVENTS_TARGET;
			break;
		default:
			break;
		}
		__this_cpu_write(memcg->stat->targets[target], next);
		return true;
	}
	return false;
}

/*
 * Check events in order.
 *
 */
static void memcg_check_events(struct mem_cgroup *memcg, struct page *page)
{
	preempt_disable();
	/* threshold event is triggered in finer grain than soft limit */
	if (unlikely(mem_cgroup_event_ratelimit(memcg,
						MEM_CGROUP_TARGET_THRESH))) {
		bool do_softlimit;
		bool do_numainfo __maybe_unused;

		do_softlimit = mem_cgroup_event_ratelimit(memcg,
						MEM_CGROUP_TARGET_SOFTLIMIT);
#if MAX_NUMNODES > 1
		do_numainfo = mem_cgroup_event_ratelimit(memcg,
						MEM_CGROUP_TARGET_NUMAINFO);
#endif
		preempt_enable();

		mem_cgroup_threshold(memcg);
		if (unlikely(do_softlimit))
			mem_cgroup_update_tree(memcg, page);
#if MAX_NUMNODES > 1
		if (unlikely(do_numainfo))
			atomic_inc(&memcg->numainfo_events);
#endif
	} else
		preempt_enable();
}

struct mem_cgroup *mem_cgroup_from_task(struct task_struct *p)
{
	/*
	 * mm_update_next_owner() may clear mm->owner to NULL
	 * if it races with swapoff, page migration, etc.
	 * So this can be called with p == NULL.
	 */
	if (unlikely(!p))
		return NULL;

	return mem_cgroup_from_css(task_css(p, memory_cgrp_id));
}

struct mem_cgroup *try_get_mem_cgroup_from_mm(struct mm_struct *mm)
{
	struct mem_cgroup *memcg = NULL;

	if (!mm)
		return NULL;
	/*
	 * Because we have no locks, mm->owner's may be being moved to other
	 * cgroup. We use css_tryget() here even if this looks
	 * pessimistic (rather than adding locks here).
	 */
	rcu_read_lock();
	do {
		memcg = mem_cgroup_from_task(rcu_dereference(mm->owner));
		if (unlikely(!memcg))
			break;
	} while (!css_tryget(&memcg->css));
	rcu_read_unlock();
	return memcg;
}

/*
 * Returns a next (in a pre-order walk) alive memcg (with elevated css
 * ref. count) or NULL if the whole root's subtree has been visited.
 *
 * helper function to be used by mem_cgroup_iter
 */
static struct mem_cgroup *__mem_cgroup_iter_next(struct mem_cgroup *root,
		struct mem_cgroup *last_visited)
{
	struct cgroup_subsys_state *prev_css, *next_css;

	prev_css = last_visited ? &last_visited->css : NULL;
skip_node:
	next_css = css_next_descendant_pre(prev_css, &root->css);

	/*
	 * Even if we found a group we have to make sure it is
	 * alive. css && !memcg means that the groups should be
	 * skipped and we should continue the tree walk.
	 * last_visited css is safe to use because it is
	 * protected by css_get and the tree walk is rcu safe.
	 *
	 * We do not take a reference on the root of the tree walk
	 * because we might race with the root removal when it would
	 * be the only node in the iterated hierarchy and mem_cgroup_iter
	 * would end up in an endless loop because it expects that at
	 * least one valid node will be returned. Root cannot disappear
	 * because caller of the iterator should hold it already so
	 * skipping css reference should be safe.
	 */
	if (next_css) {
		if ((next_css == &root->css) ||
		    ((next_css->flags & CSS_ONLINE) && css_tryget(next_css)))
			return mem_cgroup_from_css(next_css);

		prev_css = next_css;
		goto skip_node;
	}

	return NULL;
}

static void mem_cgroup_iter_invalidate(struct mem_cgroup *root)
{
	/*
	 * When a group in the hierarchy below root is destroyed, the
	 * hierarchy iterator can no longer be trusted since it might
	 * have pointed to the destroyed group.  Invalidate it.
	 */
	atomic_inc(&root->dead_count);
}

static struct mem_cgroup *
mem_cgroup_iter_load(struct mem_cgroup_reclaim_iter *iter,
		     struct mem_cgroup *root,
		     int *sequence)
{
	struct mem_cgroup *position = NULL;
	/*
	 * A cgroup destruction happens in two stages: offlining and
	 * release.  They are separated by a RCU grace period.
	 *
	 * If the iterator is valid, we may still race with an
	 * offlining.  The RCU lock ensures the object won't be
	 * released, tryget will fail if we lost the race.
	 */
	*sequence = atomic_read(&root->dead_count);
	if (iter->last_dead_count == *sequence) {
		smp_rmb();
		position = iter->last_visited;

		/*
		 * We cannot take a reference to root because we might race
		 * with root removal and returning NULL would end up in
		 * an endless loop on the iterator user level when root
		 * would be returned all the time.
		 */
		if (position && position != root &&
				!css_tryget(&position->css))
			position = NULL;
	}
	return position;
}

static void mem_cgroup_iter_update(struct mem_cgroup_reclaim_iter *iter,
				   struct mem_cgroup *last_visited,
				   struct mem_cgroup *new_position,
				   struct mem_cgroup *root,
				   int sequence)
{
	/* root reference counting symmetric to mem_cgroup_iter_load */
	if (last_visited && last_visited != root)
		css_put(&last_visited->css);
	/*
	 * We store the sequence count from the time @last_visited was
	 * loaded successfully instead of rereading it here so that we
	 * don't lose destruction events in between.  We could have
	 * raced with the destruction of @new_position after all.
	 */
	iter->last_visited = new_position;
	smp_wmb();
	iter->last_dead_count = sequence;
}

/**
 * mem_cgroup_iter - iterate over memory cgroup hierarchy
 * @root: hierarchy root
 * @prev: previously returned memcg, NULL on first invocation
 * @reclaim: cookie for shared reclaim walks, NULL for full walks
 *
 * Returns references to children of the hierarchy below @root, or
 * @root itself, or %NULL after a full round-trip.
 *
 * Caller must pass the return value in @prev on subsequent
 * invocations for reference counting, or use mem_cgroup_iter_break()
 * to cancel a hierarchy walk before the round-trip is complete.
 *
 * Reclaimers can specify a zone and a priority level in @reclaim to
 * divide up the memcgs in the hierarchy among all concurrent
 * reclaimers operating on the same zone and priority.
 */
struct mem_cgroup *mem_cgroup_iter(struct mem_cgroup *root,
				   struct mem_cgroup *prev,
				   struct mem_cgroup_reclaim_cookie *reclaim)
{
	struct mem_cgroup *memcg = NULL;
	struct mem_cgroup *last_visited = NULL;

	if (mem_cgroup_disabled())
		return NULL;

	if (!root)
		root = root_mem_cgroup;

	if (prev && !reclaim)
		last_visited = prev;

	if (!root->use_hierarchy && root != root_mem_cgroup) {
		if (prev)
			goto out_css_put;
		return root;
	}

	rcu_read_lock();
	while (!memcg) {
		struct mem_cgroup_reclaim_iter *uninitialized_var(iter);
		int uninitialized_var(seq);

		if (reclaim) {
			int nid = zone_to_nid(reclaim->zone);
			int zid = zone_idx(reclaim->zone);
			struct mem_cgroup_per_zone *mz;

			mz = mem_cgroup_zoneinfo(root, nid, zid);
			iter = &mz->reclaim_iter[reclaim->priority];
			if (prev && reclaim->generation != iter->generation) {
				iter->last_visited = NULL;
				goto out_unlock;
			}

			last_visited = mem_cgroup_iter_load(iter, root, &seq);
		}

		memcg = __mem_cgroup_iter_next(root, last_visited);

		if (reclaim) {
			mem_cgroup_iter_update(iter, last_visited, memcg, root,
					seq);

			if (!memcg)
				iter->generation++;
			else if (!prev && memcg)
				reclaim->generation = iter->generation;
		}

		if (prev && !memcg)
			goto out_unlock;
	}
out_unlock:
	rcu_read_unlock();
out_css_put:
	if (prev && prev != root)
		css_put(&prev->css);

	return memcg;
}

/**
 * mem_cgroup_iter_break - abort a hierarchy walk prematurely
 * @root: hierarchy root
 * @prev: last visited hierarchy member as returned by mem_cgroup_iter()
 */
void mem_cgroup_iter_break(struct mem_cgroup *root,
			   struct mem_cgroup *prev)
{
	if (!root)
		root = root_mem_cgroup;
	if (prev && prev != root)
		css_put(&prev->css);
}

/*
 * Iteration constructs for visiting all cgroups (under a tree).  If
 * loops are exited prematurely (break), mem_cgroup_iter_break() must
 * be used for reference counting.
 */
#define for_each_mem_cgroup_tree(iter, root)		\
	for (iter = mem_cgroup_iter(root, NULL, NULL);	\
	     iter != NULL;				\
	     iter = mem_cgroup_iter(root, iter, NULL))

#define for_each_mem_cgroup(iter)			\
	for (iter = mem_cgroup_iter(NULL, NULL, NULL);	\
	     iter != NULL;				\
	     iter = mem_cgroup_iter(NULL, iter, NULL))

void __mem_cgroup_count_vm_event(struct mm_struct *mm, enum vm_event_item idx)
{
	struct mem_cgroup *memcg;

	rcu_read_lock();
	memcg = mem_cgroup_from_task(rcu_dereference(mm->owner));
	if (unlikely(!memcg))
		goto out;

	switch (idx) {
	case PGFAULT:
		this_cpu_inc(memcg->stat->events[MEM_CGROUP_EVENTS_PGFAULT]);
		break;
	case PGMAJFAULT:
		this_cpu_inc(memcg->stat->events[MEM_CGROUP_EVENTS_PGMAJFAULT]);
		break;
	default:
		BUG();
	}
out:
	rcu_read_unlock();
}
EXPORT_SYMBOL(__mem_cgroup_count_vm_event);

/**
 * mem_cgroup_zone_lruvec - get the lru list vector for a zone and memcg
 * @zone: zone of the wanted lruvec
 * @memcg: memcg of the wanted lruvec
 *
 * Returns the lru list vector holding pages for the given @zone and
 * @mem.  This can be the global zone lruvec, if the memory controller
 * is disabled.
 */
struct lruvec *mem_cgroup_zone_lruvec(struct zone *zone,
				      struct mem_cgroup *memcg)
{
	struct mem_cgroup_per_zone *mz;
	struct lruvec *lruvec;

	if (mem_cgroup_disabled()) {
		lruvec = &zone->lruvec;
		goto out;
	}

	mz = mem_cgroup_zoneinfo(memcg, zone_to_nid(zone), zone_idx(zone));
	lruvec = &mz->lruvec;
out:
	/*
	 * Since a node can be onlined after the mem_cgroup was created,
	 * we have to be prepared to initialize lruvec->zone here;
	 * and if offlined then reonlined, we need to reinitialize it.
	 */
	if (unlikely(lruvec->zone != zone))
		lruvec->zone = zone;
	return lruvec;
}

/*
 * Following LRU functions are allowed to be used without PCG_LOCK.
 * Operations are called by routine of global LRU independently from memcg.
 * What we have to take care of here is validness of pc->mem_cgroup.
 *
 * Changes to pc->mem_cgroup happens when
 * 1. charge
 * 2. moving account
 * In typical case, "charge" is done before add-to-lru. Exception is SwapCache.
 * It is added to LRU before charge.
 * If PCG_USED bit is not set, page_cgroup is not added to this private LRU.
 * When moving account, the page is not on LRU. It's isolated.
 */

/**
 * mem_cgroup_page_lruvec - return lruvec for adding an lru page
 * @page: the page
 * @zone: zone of the page
 */
struct lruvec *mem_cgroup_page_lruvec(struct page *page, struct zone *zone)
{
	struct mem_cgroup_per_zone *mz;
	struct mem_cgroup *memcg;
	struct page_cgroup *pc;
	struct lruvec *lruvec;

	if (mem_cgroup_disabled()) {
		lruvec = &zone->lruvec;
		goto out;
	}

	pc = lookup_page_cgroup(page);
	memcg = pc->mem_cgroup;

	/*
	 * Surreptitiously switch any uncharged offlist page to root:
	 * an uncharged page off lru does nothing to secure
	 * its former mem_cgroup from sudden removal.
	 *
	 * Our caller holds lru_lock, and PageCgroupUsed is updated
	 * under page_cgroup lock: between them, they make all uses
	 * of pc->mem_cgroup safe.
	 */
	if (!PageLRU(page) && !PageCgroupUsed(pc) && memcg != root_mem_cgroup)
		pc->mem_cgroup = memcg = root_mem_cgroup;

	mz = page_cgroup_zoneinfo(memcg, page);
	lruvec = &mz->lruvec;
out:
	/*
	 * Since a node can be onlined after the mem_cgroup was created,
	 * we have to be prepared to initialize lruvec->zone here;
	 * and if offlined then reonlined, we need to reinitialize it.
	 */
	if (unlikely(lruvec->zone != zone))
		lruvec->zone = zone;
	return lruvec;
}

/**
 * mem_cgroup_update_lru_size - account for adding or removing an lru page
 * @lruvec: mem_cgroup per zone lru vector
 * @lru: index of lru list the page is sitting on
 * @nr_pages: positive when adding or negative when removing
 *
 * This function must be called when a page is added to or removed from an
 * lru list.
 */
void mem_cgroup_update_lru_size(struct lruvec *lruvec, enum lru_list lru,
				int nr_pages)
{
	struct mem_cgroup_per_zone *mz;
	unsigned long *lru_size;

	if (mem_cgroup_disabled())
		return;

	mz = container_of(lruvec, struct mem_cgroup_per_zone, lruvec);
	lru_size = mz->lru_size + lru;
	*lru_size += nr_pages;
	VM_BUG_ON((long)(*lru_size) < 0);
}

/*
 * Checks whether given mem is same or in the root_mem_cgroup's
 * hierarchy subtree
 */
bool __mem_cgroup_same_or_subtree(const struct mem_cgroup *root_memcg,
				  struct mem_cgroup *memcg)
{
	if (root_memcg == memcg)
		return true;
	if (!root_memcg->use_hierarchy || !memcg)
		return false;
	return cgroup_is_descendant(memcg->css.cgroup, root_memcg->css.cgroup);
}

static bool mem_cgroup_same_or_subtree(const struct mem_cgroup *root_memcg,
				       struct mem_cgroup *memcg)
{
	bool ret;

	rcu_read_lock();
	ret = __mem_cgroup_same_or_subtree(root_memcg, memcg);
	rcu_read_unlock();
	return ret;
}

bool task_in_mem_cgroup(struct task_struct *task,
			const struct mem_cgroup *memcg)
{
	struct mem_cgroup *curr = NULL;
	struct task_struct *p;
	bool ret;

	p = find_lock_task_mm(task);
	if (p) {
		curr = try_get_mem_cgroup_from_mm(p->mm);
		task_unlock(p);
	} else {
		/*
		 * All threads may have already detached their mm's, but the oom
		 * killer still needs to detect if they have already been oom
		 * killed to prevent needlessly killing additional tasks.
		 */
		rcu_read_lock();
		curr = mem_cgroup_from_task(task);
		if (curr)
			css_get(&curr->css);
		rcu_read_unlock();
	}
	if (!curr)
		return false;
	/*
	 * We should check use_hierarchy of "memcg" not "curr". Because checking
	 * use_hierarchy of "curr" here make this function true if hierarchy is
	 * enabled in "curr" and "curr" is a child of "memcg" in *cgroup*
	 * hierarchy(even if use_hierarchy is disabled in "memcg").
	 */
	ret = mem_cgroup_same_or_subtree(memcg, curr);
	css_put(&curr->css);
	return ret;
}

int mem_cgroup_inactive_anon_is_low(struct lruvec *lruvec)
{
	unsigned long inactive_ratio;
	unsigned long inactive;
	unsigned long active;
	unsigned long gb;

	inactive = mem_cgroup_get_lru_size(lruvec, LRU_INACTIVE_ANON);
	active = mem_cgroup_get_lru_size(lruvec, LRU_ACTIVE_ANON);

	gb = (inactive + active) >> (30 - PAGE_SHIFT);
	if (gb)
		inactive_ratio = int_sqrt(10 * gb);
	else
		inactive_ratio = 1;

	return inactive * inactive_ratio < active;
}

#define mem_cgroup_from_res_counter(counter, member)	\
	container_of(counter, struct mem_cgroup, member)

/**
 * mem_cgroup_margin - calculate chargeable space of a memory cgroup
 * @memcg: the memory cgroup
 *
 * Returns the maximum amount of memory @mem can be charged with, in
 * pages.
 */
static unsigned long mem_cgroup_margin(struct mem_cgroup *memcg)
{
	unsigned long long margin;

	margin = res_counter_margin(&memcg->res);
	if (do_swap_account)
		margin = min(margin, res_counter_margin(&memcg->memsw));
	return margin >> PAGE_SHIFT;
}

int mem_cgroup_swappiness(struct mem_cgroup *memcg)
{
	/* root ? */
	if (!css_parent(&memcg->css))
		return vm_swappiness;

	return memcg->swappiness;
}

/*
 * memcg->moving_account is used for checking possibility that some thread is
 * calling move_account(). When a thread on CPU-A starts moving pages under
 * a memcg, other threads should check memcg->moving_account under
 * rcu_read_lock(), like this:
 *
 *         CPU-A                                    CPU-B
 *                                              rcu_read_lock()
 *         memcg->moving_account+1              if (memcg->mocing_account)
 *                                                   take heavy locks.
 *         synchronize_rcu()                    update something.
 *                                              rcu_read_unlock()
 *         start move here.
 */

/* for quick checking without looking up memcg */
atomic_t memcg_moving __read_mostly;

static void mem_cgroup_start_move(struct mem_cgroup *memcg)
{
	atomic_inc(&memcg_moving);
	atomic_inc(&memcg->moving_account);
	synchronize_rcu();
}

static void mem_cgroup_end_move(struct mem_cgroup *memcg)
{
	/*
	 * Now, mem_cgroup_clear_mc() may call this function with NULL.
	 * We check NULL in callee rather than caller.
	 */
	if (memcg) {
		atomic_dec(&memcg_moving);
		atomic_dec(&memcg->moving_account);
	}
}

/*
 * 2 routines for checking "mem" is under move_account() or not.
 *
 * mem_cgroup_stolen() -  checking whether a cgroup is mc.from or not. This
 *			  is used for avoiding races in accounting.  If true,
 *			  pc->mem_cgroup may be overwritten.
 *
 * mem_cgroup_under_move() - checking a cgroup is mc.from or mc.to or
 *			  under hierarchy of moving cgroups. This is for
 *			  waiting at hith-memory prressure caused by "move".
 */

static bool mem_cgroup_stolen(struct mem_cgroup *memcg)
{
	VM_BUG_ON(!rcu_read_lock_held());
	return atomic_read(&memcg->moving_account) > 0;
}

static bool mem_cgroup_under_move(struct mem_cgroup *memcg)
{
	struct mem_cgroup *from;
	struct mem_cgroup *to;
	bool ret = false;
	/*
	 * Unlike task_move routines, we access mc.to, mc.from not under
	 * mutual exclusion by cgroup_mutex. Here, we take spinlock instead.
	 */
	spin_lock(&mc.lock);
	from = mc.from;
	to = mc.to;
	if (!from)
		goto unlock;

	ret = mem_cgroup_same_or_subtree(memcg, from)
		|| mem_cgroup_same_or_subtree(memcg, to);
unlock:
	spin_unlock(&mc.lock);
	return ret;
}

static bool mem_cgroup_wait_acct_move(struct mem_cgroup *memcg)
{
	if (mc.moving_task && current != mc.moving_task) {
		if (mem_cgroup_under_move(memcg)) {
			DEFINE_WAIT(wait);
			prepare_to_wait(&mc.waitq, &wait, TASK_INTERRUPTIBLE);
			/* moving charge context might have finished. */
			if (mc.moving_task)
				schedule();
			finish_wait(&mc.waitq, &wait);
			return true;
		}
	}
	return false;
}

/*
 * Take this lock when
 * - a code tries to modify page's memcg while it's USED.
 * - a code tries to modify page state accounting in a memcg.
 * see mem_cgroup_stolen(), too.
 */
static void move_lock_mem_cgroup(struct mem_cgroup *memcg,
				  unsigned long *flags)
{
	spin_lock_irqsave(&memcg->move_lock, *flags);
}

static void move_unlock_mem_cgroup(struct mem_cgroup *memcg,
				unsigned long *flags)
{
	spin_unlock_irqrestore(&memcg->move_lock, *flags);
}

#define K(x) ((x) << (PAGE_SHIFT-10))
/**
 * mem_cgroup_print_oom_info: Print OOM information relevant to memory controller.
 * @memcg: The memory cgroup that went over limit
 * @p: Task that is going to be killed
 *
 * NOTE: @memcg and @p's mem_cgroup can be different when hierarchy is
 * enabled
 */
void mem_cgroup_print_oom_info(struct mem_cgroup *memcg, struct task_struct *p)
{
<<<<<<< HEAD
	/* oom_info_lock ensures that parallel ooms do not interleave */
	static DEFINE_MUTEX(oom_info_lock);
=======
	/*
	 * protects memcg_name and makes sure that parallel ooms do not
	 * interleave
	 */
	static DEFINE_MUTEX(oom_info_lock);
	struct cgroup *task_cgrp;
	struct cgroup *mem_cgrp;
	static char memcg_name[PATH_MAX];
	int ret;
>>>>>>> 9ace8e1e
	struct mem_cgroup *iter;
	unsigned int i;

	if (!p)
		return;

	mutex_lock(&oom_info_lock);
	rcu_read_lock();

	pr_info("Task in ");
	pr_cont_cgroup_path(task_cgroup(p, memory_cgrp_id));
	pr_info(" killed as a result of limit of ");
	pr_cont_cgroup_path(memcg->css.cgroup);
	pr_info("\n");

	rcu_read_unlock();

	pr_info("memory: usage %llukB, limit %llukB, failcnt %llu\n",
		res_counter_read_u64(&memcg->res, RES_USAGE) >> 10,
		res_counter_read_u64(&memcg->res, RES_LIMIT) >> 10,
		res_counter_read_u64(&memcg->res, RES_FAILCNT));
	pr_info("memory+swap: usage %llukB, limit %llukB, failcnt %llu\n",
		res_counter_read_u64(&memcg->memsw, RES_USAGE) >> 10,
		res_counter_read_u64(&memcg->memsw, RES_LIMIT) >> 10,
		res_counter_read_u64(&memcg->memsw, RES_FAILCNT));
	pr_info("kmem: usage %llukB, limit %llukB, failcnt %llu\n",
		res_counter_read_u64(&memcg->kmem, RES_USAGE) >> 10,
		res_counter_read_u64(&memcg->kmem, RES_LIMIT) >> 10,
		res_counter_read_u64(&memcg->kmem, RES_FAILCNT));

	for_each_mem_cgroup_tree(iter, memcg) {
		pr_info("Memory cgroup stats for ");
		pr_cont_cgroup_path(iter->css.cgroup);
		pr_cont(":");

		for (i = 0; i < MEM_CGROUP_STAT_NSTATS; i++) {
			if (i == MEM_CGROUP_STAT_SWAP && !do_swap_account)
				continue;
			pr_cont(" %s:%ldKB", mem_cgroup_stat_names[i],
				K(mem_cgroup_read_stat(iter, i)));
		}

		for (i = 0; i < NR_LRU_LISTS; i++)
			pr_cont(" %s:%luKB", mem_cgroup_lru_names[i],
				K(mem_cgroup_nr_lru_pages(iter, BIT(i))));

		pr_cont("\n");
	}
	mutex_unlock(&oom_info_lock);
}

/*
 * This function returns the number of memcg under hierarchy tree. Returns
 * 1(self count) if no children.
 */
static int mem_cgroup_count_children(struct mem_cgroup *memcg)
{
	int num = 0;
	struct mem_cgroup *iter;

	for_each_mem_cgroup_tree(iter, memcg)
		num++;
	return num;
}

/*
 * Return the memory (and swap, if configured) limit for a memcg.
 */
static u64 mem_cgroup_get_limit(struct mem_cgroup *memcg)
{
	u64 limit;

	limit = res_counter_read_u64(&memcg->res, RES_LIMIT);

	/*
	 * Do not consider swap space if we cannot swap due to swappiness
	 */
	if (mem_cgroup_swappiness(memcg)) {
		u64 memsw;

		limit += total_swap_pages << PAGE_SHIFT;
		memsw = res_counter_read_u64(&memcg->memsw, RES_LIMIT);

		/*
		 * If memsw is finite and limits the amount of swap space
		 * available to this memcg, return that limit.
		 */
		limit = min(limit, memsw);
	}

	return limit;
}

static void mem_cgroup_out_of_memory(struct mem_cgroup *memcg, gfp_t gfp_mask,
				     int order)
{
	struct mem_cgroup *iter;
	unsigned long chosen_points = 0;
	unsigned long totalpages;
	unsigned int points = 0;
	struct task_struct *chosen = NULL;

	/*
	 * If current has a pending SIGKILL or is exiting, then automatically
	 * select it.  The goal is to allow it to allocate so that it may
	 * quickly exit and free its memory.
	 */
	if (fatal_signal_pending(current) || current->flags & PF_EXITING) {
		set_thread_flag(TIF_MEMDIE);
		return;
	}

	check_panic_on_oom(CONSTRAINT_MEMCG, gfp_mask, order, NULL);
	totalpages = mem_cgroup_get_limit(memcg) >> PAGE_SHIFT ? : 1;
	for_each_mem_cgroup_tree(iter, memcg) {
		struct css_task_iter it;
		struct task_struct *task;

		css_task_iter_start(&iter->css, &it);
		while ((task = css_task_iter_next(&it))) {
			switch (oom_scan_process_thread(task, totalpages, NULL,
							false)) {
			case OOM_SCAN_SELECT:
				if (chosen)
					put_task_struct(chosen);
				chosen = task;
				chosen_points = ULONG_MAX;
				get_task_struct(chosen);
				/* fall through */
			case OOM_SCAN_CONTINUE:
				continue;
			case OOM_SCAN_ABORT:
				css_task_iter_end(&it);
				mem_cgroup_iter_break(memcg, iter);
				if (chosen)
					put_task_struct(chosen);
				return;
			case OOM_SCAN_OK:
				break;
			};
			points = oom_badness(task, memcg, NULL, totalpages);
			if (!points || points < chosen_points)
				continue;
			/* Prefer thread group leaders for display purposes */
			if (points == chosen_points &&
			    thread_group_leader(chosen))
				continue;

			if (chosen)
				put_task_struct(chosen);
			chosen = task;
			chosen_points = points;
			get_task_struct(chosen);
		}
		css_task_iter_end(&it);
	}

	if (!chosen)
		return;
	points = chosen_points * 1000 / totalpages;
	oom_kill_process(chosen, gfp_mask, order, points, totalpages, memcg,
			 NULL, "Memory cgroup out of memory");
}

static unsigned long mem_cgroup_reclaim(struct mem_cgroup *memcg,
					gfp_t gfp_mask,
					unsigned long flags)
{
	unsigned long total = 0;
	bool noswap = false;
	int loop;

	if (flags & MEM_CGROUP_RECLAIM_NOSWAP)
		noswap = true;
	if (!(flags & MEM_CGROUP_RECLAIM_SHRINK) && memcg->memsw_is_minimum)
		noswap = true;

	for (loop = 0; loop < MEM_CGROUP_MAX_RECLAIM_LOOPS; loop++) {
		if (loop)
			drain_all_stock_async(memcg);
		total += try_to_free_mem_cgroup_pages(memcg, gfp_mask, noswap);
		/*
		 * Allow limit shrinkers, which are triggered directly
		 * by userspace, to catch signals and stop reclaim
		 * after minimal progress, regardless of the margin.
		 */
		if (total && (flags & MEM_CGROUP_RECLAIM_SHRINK))
			break;
		if (mem_cgroup_margin(memcg))
			break;
		/*
		 * If nothing was reclaimed after two attempts, there
		 * may be no reclaimable pages in this hierarchy.
		 */
		if (loop && !total)
			break;
	}
	return total;
}

/**
 * test_mem_cgroup_node_reclaimable
 * @memcg: the target memcg
 * @nid: the node ID to be checked.
 * @noswap : specify true here if the user wants flle only information.
 *
 * This function returns whether the specified memcg contains any
 * reclaimable pages on a node. Returns true if there are any reclaimable
 * pages in the node.
 */
static bool test_mem_cgroup_node_reclaimable(struct mem_cgroup *memcg,
		int nid, bool noswap)
{
	if (mem_cgroup_node_nr_lru_pages(memcg, nid, LRU_ALL_FILE))
		return true;
	if (noswap || !total_swap_pages)
		return false;
	if (mem_cgroup_node_nr_lru_pages(memcg, nid, LRU_ALL_ANON))
		return true;
	return false;

}
#if MAX_NUMNODES > 1

/*
 * Always updating the nodemask is not very good - even if we have an empty
 * list or the wrong list here, we can start from some node and traverse all
 * nodes based on the zonelist. So update the list loosely once per 10 secs.
 *
 */
static void mem_cgroup_may_update_nodemask(struct mem_cgroup *memcg)
{
	int nid;
	/*
	 * numainfo_events > 0 means there was at least NUMAINFO_EVENTS_TARGET
	 * pagein/pageout changes since the last update.
	 */
	if (!atomic_read(&memcg->numainfo_events))
		return;
	if (atomic_inc_return(&memcg->numainfo_updating) > 1)
		return;

	/* make a nodemask where this memcg uses memory from */
	memcg->scan_nodes = node_states[N_MEMORY];

	for_each_node_mask(nid, node_states[N_MEMORY]) {

		if (!test_mem_cgroup_node_reclaimable(memcg, nid, false))
			node_clear(nid, memcg->scan_nodes);
	}

	atomic_set(&memcg->numainfo_events, 0);
	atomic_set(&memcg->numainfo_updating, 0);
}

/*
 * Selecting a node where we start reclaim from. Because what we need is just
 * reducing usage counter, start from anywhere is O,K. Considering
 * memory reclaim from current node, there are pros. and cons.
 *
 * Freeing memory from current node means freeing memory from a node which
 * we'll use or we've used. So, it may make LRU bad. And if several threads
 * hit limits, it will see a contention on a node. But freeing from remote
 * node means more costs for memory reclaim because of memory latency.
 *
 * Now, we use round-robin. Better algorithm is welcomed.
 */
int mem_cgroup_select_victim_node(struct mem_cgroup *memcg)
{
	int node;

	mem_cgroup_may_update_nodemask(memcg);
	node = memcg->last_scanned_node;

	node = next_node(node, memcg->scan_nodes);
	if (node == MAX_NUMNODES)
		node = first_node(memcg->scan_nodes);
	/*
	 * We call this when we hit limit, not when pages are added to LRU.
	 * No LRU may hold pages because all pages are UNEVICTABLE or
	 * memcg is too small and all pages are not on LRU. In that case,
	 * we use curret node.
	 */
	if (unlikely(node == MAX_NUMNODES))
		node = numa_node_id();

	memcg->last_scanned_node = node;
	return node;
}

/*
 * Check all nodes whether it contains reclaimable pages or not.
 * For quick scan, we make use of scan_nodes. This will allow us to skip
 * unused nodes. But scan_nodes is lazily updated and may not cotain
 * enough new information. We need to do double check.
 */
static bool mem_cgroup_reclaimable(struct mem_cgroup *memcg, bool noswap)
{
	int nid;

	/*
	 * quick check...making use of scan_node.
	 * We can skip unused nodes.
	 */
	if (!nodes_empty(memcg->scan_nodes)) {
		for (nid = first_node(memcg->scan_nodes);
		     nid < MAX_NUMNODES;
		     nid = next_node(nid, memcg->scan_nodes)) {

			if (test_mem_cgroup_node_reclaimable(memcg, nid, noswap))
				return true;
		}
	}
	/*
	 * Check rest of nodes.
	 */
	for_each_node_state(nid, N_MEMORY) {
		if (node_isset(nid, memcg->scan_nodes))
			continue;
		if (test_mem_cgroup_node_reclaimable(memcg, nid, noswap))
			return true;
	}
	return false;
}

#else
int mem_cgroup_select_victim_node(struct mem_cgroup *memcg)
{
	return 0;
}

static bool mem_cgroup_reclaimable(struct mem_cgroup *memcg, bool noswap)
{
	return test_mem_cgroup_node_reclaimable(memcg, 0, noswap);
}
#endif

static int mem_cgroup_soft_reclaim(struct mem_cgroup *root_memcg,
				   struct zone *zone,
				   gfp_t gfp_mask,
				   unsigned long *total_scanned)
{
	struct mem_cgroup *victim = NULL;
	int total = 0;
	int loop = 0;
	unsigned long excess;
	unsigned long nr_scanned;
	struct mem_cgroup_reclaim_cookie reclaim = {
		.zone = zone,
		.priority = 0,
	};

	excess = res_counter_soft_limit_excess(&root_memcg->res) >> PAGE_SHIFT;

	while (1) {
		victim = mem_cgroup_iter(root_memcg, victim, &reclaim);
		if (!victim) {
			loop++;
			if (loop >= 2) {
				/*
				 * If we have not been able to reclaim
				 * anything, it might because there are
				 * no reclaimable pages under this hierarchy
				 */
				if (!total)
					break;
				/*
				 * We want to do more targeted reclaim.
				 * excess >> 2 is not to excessive so as to
				 * reclaim too much, nor too less that we keep
				 * coming back to reclaim from this cgroup
				 */
				if (total >= (excess >> 2) ||
					(loop > MEM_CGROUP_MAX_RECLAIM_LOOPS))
					break;
			}
			continue;
		}
		if (!mem_cgroup_reclaimable(victim, false))
			continue;
		total += mem_cgroup_shrink_node_zone(victim, gfp_mask, false,
						     zone, &nr_scanned);
		*total_scanned += nr_scanned;
		if (!res_counter_soft_limit_excess(&root_memcg->res))
			break;
	}
	mem_cgroup_iter_break(root_memcg, victim);
	return total;
}

#ifdef CONFIG_LOCKDEP
static struct lockdep_map memcg_oom_lock_dep_map = {
	.name = "memcg_oom_lock",
};
#endif

static DEFINE_SPINLOCK(memcg_oom_lock);

/*
 * Check OOM-Killer is already running under our hierarchy.
 * If someone is running, return false.
 */
static bool mem_cgroup_oom_trylock(struct mem_cgroup *memcg)
{
	struct mem_cgroup *iter, *failed = NULL;

	spin_lock(&memcg_oom_lock);

	for_each_mem_cgroup_tree(iter, memcg) {
		if (iter->oom_lock) {
			/*
			 * this subtree of our hierarchy is already locked
			 * so we cannot give a lock.
			 */
			failed = iter;
			mem_cgroup_iter_break(memcg, iter);
			break;
		} else
			iter->oom_lock = true;
	}

	if (failed) {
		/*
		 * OK, we failed to lock the whole subtree so we have
		 * to clean up what we set up to the failing subtree
		 */
		for_each_mem_cgroup_tree(iter, memcg) {
			if (iter == failed) {
				mem_cgroup_iter_break(memcg, iter);
				break;
			}
			iter->oom_lock = false;
		}
	} else
		mutex_acquire(&memcg_oom_lock_dep_map, 0, 1, _RET_IP_);

	spin_unlock(&memcg_oom_lock);

	return !failed;
}

static void mem_cgroup_oom_unlock(struct mem_cgroup *memcg)
{
	struct mem_cgroup *iter;

	spin_lock(&memcg_oom_lock);
	mutex_release(&memcg_oom_lock_dep_map, 1, _RET_IP_);
	for_each_mem_cgroup_tree(iter, memcg)
		iter->oom_lock = false;
	spin_unlock(&memcg_oom_lock);
}

static void mem_cgroup_mark_under_oom(struct mem_cgroup *memcg)
{
	struct mem_cgroup *iter;

	for_each_mem_cgroup_tree(iter, memcg)
		atomic_inc(&iter->under_oom);
}

static void mem_cgroup_unmark_under_oom(struct mem_cgroup *memcg)
{
	struct mem_cgroup *iter;

	/*
	 * When a new child is created while the hierarchy is under oom,
	 * mem_cgroup_oom_lock() may not be called. We have to use
	 * atomic_add_unless() here.
	 */
	for_each_mem_cgroup_tree(iter, memcg)
		atomic_add_unless(&iter->under_oom, -1, 0);
}

static DECLARE_WAIT_QUEUE_HEAD(memcg_oom_waitq);

struct oom_wait_info {
	struct mem_cgroup *memcg;
	wait_queue_t	wait;
};

static int memcg_oom_wake_function(wait_queue_t *wait,
	unsigned mode, int sync, void *arg)
{
	struct mem_cgroup *wake_memcg = (struct mem_cgroup *)arg;
	struct mem_cgroup *oom_wait_memcg;
	struct oom_wait_info *oom_wait_info;

	oom_wait_info = container_of(wait, struct oom_wait_info, wait);
	oom_wait_memcg = oom_wait_info->memcg;

	/*
	 * Both of oom_wait_info->memcg and wake_memcg are stable under us.
	 * Then we can use css_is_ancestor without taking care of RCU.
	 */
	if (!mem_cgroup_same_or_subtree(oom_wait_memcg, wake_memcg)
		&& !mem_cgroup_same_or_subtree(wake_memcg, oom_wait_memcg))
		return 0;
	return autoremove_wake_function(wait, mode, sync, arg);
}

static void memcg_wakeup_oom(struct mem_cgroup *memcg)
{
	atomic_inc(&memcg->oom_wakeups);
	/* for filtering, pass "memcg" as argument. */
	__wake_up(&memcg_oom_waitq, TASK_NORMAL, 0, memcg);
}

static void memcg_oom_recover(struct mem_cgroup *memcg)
{
	if (memcg && atomic_read(&memcg->under_oom))
		memcg_wakeup_oom(memcg);
}

static void mem_cgroup_oom(struct mem_cgroup *memcg, gfp_t mask, int order)
{
	if (!current->memcg_oom.may_oom)
		return;
	/*
	 * We are in the middle of the charge context here, so we
	 * don't want to block when potentially sitting on a callstack
	 * that holds all kinds of filesystem and mm locks.
	 *
	 * Also, the caller may handle a failed allocation gracefully
	 * (like optional page cache readahead) and so an OOM killer
	 * invocation might not even be necessary.
	 *
	 * That's why we don't do anything here except remember the
	 * OOM context and then deal with it at the end of the page
	 * fault when the stack is unwound, the locks are released,
	 * and when we know whether the fault was overall successful.
	 */
	css_get(&memcg->css);
	current->memcg_oom.memcg = memcg;
	current->memcg_oom.gfp_mask = mask;
	current->memcg_oom.order = order;
}

/**
 * mem_cgroup_oom_synchronize - complete memcg OOM handling
 * @handle: actually kill/wait or just clean up the OOM state
 *
 * This has to be called at the end of a page fault if the memcg OOM
 * handler was enabled.
 *
 * Memcg supports userspace OOM handling where failed allocations must
 * sleep on a waitqueue until the userspace task resolves the
 * situation.  Sleeping directly in the charge context with all kinds
 * of locks held is not a good idea, instead we remember an OOM state
 * in the task and mem_cgroup_oom_synchronize() has to be called at
 * the end of the page fault to complete the OOM handling.
 *
 * Returns %true if an ongoing memcg OOM situation was detected and
 * completed, %false otherwise.
 */
bool mem_cgroup_oom_synchronize(bool handle)
{
	struct mem_cgroup *memcg = current->memcg_oom.memcg;
	struct oom_wait_info owait;
	bool locked;

	/* OOM is global, do not handle */
	if (!memcg)
		return false;

	if (!handle)
		goto cleanup;

	owait.memcg = memcg;
	owait.wait.flags = 0;
	owait.wait.func = memcg_oom_wake_function;
	owait.wait.private = current;
	INIT_LIST_HEAD(&owait.wait.task_list);

	prepare_to_wait(&memcg_oom_waitq, &owait.wait, TASK_KILLABLE);
	mem_cgroup_mark_under_oom(memcg);

	locked = mem_cgroup_oom_trylock(memcg);

	if (locked)
		mem_cgroup_oom_notify(memcg);

	if (locked && !memcg->oom_kill_disable) {
		mem_cgroup_unmark_under_oom(memcg);
		finish_wait(&memcg_oom_waitq, &owait.wait);
		mem_cgroup_out_of_memory(memcg, current->memcg_oom.gfp_mask,
					 current->memcg_oom.order);
	} else {
		schedule();
		mem_cgroup_unmark_under_oom(memcg);
		finish_wait(&memcg_oom_waitq, &owait.wait);
	}

	if (locked) {
		mem_cgroup_oom_unlock(memcg);
		/*
		 * There is no guarantee that an OOM-lock contender
		 * sees the wakeups triggered by the OOM kill
		 * uncharges.  Wake any sleepers explicitely.
		 */
		memcg_oom_recover(memcg);
	}
cleanup:
	current->memcg_oom.memcg = NULL;
	css_put(&memcg->css);
	return true;
}

/*
 * Currently used to update mapped file statistics, but the routine can be
 * generalized to update other statistics as well.
 *
 * Notes: Race condition
 *
 * We usually use page_cgroup_lock() for accessing page_cgroup member but
 * it tends to be costly. But considering some conditions, we doesn't need
 * to do so _always_.
 *
 * Considering "charge", lock_page_cgroup() is not required because all
 * file-stat operations happen after a page is attached to radix-tree. There
 * are no race with "charge".
 *
 * Considering "uncharge", we know that memcg doesn't clear pc->mem_cgroup
 * at "uncharge" intentionally. So, we always see valid pc->mem_cgroup even
 * if there are race with "uncharge". Statistics itself is properly handled
 * by flags.
 *
 * Considering "move", this is an only case we see a race. To make the race
 * small, we check mm->moving_account and detect there are possibility of race
 * If there is, we take a lock.
 */

void __mem_cgroup_begin_update_page_stat(struct page *page,
				bool *locked, unsigned long *flags)
{
	struct mem_cgroup *memcg;
	struct page_cgroup *pc;

	pc = lookup_page_cgroup(page);
again:
	memcg = pc->mem_cgroup;
	if (unlikely(!memcg || !PageCgroupUsed(pc)))
		return;
	/*
	 * If this memory cgroup is not under account moving, we don't
	 * need to take move_lock_mem_cgroup(). Because we already hold
	 * rcu_read_lock(), any calls to move_account will be delayed until
	 * rcu_read_unlock() if mem_cgroup_stolen() == true.
	 */
	if (!mem_cgroup_stolen(memcg))
		return;

	move_lock_mem_cgroup(memcg, flags);
	if (memcg != pc->mem_cgroup || !PageCgroupUsed(pc)) {
		move_unlock_mem_cgroup(memcg, flags);
		goto again;
	}
	*locked = true;
}

void __mem_cgroup_end_update_page_stat(struct page *page, unsigned long *flags)
{
	struct page_cgroup *pc = lookup_page_cgroup(page);

	/*
	 * It's guaranteed that pc->mem_cgroup never changes while
	 * lock is held because a routine modifies pc->mem_cgroup
	 * should take move_lock_mem_cgroup().
	 */
	move_unlock_mem_cgroup(pc->mem_cgroup, flags);
}

void mem_cgroup_update_page_stat(struct page *page,
				 enum mem_cgroup_stat_index idx, int val)
{
	struct mem_cgroup *memcg;
	struct page_cgroup *pc = lookup_page_cgroup(page);
	unsigned long uninitialized_var(flags);

	if (mem_cgroup_disabled())
		return;

	VM_BUG_ON(!rcu_read_lock_held());
	memcg = pc->mem_cgroup;
	if (unlikely(!memcg || !PageCgroupUsed(pc)))
		return;

	this_cpu_add(memcg->stat->count[idx], val);
}

/*
 * size of first charge trial. "32" comes from vmscan.c's magic value.
 * TODO: maybe necessary to use big numbers in big irons.
 */
#define CHARGE_BATCH	32U
struct memcg_stock_pcp {
	struct mem_cgroup *cached; /* this never be root cgroup */
	unsigned int nr_pages;
	struct work_struct work;
	unsigned long flags;
#define FLUSHING_CACHED_CHARGE	0
};
static DEFINE_PER_CPU(struct memcg_stock_pcp, memcg_stock);
static DEFINE_MUTEX(percpu_charge_mutex);

/**
 * consume_stock: Try to consume stocked charge on this cpu.
 * @memcg: memcg to consume from.
 * @nr_pages: how many pages to charge.
 *
 * The charges will only happen if @memcg matches the current cpu's memcg
 * stock, and at least @nr_pages are available in that stock.  Failure to
 * service an allocation will refill the stock.
 *
 * returns true if successful, false otherwise.
 */
static bool consume_stock(struct mem_cgroup *memcg, unsigned int nr_pages)
{
	struct memcg_stock_pcp *stock;
	bool ret = true;

	if (nr_pages > CHARGE_BATCH)
		return false;

	stock = &get_cpu_var(memcg_stock);
	if (memcg == stock->cached && stock->nr_pages >= nr_pages)
		stock->nr_pages -= nr_pages;
	else /* need to call res_counter_charge */
		ret = false;
	put_cpu_var(memcg_stock);
	return ret;
}

/*
 * Returns stocks cached in percpu to res_counter and reset cached information.
 */
static void drain_stock(struct memcg_stock_pcp *stock)
{
	struct mem_cgroup *old = stock->cached;

	if (stock->nr_pages) {
		unsigned long bytes = stock->nr_pages * PAGE_SIZE;

		res_counter_uncharge(&old->res, bytes);
		if (do_swap_account)
			res_counter_uncharge(&old->memsw, bytes);
		stock->nr_pages = 0;
	}
	stock->cached = NULL;
}

/*
 * This must be called under preempt disabled or must be called by
 * a thread which is pinned to local cpu.
 */
static void drain_local_stock(struct work_struct *dummy)
{
	struct memcg_stock_pcp *stock = &__get_cpu_var(memcg_stock);
	drain_stock(stock);
	clear_bit(FLUSHING_CACHED_CHARGE, &stock->flags);
}

static void __init memcg_stock_init(void)
{
	int cpu;

	for_each_possible_cpu(cpu) {
		struct memcg_stock_pcp *stock =
					&per_cpu(memcg_stock, cpu);
		INIT_WORK(&stock->work, drain_local_stock);
	}
}

/*
 * Cache charges(val) which is from res_counter, to local per_cpu area.
 * This will be consumed by consume_stock() function, later.
 */
static void refill_stock(struct mem_cgroup *memcg, unsigned int nr_pages)
{
	struct memcg_stock_pcp *stock = &get_cpu_var(memcg_stock);

	if (stock->cached != memcg) { /* reset if necessary */
		drain_stock(stock);
		stock->cached = memcg;
	}
	stock->nr_pages += nr_pages;
	put_cpu_var(memcg_stock);
}

/*
 * Drains all per-CPU charge caches for given root_memcg resp. subtree
 * of the hierarchy under it. sync flag says whether we should block
 * until the work is done.
 */
static void drain_all_stock(struct mem_cgroup *root_memcg, bool sync)
{
	int cpu, curcpu;

	/* Notify other cpus that system-wide "drain" is running */
	get_online_cpus();
	curcpu = get_cpu();
	for_each_online_cpu(cpu) {
		struct memcg_stock_pcp *stock = &per_cpu(memcg_stock, cpu);
		struct mem_cgroup *memcg;

		memcg = stock->cached;
		if (!memcg || !stock->nr_pages)
			continue;
		if (!mem_cgroup_same_or_subtree(root_memcg, memcg))
			continue;
		if (!test_and_set_bit(FLUSHING_CACHED_CHARGE, &stock->flags)) {
			if (cpu == curcpu)
				drain_local_stock(&stock->work);
			else
				schedule_work_on(cpu, &stock->work);
		}
	}
	put_cpu();

	if (!sync)
		goto out;

	for_each_online_cpu(cpu) {
		struct memcg_stock_pcp *stock = &per_cpu(memcg_stock, cpu);
		if (test_bit(FLUSHING_CACHED_CHARGE, &stock->flags))
			flush_work(&stock->work);
	}
out:
	put_online_cpus();
}

/*
 * Tries to drain stocked charges in other cpus. This function is asynchronous
 * and just put a work per cpu for draining localy on each cpu. Caller can
 * expects some charges will be back to res_counter later but cannot wait for
 * it.
 */
static void drain_all_stock_async(struct mem_cgroup *root_memcg)
{
	/*
	 * If someone calls draining, avoid adding more kworker runs.
	 */
	if (!mutex_trylock(&percpu_charge_mutex))
		return;
	drain_all_stock(root_memcg, false);
	mutex_unlock(&percpu_charge_mutex);
}

/* This is a synchronous drain interface. */
static void drain_all_stock_sync(struct mem_cgroup *root_memcg)
{
	/* called when force_empty is called */
	mutex_lock(&percpu_charge_mutex);
	drain_all_stock(root_memcg, true);
	mutex_unlock(&percpu_charge_mutex);
}

/*
 * This function drains percpu counter value from DEAD cpu and
 * move it to local cpu. Note that this function can be preempted.
 */
static void mem_cgroup_drain_pcp_counter(struct mem_cgroup *memcg, int cpu)
{
	int i;

	spin_lock(&memcg->pcp_counter_lock);
	for (i = 0; i < MEM_CGROUP_STAT_NSTATS; i++) {
		long x = per_cpu(memcg->stat->count[i], cpu);

		per_cpu(memcg->stat->count[i], cpu) = 0;
		memcg->nocpu_base.count[i] += x;
	}
	for (i = 0; i < MEM_CGROUP_EVENTS_NSTATS; i++) {
		unsigned long x = per_cpu(memcg->stat->events[i], cpu);

		per_cpu(memcg->stat->events[i], cpu) = 0;
		memcg->nocpu_base.events[i] += x;
	}
	spin_unlock(&memcg->pcp_counter_lock);
}

static int memcg_cpu_hotplug_callback(struct notifier_block *nb,
					unsigned long action,
					void *hcpu)
{
	int cpu = (unsigned long)hcpu;
	struct memcg_stock_pcp *stock;
	struct mem_cgroup *iter;

	if (action == CPU_ONLINE)
		return NOTIFY_OK;

	if (action != CPU_DEAD && action != CPU_DEAD_FROZEN)
		return NOTIFY_OK;

	for_each_mem_cgroup(iter)
		mem_cgroup_drain_pcp_counter(iter, cpu);

	stock = &per_cpu(memcg_stock, cpu);
	drain_stock(stock);
	return NOTIFY_OK;
}


/* See __mem_cgroup_try_charge() for details */
enum {
	CHARGE_OK,		/* success */
	CHARGE_RETRY,		/* need to retry but retry is not bad */
	CHARGE_NOMEM,		/* we can't do more. return -ENOMEM */
	CHARGE_WOULDBLOCK,	/* GFP_WAIT wasn't set and no enough res. */
};

static int mem_cgroup_do_charge(struct mem_cgroup *memcg, gfp_t gfp_mask,
				unsigned int nr_pages, unsigned int min_pages,
				bool invoke_oom)
{
	unsigned long csize = nr_pages * PAGE_SIZE;
	struct mem_cgroup *mem_over_limit;
	struct res_counter *fail_res;
	unsigned long flags = 0;
	int ret;

	ret = res_counter_charge(&memcg->res, csize, &fail_res);

	if (likely(!ret)) {
		if (!do_swap_account)
			return CHARGE_OK;
		ret = res_counter_charge(&memcg->memsw, csize, &fail_res);
		if (likely(!ret))
			return CHARGE_OK;

		res_counter_uncharge(&memcg->res, csize);
		mem_over_limit = mem_cgroup_from_res_counter(fail_res, memsw);
		flags |= MEM_CGROUP_RECLAIM_NOSWAP;
	} else
		mem_over_limit = mem_cgroup_from_res_counter(fail_res, res);
	/*
	 * Never reclaim on behalf of optional batching, retry with a
	 * single page instead.
	 */
	if (nr_pages > min_pages)
		return CHARGE_RETRY;

	if (!(gfp_mask & __GFP_WAIT))
		return CHARGE_WOULDBLOCK;

	if (gfp_mask & __GFP_NORETRY)
		return CHARGE_NOMEM;

	ret = mem_cgroup_reclaim(mem_over_limit, gfp_mask, flags);
	if (mem_cgroup_margin(mem_over_limit) >= nr_pages)
		return CHARGE_RETRY;
	/*
	 * Even though the limit is exceeded at this point, reclaim
	 * may have been able to free some pages.  Retry the charge
	 * before killing the task.
	 *
	 * Only for regular pages, though: huge pages are rather
	 * unlikely to succeed so close to the limit, and we fall back
	 * to regular pages anyway in case of failure.
	 */
	if (nr_pages <= (1 << PAGE_ALLOC_COSTLY_ORDER) && ret)
		return CHARGE_RETRY;

	/*
	 * At task move, charge accounts can be doubly counted. So, it's
	 * better to wait until the end of task_move if something is going on.
	 */
	if (mem_cgroup_wait_acct_move(mem_over_limit))
		return CHARGE_RETRY;

	if (invoke_oom)
		mem_cgroup_oom(mem_over_limit, gfp_mask, get_order(csize));

	return CHARGE_NOMEM;
}

/*
 * __mem_cgroup_try_charge() does
 * 1. detect memcg to be charged against from passed *mm and *ptr,
 * 2. update res_counter
 * 3. call memory reclaim if necessary.
 *
 * In some special case, if the task is fatal, fatal_signal_pending() or
 * has TIF_MEMDIE, this function returns -EINTR while writing root_mem_cgroup
 * to *ptr. There are two reasons for this. 1: fatal threads should quit as soon
 * as possible without any hazards. 2: all pages should have a valid
 * pc->mem_cgroup. If mm is NULL and the caller doesn't pass a valid memcg
 * pointer, that is treated as a charge to root_mem_cgroup.
 *
 * So __mem_cgroup_try_charge() will return
 *  0       ...  on success, filling *ptr with a valid memcg pointer.
 *  -ENOMEM ...  charge failure because of resource limits.
 *  -EINTR  ...  if thread is fatal. *ptr is filled with root_mem_cgroup.
 *
 * Unlike the exported interface, an "oom" parameter is added. if oom==true,
 * the oom-killer can be invoked.
 */
static int __mem_cgroup_try_charge(struct mm_struct *mm,
				   gfp_t gfp_mask,
				   unsigned int nr_pages,
				   struct mem_cgroup **ptr,
				   bool oom)
{
	unsigned int batch = max(CHARGE_BATCH, nr_pages);
	int nr_oom_retries = MEM_CGROUP_RECLAIM_RETRIES;
	struct mem_cgroup *memcg = NULL;
	int ret;

	/*
	 * Unlike gloval-vm's OOM-kill, we're not in memory shortage
	 * in system level. So, allow to go ahead dying process in addition to
	 * MEMDIE process.
	 */
	if (unlikely(test_thread_flag(TIF_MEMDIE)
		     || fatal_signal_pending(current)))
		goto bypass;

	if (unlikely(task_in_memcg_oom(current)))
		goto nomem;

	if (gfp_mask & __GFP_NOFAIL)
		oom = false;

	/*
	 * We always charge the cgroup the mm_struct belongs to.
	 * The mm_struct's mem_cgroup changes on task migration if the
	 * thread group leader migrates. It's possible that mm is not
	 * set, if so charge the root memcg (happens for pagecache usage).
	 */
	if (!*ptr && !mm)
		*ptr = root_mem_cgroup;
again:
	if (*ptr) { /* css should be a valid one */
		memcg = *ptr;
		if (mem_cgroup_is_root(memcg))
			goto done;
		if (consume_stock(memcg, nr_pages))
			goto done;
		css_get(&memcg->css);
	} else {
		struct task_struct *p;

		rcu_read_lock();
		p = rcu_dereference(mm->owner);
		/*
		 * Because we don't have task_lock(), "p" can exit.
		 * In that case, "memcg" can point to root or p can be NULL with
		 * race with swapoff. Then, we have small risk of mis-accouning.
		 * But such kind of mis-account by race always happens because
		 * we don't have cgroup_mutex(). It's overkill and we allo that
		 * small race, here.
		 * (*) swapoff at el will charge against mm-struct not against
		 * task-struct. So, mm->owner can be NULL.
		 */
		memcg = mem_cgroup_from_task(p);
		if (!memcg)
			memcg = root_mem_cgroup;
		if (mem_cgroup_is_root(memcg)) {
			rcu_read_unlock();
			goto done;
		}
		if (consume_stock(memcg, nr_pages)) {
			/*
			 * It seems dagerous to access memcg without css_get().
			 * But considering how consume_stok works, it's not
			 * necessary. If consume_stock success, some charges
			 * from this memcg are cached on this cpu. So, we
			 * don't need to call css_get()/css_tryget() before
			 * calling consume_stock().
			 */
			rcu_read_unlock();
			goto done;
		}
		/* after here, we may be blocked. we need to get refcnt */
		if (!css_tryget(&memcg->css)) {
			rcu_read_unlock();
			goto again;
		}
		rcu_read_unlock();
	}

	do {
		bool invoke_oom = oom && !nr_oom_retries;

		/* If killed, bypass charge */
		if (fatal_signal_pending(current)) {
			css_put(&memcg->css);
			goto bypass;
		}

		ret = mem_cgroup_do_charge(memcg, gfp_mask, batch,
					   nr_pages, invoke_oom);
		switch (ret) {
		case CHARGE_OK:
			break;
		case CHARGE_RETRY: /* not in OOM situation but retry */
			batch = nr_pages;
			css_put(&memcg->css);
			memcg = NULL;
			goto again;
		case CHARGE_WOULDBLOCK: /* !__GFP_WAIT */
			css_put(&memcg->css);
			goto nomem;
		case CHARGE_NOMEM: /* OOM routine works */
			if (!oom || invoke_oom) {
				css_put(&memcg->css);
				goto nomem;
			}
			nr_oom_retries--;
			break;
		}
	} while (ret != CHARGE_OK);

	if (batch > nr_pages)
		refill_stock(memcg, batch - nr_pages);
	css_put(&memcg->css);
done:
	*ptr = memcg;
	return 0;
nomem:
	if (!(gfp_mask & __GFP_NOFAIL)) {
		*ptr = NULL;
		return -ENOMEM;
	}
bypass:
	*ptr = root_mem_cgroup;
	return -EINTR;
}

/*
 * Somemtimes we have to undo a charge we got by try_charge().
 * This function is for that and do uncharge, put css's refcnt.
 * gotten by try_charge().
 */
static void __mem_cgroup_cancel_charge(struct mem_cgroup *memcg,
				       unsigned int nr_pages)
{
	if (!mem_cgroup_is_root(memcg)) {
		unsigned long bytes = nr_pages * PAGE_SIZE;

		res_counter_uncharge(&memcg->res, bytes);
		if (do_swap_account)
			res_counter_uncharge(&memcg->memsw, bytes);
	}
}

/*
 * Cancel chrages in this cgroup....doesn't propagate to parent cgroup.
 * This is useful when moving usage to parent cgroup.
 */
static void __mem_cgroup_cancel_local_charge(struct mem_cgroup *memcg,
					unsigned int nr_pages)
{
	unsigned long bytes = nr_pages * PAGE_SIZE;

	if (mem_cgroup_is_root(memcg))
		return;

	res_counter_uncharge_until(&memcg->res, memcg->res.parent, bytes);
	if (do_swap_account)
		res_counter_uncharge_until(&memcg->memsw,
						memcg->memsw.parent, bytes);
}

/*
 * A helper function to get mem_cgroup from ID. must be called under
 * rcu_read_lock().  The caller is responsible for calling css_tryget if
 * the mem_cgroup is used for charging. (dropping refcnt from swap can be
 * called against removed memcg.)
 */
static struct mem_cgroup *mem_cgroup_lookup(unsigned short id)
{
	/* ID 0 is unused ID */
	if (!id)
		return NULL;
	return mem_cgroup_from_id(id);
}

struct mem_cgroup *try_get_mem_cgroup_from_page(struct page *page)
{
	struct mem_cgroup *memcg = NULL;
	struct page_cgroup *pc;
	unsigned short id;
	swp_entry_t ent;

	VM_BUG_ON_PAGE(!PageLocked(page), page);

	pc = lookup_page_cgroup(page);
	lock_page_cgroup(pc);
	if (PageCgroupUsed(pc)) {
		memcg = pc->mem_cgroup;
		if (memcg && !css_tryget(&memcg->css))
			memcg = NULL;
	} else if (PageSwapCache(page)) {
		ent.val = page_private(page);
		id = lookup_swap_cgroup_id(ent);
		rcu_read_lock();
		memcg = mem_cgroup_lookup(id);
		if (memcg && !css_tryget(&memcg->css))
			memcg = NULL;
		rcu_read_unlock();
	}
	unlock_page_cgroup(pc);
	return memcg;
}

static void __mem_cgroup_commit_charge(struct mem_cgroup *memcg,
				       struct page *page,
				       unsigned int nr_pages,
				       enum charge_type ctype,
				       bool lrucare)
{
	struct page_cgroup *pc = lookup_page_cgroup(page);
	struct zone *uninitialized_var(zone);
	struct lruvec *lruvec;
	bool was_on_lru = false;
	bool anon;

	lock_page_cgroup(pc);
	VM_BUG_ON_PAGE(PageCgroupUsed(pc), page);
	/*
	 * we don't need page_cgroup_lock about tail pages, becase they are not
	 * accessed by any other context at this point.
	 */

	/*
	 * In some cases, SwapCache and FUSE(splice_buf->radixtree), the page
	 * may already be on some other mem_cgroup's LRU.  Take care of it.
	 */
	if (lrucare) {
		zone = page_zone(page);
		spin_lock_irq(&zone->lru_lock);
		if (PageLRU(page)) {
			lruvec = mem_cgroup_zone_lruvec(zone, pc->mem_cgroup);
			ClearPageLRU(page);
			del_page_from_lru_list(page, lruvec, page_lru(page));
			was_on_lru = true;
		}
	}

	pc->mem_cgroup = memcg;
	/*
	 * We access a page_cgroup asynchronously without lock_page_cgroup().
	 * Especially when a page_cgroup is taken from a page, pc->mem_cgroup
	 * is accessed after testing USED bit. To make pc->mem_cgroup visible
	 * before USED bit, we need memory barrier here.
	 * See mem_cgroup_add_lru_list(), etc.
	 */
	smp_wmb();
	SetPageCgroupUsed(pc);

	if (lrucare) {
		if (was_on_lru) {
			lruvec = mem_cgroup_zone_lruvec(zone, pc->mem_cgroup);
			VM_BUG_ON_PAGE(PageLRU(page), page);
			SetPageLRU(page);
			add_page_to_lru_list(page, lruvec, page_lru(page));
		}
		spin_unlock_irq(&zone->lru_lock);
	}

	if (ctype == MEM_CGROUP_CHARGE_TYPE_ANON)
		anon = true;
	else
		anon = false;

	mem_cgroup_charge_statistics(memcg, page, anon, nr_pages);
	unlock_page_cgroup(pc);

	/*
	 * "charge_statistics" updated event counter. Then, check it.
	 * Insert ancestor (and ancestor's ancestors), to softlimit RB-tree.
	 * if they exceeds softlimit.
	 */
	memcg_check_events(memcg, page);
}

static DEFINE_MUTEX(set_limit_mutex);

#ifdef CONFIG_MEMCG_KMEM
static DEFINE_MUTEX(activate_kmem_mutex);

static inline bool memcg_can_account_kmem(struct mem_cgroup *memcg)
{
	return !mem_cgroup_disabled() && !mem_cgroup_is_root(memcg) &&
		memcg_kmem_is_active(memcg);
}

/*
 * This is a bit cumbersome, but it is rarely used and avoids a backpointer
 * in the memcg_cache_params struct.
 */
static struct kmem_cache *memcg_params_to_cache(struct memcg_cache_params *p)
{
	struct kmem_cache *cachep;

	VM_BUG_ON(p->is_root_cache);
	cachep = p->root_cache;
	return cache_from_memcg_idx(cachep, memcg_cache_id(p->memcg));
}

#ifdef CONFIG_SLABINFO
static int mem_cgroup_slabinfo_read(struct seq_file *m, void *v)
{
	struct mem_cgroup *memcg = mem_cgroup_from_css(seq_css(m));
	struct memcg_cache_params *params;

	if (!memcg_can_account_kmem(memcg))
		return -EIO;

	print_slabinfo_header(m);

	mutex_lock(&memcg->slab_caches_mutex);
	list_for_each_entry(params, &memcg->memcg_slab_caches, list)
		cache_show(memcg_params_to_cache(params), m);
	mutex_unlock(&memcg->slab_caches_mutex);

	return 0;
}
#endif

static int memcg_charge_kmem(struct mem_cgroup *memcg, gfp_t gfp, u64 size)
{
	struct res_counter *fail_res;
	struct mem_cgroup *_memcg;
	int ret = 0;

	ret = res_counter_charge(&memcg->kmem, size, &fail_res);
	if (ret)
		return ret;

	_memcg = memcg;
	ret = __mem_cgroup_try_charge(NULL, gfp, size >> PAGE_SHIFT,
				      &_memcg, oom_gfp_allowed(gfp));

	if (ret == -EINTR)  {
		/*
		 * __mem_cgroup_try_charge() chosed to bypass to root due to
		 * OOM kill or fatal signal.  Since our only options are to
		 * either fail the allocation or charge it to this cgroup, do
		 * it as a temporary condition. But we can't fail. From a
		 * kmem/slab perspective, the cache has already been selected,
		 * by mem_cgroup_kmem_get_cache(), so it is too late to change
		 * our minds.
		 *
		 * This condition will only trigger if the task entered
		 * memcg_charge_kmem in a sane state, but was OOM-killed during
		 * __mem_cgroup_try_charge() above. Tasks that were already
		 * dying when the allocation triggers should have been already
		 * directed to the root cgroup in memcontrol.h
		 */
		res_counter_charge_nofail(&memcg->res, size, &fail_res);
		if (do_swap_account)
			res_counter_charge_nofail(&memcg->memsw, size,
						  &fail_res);
		ret = 0;
	} else if (ret)
		res_counter_uncharge(&memcg->kmem, size);

	return ret;
}

static void memcg_uncharge_kmem(struct mem_cgroup *memcg, u64 size)
{
	res_counter_uncharge(&memcg->res, size);
	if (do_swap_account)
		res_counter_uncharge(&memcg->memsw, size);

	/* Not down to 0 */
	if (res_counter_uncharge(&memcg->kmem, size))
		return;

	/*
	 * Releases a reference taken in kmem_cgroup_css_offline in case
	 * this last uncharge is racing with the offlining code or it is
	 * outliving the memcg existence.
	 *
	 * The memory barrier imposed by test&clear is paired with the
	 * explicit one in memcg_kmem_mark_dead().
	 */
	if (memcg_kmem_test_and_clear_dead(memcg))
		css_put(&memcg->css);
}

/*
 * helper for acessing a memcg's index. It will be used as an index in the
 * child cache array in kmem_cache, and also to derive its name. This function
 * will return -1 when this is not a kmem-limited memcg.
 */
int memcg_cache_id(struct mem_cgroup *memcg)
{
	return memcg ? memcg->kmemcg_id : -1;
}

static size_t memcg_caches_array_size(int num_groups)
{
	ssize_t size;
	if (num_groups <= 0)
		return 0;

	size = 2 * num_groups;
	if (size < MEMCG_CACHES_MIN_SIZE)
		size = MEMCG_CACHES_MIN_SIZE;
	else if (size > MEMCG_CACHES_MAX_SIZE)
		size = MEMCG_CACHES_MAX_SIZE;

	return size;
}

/*
 * We should update the current array size iff all caches updates succeed. This
 * can only be done from the slab side. The slab mutex needs to be held when
 * calling this.
 */
void memcg_update_array_size(int num)
{
	if (num > memcg_limited_groups_array_size)
		memcg_limited_groups_array_size = memcg_caches_array_size(num);
}

static void kmem_cache_destroy_work_func(struct work_struct *w);

int memcg_update_cache_size(struct kmem_cache *s, int num_groups)
{
	struct memcg_cache_params *cur_params = s->memcg_params;

	VM_BUG_ON(!is_root_cache(s));

	if (num_groups > memcg_limited_groups_array_size) {
		int i;
		struct memcg_cache_params *new_params;
		ssize_t size = memcg_caches_array_size(num_groups);

		size *= sizeof(void *);
		size += offsetof(struct memcg_cache_params, memcg_caches);

		new_params = kzalloc(size, GFP_KERNEL);
		if (!new_params)
			return -ENOMEM;

		new_params->is_root_cache = true;

		/*
		 * There is the chance it will be bigger than
		 * memcg_limited_groups_array_size, if we failed an allocation
		 * in a cache, in which case all caches updated before it, will
		 * have a bigger array.
		 *
		 * But if that is the case, the data after
		 * memcg_limited_groups_array_size is certainly unused
		 */
		for (i = 0; i < memcg_limited_groups_array_size; i++) {
			if (!cur_params->memcg_caches[i])
				continue;
			new_params->memcg_caches[i] =
						cur_params->memcg_caches[i];
		}

		/*
		 * Ideally, we would wait until all caches succeed, and only
		 * then free the old one. But this is not worth the extra
		 * pointer per-cache we'd have to have for this.
		 *
		 * It is not a big deal if some caches are left with a size
		 * bigger than the others. And all updates will reset this
		 * anyway.
		 */
		rcu_assign_pointer(s->memcg_params, new_params);
		if (cur_params)
			kfree_rcu(cur_params, rcu_head);
	}
	return 0;
}

char *memcg_create_cache_name(struct mem_cgroup *memcg,
			      struct kmem_cache *root_cache)
{
	static char *buf = NULL;

	/*
	 * We need a mutex here to protect the shared buffer. Since this is
	 * expected to be called only on cache creation, we can employ the
	 * slab_mutex for that purpose.
	 */
	lockdep_assert_held(&slab_mutex);

	if (!buf) {
		buf = kmalloc(NAME_MAX + 1, GFP_KERNEL);
		if (!buf)
			return NULL;
	}

	cgroup_name(memcg->css.cgroup, buf, NAME_MAX + 1);
	return kasprintf(GFP_KERNEL, "%s(%d:%s)", root_cache->name,
			 memcg_cache_id(memcg), buf);
}

int memcg_alloc_cache_params(struct mem_cgroup *memcg, struct kmem_cache *s,
			     struct kmem_cache *root_cache)
{
	size_t size;

	if (!memcg_kmem_enabled())
		return 0;

	if (!memcg) {
		size = offsetof(struct memcg_cache_params, memcg_caches);
		size += memcg_limited_groups_array_size * sizeof(void *);
	} else
		size = sizeof(struct memcg_cache_params);

	s->memcg_params = kzalloc(size, GFP_KERNEL);
	if (!s->memcg_params)
		return -ENOMEM;

	if (memcg) {
		s->memcg_params->memcg = memcg;
		s->memcg_params->root_cache = root_cache;
		INIT_WORK(&s->memcg_params->destroy,
				kmem_cache_destroy_work_func);
		css_get(&memcg->css);
	} else
		s->memcg_params->is_root_cache = true;

	return 0;
}

void memcg_free_cache_params(struct kmem_cache *s)
{
	if (!s->memcg_params)
		return;
	if (!s->memcg_params->is_root_cache)
		css_put(&s->memcg_params->memcg->css);
	kfree(s->memcg_params);
}

void memcg_register_cache(struct kmem_cache *s)
{
	struct kmem_cache *root;
	struct mem_cgroup *memcg;
	int id;

	if (is_root_cache(s))
		return;

	/*
	 * Holding the slab_mutex assures nobody will touch the memcg_caches
	 * array while we are modifying it.
	 */
	lockdep_assert_held(&slab_mutex);

	root = s->memcg_params->root_cache;
	memcg = s->memcg_params->memcg;
	id = memcg_cache_id(memcg);

	/*
	 * Since readers won't lock (see cache_from_memcg_idx()), we need a
	 * barrier here to ensure nobody will see the kmem_cache partially
	 * initialized.
	 */
	smp_wmb();

	/*
	 * Initialize the pointer to this cache in its parent's memcg_params
	 * before adding it to the memcg_slab_caches list, otherwise we can
	 * fail to convert memcg_params_to_cache() while traversing the list.
	 */
	VM_BUG_ON(root->memcg_params->memcg_caches[id]);
	root->memcg_params->memcg_caches[id] = s;

	mutex_lock(&memcg->slab_caches_mutex);
	list_add(&s->memcg_params->list, &memcg->memcg_slab_caches);
	mutex_unlock(&memcg->slab_caches_mutex);
}

void memcg_unregister_cache(struct kmem_cache *s)
{
	struct kmem_cache *root;
	struct mem_cgroup *memcg;
	int id;

	if (is_root_cache(s))
		return;

	/*
	 * Holding the slab_mutex assures nobody will touch the memcg_caches
	 * array while we are modifying it.
	 */
	lockdep_assert_held(&slab_mutex);

	root = s->memcg_params->root_cache;
	memcg = s->memcg_params->memcg;
	id = memcg_cache_id(memcg);

	mutex_lock(&memcg->slab_caches_mutex);
	list_del(&s->memcg_params->list);
	mutex_unlock(&memcg->slab_caches_mutex);

	/*
	 * Clear the pointer to this cache in its parent's memcg_params only
	 * after removing it from the memcg_slab_caches list, otherwise we can
	 * fail to convert memcg_params_to_cache() while traversing the list.
	 */
	VM_BUG_ON(root->memcg_params->memcg_caches[id] != s);
	root->memcg_params->memcg_caches[id] = NULL;
}

/*
 * During the creation a new cache, we need to disable our accounting mechanism
 * altogether. This is true even if we are not creating, but rather just
 * enqueing new caches to be created.
 *
 * This is because that process will trigger allocations; some visible, like
 * explicit kmallocs to auxiliary data structures, name strings and internal
 * cache structures; some well concealed, like INIT_WORK() that can allocate
 * objects during debug.
 *
 * If any allocation happens during memcg_kmem_get_cache, we will recurse back
 * to it. This may not be a bounded recursion: since the first cache creation
 * failed to complete (waiting on the allocation), we'll just try to create the
 * cache again, failing at the same point.
 *
 * memcg_kmem_get_cache is prepared to abort after seeing a positive count of
 * memcg_kmem_skip_account. So we enclose anything that might allocate memory
 * inside the following two functions.
 */
static inline void memcg_stop_kmem_account(void)
{
	VM_BUG_ON(!current->mm);
	current->memcg_kmem_skip_account++;
}

static inline void memcg_resume_kmem_account(void)
{
	VM_BUG_ON(!current->mm);
	current->memcg_kmem_skip_account--;
}

static void kmem_cache_destroy_work_func(struct work_struct *w)
{
	struct kmem_cache *cachep;
	struct memcg_cache_params *p;

	p = container_of(w, struct memcg_cache_params, destroy);

	cachep = memcg_params_to_cache(p);

	/*
	 * If we get down to 0 after shrink, we could delete right away.
	 * However, memcg_release_pages() already puts us back in the workqueue
	 * in that case. If we proceed deleting, we'll get a dangling
	 * reference, and removing the object from the workqueue in that case
	 * is unnecessary complication. We are not a fast path.
	 *
	 * Note that this case is fundamentally different from racing with
	 * shrink_slab(): if memcg_cgroup_destroy_cache() is called in
	 * kmem_cache_shrink, not only we would be reinserting a dead cache
	 * into the queue, but doing so from inside the worker racing to
	 * destroy it.
	 *
	 * So if we aren't down to zero, we'll just schedule a worker and try
	 * again
	 */
	if (atomic_read(&cachep->memcg_params->nr_pages) != 0)
		kmem_cache_shrink(cachep);
	else
		kmem_cache_destroy(cachep);
}

void mem_cgroup_destroy_cache(struct kmem_cache *cachep)
{
	if (!cachep->memcg_params->dead)
		return;

	/*
	 * There are many ways in which we can get here.
	 *
	 * We can get to a memory-pressure situation while the delayed work is
	 * still pending to run. The vmscan shrinkers can then release all
	 * cache memory and get us to destruction. If this is the case, we'll
	 * be executed twice, which is a bug (the second time will execute over
	 * bogus data). In this case, cancelling the work should be fine.
	 *
	 * But we can also get here from the worker itself, if
	 * kmem_cache_shrink is enough to shake all the remaining objects and
	 * get the page count to 0. In this case, we'll deadlock if we try to
	 * cancel the work (the worker runs with an internal lock held, which
	 * is the same lock we would hold for cancel_work_sync().)
	 *
	 * Since we can't possibly know who got us here, just refrain from
	 * running if there is already work pending
	 */
	if (work_pending(&cachep->memcg_params->destroy))
		return;
	/*
	 * We have to defer the actual destroying to a workqueue, because
	 * we might currently be in a context that cannot sleep.
	 */
	schedule_work(&cachep->memcg_params->destroy);
}

<<<<<<< HEAD
static struct kmem_cache *memcg_create_kmem_cache(struct mem_cgroup *memcg,
						  struct kmem_cache *s)
{
	struct kmem_cache *new = NULL;
	static char *tmp_path = NULL, *tmp_name = NULL;
	static DEFINE_MUTEX(mutex);	/* protects tmp_name */

	BUG_ON(!memcg_can_account_kmem(memcg));

	mutex_lock(&mutex);
	/*
	 * kmem_cache_create_memcg duplicates the given name and
	 * cgroup_name for this name requires RCU context.
	 * This static temporary buffer is used to prevent from
	 * pointless shortliving allocation.
	 */
	if (!tmp_path || !tmp_name) {
		if (!tmp_path)
			tmp_path = kmalloc(PATH_MAX, GFP_KERNEL);
		if (!tmp_name)
			tmp_name = kmalloc(NAME_MAX + 1, GFP_KERNEL);
		if (!tmp_path || !tmp_name)
			goto out;
	}

	cgroup_name(memcg->css.cgroup, tmp_name, NAME_MAX + 1);
	snprintf(tmp_path, PATH_MAX, "%s(%d:%s)", s->name,
		 memcg_cache_id(memcg), tmp_name);

	new = kmem_cache_create_memcg(memcg, tmp_path, s->object_size, s->align,
				      (s->flags & ~SLAB_PANIC), s->ctor, s);
	if (new)
		new->allocflags |= __GFP_KMEMCG;
	else
		new = s;
out:
	mutex_unlock(&mutex);
	return new;
}

void kmem_cache_destroy_memcg_children(struct kmem_cache *s)
=======
int __kmem_cache_destroy_memcg_children(struct kmem_cache *s)
>>>>>>> 9ace8e1e
{
	struct kmem_cache *c;
	int i, failed = 0;

	/*
	 * If the cache is being destroyed, we trust that there is no one else
	 * requesting objects from it. Even if there are, the sanity checks in
	 * kmem_cache_destroy should caught this ill-case.
	 *
	 * Still, we don't want anyone else freeing memcg_caches under our
	 * noses, which can happen if a new memcg comes to life. As usual,
	 * we'll take the activate_kmem_mutex to protect ourselves against
	 * this.
	 */
	mutex_lock(&activate_kmem_mutex);
	for_each_memcg_cache_index(i) {
		c = cache_from_memcg_idx(s, i);
		if (!c)
			continue;

		/*
		 * We will now manually delete the caches, so to avoid races
		 * we need to cancel all pending destruction workers and
		 * proceed with destruction ourselves.
		 *
		 * kmem_cache_destroy() will call kmem_cache_shrink internally,
		 * and that could spawn the workers again: it is likely that
		 * the cache still have active pages until this very moment.
		 * This would lead us back to mem_cgroup_destroy_cache.
		 *
		 * But that will not execute at all if the "dead" flag is not
		 * set, so flip it down to guarantee we are in control.
		 */
		c->memcg_params->dead = false;
		cancel_work_sync(&c->memcg_params->destroy);
		kmem_cache_destroy(c);

		if (cache_from_memcg_idx(s, i))
			failed++;
	}
	mutex_unlock(&activate_kmem_mutex);
	return failed;
}

static void mem_cgroup_destroy_all_caches(struct mem_cgroup *memcg)
{
	struct kmem_cache *cachep;
	struct memcg_cache_params *params;

	if (!memcg_kmem_is_active(memcg))
		return;

	mutex_lock(&memcg->slab_caches_mutex);
	list_for_each_entry(params, &memcg->memcg_slab_caches, list) {
		cachep = memcg_params_to_cache(params);
		cachep->memcg_params->dead = true;
		schedule_work(&cachep->memcg_params->destroy);
	}
	mutex_unlock(&memcg->slab_caches_mutex);
}

struct create_work {
	struct mem_cgroup *memcg;
	struct kmem_cache *cachep;
	struct work_struct work;
};

static void memcg_create_cache_work_func(struct work_struct *w)
{
	struct create_work *cw = container_of(w, struct create_work, work);
	struct mem_cgroup *memcg = cw->memcg;
	struct kmem_cache *cachep = cw->cachep;

	kmem_cache_create_memcg(memcg, cachep);
	css_put(&memcg->css);
	kfree(cw);
}

/*
 * Enqueue the creation of a per-memcg kmem_cache.
 */
static void __memcg_create_cache_enqueue(struct mem_cgroup *memcg,
					 struct kmem_cache *cachep)
{
	struct create_work *cw;

	cw = kmalloc(sizeof(struct create_work), GFP_NOWAIT);
	if (cw == NULL) {
		css_put(&memcg->css);
		return;
	}

	cw->memcg = memcg;
	cw->cachep = cachep;

	INIT_WORK(&cw->work, memcg_create_cache_work_func);
	schedule_work(&cw->work);
}

static void memcg_create_cache_enqueue(struct mem_cgroup *memcg,
				       struct kmem_cache *cachep)
{
	/*
	 * We need to stop accounting when we kmalloc, because if the
	 * corresponding kmalloc cache is not yet created, the first allocation
	 * in __memcg_create_cache_enqueue will recurse.
	 *
	 * However, it is better to enclose the whole function. Depending on
	 * the debugging options enabled, INIT_WORK(), for instance, can
	 * trigger an allocation. This too, will make us recurse. Because at
	 * this point we can't allow ourselves back into memcg_kmem_get_cache,
	 * the safest choice is to do it like this, wrapping the whole function.
	 */
	memcg_stop_kmem_account();
	__memcg_create_cache_enqueue(memcg, cachep);
	memcg_resume_kmem_account();
}
/*
 * Return the kmem_cache we're supposed to use for a slab allocation.
 * We try to use the current memcg's version of the cache.
 *
 * If the cache does not exist yet, if we are the first user of it,
 * we either create it immediately, if possible, or create it asynchronously
 * in a workqueue.
 * In the latter case, we will let the current allocation go through with
 * the original cache.
 *
 * Can't be called in interrupt context or from kernel threads.
 * This function needs to be called with rcu_read_lock() held.
 */
struct kmem_cache *__memcg_kmem_get_cache(struct kmem_cache *cachep,
					  gfp_t gfp)
{
	struct mem_cgroup *memcg;
	struct kmem_cache *memcg_cachep;

	VM_BUG_ON(!cachep->memcg_params);
	VM_BUG_ON(!cachep->memcg_params->is_root_cache);

	if (!current->mm || current->memcg_kmem_skip_account)
		return cachep;

	rcu_read_lock();
	memcg = mem_cgroup_from_task(rcu_dereference(current->mm->owner));

	if (!memcg_can_account_kmem(memcg))
		goto out;

	memcg_cachep = cache_from_memcg_idx(cachep, memcg_cache_id(memcg));
	if (likely(memcg_cachep)) {
		cachep = memcg_cachep;
		goto out;
	}

	/* The corresponding put will be done in the workqueue. */
	if (!css_tryget(&memcg->css))
		goto out;
	rcu_read_unlock();

	/*
	 * If we are in a safe context (can wait, and not in interrupt
	 * context), we could be be predictable and return right away.
	 * This would guarantee that the allocation being performed
	 * already belongs in the new cache.
	 *
	 * However, there are some clashes that can arrive from locking.
	 * For instance, because we acquire the slab_mutex while doing
	 * kmem_cache_dup, this means no further allocation could happen
	 * with the slab_mutex held.
	 *
	 * Also, because cache creation issue get_online_cpus(), this
	 * creates a lock chain: memcg_slab_mutex -> cpu_hotplug_mutex,
	 * that ends up reversed during cpu hotplug. (cpuset allocates
	 * a bunch of GFP_KERNEL memory during cpuup). Due to all that,
	 * better to defer everything.
	 */
	memcg_create_cache_enqueue(memcg, cachep);
	return cachep;
out:
	rcu_read_unlock();
	return cachep;
}
EXPORT_SYMBOL(__memcg_kmem_get_cache);

/*
 * We need to verify if the allocation against current->mm->owner's memcg is
 * possible for the given order. But the page is not allocated yet, so we'll
 * need a further commit step to do the final arrangements.
 *
 * It is possible for the task to switch cgroups in this mean time, so at
 * commit time, we can't rely on task conversion any longer.  We'll then use
 * the handle argument to return to the caller which cgroup we should commit
 * against. We could also return the memcg directly and avoid the pointer
 * passing, but a boolean return value gives better semantics considering
 * the compiled-out case as well.
 *
 * Returning true means the allocation is possible.
 */
bool
__memcg_kmem_newpage_charge(gfp_t gfp, struct mem_cgroup **_memcg, int order)
{
	struct mem_cgroup *memcg;
	int ret;

	*_memcg = NULL;

	/*
	 * Disabling accounting is only relevant for some specific memcg
	 * internal allocations. Therefore we would initially not have such
	 * check here, since direct calls to the page allocator that are marked
	 * with GFP_KMEMCG only happen outside memcg core. We are mostly
	 * concerned with cache allocations, and by having this test at
	 * memcg_kmem_get_cache, we are already able to relay the allocation to
	 * the root cache and bypass the memcg cache altogether.
	 *
	 * There is one exception, though: the SLUB allocator does not create
	 * large order caches, but rather service large kmallocs directly from
	 * the page allocator. Therefore, the following sequence when backed by
	 * the SLUB allocator:
	 *
	 *	memcg_stop_kmem_account();
	 *	kmalloc(<large_number>)
	 *	memcg_resume_kmem_account();
	 *
	 * would effectively ignore the fact that we should skip accounting,
	 * since it will drive us directly to this function without passing
	 * through the cache selector memcg_kmem_get_cache. Such large
	 * allocations are extremely rare but can happen, for instance, for the
	 * cache arrays. We bring this test here.
	 */
	if (!current->mm || current->memcg_kmem_skip_account)
		return true;

	memcg = try_get_mem_cgroup_from_mm(current->mm);

	/*
	 * very rare case described in mem_cgroup_from_task. Unfortunately there
	 * isn't much we can do without complicating this too much, and it would
	 * be gfp-dependent anyway. Just let it go
	 */
	if (unlikely(!memcg))
		return true;

	if (!memcg_can_account_kmem(memcg)) {
		css_put(&memcg->css);
		return true;
	}

	ret = memcg_charge_kmem(memcg, gfp, PAGE_SIZE << order);
	if (!ret)
		*_memcg = memcg;

	css_put(&memcg->css);
	return (ret == 0);
}

void __memcg_kmem_commit_charge(struct page *page, struct mem_cgroup *memcg,
			      int order)
{
	struct page_cgroup *pc;

	VM_BUG_ON(mem_cgroup_is_root(memcg));

	/* The page allocation failed. Revert */
	if (!page) {
		memcg_uncharge_kmem(memcg, PAGE_SIZE << order);
		return;
	}

	pc = lookup_page_cgroup(page);
	lock_page_cgroup(pc);
	pc->mem_cgroup = memcg;
	SetPageCgroupUsed(pc);
	unlock_page_cgroup(pc);
}

void __memcg_kmem_uncharge_pages(struct page *page, int order)
{
	struct mem_cgroup *memcg = NULL;
	struct page_cgroup *pc;


	pc = lookup_page_cgroup(page);
	/*
	 * Fast unlocked return. Theoretically might have changed, have to
	 * check again after locking.
	 */
	if (!PageCgroupUsed(pc))
		return;

	lock_page_cgroup(pc);
	if (PageCgroupUsed(pc)) {
		memcg = pc->mem_cgroup;
		ClearPageCgroupUsed(pc);
	}
	unlock_page_cgroup(pc);

	/*
	 * We trust that only if there is a memcg associated with the page, it
	 * is a valid allocation
	 */
	if (!memcg)
		return;

	VM_BUG_ON_PAGE(mem_cgroup_is_root(memcg), page);
	memcg_uncharge_kmem(memcg, PAGE_SIZE << order);
}
#else
static inline void mem_cgroup_destroy_all_caches(struct mem_cgroup *memcg)
{
}
#endif /* CONFIG_MEMCG_KMEM */

#ifdef CONFIG_TRANSPARENT_HUGEPAGE

#define PCGF_NOCOPY_AT_SPLIT (1 << PCG_LOCK | 1 << PCG_MIGRATION)
/*
 * Because tail pages are not marked as "used", set it. We're under
 * zone->lru_lock, 'splitting on pmd' and compound_lock.
 * charge/uncharge will be never happen and move_account() is done under
 * compound_lock(), so we don't have to take care of races.
 */
void mem_cgroup_split_huge_fixup(struct page *head)
{
	struct page_cgroup *head_pc = lookup_page_cgroup(head);
	struct page_cgroup *pc;
	struct mem_cgroup *memcg;
	int i;

	if (mem_cgroup_disabled())
		return;

	memcg = head_pc->mem_cgroup;
	for (i = 1; i < HPAGE_PMD_NR; i++) {
		pc = head_pc + i;
		pc->mem_cgroup = memcg;
		smp_wmb();/* see __commit_charge() */
		pc->flags = head_pc->flags & ~PCGF_NOCOPY_AT_SPLIT;
	}
	__this_cpu_sub(memcg->stat->count[MEM_CGROUP_STAT_RSS_HUGE],
		       HPAGE_PMD_NR);
}
#endif /* CONFIG_TRANSPARENT_HUGEPAGE */

static inline
void mem_cgroup_move_account_page_stat(struct mem_cgroup *from,
					struct mem_cgroup *to,
					unsigned int nr_pages,
					enum mem_cgroup_stat_index idx)
{
	/* Update stat data for mem_cgroup */
	preempt_disable();
	__this_cpu_sub(from->stat->count[idx], nr_pages);
	__this_cpu_add(to->stat->count[idx], nr_pages);
	preempt_enable();
}

/**
 * mem_cgroup_move_account - move account of the page
 * @page: the page
 * @nr_pages: number of regular pages (>1 for huge pages)
 * @pc:	page_cgroup of the page.
 * @from: mem_cgroup which the page is moved from.
 * @to:	mem_cgroup which the page is moved to. @from != @to.
 *
 * The caller must confirm following.
 * - page is not on LRU (isolate_page() is useful.)
 * - compound_lock is held when nr_pages > 1
 *
 * This function doesn't do "charge" to new cgroup and doesn't do "uncharge"
 * from old cgroup.
 */
static int mem_cgroup_move_account(struct page *page,
				   unsigned int nr_pages,
				   struct page_cgroup *pc,
				   struct mem_cgroup *from,
				   struct mem_cgroup *to)
{
	unsigned long flags;
	int ret;
	bool anon = PageAnon(page);

	VM_BUG_ON(from == to);
	VM_BUG_ON_PAGE(PageLRU(page), page);
	/*
	 * The page is isolated from LRU. So, collapse function
	 * will not handle this page. But page splitting can happen.
	 * Do this check under compound_page_lock(). The caller should
	 * hold it.
	 */
	ret = -EBUSY;
	if (nr_pages > 1 && !PageTransHuge(page))
		goto out;

	lock_page_cgroup(pc);

	ret = -EINVAL;
	if (!PageCgroupUsed(pc) || pc->mem_cgroup != from)
		goto unlock;

	move_lock_mem_cgroup(from, &flags);

	if (!anon && page_mapped(page))
		mem_cgroup_move_account_page_stat(from, to, nr_pages,
			MEM_CGROUP_STAT_FILE_MAPPED);

	if (PageWriteback(page))
		mem_cgroup_move_account_page_stat(from, to, nr_pages,
			MEM_CGROUP_STAT_WRITEBACK);

	mem_cgroup_charge_statistics(from, page, anon, -nr_pages);

	/* caller should have done css_get */
	pc->mem_cgroup = to;
	mem_cgroup_charge_statistics(to, page, anon, nr_pages);
	move_unlock_mem_cgroup(from, &flags);
	ret = 0;
unlock:
	unlock_page_cgroup(pc);
	/*
	 * check events
	 */
	memcg_check_events(to, page);
	memcg_check_events(from, page);
out:
	return ret;
}

/**
 * mem_cgroup_move_parent - moves page to the parent group
 * @page: the page to move
 * @pc: page_cgroup of the page
 * @child: page's cgroup
 *
 * move charges to its parent or the root cgroup if the group has no
 * parent (aka use_hierarchy==0).
 * Although this might fail (get_page_unless_zero, isolate_lru_page or
 * mem_cgroup_move_account fails) the failure is always temporary and
 * it signals a race with a page removal/uncharge or migration. In the
 * first case the page is on the way out and it will vanish from the LRU
 * on the next attempt and the call should be retried later.
 * Isolation from the LRU fails only if page has been isolated from
 * the LRU since we looked at it and that usually means either global
 * reclaim or migration going on. The page will either get back to the
 * LRU or vanish.
 * Finaly mem_cgroup_move_account fails only if the page got uncharged
 * (!PageCgroupUsed) or moved to a different group. The page will
 * disappear in the next attempt.
 */
static int mem_cgroup_move_parent(struct page *page,
				  struct page_cgroup *pc,
				  struct mem_cgroup *child)
{
	struct mem_cgroup *parent;
	unsigned int nr_pages;
	unsigned long uninitialized_var(flags);
	int ret;

	VM_BUG_ON(mem_cgroup_is_root(child));

	ret = -EBUSY;
	if (!get_page_unless_zero(page))
		goto out;
	if (isolate_lru_page(page))
		goto put;

	nr_pages = hpage_nr_pages(page);

	parent = parent_mem_cgroup(child);
	/*
	 * If no parent, move charges to root cgroup.
	 */
	if (!parent)
		parent = root_mem_cgroup;

	if (nr_pages > 1) {
		VM_BUG_ON_PAGE(!PageTransHuge(page), page);
		flags = compound_lock_irqsave(page);
	}

	ret = mem_cgroup_move_account(page, nr_pages,
				pc, child, parent);
	if (!ret)
		__mem_cgroup_cancel_local_charge(child, nr_pages);

	if (nr_pages > 1)
		compound_unlock_irqrestore(page, flags);
	putback_lru_page(page);
put:
	put_page(page);
out:
	return ret;
}

/*
 * Charge the memory controller for page usage.
 * Return
 * 0 if the charge was successful
 * < 0 if the cgroup is over its limit
 */
static int mem_cgroup_charge_common(struct page *page, struct mm_struct *mm,
				gfp_t gfp_mask, enum charge_type ctype)
{
	struct mem_cgroup *memcg = NULL;
	unsigned int nr_pages = 1;
	bool oom = true;
	int ret;

	if (PageTransHuge(page)) {
		nr_pages <<= compound_order(page);
		VM_BUG_ON_PAGE(!PageTransHuge(page), page);
		/*
		 * Never OOM-kill a process for a huge page.  The
		 * fault handler will fall back to regular pages.
		 */
		oom = false;
	}

	ret = __mem_cgroup_try_charge(mm, gfp_mask, nr_pages, &memcg, oom);
	if (ret == -ENOMEM)
		return ret;
	__mem_cgroup_commit_charge(memcg, page, nr_pages, ctype, false);
	return 0;
}

int mem_cgroup_newpage_charge(struct page *page,
			      struct mm_struct *mm, gfp_t gfp_mask)
{
	if (mem_cgroup_disabled())
		return 0;
	VM_BUG_ON_PAGE(page_mapped(page), page);
	VM_BUG_ON_PAGE(page->mapping && !PageAnon(page), page);
	VM_BUG_ON(!mm);
	return mem_cgroup_charge_common(page, mm, gfp_mask,
					MEM_CGROUP_CHARGE_TYPE_ANON);
}

/*
 * While swap-in, try_charge -> commit or cancel, the page is locked.
 * And when try_charge() successfully returns, one refcnt to memcg without
 * struct page_cgroup is acquired. This refcnt will be consumed by
 * "commit()" or removed by "cancel()"
 */
static int __mem_cgroup_try_charge_swapin(struct mm_struct *mm,
					  struct page *page,
					  gfp_t mask,
					  struct mem_cgroup **memcgp)
{
	struct mem_cgroup *memcg;
	struct page_cgroup *pc;
	int ret;

	pc = lookup_page_cgroup(page);
	/*
	 * Every swap fault against a single page tries to charge the
	 * page, bail as early as possible.  shmem_unuse() encounters
	 * already charged pages, too.  The USED bit is protected by
	 * the page lock, which serializes swap cache removal, which
	 * in turn serializes uncharging.
	 */
	if (PageCgroupUsed(pc))
		return 0;
	if (!do_swap_account)
		goto charge_cur_mm;
	memcg = try_get_mem_cgroup_from_page(page);
	if (!memcg)
		goto charge_cur_mm;
	*memcgp = memcg;
	ret = __mem_cgroup_try_charge(NULL, mask, 1, memcgp, true);
	css_put(&memcg->css);
	if (ret == -EINTR)
		ret = 0;
	return ret;
charge_cur_mm:
	ret = __mem_cgroup_try_charge(mm, mask, 1, memcgp, true);
	if (ret == -EINTR)
		ret = 0;
	return ret;
}

int mem_cgroup_try_charge_swapin(struct mm_struct *mm, struct page *page,
				 gfp_t gfp_mask, struct mem_cgroup **memcgp)
{
	*memcgp = NULL;
	if (mem_cgroup_disabled())
		return 0;
	/*
	 * A racing thread's fault, or swapoff, may have already
	 * updated the pte, and even removed page from swap cache: in
	 * those cases unuse_pte()'s pte_same() test will fail; but
	 * there's also a KSM case which does need to charge the page.
	 */
	if (!PageSwapCache(page)) {
		int ret;

		ret = __mem_cgroup_try_charge(mm, gfp_mask, 1, memcgp, true);
		if (ret == -EINTR)
			ret = 0;
		return ret;
	}
	return __mem_cgroup_try_charge_swapin(mm, page, gfp_mask, memcgp);
}

void mem_cgroup_cancel_charge_swapin(struct mem_cgroup *memcg)
{
	if (mem_cgroup_disabled())
		return;
	if (!memcg)
		return;
	__mem_cgroup_cancel_charge(memcg, 1);
}

static void
__mem_cgroup_commit_charge_swapin(struct page *page, struct mem_cgroup *memcg,
					enum charge_type ctype)
{
	if (mem_cgroup_disabled())
		return;
	if (!memcg)
		return;

	__mem_cgroup_commit_charge(memcg, page, 1, ctype, true);
	/*
	 * Now swap is on-memory. This means this page may be
	 * counted both as mem and swap....double count.
	 * Fix it by uncharging from memsw. Basically, this SwapCache is stable
	 * under lock_page(). But in do_swap_page()::memory.c, reuse_swap_page()
	 * may call delete_from_swap_cache() before reach here.
	 */
	if (do_swap_account && PageSwapCache(page)) {
		swp_entry_t ent = {.val = page_private(page)};
		mem_cgroup_uncharge_swap(ent);
	}
}

void mem_cgroup_commit_charge_swapin(struct page *page,
				     struct mem_cgroup *memcg)
{
	__mem_cgroup_commit_charge_swapin(page, memcg,
					  MEM_CGROUP_CHARGE_TYPE_ANON);
}

int mem_cgroup_cache_charge(struct page *page, struct mm_struct *mm,
				gfp_t gfp_mask)
{
	struct mem_cgroup *memcg = NULL;
	enum charge_type type = MEM_CGROUP_CHARGE_TYPE_CACHE;
	int ret;

	if (mem_cgroup_disabled())
		return 0;
	if (PageCompound(page))
		return 0;

	if (!PageSwapCache(page))
		ret = mem_cgroup_charge_common(page, mm, gfp_mask, type);
	else { /* page is swapcache/shmem */
		ret = __mem_cgroup_try_charge_swapin(mm, page,
						     gfp_mask, &memcg);
		if (!ret)
			__mem_cgroup_commit_charge_swapin(page, memcg, type);
	}
	return ret;
}

static void mem_cgroup_do_uncharge(struct mem_cgroup *memcg,
				   unsigned int nr_pages,
				   const enum charge_type ctype)
{
	struct memcg_batch_info *batch = NULL;
	bool uncharge_memsw = true;

	/* If swapout, usage of swap doesn't decrease */
	if (!do_swap_account || ctype == MEM_CGROUP_CHARGE_TYPE_SWAPOUT)
		uncharge_memsw = false;

	batch = &current->memcg_batch;
	/*
	 * In usual, we do css_get() when we remember memcg pointer.
	 * But in this case, we keep res->usage until end of a series of
	 * uncharges. Then, it's ok to ignore memcg's refcnt.
	 */
	if (!batch->memcg)
		batch->memcg = memcg;
	/*
	 * do_batch > 0 when unmapping pages or inode invalidate/truncate.
	 * In those cases, all pages freed continuously can be expected to be in
	 * the same cgroup and we have chance to coalesce uncharges.
	 * But we do uncharge one by one if this is killed by OOM(TIF_MEMDIE)
	 * because we want to do uncharge as soon as possible.
	 */

	if (!batch->do_batch || test_thread_flag(TIF_MEMDIE))
		goto direct_uncharge;

	if (nr_pages > 1)
		goto direct_uncharge;

	/*
	 * In typical case, batch->memcg == mem. This means we can
	 * merge a series of uncharges to an uncharge of res_counter.
	 * If not, we uncharge res_counter ony by one.
	 */
	if (batch->memcg != memcg)
		goto direct_uncharge;
	/* remember freed charge and uncharge it later */
	batch->nr_pages++;
	if (uncharge_memsw)
		batch->memsw_nr_pages++;
	return;
direct_uncharge:
	res_counter_uncharge(&memcg->res, nr_pages * PAGE_SIZE);
	if (uncharge_memsw)
		res_counter_uncharge(&memcg->memsw, nr_pages * PAGE_SIZE);
	if (unlikely(batch->memcg != memcg))
		memcg_oom_recover(memcg);
}

/*
 * uncharge if !page_mapped(page)
 */
static struct mem_cgroup *
__mem_cgroup_uncharge_common(struct page *page, enum charge_type ctype,
			     bool end_migration)
{
	struct mem_cgroup *memcg = NULL;
	unsigned int nr_pages = 1;
	struct page_cgroup *pc;
	bool anon;

	if (mem_cgroup_disabled())
		return NULL;

	if (PageTransHuge(page)) {
		nr_pages <<= compound_order(page);
		VM_BUG_ON_PAGE(!PageTransHuge(page), page);
	}
	/*
	 * Check if our page_cgroup is valid
	 */
	pc = lookup_page_cgroup(page);
	if (unlikely(!PageCgroupUsed(pc)))
		return NULL;

	lock_page_cgroup(pc);

	memcg = pc->mem_cgroup;

	if (!PageCgroupUsed(pc))
		goto unlock_out;

	anon = PageAnon(page);

	switch (ctype) {
	case MEM_CGROUP_CHARGE_TYPE_ANON:
		/*
		 * Generally PageAnon tells if it's the anon statistics to be
		 * updated; but sometimes e.g. mem_cgroup_uncharge_page() is
		 * used before page reached the stage of being marked PageAnon.
		 */
		anon = true;
		/* fallthrough */
	case MEM_CGROUP_CHARGE_TYPE_DROP:
		/* See mem_cgroup_prepare_migration() */
		if (page_mapped(page))
			goto unlock_out;
		/*
		 * Pages under migration may not be uncharged.  But
		 * end_migration() /must/ be the one uncharging the
		 * unused post-migration page and so it has to call
		 * here with the migration bit still set.  See the
		 * res_counter handling below.
		 */
		if (!end_migration && PageCgroupMigration(pc))
			goto unlock_out;
		break;
	case MEM_CGROUP_CHARGE_TYPE_SWAPOUT:
		if (!PageAnon(page)) {	/* Shared memory */
			if (page->mapping && !page_is_file_cache(page))
				goto unlock_out;
		} else if (page_mapped(page)) /* Anon */
				goto unlock_out;
		break;
	default:
		break;
	}

	mem_cgroup_charge_statistics(memcg, page, anon, -nr_pages);

	ClearPageCgroupUsed(pc);
	/*
	 * pc->mem_cgroup is not cleared here. It will be accessed when it's
	 * freed from LRU. This is safe because uncharged page is expected not
	 * to be reused (freed soon). Exception is SwapCache, it's handled by
	 * special functions.
	 */

	unlock_page_cgroup(pc);
	/*
	 * even after unlock, we have memcg->res.usage here and this memcg
	 * will never be freed, so it's safe to call css_get().
	 */
	memcg_check_events(memcg, page);
	if (do_swap_account && ctype == MEM_CGROUP_CHARGE_TYPE_SWAPOUT) {
		mem_cgroup_swap_statistics(memcg, true);
		css_get(&memcg->css);
	}
	/*
	 * Migration does not charge the res_counter for the
	 * replacement page, so leave it alone when phasing out the
	 * page that is unused after the migration.
	 */
	if (!end_migration && !mem_cgroup_is_root(memcg))
		mem_cgroup_do_uncharge(memcg, nr_pages, ctype);

	return memcg;

unlock_out:
	unlock_page_cgroup(pc);
	return NULL;
}

void mem_cgroup_uncharge_page(struct page *page)
{
	/* early check. */
	if (page_mapped(page))
		return;
	VM_BUG_ON_PAGE(page->mapping && !PageAnon(page), page);
	/*
	 * If the page is in swap cache, uncharge should be deferred
	 * to the swap path, which also properly accounts swap usage
	 * and handles memcg lifetime.
	 *
	 * Note that this check is not stable and reclaim may add the
	 * page to swap cache at any time after this.  However, if the
	 * page is not in swap cache by the time page->mapcount hits
	 * 0, there won't be any page table references to the swap
	 * slot, and reclaim will free it and not actually write the
	 * page to disk.
	 */
	if (PageSwapCache(page))
		return;
	__mem_cgroup_uncharge_common(page, MEM_CGROUP_CHARGE_TYPE_ANON, false);
}

void mem_cgroup_uncharge_cache_page(struct page *page)
{
	VM_BUG_ON_PAGE(page_mapped(page), page);
	VM_BUG_ON_PAGE(page->mapping, page);
	__mem_cgroup_uncharge_common(page, MEM_CGROUP_CHARGE_TYPE_CACHE, false);
}

/*
 * Batch_start/batch_end is called in unmap_page_range/invlidate/trucate.
 * In that cases, pages are freed continuously and we can expect pages
 * are in the same memcg. All these calls itself limits the number of
 * pages freed at once, then uncharge_start/end() is called properly.
 * This may be called prural(2) times in a context,
 */

void mem_cgroup_uncharge_start(void)
{
	current->memcg_batch.do_batch++;
	/* We can do nest. */
	if (current->memcg_batch.do_batch == 1) {
		current->memcg_batch.memcg = NULL;
		current->memcg_batch.nr_pages = 0;
		current->memcg_batch.memsw_nr_pages = 0;
	}
}

void mem_cgroup_uncharge_end(void)
{
	struct memcg_batch_info *batch = &current->memcg_batch;

	if (!batch->do_batch)
		return;

	batch->do_batch--;
	if (batch->do_batch) /* If stacked, do nothing. */
		return;

	if (!batch->memcg)
		return;
	/*
	 * This "batch->memcg" is valid without any css_get/put etc...
	 * bacause we hide charges behind us.
	 */
	if (batch->nr_pages)
		res_counter_uncharge(&batch->memcg->res,
				     batch->nr_pages * PAGE_SIZE);
	if (batch->memsw_nr_pages)
		res_counter_uncharge(&batch->memcg->memsw,
				     batch->memsw_nr_pages * PAGE_SIZE);
	memcg_oom_recover(batch->memcg);
	/* forget this pointer (for sanity check) */
	batch->memcg = NULL;
}

#ifdef CONFIG_SWAP
/*
 * called after __delete_from_swap_cache() and drop "page" account.
 * memcg information is recorded to swap_cgroup of "ent"
 */
void
mem_cgroup_uncharge_swapcache(struct page *page, swp_entry_t ent, bool swapout)
{
	struct mem_cgroup *memcg;
	int ctype = MEM_CGROUP_CHARGE_TYPE_SWAPOUT;

	if (!swapout) /* this was a swap cache but the swap is unused ! */
		ctype = MEM_CGROUP_CHARGE_TYPE_DROP;

	memcg = __mem_cgroup_uncharge_common(page, ctype, false);

	/*
	 * record memcg information,  if swapout && memcg != NULL,
	 * css_get() was called in uncharge().
	 */
	if (do_swap_account && swapout && memcg)
		swap_cgroup_record(ent, mem_cgroup_id(memcg));
}
#endif

#ifdef CONFIG_MEMCG_SWAP
/*
 * called from swap_entry_free(). remove record in swap_cgroup and
 * uncharge "memsw" account.
 */
void mem_cgroup_uncharge_swap(swp_entry_t ent)
{
	struct mem_cgroup *memcg;
	unsigned short id;

	if (!do_swap_account)
		return;

	id = swap_cgroup_record(ent, 0);
	rcu_read_lock();
	memcg = mem_cgroup_lookup(id);
	if (memcg) {
		/*
		 * We uncharge this because swap is freed.
		 * This memcg can be obsolete one. We avoid calling css_tryget
		 */
		if (!mem_cgroup_is_root(memcg))
			res_counter_uncharge(&memcg->memsw, PAGE_SIZE);
		mem_cgroup_swap_statistics(memcg, false);
		css_put(&memcg->css);
	}
	rcu_read_unlock();
}

/**
 * mem_cgroup_move_swap_account - move swap charge and swap_cgroup's record.
 * @entry: swap entry to be moved
 * @from:  mem_cgroup which the entry is moved from
 * @to:  mem_cgroup which the entry is moved to
 *
 * It succeeds only when the swap_cgroup's record for this entry is the same
 * as the mem_cgroup's id of @from.
 *
 * Returns 0 on success, -EINVAL on failure.
 *
 * The caller must have charged to @to, IOW, called res_counter_charge() about
 * both res and memsw, and called css_get().
 */
static int mem_cgroup_move_swap_account(swp_entry_t entry,
				struct mem_cgroup *from, struct mem_cgroup *to)
{
	unsigned short old_id, new_id;

	old_id = mem_cgroup_id(from);
	new_id = mem_cgroup_id(to);

	if (swap_cgroup_cmpxchg(entry, old_id, new_id) == old_id) {
		mem_cgroup_swap_statistics(from, false);
		mem_cgroup_swap_statistics(to, true);
		/*
		 * This function is only called from task migration context now.
		 * It postpones res_counter and refcount handling till the end
		 * of task migration(mem_cgroup_clear_mc()) for performance
		 * improvement. But we cannot postpone css_get(to)  because if
		 * the process that has been moved to @to does swap-in, the
		 * refcount of @to might be decreased to 0.
		 *
		 * We are in attach() phase, so the cgroup is guaranteed to be
		 * alive, so we can just call css_get().
		 */
		css_get(&to->css);
		return 0;
	}
	return -EINVAL;
}
#else
static inline int mem_cgroup_move_swap_account(swp_entry_t entry,
				struct mem_cgroup *from, struct mem_cgroup *to)
{
	return -EINVAL;
}
#endif

/*
 * Before starting migration, account PAGE_SIZE to mem_cgroup that the old
 * page belongs to.
 */
void mem_cgroup_prepare_migration(struct page *page, struct page *newpage,
				  struct mem_cgroup **memcgp)
{
	struct mem_cgroup *memcg = NULL;
	unsigned int nr_pages = 1;
	struct page_cgroup *pc;
	enum charge_type ctype;

	*memcgp = NULL;

	if (mem_cgroup_disabled())
		return;

	if (PageTransHuge(page))
		nr_pages <<= compound_order(page);

	pc = lookup_page_cgroup(page);
	lock_page_cgroup(pc);
	if (PageCgroupUsed(pc)) {
		memcg = pc->mem_cgroup;
		css_get(&memcg->css);
		/*
		 * At migrating an anonymous page, its mapcount goes down
		 * to 0 and uncharge() will be called. But, even if it's fully
		 * unmapped, migration may fail and this page has to be
		 * charged again. We set MIGRATION flag here and delay uncharge
		 * until end_migration() is called
		 *
		 * Corner Case Thinking
		 * A)
		 * When the old page was mapped as Anon and it's unmap-and-freed
		 * while migration was ongoing.
		 * If unmap finds the old page, uncharge() of it will be delayed
		 * until end_migration(). If unmap finds a new page, it's
		 * uncharged when it make mapcount to be 1->0. If unmap code
		 * finds swap_migration_entry, the new page will not be mapped
		 * and end_migration() will find it(mapcount==0).
		 *
		 * B)
		 * When the old page was mapped but migraion fails, the kernel
		 * remaps it. A charge for it is kept by MIGRATION flag even
		 * if mapcount goes down to 0. We can do remap successfully
		 * without charging it again.
		 *
		 * C)
		 * The "old" page is under lock_page() until the end of
		 * migration, so, the old page itself will not be swapped-out.
		 * If the new page is swapped out before end_migraton, our
		 * hook to usual swap-out path will catch the event.
		 */
		if (PageAnon(page))
			SetPageCgroupMigration(pc);
	}
	unlock_page_cgroup(pc);
	/*
	 * If the page is not charged at this point,
	 * we return here.
	 */
	if (!memcg)
		return;

	*memcgp = memcg;
	/*
	 * We charge new page before it's used/mapped. So, even if unlock_page()
	 * is called before end_migration, we can catch all events on this new
	 * page. In the case new page is migrated but not remapped, new page's
	 * mapcount will be finally 0 and we call uncharge in end_migration().
	 */
	if (PageAnon(page))
		ctype = MEM_CGROUP_CHARGE_TYPE_ANON;
	else
		ctype = MEM_CGROUP_CHARGE_TYPE_CACHE;
	/*
	 * The page is committed to the memcg, but it's not actually
	 * charged to the res_counter since we plan on replacing the
	 * old one and only one page is going to be left afterwards.
	 */
	__mem_cgroup_commit_charge(memcg, newpage, nr_pages, ctype, false);
}

/* remove redundant charge if migration failed*/
void mem_cgroup_end_migration(struct mem_cgroup *memcg,
	struct page *oldpage, struct page *newpage, bool migration_ok)
{
	struct page *used, *unused;
	struct page_cgroup *pc;
	bool anon;

	if (!memcg)
		return;

	if (!migration_ok) {
		used = oldpage;
		unused = newpage;
	} else {
		used = newpage;
		unused = oldpage;
	}
	anon = PageAnon(used);
	__mem_cgroup_uncharge_common(unused,
				     anon ? MEM_CGROUP_CHARGE_TYPE_ANON
				     : MEM_CGROUP_CHARGE_TYPE_CACHE,
				     true);
	css_put(&memcg->css);
	/*
	 * We disallowed uncharge of pages under migration because mapcount
	 * of the page goes down to zero, temporarly.
	 * Clear the flag and check the page should be charged.
	 */
	pc = lookup_page_cgroup(oldpage);
	lock_page_cgroup(pc);
	ClearPageCgroupMigration(pc);
	unlock_page_cgroup(pc);

	/*
	 * If a page is a file cache, radix-tree replacement is very atomic
	 * and we can skip this check. When it was an Anon page, its mapcount
	 * goes down to 0. But because we added MIGRATION flage, it's not
	 * uncharged yet. There are several case but page->mapcount check
	 * and USED bit check in mem_cgroup_uncharge_page() will do enough
	 * check. (see prepare_charge() also)
	 */
	if (anon)
		mem_cgroup_uncharge_page(used);
}

/*
 * At replace page cache, newpage is not under any memcg but it's on
 * LRU. So, this function doesn't touch res_counter but handles LRU
 * in correct way. Both pages are locked so we cannot race with uncharge.
 */
void mem_cgroup_replace_page_cache(struct page *oldpage,
				  struct page *newpage)
{
	struct mem_cgroup *memcg = NULL;
	struct page_cgroup *pc;
	enum charge_type type = MEM_CGROUP_CHARGE_TYPE_CACHE;

	if (mem_cgroup_disabled())
		return;

	pc = lookup_page_cgroup(oldpage);
	/* fix accounting on old pages */
	lock_page_cgroup(pc);
	if (PageCgroupUsed(pc)) {
		memcg = pc->mem_cgroup;
		mem_cgroup_charge_statistics(memcg, oldpage, false, -1);
		ClearPageCgroupUsed(pc);
	}
	unlock_page_cgroup(pc);

	/*
	 * When called from shmem_replace_page(), in some cases the
	 * oldpage has already been charged, and in some cases not.
	 */
	if (!memcg)
		return;
	/*
	 * Even if newpage->mapping was NULL before starting replacement,
	 * the newpage may be on LRU(or pagevec for LRU) already. We lock
	 * LRU while we overwrite pc->mem_cgroup.
	 */
	__mem_cgroup_commit_charge(memcg, newpage, 1, type, true);
}

#ifdef CONFIG_DEBUG_VM
static struct page_cgroup *lookup_page_cgroup_used(struct page *page)
{
	struct page_cgroup *pc;

	pc = lookup_page_cgroup(page);
	/*
	 * Can be NULL while feeding pages into the page allocator for
	 * the first time, i.e. during boot or memory hotplug;
	 * or when mem_cgroup_disabled().
	 */
	if (likely(pc) && PageCgroupUsed(pc))
		return pc;
	return NULL;
}

bool mem_cgroup_bad_page_check(struct page *page)
{
	if (mem_cgroup_disabled())
		return false;

	return lookup_page_cgroup_used(page) != NULL;
}

void mem_cgroup_print_bad_page(struct page *page)
{
	struct page_cgroup *pc;

	pc = lookup_page_cgroup_used(page);
	if (pc) {
		pr_alert("pc:%p pc->flags:%lx pc->mem_cgroup:%p\n",
			 pc, pc->flags, pc->mem_cgroup);
	}
}
#endif

static int mem_cgroup_resize_limit(struct mem_cgroup *memcg,
				unsigned long long val)
{
	int retry_count;
	u64 memswlimit, memlimit;
	int ret = 0;
	int children = mem_cgroup_count_children(memcg);
	u64 curusage, oldusage;
	int enlarge;

	/*
	 * For keeping hierarchical_reclaim simple, how long we should retry
	 * is depends on callers. We set our retry-count to be function
	 * of # of children which we should visit in this loop.
	 */
	retry_count = MEM_CGROUP_RECLAIM_RETRIES * children;

	oldusage = res_counter_read_u64(&memcg->res, RES_USAGE);

	enlarge = 0;
	while (retry_count) {
		if (signal_pending(current)) {
			ret = -EINTR;
			break;
		}
		/*
		 * Rather than hide all in some function, I do this in
		 * open coded manner. You see what this really does.
		 * We have to guarantee memcg->res.limit <= memcg->memsw.limit.
		 */
		mutex_lock(&set_limit_mutex);
		memswlimit = res_counter_read_u64(&memcg->memsw, RES_LIMIT);
		if (memswlimit < val) {
			ret = -EINVAL;
			mutex_unlock(&set_limit_mutex);
			break;
		}

		memlimit = res_counter_read_u64(&memcg->res, RES_LIMIT);
		if (memlimit < val)
			enlarge = 1;

		ret = res_counter_set_limit(&memcg->res, val);
		if (!ret) {
			if (memswlimit == val)
				memcg->memsw_is_minimum = true;
			else
				memcg->memsw_is_minimum = false;
		}
		mutex_unlock(&set_limit_mutex);

		if (!ret)
			break;

		mem_cgroup_reclaim(memcg, GFP_KERNEL,
				   MEM_CGROUP_RECLAIM_SHRINK);
		curusage = res_counter_read_u64(&memcg->res, RES_USAGE);
		/* Usage is reduced ? */
		if (curusage >= oldusage)
			retry_count--;
		else
			oldusage = curusage;
	}
	if (!ret && enlarge)
		memcg_oom_recover(memcg);

	return ret;
}

static int mem_cgroup_resize_memsw_limit(struct mem_cgroup *memcg,
					unsigned long long val)
{
	int retry_count;
	u64 memlimit, memswlimit, oldusage, curusage;
	int children = mem_cgroup_count_children(memcg);
	int ret = -EBUSY;
	int enlarge = 0;

	/* see mem_cgroup_resize_res_limit */
	retry_count = children * MEM_CGROUP_RECLAIM_RETRIES;
	oldusage = res_counter_read_u64(&memcg->memsw, RES_USAGE);
	while (retry_count) {
		if (signal_pending(current)) {
			ret = -EINTR;
			break;
		}
		/*
		 * Rather than hide all in some function, I do this in
		 * open coded manner. You see what this really does.
		 * We have to guarantee memcg->res.limit <= memcg->memsw.limit.
		 */
		mutex_lock(&set_limit_mutex);
		memlimit = res_counter_read_u64(&memcg->res, RES_LIMIT);
		if (memlimit > val) {
			ret = -EINVAL;
			mutex_unlock(&set_limit_mutex);
			break;
		}
		memswlimit = res_counter_read_u64(&memcg->memsw, RES_LIMIT);
		if (memswlimit < val)
			enlarge = 1;
		ret = res_counter_set_limit(&memcg->memsw, val);
		if (!ret) {
			if (memlimit == val)
				memcg->memsw_is_minimum = true;
			else
				memcg->memsw_is_minimum = false;
		}
		mutex_unlock(&set_limit_mutex);

		if (!ret)
			break;

		mem_cgroup_reclaim(memcg, GFP_KERNEL,
				   MEM_CGROUP_RECLAIM_NOSWAP |
				   MEM_CGROUP_RECLAIM_SHRINK);
		curusage = res_counter_read_u64(&memcg->memsw, RES_USAGE);
		/* Usage is reduced ? */
		if (curusage >= oldusage)
			retry_count--;
		else
			oldusage = curusage;
	}
	if (!ret && enlarge)
		memcg_oom_recover(memcg);
	return ret;
}

unsigned long mem_cgroup_soft_limit_reclaim(struct zone *zone, int order,
					    gfp_t gfp_mask,
					    unsigned long *total_scanned)
{
	unsigned long nr_reclaimed = 0;
	struct mem_cgroup_per_zone *mz, *next_mz = NULL;
	unsigned long reclaimed;
	int loop = 0;
	struct mem_cgroup_tree_per_zone *mctz;
	unsigned long long excess;
	unsigned long nr_scanned;

	if (order > 0)
		return 0;

	mctz = soft_limit_tree_node_zone(zone_to_nid(zone), zone_idx(zone));
	/*
	 * This loop can run a while, specially if mem_cgroup's continuously
	 * keep exceeding their soft limit and putting the system under
	 * pressure
	 */
	do {
		if (next_mz)
			mz = next_mz;
		else
			mz = mem_cgroup_largest_soft_limit_node(mctz);
		if (!mz)
			break;

		nr_scanned = 0;
		reclaimed = mem_cgroup_soft_reclaim(mz->memcg, zone,
						    gfp_mask, &nr_scanned);
		nr_reclaimed += reclaimed;
		*total_scanned += nr_scanned;
		spin_lock(&mctz->lock);

		/*
		 * If we failed to reclaim anything from this memory cgroup
		 * it is time to move on to the next cgroup
		 */
		next_mz = NULL;
		if (!reclaimed) {
			do {
				/*
				 * Loop until we find yet another one.
				 *
				 * By the time we get the soft_limit lock
				 * again, someone might have aded the
				 * group back on the RB tree. Iterate to
				 * make sure we get a different mem.
				 * mem_cgroup_largest_soft_limit_node returns
				 * NULL if no other cgroup is present on
				 * the tree
				 */
				next_mz =
				__mem_cgroup_largest_soft_limit_node(mctz);
				if (next_mz == mz)
					css_put(&next_mz->memcg->css);
				else /* next_mz == NULL or other memcg */
					break;
			} while (1);
		}
		__mem_cgroup_remove_exceeded(mz->memcg, mz, mctz);
		excess = res_counter_soft_limit_excess(&mz->memcg->res);
		/*
		 * One school of thought says that we should not add
		 * back the node to the tree if reclaim returns 0.
		 * But our reclaim could return 0, simply because due
		 * to priority we are exposing a smaller subset of
		 * memory to reclaim from. Consider this as a longer
		 * term TODO.
		 */
		/* If excess == 0, no tree ops */
		__mem_cgroup_insert_exceeded(mz->memcg, mz, mctz, excess);
		spin_unlock(&mctz->lock);
		css_put(&mz->memcg->css);
		loop++;
		/*
		 * Could not reclaim anything and there are no more
		 * mem cgroups to try or we seem to be looping without
		 * reclaiming anything.
		 */
		if (!nr_reclaimed &&
			(next_mz == NULL ||
			loop > MEM_CGROUP_MAX_SOFT_LIMIT_RECLAIM_LOOPS))
			break;
	} while (!nr_reclaimed);
	if (next_mz)
		css_put(&next_mz->memcg->css);
	return nr_reclaimed;
}

/**
 * mem_cgroup_force_empty_list - clears LRU of a group
 * @memcg: group to clear
 * @node: NUMA node
 * @zid: zone id
 * @lru: lru to to clear
 *
 * Traverse a specified page_cgroup list and try to drop them all.  This doesn't
 * reclaim the pages page themselves - pages are moved to the parent (or root)
 * group.
 */
static void mem_cgroup_force_empty_list(struct mem_cgroup *memcg,
				int node, int zid, enum lru_list lru)
{
	struct lruvec *lruvec;
	unsigned long flags;
	struct list_head *list;
	struct page *busy;
	struct zone *zone;

	zone = &NODE_DATA(node)->node_zones[zid];
	lruvec = mem_cgroup_zone_lruvec(zone, memcg);
	list = &lruvec->lists[lru];

	busy = NULL;
	do {
		struct page_cgroup *pc;
		struct page *page;

		spin_lock_irqsave(&zone->lru_lock, flags);
		if (list_empty(list)) {
			spin_unlock_irqrestore(&zone->lru_lock, flags);
			break;
		}
		page = list_entry(list->prev, struct page, lru);
		if (busy == page) {
			list_move(&page->lru, list);
			busy = NULL;
			spin_unlock_irqrestore(&zone->lru_lock, flags);
			continue;
		}
		spin_unlock_irqrestore(&zone->lru_lock, flags);

		pc = lookup_page_cgroup(page);

		if (mem_cgroup_move_parent(page, pc, memcg)) {
			/* found lock contention or "pc" is obsolete. */
			busy = page;
			cond_resched();
		} else
			busy = NULL;
	} while (!list_empty(list));
}

/*
 * make mem_cgroup's charge to be 0 if there is no task by moving
 * all the charges and pages to the parent.
 * This enables deleting this mem_cgroup.
 *
 * Caller is responsible for holding css reference on the memcg.
 */
static void mem_cgroup_reparent_charges(struct mem_cgroup *memcg)
{
	int node, zid;
	u64 usage;

	do {
		/* This is for making all *used* pages to be on LRU. */
		lru_add_drain_all();
		drain_all_stock_sync(memcg);
		mem_cgroup_start_move(memcg);
		for_each_node_state(node, N_MEMORY) {
			for (zid = 0; zid < MAX_NR_ZONES; zid++) {
				enum lru_list lru;
				for_each_lru(lru) {
					mem_cgroup_force_empty_list(memcg,
							node, zid, lru);
				}
			}
		}
		mem_cgroup_end_move(memcg);
		memcg_oom_recover(memcg);
		cond_resched();

		/*
		 * Kernel memory may not necessarily be trackable to a specific
		 * process. So they are not migrated, and therefore we can't
		 * expect their value to drop to 0 here.
		 * Having res filled up with kmem only is enough.
		 *
		 * This is a safety check because mem_cgroup_force_empty_list
		 * could have raced with mem_cgroup_replace_page_cache callers
		 * so the lru seemed empty but the page could have been added
		 * right after the check. RES_USAGE should be safe as we always
		 * charge before adding to the LRU.
		 */
		usage = res_counter_read_u64(&memcg->res, RES_USAGE) -
			res_counter_read_u64(&memcg->kmem, RES_USAGE);
	} while (usage > 0);
}

static inline bool memcg_has_children(struct mem_cgroup *memcg)
{
	lockdep_assert_held(&memcg_create_mutex);
	/*
	 * The lock does not prevent addition or deletion to the list
	 * of children, but it prevents a new child from being
	 * initialized based on this parent in css_online(), so it's
	 * enough to decide whether hierarchically inherited
	 * attributes can still be changed or not.
	 */
	return memcg->use_hierarchy &&
		!list_empty(&memcg->css.cgroup->children);
}

/*
 * Reclaims as many pages from the given memcg as possible and moves
 * the rest to the parent.
 *
 * Caller is responsible for holding css reference for memcg.
 */
static int mem_cgroup_force_empty(struct mem_cgroup *memcg)
{
	int nr_retries = MEM_CGROUP_RECLAIM_RETRIES;
	struct cgroup *cgrp = memcg->css.cgroup;

	/* returns EBUSY if there is a task or if we come here twice. */
	if (cgroup_has_tasks(cgrp) || !list_empty(&cgrp->children))
		return -EBUSY;

	/* we call try-to-free pages for make this cgroup empty */
	lru_add_drain_all();
	/* try to free all pages in this cgroup */
	while (nr_retries && res_counter_read_u64(&memcg->res, RES_USAGE) > 0) {
		int progress;

		if (signal_pending(current))
			return -EINTR;

		progress = try_to_free_mem_cgroup_pages(memcg, GFP_KERNEL,
						false);
		if (!progress) {
			nr_retries--;
			/* maybe some writeback is necessary */
			congestion_wait(BLK_RW_ASYNC, HZ/10);
		}

	}
	lru_add_drain();
	mem_cgroup_reparent_charges(memcg);

	return 0;
}

static int mem_cgroup_force_empty_write(struct cgroup_subsys_state *css,
					unsigned int event)
{
	struct mem_cgroup *memcg = mem_cgroup_from_css(css);

	if (mem_cgroup_is_root(memcg))
		return -EINVAL;
	return mem_cgroup_force_empty(memcg);
}

static u64 mem_cgroup_hierarchy_read(struct cgroup_subsys_state *css,
				     struct cftype *cft)
{
	return mem_cgroup_from_css(css)->use_hierarchy;
}

static int mem_cgroup_hierarchy_write(struct cgroup_subsys_state *css,
				      struct cftype *cft, u64 val)
{
	int retval = 0;
	struct mem_cgroup *memcg = mem_cgroup_from_css(css);
	struct mem_cgroup *parent_memcg = mem_cgroup_from_css(css_parent(&memcg->css));

	mutex_lock(&memcg_create_mutex);

	if (memcg->use_hierarchy == val)
		goto out;

	/*
	 * If parent's use_hierarchy is set, we can't make any modifications
	 * in the child subtrees. If it is unset, then the change can
	 * occur, provided the current cgroup has no children.
	 *
	 * For the root cgroup, parent_mem is NULL, we allow value to be
	 * set if there are no children.
	 */
	if ((!parent_memcg || !parent_memcg->use_hierarchy) &&
				(val == 1 || val == 0)) {
		if (list_empty(&memcg->css.cgroup->children))
			memcg->use_hierarchy = val;
		else
			retval = -EBUSY;
	} else
		retval = -EINVAL;

out:
	mutex_unlock(&memcg_create_mutex);

	return retval;
}


static unsigned long mem_cgroup_recursive_stat(struct mem_cgroup *memcg,
					       enum mem_cgroup_stat_index idx)
{
	struct mem_cgroup *iter;
	long val = 0;

	/* Per-cpu values can be negative, use a signed accumulator */
	for_each_mem_cgroup_tree(iter, memcg)
		val += mem_cgroup_read_stat(iter, idx);

	if (val < 0) /* race ? */
		val = 0;
	return val;
}

static inline u64 mem_cgroup_usage(struct mem_cgroup *memcg, bool swap)
{
	u64 val;

	if (!mem_cgroup_is_root(memcg)) {
		if (!swap)
			return res_counter_read_u64(&memcg->res, RES_USAGE);
		else
			return res_counter_read_u64(&memcg->memsw, RES_USAGE);
	}

	/*
	 * Transparent hugepages are still accounted for in MEM_CGROUP_STAT_RSS
	 * as well as in MEM_CGROUP_STAT_RSS_HUGE.
	 */
	val = mem_cgroup_recursive_stat(memcg, MEM_CGROUP_STAT_CACHE);
	val += mem_cgroup_recursive_stat(memcg, MEM_CGROUP_STAT_RSS);

	if (swap)
		val += mem_cgroup_recursive_stat(memcg, MEM_CGROUP_STAT_SWAP);

	return val << PAGE_SHIFT;
}

static u64 mem_cgroup_read_u64(struct cgroup_subsys_state *css,
				   struct cftype *cft)
{
	struct mem_cgroup *memcg = mem_cgroup_from_css(css);
	u64 val;
	int name;
	enum res_type type;

	type = MEMFILE_TYPE(cft->private);
	name = MEMFILE_ATTR(cft->private);

	switch (type) {
	case _MEM:
		if (name == RES_USAGE)
			val = mem_cgroup_usage(memcg, false);
		else
			val = res_counter_read_u64(&memcg->res, name);
		break;
	case _MEMSWAP:
		if (name == RES_USAGE)
			val = mem_cgroup_usage(memcg, true);
		else
			val = res_counter_read_u64(&memcg->memsw, name);
		break;
	case _KMEM:
		val = res_counter_read_u64(&memcg->kmem, name);
		break;
	default:
		BUG();
	}

	return val;
}

#ifdef CONFIG_MEMCG_KMEM
/* should be called with activate_kmem_mutex held */
static int __memcg_activate_kmem(struct mem_cgroup *memcg,
				 unsigned long long limit)
{
	int err = 0;
	int memcg_id;

	if (memcg_kmem_is_active(memcg))
		return 0;

	/*
	 * We are going to allocate memory for data shared by all memory
	 * cgroups so let's stop accounting here.
	 */
	memcg_stop_kmem_account();

	/*
	 * For simplicity, we won't allow this to be disabled.  It also can't
	 * be changed if the cgroup has children already, or if tasks had
	 * already joined.
	 *
	 * If tasks join before we set the limit, a person looking at
	 * kmem.usage_in_bytes will have no way to determine when it took
	 * place, which makes the value quite meaningless.
	 *
	 * After it first became limited, changes in the value of the limit are
	 * of course permitted.
	 */
	mutex_lock(&memcg_create_mutex);
	if (cgroup_has_tasks(memcg->css.cgroup) || memcg_has_children(memcg))
		err = -EBUSY;
	mutex_unlock(&memcg_create_mutex);
	if (err)
		goto out;

	memcg_id = ida_simple_get(&kmem_limited_groups,
				  0, MEMCG_CACHES_MAX_SIZE, GFP_KERNEL);
	if (memcg_id < 0) {
		err = memcg_id;
		goto out;
	}

	/*
	 * Make sure we have enough space for this cgroup in each root cache's
	 * memcg_params.
	 */
	err = memcg_update_all_caches(memcg_id + 1);
	if (err)
		goto out_rmid;

	memcg->kmemcg_id = memcg_id;
	INIT_LIST_HEAD(&memcg->memcg_slab_caches);
	mutex_init(&memcg->slab_caches_mutex);

	/*
	 * We couldn't have accounted to this cgroup, because it hasn't got the
	 * active bit set yet, so this should succeed.
	 */
	err = res_counter_set_limit(&memcg->kmem, limit);
	VM_BUG_ON(err);

	static_key_slow_inc(&memcg_kmem_enabled_key);
	/*
	 * Setting the active bit after enabling static branching will
	 * guarantee no one starts accounting before all call sites are
	 * patched.
	 */
	memcg_kmem_set_active(memcg);
out:
	memcg_resume_kmem_account();
	return err;

out_rmid:
	ida_simple_remove(&kmem_limited_groups, memcg_id);
	goto out;
}

static int memcg_activate_kmem(struct mem_cgroup *memcg,
			       unsigned long long limit)
{
	int ret;

	mutex_lock(&activate_kmem_mutex);
	ret = __memcg_activate_kmem(memcg, limit);
	mutex_unlock(&activate_kmem_mutex);
	return ret;
}

static int memcg_update_kmem_limit(struct mem_cgroup *memcg,
				   unsigned long long val)
{
	int ret;

	if (!memcg_kmem_is_active(memcg))
		ret = memcg_activate_kmem(memcg, val);
	else
		ret = res_counter_set_limit(&memcg->kmem, val);
	return ret;
}

static int memcg_propagate_kmem(struct mem_cgroup *memcg)
{
	int ret = 0;
	struct mem_cgroup *parent = parent_mem_cgroup(memcg);

	if (!parent)
		return 0;

	mutex_lock(&activate_kmem_mutex);
	/*
	 * If the parent cgroup is not kmem-active now, it cannot be activated
	 * after this point, because it has at least one child already.
	 */
	if (memcg_kmem_is_active(parent))
		ret = __memcg_activate_kmem(memcg, RES_COUNTER_MAX);
	mutex_unlock(&activate_kmem_mutex);
	return ret;
}
#else
static int memcg_update_kmem_limit(struct mem_cgroup *memcg,
				   unsigned long long val)
{
	return -EINVAL;
}
#endif /* CONFIG_MEMCG_KMEM */

/*
 * The user of this function is...
 * RES_LIMIT.
 */
static int mem_cgroup_write(struct cgroup_subsys_state *css, struct cftype *cft,
			    const char *buffer)
{
	struct mem_cgroup *memcg = mem_cgroup_from_css(css);
	enum res_type type;
	int name;
	unsigned long long val;
	int ret;

	type = MEMFILE_TYPE(cft->private);
	name = MEMFILE_ATTR(cft->private);

	switch (name) {
	case RES_LIMIT:
		if (mem_cgroup_is_root(memcg)) { /* Can't set limit on root */
			ret = -EINVAL;
			break;
		}
		/* This function does all necessary parse...reuse it */
		ret = res_counter_memparse_write_strategy(buffer, &val);
		if (ret)
			break;
		if (type == _MEM)
			ret = mem_cgroup_resize_limit(memcg, val);
		else if (type == _MEMSWAP)
			ret = mem_cgroup_resize_memsw_limit(memcg, val);
		else if (type == _KMEM)
			ret = memcg_update_kmem_limit(memcg, val);
		else
			return -EINVAL;
		break;
	case RES_SOFT_LIMIT:
		ret = res_counter_memparse_write_strategy(buffer, &val);
		if (ret)
			break;
		/*
		 * For memsw, soft limits are hard to implement in terms
		 * of semantics, for now, we support soft limits for
		 * control without swap
		 */
		if (type == _MEM)
			ret = res_counter_set_soft_limit(&memcg->res, val);
		else
			ret = -EINVAL;
		break;
	default:
		ret = -EINVAL; /* should be BUG() ? */
		break;
	}
	return ret;
}

static void memcg_get_hierarchical_limit(struct mem_cgroup *memcg,
		unsigned long long *mem_limit, unsigned long long *memsw_limit)
{
	unsigned long long min_limit, min_memsw_limit, tmp;

	min_limit = res_counter_read_u64(&memcg->res, RES_LIMIT);
	min_memsw_limit = res_counter_read_u64(&memcg->memsw, RES_LIMIT);
	if (!memcg->use_hierarchy)
		goto out;

	while (css_parent(&memcg->css)) {
		memcg = mem_cgroup_from_css(css_parent(&memcg->css));
		if (!memcg->use_hierarchy)
			break;
		tmp = res_counter_read_u64(&memcg->res, RES_LIMIT);
		min_limit = min(min_limit, tmp);
		tmp = res_counter_read_u64(&memcg->memsw, RES_LIMIT);
		min_memsw_limit = min(min_memsw_limit, tmp);
	}
out:
	*mem_limit = min_limit;
	*memsw_limit = min_memsw_limit;
}

static int mem_cgroup_reset(struct cgroup_subsys_state *css, unsigned int event)
{
	struct mem_cgroup *memcg = mem_cgroup_from_css(css);
	int name;
	enum res_type type;

	type = MEMFILE_TYPE(event);
	name = MEMFILE_ATTR(event);

	switch (name) {
	case RES_MAX_USAGE:
		if (type == _MEM)
			res_counter_reset_max(&memcg->res);
		else if (type == _MEMSWAP)
			res_counter_reset_max(&memcg->memsw);
		else if (type == _KMEM)
			res_counter_reset_max(&memcg->kmem);
		else
			return -EINVAL;
		break;
	case RES_FAILCNT:
		if (type == _MEM)
			res_counter_reset_failcnt(&memcg->res);
		else if (type == _MEMSWAP)
			res_counter_reset_failcnt(&memcg->memsw);
		else if (type == _KMEM)
			res_counter_reset_failcnt(&memcg->kmem);
		else
			return -EINVAL;
		break;
	}

	return 0;
}

static u64 mem_cgroup_move_charge_read(struct cgroup_subsys_state *css,
					struct cftype *cft)
{
	return mem_cgroup_from_css(css)->move_charge_at_immigrate;
}

#ifdef CONFIG_MMU
static int mem_cgroup_move_charge_write(struct cgroup_subsys_state *css,
					struct cftype *cft, u64 val)
{
	struct mem_cgroup *memcg = mem_cgroup_from_css(css);

	if (val >= (1 << NR_MOVE_TYPE))
		return -EINVAL;

	/*
	 * No kind of locking is needed in here, because ->can_attach() will
	 * check this value once in the beginning of the process, and then carry
	 * on with stale data. This means that changes to this value will only
	 * affect task migrations starting after the change.
	 */
	memcg->move_charge_at_immigrate = val;
	return 0;
}
#else
static int mem_cgroup_move_charge_write(struct cgroup_subsys_state *css,
					struct cftype *cft, u64 val)
{
	return -ENOSYS;
}
#endif

#ifdef CONFIG_NUMA
static int memcg_numa_stat_show(struct seq_file *m, void *v)
{
	struct numa_stat {
		const char *name;
		unsigned int lru_mask;
	};

	static const struct numa_stat stats[] = {
		{ "total", LRU_ALL },
		{ "file", LRU_ALL_FILE },
		{ "anon", LRU_ALL_ANON },
		{ "unevictable", BIT(LRU_UNEVICTABLE) },
	};
	const struct numa_stat *stat;
	int nid;
	unsigned long nr;
	struct mem_cgroup *memcg = mem_cgroup_from_css(seq_css(m));

	for (stat = stats; stat < stats + ARRAY_SIZE(stats); stat++) {
		nr = mem_cgroup_nr_lru_pages(memcg, stat->lru_mask);
		seq_printf(m, "%s=%lu", stat->name, nr);
		for_each_node_state(nid, N_MEMORY) {
			nr = mem_cgroup_node_nr_lru_pages(memcg, nid,
							  stat->lru_mask);
			seq_printf(m, " N%d=%lu", nid, nr);
		}
		seq_putc(m, '\n');
	}

	for (stat = stats; stat < stats + ARRAY_SIZE(stats); stat++) {
		struct mem_cgroup *iter;

		nr = 0;
		for_each_mem_cgroup_tree(iter, memcg)
			nr += mem_cgroup_nr_lru_pages(iter, stat->lru_mask);
		seq_printf(m, "hierarchical_%s=%lu", stat->name, nr);
		for_each_node_state(nid, N_MEMORY) {
			nr = 0;
			for_each_mem_cgroup_tree(iter, memcg)
				nr += mem_cgroup_node_nr_lru_pages(
					iter, nid, stat->lru_mask);
			seq_printf(m, " N%d=%lu", nid, nr);
		}
		seq_putc(m, '\n');
	}

	return 0;
}
#endif /* CONFIG_NUMA */

static inline void mem_cgroup_lru_names_not_uptodate(void)
{
	BUILD_BUG_ON(ARRAY_SIZE(mem_cgroup_lru_names) != NR_LRU_LISTS);
}

static int memcg_stat_show(struct seq_file *m, void *v)
{
	struct mem_cgroup *memcg = mem_cgroup_from_css(seq_css(m));
	struct mem_cgroup *mi;
	unsigned int i;

	for (i = 0; i < MEM_CGROUP_STAT_NSTATS; i++) {
		if (i == MEM_CGROUP_STAT_SWAP && !do_swap_account)
			continue;
		seq_printf(m, "%s %ld\n", mem_cgroup_stat_names[i],
			   mem_cgroup_read_stat(memcg, i) * PAGE_SIZE);
	}

	for (i = 0; i < MEM_CGROUP_EVENTS_NSTATS; i++)
		seq_printf(m, "%s %lu\n", mem_cgroup_events_names[i],
			   mem_cgroup_read_events(memcg, i));

	for (i = 0; i < NR_LRU_LISTS; i++)
		seq_printf(m, "%s %lu\n", mem_cgroup_lru_names[i],
			   mem_cgroup_nr_lru_pages(memcg, BIT(i)) * PAGE_SIZE);

	/* Hierarchical information */
	{
		unsigned long long limit, memsw_limit;
		memcg_get_hierarchical_limit(memcg, &limit, &memsw_limit);
		seq_printf(m, "hierarchical_memory_limit %llu\n", limit);
		if (do_swap_account)
			seq_printf(m, "hierarchical_memsw_limit %llu\n",
				   memsw_limit);
	}

	for (i = 0; i < MEM_CGROUP_STAT_NSTATS; i++) {
		long long val = 0;

		if (i == MEM_CGROUP_STAT_SWAP && !do_swap_account)
			continue;
		for_each_mem_cgroup_tree(mi, memcg)
			val += mem_cgroup_read_stat(mi, i) * PAGE_SIZE;
		seq_printf(m, "total_%s %lld\n", mem_cgroup_stat_names[i], val);
	}

	for (i = 0; i < MEM_CGROUP_EVENTS_NSTATS; i++) {
		unsigned long long val = 0;

		for_each_mem_cgroup_tree(mi, memcg)
			val += mem_cgroup_read_events(mi, i);
		seq_printf(m, "total_%s %llu\n",
			   mem_cgroup_events_names[i], val);
	}

	for (i = 0; i < NR_LRU_LISTS; i++) {
		unsigned long long val = 0;

		for_each_mem_cgroup_tree(mi, memcg)
			val += mem_cgroup_nr_lru_pages(mi, BIT(i)) * PAGE_SIZE;
		seq_printf(m, "total_%s %llu\n", mem_cgroup_lru_names[i], val);
	}

#ifdef CONFIG_DEBUG_VM
	{
		int nid, zid;
		struct mem_cgroup_per_zone *mz;
		struct zone_reclaim_stat *rstat;
		unsigned long recent_rotated[2] = {0, 0};
		unsigned long recent_scanned[2] = {0, 0};

		for_each_online_node(nid)
			for (zid = 0; zid < MAX_NR_ZONES; zid++) {
				mz = mem_cgroup_zoneinfo(memcg, nid, zid);
				rstat = &mz->lruvec.reclaim_stat;

				recent_rotated[0] += rstat->recent_rotated[0];
				recent_rotated[1] += rstat->recent_rotated[1];
				recent_scanned[0] += rstat->recent_scanned[0];
				recent_scanned[1] += rstat->recent_scanned[1];
			}
		seq_printf(m, "recent_rotated_anon %lu\n", recent_rotated[0]);
		seq_printf(m, "recent_rotated_file %lu\n", recent_rotated[1]);
		seq_printf(m, "recent_scanned_anon %lu\n", recent_scanned[0]);
		seq_printf(m, "recent_scanned_file %lu\n", recent_scanned[1]);
	}
#endif

	return 0;
}

static u64 mem_cgroup_swappiness_read(struct cgroup_subsys_state *css,
				      struct cftype *cft)
{
	struct mem_cgroup *memcg = mem_cgroup_from_css(css);

	return mem_cgroup_swappiness(memcg);
}

static int mem_cgroup_swappiness_write(struct cgroup_subsys_state *css,
				       struct cftype *cft, u64 val)
{
	struct mem_cgroup *memcg = mem_cgroup_from_css(css);
	struct mem_cgroup *parent = mem_cgroup_from_css(css_parent(&memcg->css));

	if (val > 100 || !parent)
		return -EINVAL;

	mutex_lock(&memcg_create_mutex);

	/* If under hierarchy, only empty-root can set this value */
	if ((parent->use_hierarchy) || memcg_has_children(memcg)) {
		mutex_unlock(&memcg_create_mutex);
		return -EINVAL;
	}

	memcg->swappiness = val;

	mutex_unlock(&memcg_create_mutex);

	return 0;
}

static void __mem_cgroup_threshold(struct mem_cgroup *memcg, bool swap)
{
	struct mem_cgroup_threshold_ary *t;
	u64 usage;
	int i;

	rcu_read_lock();
	if (!swap)
		t = rcu_dereference(memcg->thresholds.primary);
	else
		t = rcu_dereference(memcg->memsw_thresholds.primary);

	if (!t)
		goto unlock;

	usage = mem_cgroup_usage(memcg, swap);

	/*
	 * current_threshold points to threshold just below or equal to usage.
	 * If it's not true, a threshold was crossed after last
	 * call of __mem_cgroup_threshold().
	 */
	i = t->current_threshold;

	/*
	 * Iterate backward over array of thresholds starting from
	 * current_threshold and check if a threshold is crossed.
	 * If none of thresholds below usage is crossed, we read
	 * only one element of the array here.
	 */
	for (; i >= 0 && unlikely(t->entries[i].threshold > usage); i--)
		eventfd_signal(t->entries[i].eventfd, 1);

	/* i = current_threshold + 1 */
	i++;

	/*
	 * Iterate forward over array of thresholds starting from
	 * current_threshold+1 and check if a threshold is crossed.
	 * If none of thresholds above usage is crossed, we read
	 * only one element of the array here.
	 */
	for (; i < t->size && unlikely(t->entries[i].threshold <= usage); i++)
		eventfd_signal(t->entries[i].eventfd, 1);

	/* Update current_threshold */
	t->current_threshold = i - 1;
unlock:
	rcu_read_unlock();
}

static void mem_cgroup_threshold(struct mem_cgroup *memcg)
{
	while (memcg) {
		__mem_cgroup_threshold(memcg, false);
		if (do_swap_account)
			__mem_cgroup_threshold(memcg, true);

		memcg = parent_mem_cgroup(memcg);
	}
}

static int compare_thresholds(const void *a, const void *b)
{
	const struct mem_cgroup_threshold *_a = a;
	const struct mem_cgroup_threshold *_b = b;

	if (_a->threshold > _b->threshold)
		return 1;

	if (_a->threshold < _b->threshold)
		return -1;

	return 0;
}

static int mem_cgroup_oom_notify_cb(struct mem_cgroup *memcg)
{
	struct mem_cgroup_eventfd_list *ev;

	list_for_each_entry(ev, &memcg->oom_notify, list)
		eventfd_signal(ev->eventfd, 1);
	return 0;
}

static void mem_cgroup_oom_notify(struct mem_cgroup *memcg)
{
	struct mem_cgroup *iter;

	for_each_mem_cgroup_tree(iter, memcg)
		mem_cgroup_oom_notify_cb(iter);
}

static int __mem_cgroup_usage_register_event(struct mem_cgroup *memcg,
	struct eventfd_ctx *eventfd, const char *args, enum res_type type)
{
	struct mem_cgroup_thresholds *thresholds;
	struct mem_cgroup_threshold_ary *new;
	u64 threshold, usage;
	int i, size, ret;

	ret = res_counter_memparse_write_strategy(args, &threshold);
	if (ret)
		return ret;

	mutex_lock(&memcg->thresholds_lock);

	if (type == _MEM)
		thresholds = &memcg->thresholds;
	else if (type == _MEMSWAP)
		thresholds = &memcg->memsw_thresholds;
	else
		BUG();

	usage = mem_cgroup_usage(memcg, type == _MEMSWAP);

	/* Check if a threshold crossed before adding a new one */
	if (thresholds->primary)
		__mem_cgroup_threshold(memcg, type == _MEMSWAP);

	size = thresholds->primary ? thresholds->primary->size + 1 : 1;

	/* Allocate memory for new array of thresholds */
	new = kmalloc(sizeof(*new) + size * sizeof(struct mem_cgroup_threshold),
			GFP_KERNEL);
	if (!new) {
		ret = -ENOMEM;
		goto unlock;
	}
	new->size = size;

	/* Copy thresholds (if any) to new array */
	if (thresholds->primary) {
		memcpy(new->entries, thresholds->primary->entries, (size - 1) *
				sizeof(struct mem_cgroup_threshold));
	}

	/* Add new threshold */
	new->entries[size - 1].eventfd = eventfd;
	new->entries[size - 1].threshold = threshold;

	/* Sort thresholds. Registering of new threshold isn't time-critical */
	sort(new->entries, size, sizeof(struct mem_cgroup_threshold),
			compare_thresholds, NULL);

	/* Find current threshold */
	new->current_threshold = -1;
	for (i = 0; i < size; i++) {
		if (new->entries[i].threshold <= usage) {
			/*
			 * new->current_threshold will not be used until
			 * rcu_assign_pointer(), so it's safe to increment
			 * it here.
			 */
			++new->current_threshold;
		} else
			break;
	}

	/* Free old spare buffer and save old primary buffer as spare */
	kfree(thresholds->spare);
	thresholds->spare = thresholds->primary;

	rcu_assign_pointer(thresholds->primary, new);

	/* To be sure that nobody uses thresholds */
	synchronize_rcu();

unlock:
	mutex_unlock(&memcg->thresholds_lock);

	return ret;
}

static int mem_cgroup_usage_register_event(struct mem_cgroup *memcg,
	struct eventfd_ctx *eventfd, const char *args)
{
	return __mem_cgroup_usage_register_event(memcg, eventfd, args, _MEM);
}

static int memsw_cgroup_usage_register_event(struct mem_cgroup *memcg,
	struct eventfd_ctx *eventfd, const char *args)
{
	return __mem_cgroup_usage_register_event(memcg, eventfd, args, _MEMSWAP);
}

static void __mem_cgroup_usage_unregister_event(struct mem_cgroup *memcg,
	struct eventfd_ctx *eventfd, enum res_type type)
{
	struct mem_cgroup_thresholds *thresholds;
	struct mem_cgroup_threshold_ary *new;
	u64 usage;
	int i, j, size;

	mutex_lock(&memcg->thresholds_lock);
	if (type == _MEM)
		thresholds = &memcg->thresholds;
	else if (type == _MEMSWAP)
		thresholds = &memcg->memsw_thresholds;
	else
		BUG();

	if (!thresholds->primary)
		goto unlock;

	usage = mem_cgroup_usage(memcg, type == _MEMSWAP);

	/* Check if a threshold crossed before removing */
	__mem_cgroup_threshold(memcg, type == _MEMSWAP);

	/* Calculate new number of threshold */
	size = 0;
	for (i = 0; i < thresholds->primary->size; i++) {
		if (thresholds->primary->entries[i].eventfd != eventfd)
			size++;
	}

	new = thresholds->spare;

	/* Set thresholds array to NULL if we don't have thresholds */
	if (!size) {
		kfree(new);
		new = NULL;
		goto swap_buffers;
	}

	new->size = size;

	/* Copy thresholds and find current threshold */
	new->current_threshold = -1;
	for (i = 0, j = 0; i < thresholds->primary->size; i++) {
		if (thresholds->primary->entries[i].eventfd == eventfd)
			continue;

		new->entries[j] = thresholds->primary->entries[i];
		if (new->entries[j].threshold <= usage) {
			/*
			 * new->current_threshold will not be used
			 * until rcu_assign_pointer(), so it's safe to increment
			 * it here.
			 */
			++new->current_threshold;
		}
		j++;
	}

swap_buffers:
	/* Swap primary and spare array */
	thresholds->spare = thresholds->primary;
	/* If all events are unregistered, free the spare array */
	if (!new) {
		kfree(thresholds->spare);
		thresholds->spare = NULL;
	}

	rcu_assign_pointer(thresholds->primary, new);

	/* To be sure that nobody uses thresholds */
	synchronize_rcu();
unlock:
	mutex_unlock(&memcg->thresholds_lock);
}

static void mem_cgroup_usage_unregister_event(struct mem_cgroup *memcg,
	struct eventfd_ctx *eventfd)
{
	return __mem_cgroup_usage_unregister_event(memcg, eventfd, _MEM);
}

static void memsw_cgroup_usage_unregister_event(struct mem_cgroup *memcg,
	struct eventfd_ctx *eventfd)
{
	return __mem_cgroup_usage_unregister_event(memcg, eventfd, _MEMSWAP);
}

static int mem_cgroup_oom_register_event(struct mem_cgroup *memcg,
	struct eventfd_ctx *eventfd, const char *args)
{
	struct mem_cgroup_eventfd_list *event;

	event = kmalloc(sizeof(*event),	GFP_KERNEL);
	if (!event)
		return -ENOMEM;

	spin_lock(&memcg_oom_lock);

	event->eventfd = eventfd;
	list_add(&event->list, &memcg->oom_notify);

	/* already in OOM ? */
	if (atomic_read(&memcg->under_oom))
		eventfd_signal(eventfd, 1);
	spin_unlock(&memcg_oom_lock);

	return 0;
}

static void mem_cgroup_oom_unregister_event(struct mem_cgroup *memcg,
	struct eventfd_ctx *eventfd)
{
	struct mem_cgroup_eventfd_list *ev, *tmp;

	spin_lock(&memcg_oom_lock);

	list_for_each_entry_safe(ev, tmp, &memcg->oom_notify, list) {
		if (ev->eventfd == eventfd) {
			list_del(&ev->list);
			kfree(ev);
		}
	}

	spin_unlock(&memcg_oom_lock);
}

static int mem_cgroup_oom_control_read(struct seq_file *sf, void *v)
{
	struct mem_cgroup *memcg = mem_cgroup_from_css(seq_css(sf));

	seq_printf(sf, "oom_kill_disable %d\n", memcg->oom_kill_disable);
	seq_printf(sf, "under_oom %d\n", (bool)atomic_read(&memcg->under_oom));
	return 0;
}

static int mem_cgroup_oom_control_write(struct cgroup_subsys_state *css,
	struct cftype *cft, u64 val)
{
	struct mem_cgroup *memcg = mem_cgroup_from_css(css);
	struct mem_cgroup *parent = mem_cgroup_from_css(css_parent(&memcg->css));

	/* cannot set to root cgroup and only 0 and 1 are allowed */
	if (!parent || !((val == 0) || (val == 1)))
		return -EINVAL;

	mutex_lock(&memcg_create_mutex);
	/* oom-kill-disable is a flag for subhierarchy. */
	if ((parent->use_hierarchy) || memcg_has_children(memcg)) {
		mutex_unlock(&memcg_create_mutex);
		return -EINVAL;
	}
	memcg->oom_kill_disable = val;
	if (!val)
		memcg_oom_recover(memcg);
	mutex_unlock(&memcg_create_mutex);
	return 0;
}

#ifdef CONFIG_MEMCG_KMEM
static int memcg_init_kmem(struct mem_cgroup *memcg, struct cgroup_subsys *ss)
{
	int ret;

	memcg->kmemcg_id = -1;
	ret = memcg_propagate_kmem(memcg);
	if (ret)
		return ret;

	return mem_cgroup_sockets_init(memcg, ss);
}

static void memcg_destroy_kmem(struct mem_cgroup *memcg)
{
	mem_cgroup_sockets_destroy(memcg);
}

static void kmem_cgroup_css_offline(struct mem_cgroup *memcg)
{
	if (!memcg_kmem_is_active(memcg))
		return;

	/*
	 * kmem charges can outlive the cgroup. In the case of slab
	 * pages, for instance, a page contain objects from various
	 * processes. As we prevent from taking a reference for every
	 * such allocation we have to be careful when doing uncharge
	 * (see memcg_uncharge_kmem) and here during offlining.
	 *
	 * The idea is that that only the _last_ uncharge which sees
	 * the dead memcg will drop the last reference. An additional
	 * reference is taken here before the group is marked dead
	 * which is then paired with css_put during uncharge resp. here.
	 *
	 * Although this might sound strange as this path is called from
	 * css_offline() when the referencemight have dropped down to 0
	 * and shouldn't be incremented anymore (css_tryget would fail)
	 * we do not have other options because of the kmem allocations
	 * lifetime.
	 */
	css_get(&memcg->css);

	memcg_kmem_mark_dead(memcg);

	if (res_counter_read_u64(&memcg->kmem, RES_USAGE) != 0)
		return;

	if (memcg_kmem_test_and_clear_dead(memcg))
		css_put(&memcg->css);
}
#else
static int memcg_init_kmem(struct mem_cgroup *memcg, struct cgroup_subsys *ss)
{
	return 0;
}

static void memcg_destroy_kmem(struct mem_cgroup *memcg)
{
}

static void kmem_cgroup_css_offline(struct mem_cgroup *memcg)
{
}
#endif

/*
 * DO NOT USE IN NEW FILES.
 *
 * "cgroup.event_control" implementation.
 *
 * This is way over-engineered.  It tries to support fully configurable
 * events for each user.  Such level of flexibility is completely
 * unnecessary especially in the light of the planned unified hierarchy.
 *
 * Please deprecate this and replace with something simpler if at all
 * possible.
 */

/*
 * Unregister event and free resources.
 *
 * Gets called from workqueue.
 */
static void memcg_event_remove(struct work_struct *work)
{
	struct mem_cgroup_event *event =
		container_of(work, struct mem_cgroup_event, remove);
	struct mem_cgroup *memcg = event->memcg;

	remove_wait_queue(event->wqh, &event->wait);

	event->unregister_event(memcg, event->eventfd);

	/* Notify userspace the event is going away. */
	eventfd_signal(event->eventfd, 1);

	eventfd_ctx_put(event->eventfd);
	kfree(event);
	css_put(&memcg->css);
}

/*
 * Gets called on POLLHUP on eventfd when user closes it.
 *
 * Called with wqh->lock held and interrupts disabled.
 */
static int memcg_event_wake(wait_queue_t *wait, unsigned mode,
			    int sync, void *key)
{
	struct mem_cgroup_event *event =
		container_of(wait, struct mem_cgroup_event, wait);
	struct mem_cgroup *memcg = event->memcg;
	unsigned long flags = (unsigned long)key;

	if (flags & POLLHUP) {
		/*
		 * If the event has been detached at cgroup removal, we
		 * can simply return knowing the other side will cleanup
		 * for us.
		 *
		 * We can't race against event freeing since the other
		 * side will require wqh->lock via remove_wait_queue(),
		 * which we hold.
		 */
		spin_lock(&memcg->event_list_lock);
		if (!list_empty(&event->list)) {
			list_del_init(&event->list);
			/*
			 * We are in atomic context, but cgroup_event_remove()
			 * may sleep, so we have to call it in workqueue.
			 */
			schedule_work(&event->remove);
		}
		spin_unlock(&memcg->event_list_lock);
	}

	return 0;
}

static void memcg_event_ptable_queue_proc(struct file *file,
		wait_queue_head_t *wqh, poll_table *pt)
{
	struct mem_cgroup_event *event =
		container_of(pt, struct mem_cgroup_event, pt);

	event->wqh = wqh;
	add_wait_queue(wqh, &event->wait);
}

/*
 * DO NOT USE IN NEW FILES.
 *
 * Parse input and register new cgroup event handler.
 *
 * Input must be in format '<event_fd> <control_fd> <args>'.
 * Interpretation of args is defined by control file implementation.
 */
static int memcg_write_event_control(struct cgroup_subsys_state *css,
				     struct cftype *cft, const char *buffer)
{
	struct mem_cgroup *memcg = mem_cgroup_from_css(css);
	struct mem_cgroup_event *event;
	struct cgroup_subsys_state *cfile_css;
	unsigned int efd, cfd;
	struct fd efile;
	struct fd cfile;
	const char *name;
	char *endp;
	int ret;

	efd = simple_strtoul(buffer, &endp, 10);
	if (*endp != ' ')
		return -EINVAL;
	buffer = endp + 1;

	cfd = simple_strtoul(buffer, &endp, 10);
	if ((*endp != ' ') && (*endp != '\0'))
		return -EINVAL;
	buffer = endp + 1;

	event = kzalloc(sizeof(*event), GFP_KERNEL);
	if (!event)
		return -ENOMEM;

	event->memcg = memcg;
	INIT_LIST_HEAD(&event->list);
	init_poll_funcptr(&event->pt, memcg_event_ptable_queue_proc);
	init_waitqueue_func_entry(&event->wait, memcg_event_wake);
	INIT_WORK(&event->remove, memcg_event_remove);

	efile = fdget(efd);
	if (!efile.file) {
		ret = -EBADF;
		goto out_kfree;
	}

	event->eventfd = eventfd_ctx_fileget(efile.file);
	if (IS_ERR(event->eventfd)) {
		ret = PTR_ERR(event->eventfd);
		goto out_put_efile;
	}

	cfile = fdget(cfd);
	if (!cfile.file) {
		ret = -EBADF;
		goto out_put_eventfd;
	}

	/* the process need read permission on control file */
	/* AV: shouldn't we check that it's been opened for read instead? */
	ret = inode_permission(file_inode(cfile.file), MAY_READ);
	if (ret < 0)
		goto out_put_cfile;

	/*
	 * Determine the event callbacks and set them in @event.  This used
	 * to be done via struct cftype but cgroup core no longer knows
	 * about these events.  The following is crude but the whole thing
	 * is for compatibility anyway.
	 *
	 * DO NOT ADD NEW FILES.
	 */
	name = cfile.file->f_dentry->d_name.name;

	if (!strcmp(name, "memory.usage_in_bytes")) {
		event->register_event = mem_cgroup_usage_register_event;
		event->unregister_event = mem_cgroup_usage_unregister_event;
	} else if (!strcmp(name, "memory.oom_control")) {
		event->register_event = mem_cgroup_oom_register_event;
		event->unregister_event = mem_cgroup_oom_unregister_event;
	} else if (!strcmp(name, "memory.pressure_level")) {
		event->register_event = vmpressure_register_event;
		event->unregister_event = vmpressure_unregister_event;
	} else if (!strcmp(name, "memory.memsw.usage_in_bytes")) {
		event->register_event = memsw_cgroup_usage_register_event;
		event->unregister_event = memsw_cgroup_usage_unregister_event;
	} else {
		ret = -EINVAL;
		goto out_put_cfile;
	}

	/*
	 * Verify @cfile should belong to @css.  Also, remaining events are
	 * automatically removed on cgroup destruction but the removal is
	 * asynchronous, so take an extra ref on @css.
	 */
	cfile_css = css_tryget_from_dir(cfile.file->f_dentry->d_parent,
					&memory_cgrp_subsys);
	ret = -EINVAL;
	if (IS_ERR(cfile_css))
		goto out_put_cfile;
	if (cfile_css != css) {
		css_put(cfile_css);
		goto out_put_cfile;
	}

	ret = event->register_event(memcg, event->eventfd, buffer);
	if (ret)
		goto out_put_css;

	efile.file->f_op->poll(efile.file, &event->pt);

	spin_lock(&memcg->event_list_lock);
	list_add(&event->list, &memcg->event_list);
	spin_unlock(&memcg->event_list_lock);

	fdput(cfile);
	fdput(efile);

	return 0;

out_put_css:
	css_put(css);
out_put_cfile:
	fdput(cfile);
out_put_eventfd:
	eventfd_ctx_put(event->eventfd);
out_put_efile:
	fdput(efile);
out_kfree:
	kfree(event);

	return ret;
}

static struct cftype mem_cgroup_files[] = {
	{
		.name = "usage_in_bytes",
		.private = MEMFILE_PRIVATE(_MEM, RES_USAGE),
		.read_u64 = mem_cgroup_read_u64,
	},
	{
		.name = "max_usage_in_bytes",
		.private = MEMFILE_PRIVATE(_MEM, RES_MAX_USAGE),
		.trigger = mem_cgroup_reset,
		.read_u64 = mem_cgroup_read_u64,
	},
	{
		.name = "limit_in_bytes",
		.private = MEMFILE_PRIVATE(_MEM, RES_LIMIT),
		.write_string = mem_cgroup_write,
		.read_u64 = mem_cgroup_read_u64,
	},
	{
		.name = "soft_limit_in_bytes",
		.private = MEMFILE_PRIVATE(_MEM, RES_SOFT_LIMIT),
		.write_string = mem_cgroup_write,
		.read_u64 = mem_cgroup_read_u64,
	},
	{
		.name = "failcnt",
		.private = MEMFILE_PRIVATE(_MEM, RES_FAILCNT),
		.trigger = mem_cgroup_reset,
		.read_u64 = mem_cgroup_read_u64,
	},
	{
		.name = "stat",
		.seq_show = memcg_stat_show,
	},
	{
		.name = "force_empty",
		.trigger = mem_cgroup_force_empty_write,
	},
	{
		.name = "use_hierarchy",
		.flags = CFTYPE_INSANE,
		.write_u64 = mem_cgroup_hierarchy_write,
		.read_u64 = mem_cgroup_hierarchy_read,
	},
	{
		.name = "cgroup.event_control",		/* XXX: for compat */
		.write_string = memcg_write_event_control,
		.flags = CFTYPE_NO_PREFIX,
		.mode = S_IWUGO,
	},
	{
		.name = "swappiness",
		.read_u64 = mem_cgroup_swappiness_read,
		.write_u64 = mem_cgroup_swappiness_write,
	},
	{
		.name = "move_charge_at_immigrate",
		.read_u64 = mem_cgroup_move_charge_read,
		.write_u64 = mem_cgroup_move_charge_write,
	},
	{
		.name = "oom_control",
		.seq_show = mem_cgroup_oom_control_read,
		.write_u64 = mem_cgroup_oom_control_write,
		.private = MEMFILE_PRIVATE(_OOM_TYPE, OOM_CONTROL),
	},
	{
		.name = "pressure_level",
	},
#ifdef CONFIG_NUMA
	{
		.name = "numa_stat",
		.seq_show = memcg_numa_stat_show,
	},
#endif
#ifdef CONFIG_MEMCG_KMEM
	{
		.name = "kmem.limit_in_bytes",
		.private = MEMFILE_PRIVATE(_KMEM, RES_LIMIT),
		.write_string = mem_cgroup_write,
		.read_u64 = mem_cgroup_read_u64,
	},
	{
		.name = "kmem.usage_in_bytes",
		.private = MEMFILE_PRIVATE(_KMEM, RES_USAGE),
		.read_u64 = mem_cgroup_read_u64,
	},
	{
		.name = "kmem.failcnt",
		.private = MEMFILE_PRIVATE(_KMEM, RES_FAILCNT),
		.trigger = mem_cgroup_reset,
		.read_u64 = mem_cgroup_read_u64,
	},
	{
		.name = "kmem.max_usage_in_bytes",
		.private = MEMFILE_PRIVATE(_KMEM, RES_MAX_USAGE),
		.trigger = mem_cgroup_reset,
		.read_u64 = mem_cgroup_read_u64,
	},
#ifdef CONFIG_SLABINFO
	{
		.name = "kmem.slabinfo",
		.seq_show = mem_cgroup_slabinfo_read,
	},
#endif
#endif
	{ },	/* terminate */
};

#ifdef CONFIG_MEMCG_SWAP
static struct cftype memsw_cgroup_files[] = {
	{
		.name = "memsw.usage_in_bytes",
		.private = MEMFILE_PRIVATE(_MEMSWAP, RES_USAGE),
		.read_u64 = mem_cgroup_read_u64,
	},
	{
		.name = "memsw.max_usage_in_bytes",
		.private = MEMFILE_PRIVATE(_MEMSWAP, RES_MAX_USAGE),
		.trigger = mem_cgroup_reset,
		.read_u64 = mem_cgroup_read_u64,
	},
	{
		.name = "memsw.limit_in_bytes",
		.private = MEMFILE_PRIVATE(_MEMSWAP, RES_LIMIT),
		.write_string = mem_cgroup_write,
		.read_u64 = mem_cgroup_read_u64,
	},
	{
		.name = "memsw.failcnt",
		.private = MEMFILE_PRIVATE(_MEMSWAP, RES_FAILCNT),
		.trigger = mem_cgroup_reset,
		.read_u64 = mem_cgroup_read_u64,
	},
	{ },	/* terminate */
};
#endif
static int alloc_mem_cgroup_per_zone_info(struct mem_cgroup *memcg, int node)
{
	struct mem_cgroup_per_node *pn;
	struct mem_cgroup_per_zone *mz;
	int zone, tmp = node;
	/*
	 * This routine is called against possible nodes.
	 * But it's BUG to call kmalloc() against offline node.
	 *
	 * TODO: this routine can waste much memory for nodes which will
	 *       never be onlined. It's better to use memory hotplug callback
	 *       function.
	 */
	if (!node_state(node, N_NORMAL_MEMORY))
		tmp = -1;
	pn = kzalloc_node(sizeof(*pn), GFP_KERNEL, tmp);
	if (!pn)
		return 1;

	for (zone = 0; zone < MAX_NR_ZONES; zone++) {
		mz = &pn->zoneinfo[zone];
		lruvec_init(&mz->lruvec);
		mz->usage_in_excess = 0;
		mz->on_tree = false;
		mz->memcg = memcg;
	}
	memcg->nodeinfo[node] = pn;
	return 0;
}

static void free_mem_cgroup_per_zone_info(struct mem_cgroup *memcg, int node)
{
	kfree(memcg->nodeinfo[node]);
}

static struct mem_cgroup *mem_cgroup_alloc(void)
{
	struct mem_cgroup *memcg;
	size_t size;

	size = sizeof(struct mem_cgroup);
	size += nr_node_ids * sizeof(struct mem_cgroup_per_node *);

	memcg = kzalloc(size, GFP_KERNEL);
	if (!memcg)
		return NULL;

	memcg->stat = alloc_percpu(struct mem_cgroup_stat_cpu);
	if (!memcg->stat)
		goto out_free;
	spin_lock_init(&memcg->pcp_counter_lock);
	return memcg;

out_free:
	kfree(memcg);
	return NULL;
}

/*
 * At destroying mem_cgroup, references from swap_cgroup can remain.
 * (scanning all at force_empty is too costly...)
 *
 * Instead of clearing all references at force_empty, we remember
 * the number of reference from swap_cgroup and free mem_cgroup when
 * it goes down to 0.
 *
 * Removal of cgroup itself succeeds regardless of refs from swap.
 */

static void __mem_cgroup_free(struct mem_cgroup *memcg)
{
	int node;

	mem_cgroup_remove_from_trees(memcg);

	for_each_node(node)
		free_mem_cgroup_per_zone_info(memcg, node);

	free_percpu(memcg->stat);

	/*
	 * We need to make sure that (at least for now), the jump label
	 * destruction code runs outside of the cgroup lock. This is because
	 * get_online_cpus(), which is called from the static_branch update,
	 * can't be called inside the cgroup_lock. cpusets are the ones
	 * enforcing this dependency, so if they ever change, we might as well.
	 *
	 * schedule_work() will guarantee this happens. Be careful if you need
	 * to move this code around, and make sure it is outside
	 * the cgroup_lock.
	 */
	disarm_static_keys(memcg);
	kfree(memcg);
}

/*
 * Returns the parent mem_cgroup in memcgroup hierarchy with hierarchy enabled.
 */
struct mem_cgroup *parent_mem_cgroup(struct mem_cgroup *memcg)
{
	if (!memcg->res.parent)
		return NULL;
	return mem_cgroup_from_res_counter(memcg->res.parent, res);
}
EXPORT_SYMBOL(parent_mem_cgroup);

static void __init mem_cgroup_soft_limit_tree_init(void)
{
	struct mem_cgroup_tree_per_node *rtpn;
	struct mem_cgroup_tree_per_zone *rtpz;
	int tmp, node, zone;

	for_each_node(node) {
		tmp = node;
		if (!node_state(node, N_NORMAL_MEMORY))
			tmp = -1;
		rtpn = kzalloc_node(sizeof(*rtpn), GFP_KERNEL, tmp);
		BUG_ON(!rtpn);

		soft_limit_tree.rb_tree_per_node[node] = rtpn;

		for (zone = 0; zone < MAX_NR_ZONES; zone++) {
			rtpz = &rtpn->rb_tree_per_zone[zone];
			rtpz->rb_root = RB_ROOT;
			spin_lock_init(&rtpz->lock);
		}
	}
}

static struct cgroup_subsys_state * __ref
mem_cgroup_css_alloc(struct cgroup_subsys_state *parent_css)
{
	struct mem_cgroup *memcg;
	long error = -ENOMEM;
	int node;

	memcg = mem_cgroup_alloc();
	if (!memcg)
		return ERR_PTR(error);

	for_each_node(node)
		if (alloc_mem_cgroup_per_zone_info(memcg, node))
			goto free_out;

	/* root ? */
	if (parent_css == NULL) {
		root_mem_cgroup = memcg;
		res_counter_init(&memcg->res, NULL);
		res_counter_init(&memcg->memsw, NULL);
		res_counter_init(&memcg->kmem, NULL);
	}

	memcg->last_scanned_node = MAX_NUMNODES;
	INIT_LIST_HEAD(&memcg->oom_notify);
	memcg->move_charge_at_immigrate = 0;
	mutex_init(&memcg->thresholds_lock);
	spin_lock_init(&memcg->move_lock);
	vmpressure_init(&memcg->vmpressure);
	INIT_LIST_HEAD(&memcg->event_list);
	spin_lock_init(&memcg->event_list_lock);

	return &memcg->css;

free_out:
	__mem_cgroup_free(memcg);
	return ERR_PTR(error);
}

static int
mem_cgroup_css_online(struct cgroup_subsys_state *css)
{
	struct mem_cgroup *memcg = mem_cgroup_from_css(css);
	struct mem_cgroup *parent = mem_cgroup_from_css(css_parent(css));

	if (css->cgroup->id > MEM_CGROUP_ID_MAX)
		return -ENOSPC;

	if (!parent)
		return 0;

	mutex_lock(&memcg_create_mutex);

	memcg->use_hierarchy = parent->use_hierarchy;
	memcg->oom_kill_disable = parent->oom_kill_disable;
	memcg->swappiness = mem_cgroup_swappiness(parent);

	if (parent->use_hierarchy) {
		res_counter_init(&memcg->res, &parent->res);
		res_counter_init(&memcg->memsw, &parent->memsw);
		res_counter_init(&memcg->kmem, &parent->kmem);

		/*
		 * No need to take a reference to the parent because cgroup
		 * core guarantees its existence.
		 */
	} else {
		res_counter_init(&memcg->res, NULL);
		res_counter_init(&memcg->memsw, NULL);
		res_counter_init(&memcg->kmem, NULL);
		/*
		 * Deeper hierachy with use_hierarchy == false doesn't make
		 * much sense so let cgroup subsystem know about this
		 * unfortunate state in our controller.
		 */
		if (parent != root_mem_cgroup)
			memory_cgrp_subsys.broken_hierarchy = true;
	}
	mutex_unlock(&memcg_create_mutex);

	return memcg_init_kmem(memcg, &memory_cgrp_subsys);
}

/*
 * Announce all parents that a group from their hierarchy is gone.
 */
static void mem_cgroup_invalidate_reclaim_iterators(struct mem_cgroup *memcg)
{
	struct mem_cgroup *parent = memcg;

	while ((parent = parent_mem_cgroup(parent)))
		mem_cgroup_iter_invalidate(parent);

	/*
	 * if the root memcg is not hierarchical we have to check it
	 * explicitely.
	 */
	if (!root_mem_cgroup->use_hierarchy)
		mem_cgroup_iter_invalidate(root_mem_cgroup);
}

static void mem_cgroup_css_offline(struct cgroup_subsys_state *css)
{
	struct mem_cgroup *memcg = mem_cgroup_from_css(css);
	struct mem_cgroup_event *event, *tmp;
	struct cgroup_subsys_state *iter;

	/*
	 * Unregister events and notify userspace.
	 * Notify userspace about cgroup removing only after rmdir of cgroup
	 * directory to avoid race between userspace and kernelspace.
	 */
	spin_lock(&memcg->event_list_lock);
	list_for_each_entry_safe(event, tmp, &memcg->event_list, list) {
		list_del_init(&event->list);
		schedule_work(&event->remove);
	}
	spin_unlock(&memcg->event_list_lock);

	kmem_cgroup_css_offline(memcg);

	mem_cgroup_invalidate_reclaim_iterators(memcg);

	/*
	 * This requires that offlining is serialized.  Right now that is
	 * guaranteed because css_killed_work_fn() holds the cgroup_mutex.
	 */
	css_for_each_descendant_post(iter, css)
		mem_cgroup_reparent_charges(mem_cgroup_from_css(iter));

	mem_cgroup_destroy_all_caches(memcg);
	vmpressure_cleanup(&memcg->vmpressure);
}

static void mem_cgroup_css_free(struct cgroup_subsys_state *css)
{
	struct mem_cgroup *memcg = mem_cgroup_from_css(css);
	/*
	 * XXX: css_offline() would be where we should reparent all
	 * memory to prepare the cgroup for destruction.  However,
	 * memcg does not do css_tryget() and res_counter charging
	 * under the same RCU lock region, which means that charging
	 * could race with offlining.  Offlining only happens to
	 * cgroups with no tasks in them but charges can show up
	 * without any tasks from the swapin path when the target
	 * memcg is looked up from the swapout record and not from the
	 * current task as it usually is.  A race like this can leak
	 * charges and put pages with stale cgroup pointers into
	 * circulation:
	 *
	 * #0                        #1
	 *                           lookup_swap_cgroup_id()
	 *                           rcu_read_lock()
	 *                           mem_cgroup_lookup()
	 *                           css_tryget()
	 *                           rcu_read_unlock()
	 * disable css_tryget()
	 * call_rcu()
	 *   offline_css()
	 *     reparent_charges()
	 *                           res_counter_charge()
	 *                           css_put()
	 *                             css_free()
	 *                           pc->mem_cgroup = dead memcg
	 *                           add page to lru
	 *
	 * The bulk of the charges are still moved in offline_css() to
	 * avoid pinning a lot of pages in case a long-term reference
	 * like a swapout record is deferring the css_free() to long
	 * after offlining.  But this makes sure we catch any charges
	 * made after offlining:
	 */
	mem_cgroup_reparent_charges(memcg);

	memcg_destroy_kmem(memcg);
	__mem_cgroup_free(memcg);
}

#ifdef CONFIG_MMU
/* Handlers for move charge at task migration. */
#define PRECHARGE_COUNT_AT_ONCE	256
static int mem_cgroup_do_precharge(unsigned long count)
{
	int ret = 0;
	int batch_count = PRECHARGE_COUNT_AT_ONCE;
	struct mem_cgroup *memcg = mc.to;

	if (mem_cgroup_is_root(memcg)) {
		mc.precharge += count;
		/* we don't need css_get for root */
		return ret;
	}
	/* try to charge at once */
	if (count > 1) {
		struct res_counter *dummy;
		/*
		 * "memcg" cannot be under rmdir() because we've already checked
		 * by cgroup_lock_live_cgroup() that it is not removed and we
		 * are still under the same cgroup_mutex. So we can postpone
		 * css_get().
		 */
		if (res_counter_charge(&memcg->res, PAGE_SIZE * count, &dummy))
			goto one_by_one;
		if (do_swap_account && res_counter_charge(&memcg->memsw,
						PAGE_SIZE * count, &dummy)) {
			res_counter_uncharge(&memcg->res, PAGE_SIZE * count);
			goto one_by_one;
		}
		mc.precharge += count;
		return ret;
	}
one_by_one:
	/* fall back to one by one charge */
	while (count--) {
		if (signal_pending(current)) {
			ret = -EINTR;
			break;
		}
		if (!batch_count--) {
			batch_count = PRECHARGE_COUNT_AT_ONCE;
			cond_resched();
		}
		ret = __mem_cgroup_try_charge(NULL,
					GFP_KERNEL, 1, &memcg, false);
		if (ret)
			/* mem_cgroup_clear_mc() will do uncharge later */
			return ret;
		mc.precharge++;
	}
	return ret;
}

/**
 * get_mctgt_type - get target type of moving charge
 * @vma: the vma the pte to be checked belongs
 * @addr: the address corresponding to the pte to be checked
 * @ptent: the pte to be checked
 * @target: the pointer the target page or swap ent will be stored(can be NULL)
 *
 * Returns
 *   0(MC_TARGET_NONE): if the pte is not a target for move charge.
 *   1(MC_TARGET_PAGE): if the page corresponding to this pte is a target for
 *     move charge. if @target is not NULL, the page is stored in target->page
 *     with extra refcnt got(Callers should handle it).
 *   2(MC_TARGET_SWAP): if the swap entry corresponding to this pte is a
 *     target for charge migration. if @target is not NULL, the entry is stored
 *     in target->ent.
 *
 * Called with pte lock held.
 */
union mc_target {
	struct page	*page;
	swp_entry_t	ent;
};

enum mc_target_type {
	MC_TARGET_NONE = 0,
	MC_TARGET_PAGE,
	MC_TARGET_SWAP,
};

static struct page *mc_handle_present_pte(struct vm_area_struct *vma,
						unsigned long addr, pte_t ptent)
{
	struct page *page = vm_normal_page(vma, addr, ptent);

	if (!page || !page_mapped(page))
		return NULL;
	if (PageAnon(page)) {
		/* we don't move shared anon */
		if (!move_anon())
			return NULL;
	} else if (!move_file())
		/* we ignore mapcount for file pages */
		return NULL;
	if (!get_page_unless_zero(page))
		return NULL;

	return page;
}

#ifdef CONFIG_SWAP
static struct page *mc_handle_swap_pte(struct vm_area_struct *vma,
			unsigned long addr, pte_t ptent, swp_entry_t *entry)
{
	struct page *page = NULL;
	swp_entry_t ent = pte_to_swp_entry(ptent);

	if (!move_anon() || non_swap_entry(ent))
		return NULL;
	/*
	 * Because lookup_swap_cache() updates some statistics counter,
	 * we call find_get_page() with swapper_space directly.
	 */
	page = find_get_page(swap_address_space(ent), ent.val);
	if (do_swap_account)
		entry->val = ent.val;

	return page;
}
#else
static struct page *mc_handle_swap_pte(struct vm_area_struct *vma,
			unsigned long addr, pte_t ptent, swp_entry_t *entry)
{
	return NULL;
}
#endif

static struct page *mc_handle_file_pte(struct vm_area_struct *vma,
			unsigned long addr, pte_t ptent, swp_entry_t *entry)
{
	struct page *page = NULL;
	struct address_space *mapping;
	pgoff_t pgoff;

	if (!vma->vm_file) /* anonymous vma */
		return NULL;
	if (!move_file())
		return NULL;

	mapping = vma->vm_file->f_mapping;
	if (pte_none(ptent))
		pgoff = linear_page_index(vma, addr);
	else /* pte_file(ptent) is true */
		pgoff = pte_to_pgoff(ptent);

	/* page is moved even if it's not RSS of this task(page-faulted). */
	page = find_get_page(mapping, pgoff);

#ifdef CONFIG_SWAP
	/* shmem/tmpfs may report page out on swap: account for that too. */
	if (radix_tree_exceptional_entry(page)) {
		swp_entry_t swap = radix_to_swp_entry(page);
		if (do_swap_account)
			*entry = swap;
		page = find_get_page(swap_address_space(swap), swap.val);
	}
#endif
	return page;
}

static enum mc_target_type get_mctgt_type(struct vm_area_struct *vma,
		unsigned long addr, pte_t ptent, union mc_target *target)
{
	struct page *page = NULL;
	struct page_cgroup *pc;
	enum mc_target_type ret = MC_TARGET_NONE;
	swp_entry_t ent = { .val = 0 };

	if (pte_present(ptent))
		page = mc_handle_present_pte(vma, addr, ptent);
	else if (is_swap_pte(ptent))
		page = mc_handle_swap_pte(vma, addr, ptent, &ent);
	else if (pte_none(ptent) || pte_file(ptent))
		page = mc_handle_file_pte(vma, addr, ptent, &ent);

	if (!page && !ent.val)
		return ret;
	if (page) {
		pc = lookup_page_cgroup(page);
		/*
		 * Do only loose check w/o page_cgroup lock.
		 * mem_cgroup_move_account() checks the pc is valid or not under
		 * the lock.
		 */
		if (PageCgroupUsed(pc) && pc->mem_cgroup == mc.from) {
			ret = MC_TARGET_PAGE;
			if (target)
				target->page = page;
		}
		if (!ret || !target)
			put_page(page);
	}
	/* There is a swap entry and a page doesn't exist or isn't charged */
	if (ent.val && !ret &&
	    mem_cgroup_id(mc.from) == lookup_swap_cgroup_id(ent)) {
		ret = MC_TARGET_SWAP;
		if (target)
			target->ent = ent;
	}
	return ret;
}

#ifdef CONFIG_TRANSPARENT_HUGEPAGE
/*
 * We don't consider swapping or file mapped pages because THP does not
 * support them for now.
 * Caller should make sure that pmd_trans_huge(pmd) is true.
 */
static enum mc_target_type get_mctgt_type_thp(struct vm_area_struct *vma,
		unsigned long addr, pmd_t pmd, union mc_target *target)
{
	struct page *page = NULL;
	struct page_cgroup *pc;
	enum mc_target_type ret = MC_TARGET_NONE;

	page = pmd_page(pmd);
	VM_BUG_ON_PAGE(!page || !PageHead(page), page);
	if (!move_anon())
		return ret;
	pc = lookup_page_cgroup(page);
	if (PageCgroupUsed(pc) && pc->mem_cgroup == mc.from) {
		ret = MC_TARGET_PAGE;
		if (target) {
			get_page(page);
			target->page = page;
		}
	}
	return ret;
}
#else
static inline enum mc_target_type get_mctgt_type_thp(struct vm_area_struct *vma,
		unsigned long addr, pmd_t pmd, union mc_target *target)
{
	return MC_TARGET_NONE;
}
#endif

static int mem_cgroup_count_precharge_pte(pte_t *pte,
					unsigned long addr, unsigned long end,
					struct mm_walk *walk)
{
	if (get_mctgt_type(walk->vma, addr, *pte, NULL))
		mc.precharge++;	/* increment precharge temporarily */
	return 0;
}

static int mem_cgroup_count_precharge_pmd(pmd_t *pmd,
					unsigned long addr, unsigned long end,
					struct mm_walk *walk)
{
	struct vm_area_struct *vma = walk->vma;
	spinlock_t *ptl;

	if (pmd_trans_huge_lock(pmd, vma, &ptl) == 1) {
		if (get_mctgt_type_thp(vma, addr, *pmd, NULL) == MC_TARGET_PAGE)
			mc.precharge += HPAGE_PMD_NR;
		spin_unlock(ptl);
		/* don't call mem_cgroup_count_precharge_pte() */
		walk->skip = 1;
	}
	return 0;
}

static unsigned long mem_cgroup_count_precharge(struct mm_struct *mm)
{
	unsigned long precharge;
	struct vm_area_struct *vma;

	struct mm_walk mem_cgroup_count_precharge_walk = {
		.pmd_entry = mem_cgroup_count_precharge_pmd,
		.pte_entry = mem_cgroup_count_precharge_pte,
		.mm = mm,
	};
	down_read(&mm->mmap_sem);
	for (vma = mm->mmap; vma; vma = vma->vm_next)
		walk_page_vma(vma, &mem_cgroup_count_precharge_walk);
	up_read(&mm->mmap_sem);

	precharge = mc.precharge;
	mc.precharge = 0;

	return precharge;
}

static int mem_cgroup_precharge_mc(struct mm_struct *mm)
{
	unsigned long precharge = mem_cgroup_count_precharge(mm);

	VM_BUG_ON(mc.moving_task);
	mc.moving_task = current;
	return mem_cgroup_do_precharge(precharge);
}

/* cancels all extra charges on mc.from and mc.to, and wakes up all waiters. */
static void __mem_cgroup_clear_mc(void)
{
	struct mem_cgroup *from = mc.from;
	struct mem_cgroup *to = mc.to;
	int i;

	/* we must uncharge all the leftover precharges from mc.to */
	if (mc.precharge) {
		__mem_cgroup_cancel_charge(mc.to, mc.precharge);
		mc.precharge = 0;
	}
	/*
	 * we didn't uncharge from mc.from at mem_cgroup_move_account(), so
	 * we must uncharge here.
	 */
	if (mc.moved_charge) {
		__mem_cgroup_cancel_charge(mc.from, mc.moved_charge);
		mc.moved_charge = 0;
	}
	/* we must fixup refcnts and charges */
	if (mc.moved_swap) {
		/* uncharge swap account from the old cgroup */
		if (!mem_cgroup_is_root(mc.from))
			res_counter_uncharge(&mc.from->memsw,
						PAGE_SIZE * mc.moved_swap);

		for (i = 0; i < mc.moved_swap; i++)
			css_put(&mc.from->css);

		if (!mem_cgroup_is_root(mc.to)) {
			/*
			 * we charged both to->res and to->memsw, so we should
			 * uncharge to->res.
			 */
			res_counter_uncharge(&mc.to->res,
						PAGE_SIZE * mc.moved_swap);
		}
		/* we've already done css_get(mc.to) */
		mc.moved_swap = 0;
	}
	memcg_oom_recover(from);
	memcg_oom_recover(to);
	wake_up_all(&mc.waitq);
}

static void mem_cgroup_clear_mc(void)
{
	struct mem_cgroup *from = mc.from;

	/*
	 * we must clear moving_task before waking up waiters at the end of
	 * task migration.
	 */
	mc.moving_task = NULL;
	__mem_cgroup_clear_mc();
	spin_lock(&mc.lock);
	mc.from = NULL;
	mc.to = NULL;
	spin_unlock(&mc.lock);
	mem_cgroup_end_move(from);
}

static int mem_cgroup_can_attach(struct cgroup_subsys_state *css,
				 struct cgroup_taskset *tset)
{
	struct task_struct *p = cgroup_taskset_first(tset);
	int ret = 0;
	struct mem_cgroup *memcg = mem_cgroup_from_css(css);
	unsigned long move_charge_at_immigrate;

	/*
	 * We are now commited to this value whatever it is. Changes in this
	 * tunable will only affect upcoming migrations, not the current one.
	 * So we need to save it, and keep it going.
	 */
	move_charge_at_immigrate  = memcg->move_charge_at_immigrate;
	if (move_charge_at_immigrate) {
		struct mm_struct *mm;
		struct mem_cgroup *from = mem_cgroup_from_task(p);

		VM_BUG_ON(from == memcg);

		mm = get_task_mm(p);
		if (!mm)
			return 0;
		/* We move charges only when we move a owner of the mm */
		if (mm->owner == p) {
			VM_BUG_ON(mc.from);
			VM_BUG_ON(mc.to);
			VM_BUG_ON(mc.precharge);
			VM_BUG_ON(mc.moved_charge);
			VM_BUG_ON(mc.moved_swap);
			mem_cgroup_start_move(from);
			spin_lock(&mc.lock);
			mc.from = from;
			mc.to = memcg;
			mc.immigrate_flags = move_charge_at_immigrate;
			spin_unlock(&mc.lock);
			/* We set mc.moving_task later */

			ret = mem_cgroup_precharge_mc(mm);
			if (ret)
				mem_cgroup_clear_mc();
		}
		mmput(mm);
	}
	return ret;
}

static void mem_cgroup_cancel_attach(struct cgroup_subsys_state *css,
				     struct cgroup_taskset *tset)
{
	mem_cgroup_clear_mc();
}

static int mem_cgroup_move_charge_pte_range(pmd_t *pmd,
				unsigned long addr, unsigned long end,
				struct mm_walk *walk)
{
	int ret = 0;
	struct vm_area_struct *vma = walk->vma;
	pte_t *pte;
	spinlock_t *ptl;
	enum mc_target_type target_type;
	union mc_target target;
	struct page *page;
	struct page_cgroup *pc;

	/*
	 * We don't take compound_lock() here but no race with splitting thp
	 * happens because:
	 *  - if pmd_trans_huge_lock() returns 1, the relevant thp is not
	 *    under splitting, which means there's no concurrent thp split,
	 *  - if another thread runs into split_huge_page() just after we
	 *    entered this if-block, the thread must wait for page table lock
	 *    to be unlocked in __split_huge_page_splitting(), where the main
	 *    part of thp split is not executed yet.
	 */
	if (pmd_trans_huge_lock(pmd, vma, &ptl) == 1) {
		if (mc.precharge < HPAGE_PMD_NR) {
			spin_unlock(ptl);
			return 0;
		}
		target_type = get_mctgt_type_thp(vma, addr, *pmd, &target);
		if (target_type == MC_TARGET_PAGE) {
			page = target.page;
			if (!isolate_lru_page(page)) {
				pc = lookup_page_cgroup(page);
				if (!mem_cgroup_move_account(page, HPAGE_PMD_NR,
							pc, mc.from, mc.to)) {
					mc.precharge -= HPAGE_PMD_NR;
					mc.moved_charge += HPAGE_PMD_NR;
				}
				putback_lru_page(page);
			}
			put_page(page);
		}
		spin_unlock(ptl);
		return 0;
	}

	if (pmd_trans_unstable(pmd))
		return 0;
retry:
	pte = pte_offset_map_lock(vma->vm_mm, pmd, addr, &ptl);
	for (; addr != end; addr += PAGE_SIZE) {
		pte_t ptent = *(pte++);
		swp_entry_t ent;

		if (!mc.precharge)
			break;

		switch (get_mctgt_type(vma, addr, ptent, &target)) {
		case MC_TARGET_PAGE:
			page = target.page;
			if (isolate_lru_page(page))
				goto put;
			pc = lookup_page_cgroup(page);
			if (!mem_cgroup_move_account(page, 1, pc,
						     mc.from, mc.to)) {
				mc.precharge--;
				/* we uncharge from mc.from later. */
				mc.moved_charge++;
			}
			putback_lru_page(page);
put:			/* get_mctgt_type() gets the page */
			put_page(page);
			break;
		case MC_TARGET_SWAP:
			ent = target.ent;
			if (!mem_cgroup_move_swap_account(ent, mc.from, mc.to)) {
				mc.precharge--;
				/* we fixup refcnts and charges later. */
				mc.moved_swap++;
			}
			break;
		default:
			break;
		}
	}
	pte_unmap_unlock(pte - 1, ptl);
	cond_resched();

	if (addr != end) {
		/*
		 * We have consumed all precharges we got in can_attach().
		 * We try charge one by one, but don't do any additional
		 * charges to mc.to if we have failed in charge once in attach()
		 * phase.
		 */
		ret = mem_cgroup_do_precharge(1);
		if (!ret)
			goto retry;
	}

	return ret;
}

static void mem_cgroup_move_charge(struct mm_struct *mm)
{
	struct vm_area_struct *vma;
	struct mm_walk mem_cgroup_move_charge_walk = {
		.pmd_entry = mem_cgroup_move_charge_pte_range,
		.mm = mm,
	};

	lru_add_drain_all();
retry:
	if (unlikely(!down_read_trylock(&mm->mmap_sem))) {
		/*
		 * Someone who are holding the mmap_sem might be waiting in
		 * waitq. So we cancel all extra charges, wake up all waiters,
		 * and retry. Because we cancel precharges, we might not be able
		 * to move enough charges, but moving charge is a best-effort
		 * feature anyway, so it wouldn't be a big problem.
		 */
		__mem_cgroup_clear_mc();
		cond_resched();
		goto retry;
	}
	for (vma = mm->mmap; vma; vma = vma->vm_next)
		walk_page_vma(vma, &mem_cgroup_move_charge_walk);
	up_read(&mm->mmap_sem);
}

static void mem_cgroup_move_task(struct cgroup_subsys_state *css,
				 struct cgroup_taskset *tset)
{
	struct task_struct *p = cgroup_taskset_first(tset);
	struct mm_struct *mm = get_task_mm(p);

	if (mm) {
		if (mc.to)
			mem_cgroup_move_charge(mm);
		mmput(mm);
	}
	if (mc.to)
		mem_cgroup_clear_mc();
}
#else	/* !CONFIG_MMU */
static int mem_cgroup_can_attach(struct cgroup_subsys_state *css,
				 struct cgroup_taskset *tset)
{
	return 0;
}
static void mem_cgroup_cancel_attach(struct cgroup_subsys_state *css,
				     struct cgroup_taskset *tset)
{
}
static void mem_cgroup_move_task(struct cgroup_subsys_state *css,
				 struct cgroup_taskset *tset)
{
}
#endif

/*
 * Cgroup retains root cgroups across [un]mount cycles making it necessary
 * to verify sane_behavior flag on each mount attempt.
 */
static void mem_cgroup_bind(struct cgroup_subsys_state *root_css)
{
	/*
	 * use_hierarchy is forced with sane_behavior.  cgroup core
	 * guarantees that @root doesn't have any children, so turning it
	 * on for the root memcg is enough.
	 */
	if (cgroup_sane_behavior(root_css->cgroup))
		mem_cgroup_from_css(root_css)->use_hierarchy = true;
}

struct cgroup_subsys memory_cgrp_subsys = {
	.css_alloc = mem_cgroup_css_alloc,
	.css_online = mem_cgroup_css_online,
	.css_offline = mem_cgroup_css_offline,
	.css_free = mem_cgroup_css_free,
	.can_attach = mem_cgroup_can_attach,
	.cancel_attach = mem_cgroup_cancel_attach,
	.attach = mem_cgroup_move_task,
	.bind = mem_cgroup_bind,
	.base_cftypes = mem_cgroup_files,
	.early_init = 0,
};

#ifdef CONFIG_MEMCG_SWAP
static int __init enable_swap_account(char *s)
{
	if (!strcmp(s, "1"))
		really_do_swap_account = 1;
	else if (!strcmp(s, "0"))
		really_do_swap_account = 0;
	return 1;
}
__setup("swapaccount=", enable_swap_account);

static void __init memsw_file_init(void)
{
	WARN_ON(cgroup_add_cftypes(&memory_cgrp_subsys, memsw_cgroup_files));
}

static void __init enable_swap_cgroup(void)
{
	if (!mem_cgroup_disabled() && really_do_swap_account) {
		do_swap_account = 1;
		memsw_file_init();
	}
}

#else
static void __init enable_swap_cgroup(void)
{
}
#endif

/*
 * subsys_initcall() for memory controller.
 *
 * Some parts like hotcpu_notifier() have to be initialized from this context
 * because of lock dependencies (cgroup_lock -> cpu hotplug) but basically
 * everything that doesn't depend on a specific mem_cgroup structure should
 * be initialized from here.
 */
static int __init mem_cgroup_init(void)
{
	hotcpu_notifier(memcg_cpu_hotplug_callback, 0);
	enable_swap_cgroup();
	mem_cgroup_soft_limit_tree_init();
	memcg_stock_init();
	return 0;
}
subsys_initcall(mem_cgroup_init);<|MERGE_RESOLUTION|>--- conflicted
+++ resolved
@@ -1683,20 +1683,8 @@
  */
 void mem_cgroup_print_oom_info(struct mem_cgroup *memcg, struct task_struct *p)
 {
-<<<<<<< HEAD
 	/* oom_info_lock ensures that parallel ooms do not interleave */
 	static DEFINE_MUTEX(oom_info_lock);
-=======
-	/*
-	 * protects memcg_name and makes sure that parallel ooms do not
-	 * interleave
-	 */
-	static DEFINE_MUTEX(oom_info_lock);
-	struct cgroup *task_cgrp;
-	struct cgroup *mem_cgrp;
-	static char memcg_name[PATH_MAX];
-	int ret;
->>>>>>> 9ace8e1e
 	struct mem_cgroup *iter;
 	unsigned int i;
 
@@ -3398,51 +3386,7 @@
 	schedule_work(&cachep->memcg_params->destroy);
 }
 
-<<<<<<< HEAD
-static struct kmem_cache *memcg_create_kmem_cache(struct mem_cgroup *memcg,
-						  struct kmem_cache *s)
-{
-	struct kmem_cache *new = NULL;
-	static char *tmp_path = NULL, *tmp_name = NULL;
-	static DEFINE_MUTEX(mutex);	/* protects tmp_name */
-
-	BUG_ON(!memcg_can_account_kmem(memcg));
-
-	mutex_lock(&mutex);
-	/*
-	 * kmem_cache_create_memcg duplicates the given name and
-	 * cgroup_name for this name requires RCU context.
-	 * This static temporary buffer is used to prevent from
-	 * pointless shortliving allocation.
-	 */
-	if (!tmp_path || !tmp_name) {
-		if (!tmp_path)
-			tmp_path = kmalloc(PATH_MAX, GFP_KERNEL);
-		if (!tmp_name)
-			tmp_name = kmalloc(NAME_MAX + 1, GFP_KERNEL);
-		if (!tmp_path || !tmp_name)
-			goto out;
-	}
-
-	cgroup_name(memcg->css.cgroup, tmp_name, NAME_MAX + 1);
-	snprintf(tmp_path, PATH_MAX, "%s(%d:%s)", s->name,
-		 memcg_cache_id(memcg), tmp_name);
-
-	new = kmem_cache_create_memcg(memcg, tmp_path, s->object_size, s->align,
-				      (s->flags & ~SLAB_PANIC), s->ctor, s);
-	if (new)
-		new->allocflags |= __GFP_KMEMCG;
-	else
-		new = s;
-out:
-	mutex_unlock(&mutex);
-	return new;
-}
-
-void kmem_cache_destroy_memcg_children(struct kmem_cache *s)
-=======
 int __kmem_cache_destroy_memcg_children(struct kmem_cache *s)
->>>>>>> 9ace8e1e
 {
 	struct kmem_cache *c;
 	int i, failed = 0;

--- conflicted
+++ resolved
@@ -3305,14 +3305,8 @@
 	if (unlikely(PageHWPoison(vmf.page))) {
 		if (ret & VM_FAULT_LOCKED)
 			unlock_page(vmf.page);
-<<<<<<< HEAD
-		ret = VM_FAULT_HWPOISON;
-		page_cache_release(vmf.page);
-		goto uncharge_out;
-=======
 		page_cache_release(vmf.page);
 		return VM_FAULT_HWPOISON;
->>>>>>> 9ace8e1e
 	}
 
 	if (unlikely(!(ret & VM_FAULT_LOCKED)))

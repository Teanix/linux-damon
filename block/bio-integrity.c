/*
 * bio-integrity.c - bio data integrity extensions
 *
 * Copyright (C) 2007, 2008, 2009 Oracle Corporation
 * Written by: Martin K. Petersen <martin.petersen@oracle.com>
 *
 * This program is free software; you can redistribute it and/or
 * modify it under the terms of the GNU General Public License version
 * 2 as published by the Free Software Foundation.
 *
 * This program is distributed in the hope that it will be useful, but
 * WITHOUT ANY WARRANTY; without even the implied warranty of
 * MERCHANTABILITY or FITNESS FOR A PARTICULAR PURPOSE.  See the GNU
 * General Public License for more details.
 *
 * You should have received a copy of the GNU General Public License
 * along with this program; see the file COPYING.  If not, write to
 * the Free Software Foundation, 675 Mass Ave, Cambridge, MA 02139,
 * USA.
 *
 */

#include <linux/blkdev.h>
#include <linux/mempool.h>
#include <linux/export.h>
#include <linux/bio.h>
#include <linux/workqueue.h>
#include <linux/slab.h>

#define BIP_INLINE_VECS	4

static struct kmem_cache *bip_slab;
static struct workqueue_struct *kintegrityd_wq;

/**
 * bio_integrity_alloc - Allocate integrity payload and attach it to bio
 * @bio:	bio to attach integrity metadata to
 * @gfp_mask:	Memory allocation mask
 * @nr_vecs:	Number of integrity metadata scatter-gather elements
 *
 * Description: This function prepares a bio for attaching integrity
 * metadata.  nr_vecs specifies the maximum number of pages containing
 * integrity metadata that can be attached.
 */
struct bio_integrity_payload *bio_integrity_alloc(struct bio *bio,
						  gfp_t gfp_mask,
						  unsigned int nr_vecs)
{
	struct bio_integrity_payload *bip;
	struct bio_set *bs = bio->bi_pool;
	unsigned long idx = BIO_POOL_NONE;
	unsigned inline_vecs;

	if (!bs) {
		bip = kmalloc(sizeof(struct bio_integrity_payload) +
			      sizeof(struct bio_vec) * nr_vecs, gfp_mask);
		inline_vecs = nr_vecs;
	} else {
		bip = mempool_alloc(bs->bio_integrity_pool, gfp_mask);
		inline_vecs = BIP_INLINE_VECS;
	}

	if (unlikely(!bip))
		return NULL;

	memset(bip, 0, sizeof(*bip));

	if (nr_vecs > inline_vecs) {
		bip->bip_vec = bvec_alloc(gfp_mask, nr_vecs, &idx,
					  bs->bvec_integrity_pool);
		if (!bip->bip_vec)
			goto err;
		bip->bip_max_vcnt = bvec_nr_vecs(idx);
	} else {
		bip->bip_vec = bip->bip_inline_vecs;
		bip->bip_max_vcnt = inline_vecs;
	}

	bip->bip_slab = idx;
	bip->bip_bio = bio;
	bio->bi_integrity = bip;
	bio->bi_rw |= REQ_INTEGRITY;

	return bip;
err:
	mempool_free(bip, bs->bio_integrity_pool);
	return NULL;
}
EXPORT_SYMBOL(bio_integrity_alloc);

/**
 * bio_integrity_free - Free bio integrity payload
 * @bio:	bio containing bip to be freed
 *
 * Description: Used to free the integrity portion of a bio. Usually
 * called from bio_free().
 */
void bio_integrity_free(struct bio *bio)
{
	struct bio_integrity_payload *bip = bio_integrity(bio);
	struct bio_set *bs = bio->bi_pool;

	if (bip->bip_flags & BIP_BLOCK_INTEGRITY)
		kfree(page_address(bip->bip_vec->bv_page) +
		      bip->bip_vec->bv_offset);

	if (bs) {
		if (bip->bip_slab != BIO_POOL_NONE)
			bvec_free(bs->bvec_integrity_pool, bip->bip_vec,
				  bip->bip_slab);

		mempool_free(bip, bs->bio_integrity_pool);
	} else {
		kfree(bip);
	}

	bio->bi_integrity = NULL;
}
EXPORT_SYMBOL(bio_integrity_free);

/**
 * bio_integrity_add_page - Attach integrity metadata
 * @bio:	bio to update
 * @page:	page containing integrity metadata
 * @len:	number of bytes of integrity metadata in page
 * @offset:	start offset within page
 *
 * Description: Attach a page containing integrity metadata to bio.
 */
int bio_integrity_add_page(struct bio *bio, struct page *page,
			   unsigned int len, unsigned int offset)
{
	struct bio_integrity_payload *bip = bio_integrity(bio);
	struct bio_vec *iv;

	if (bip->bip_vcnt >= bip->bip_max_vcnt) {
		printk(KERN_ERR "%s: bip_vec full\n", __func__);
		return 0;
	}

	iv = bip->bip_vec + bip->bip_vcnt;

	iv->bv_page = page;
	iv->bv_len = len;
	iv->bv_offset = offset;
	bip->bip_vcnt++;

	return len;
}
EXPORT_SYMBOL(bio_integrity_add_page);

/**
 * bio_integrity_enabled - Check whether integrity can be passed
 * @bio:	bio to check
 *
 * Description: Determines whether bio_integrity_prep() can be called
 * on this bio or not.	bio data direction and target device must be
 * set prior to calling.  The functions honors the write_generate and
 * read_verify flags in sysfs.
 */
bool bio_integrity_enabled(struct bio *bio)
{
	struct blk_integrity *bi = bdev_get_integrity(bio->bi_bdev);

	if (!bio_is_rw(bio))
		return false;

	/* Already protected? */
	if (bio_integrity(bio))
		return false;
<<<<<<< HEAD

	if (bi == NULL)
		return false;

	if (bio_data_dir(bio) == READ && bi->verify_fn != NULL &&
	    (bi->flags & BLK_INTEGRITY_VERIFY))
		return true;

	if (bio_data_dir(bio) == WRITE && bi->generate_fn != NULL &&
	    (bi->flags & BLK_INTEGRITY_GENERATE))
		return true;

=======

	if (bi == NULL)
		return false;

	if (bio_data_dir(bio) == READ && bi->verify_fn != NULL &&
	    (bi->flags & BLK_INTEGRITY_VERIFY))
		return true;

	if (bio_data_dir(bio) == WRITE && bi->generate_fn != NULL &&
	    (bi->flags & BLK_INTEGRITY_GENERATE))
		return true;

>>>>>>> e529fea9
	return false;
}
EXPORT_SYMBOL(bio_integrity_enabled);

/**
 * bio_integrity_intervals - Return number of integrity intervals for a bio
 * @bi:		blk_integrity profile for device
 * @sectors:	Size of the bio in 512-byte sectors
 *
 * Description: The block layer calculates everything in 512 byte
 * sectors but integrity metadata is done in terms of the data integrity
 * interval size of the storage device.  Convert the block layer sectors
 * to the appropriate number of integrity intervals.
 */
static inline unsigned int bio_integrity_intervals(struct blk_integrity *bi,
						   unsigned int sectors)
{
	return sectors >> (ilog2(bi->interval) - 9);
}

static inline unsigned int bio_integrity_bytes(struct blk_integrity *bi,
					       unsigned int sectors)
{
	return bio_integrity_intervals(bi, sectors) * bi->tuple_size;
}

/**
 * bio_integrity_process - Process integrity metadata for a bio
 * @bio:	bio to generate/verify integrity metadata for
 * @proc_fn:	Pointer to the relevant processing function
 */
static int bio_integrity_process(struct bio *bio,
				 integrity_processing_fn *proc_fn)
{
	struct blk_integrity *bi = bdev_get_integrity(bio->bi_bdev);
	struct blk_integrity_iter iter;
<<<<<<< HEAD
	struct bio_vec *bv;
	struct bio_integrity_payload *bip = bio_integrity(bio);
	unsigned int i, ret = 0;
=======
	struct bvec_iter bviter;
	struct bio_vec bv;
	struct bio_integrity_payload *bip = bio_integrity(bio);
	unsigned int ret = 0;
>>>>>>> e529fea9
	void *prot_buf = page_address(bip->bip_vec->bv_page) +
		bip->bip_vec->bv_offset;

	iter.disk_name = bio->bi_bdev->bd_disk->disk_name;
	iter.interval = bi->interval;
	iter.seed = bip_get_seed(bip);
	iter.prot_buf = prot_buf;

<<<<<<< HEAD
	bio_for_each_segment_all(bv, bio, i) {
		void *kaddr = kmap_atomic(bv->bv_page);

		iter.data_buf = kaddr + bv->bv_offset;
		iter.data_size = bv->bv_len;

		ret = proc_fn(&iter);
		if (ret) {
			kunmap_atomic(kaddr);
			return ret;
		}

=======
	bio_for_each_segment(bv, bio, bviter) {
		void *kaddr = kmap_atomic(bv.bv_page);

		iter.data_buf = kaddr + bv.bv_offset;
		iter.data_size = bv.bv_len;

		ret = proc_fn(&iter);
		if (ret) {
			kunmap_atomic(kaddr);
			return ret;
		}

>>>>>>> e529fea9
		kunmap_atomic(kaddr);
	}
	return ret;
}

/**
 * bio_integrity_prep - Prepare bio for integrity I/O
 * @bio:	bio to prepare
 *
 * Description: Allocates a buffer for integrity metadata, maps the
 * pages and attaches them to a bio.  The bio must have data
 * direction, target device and start sector set priot to calling.  In
 * the WRITE case, integrity metadata will be generated using the
 * block device's integrity function.  In the READ case, the buffer
 * will be prepared for DMA and a suitable end_io handler set up.
 */
int bio_integrity_prep(struct bio *bio)
{
	struct bio_integrity_payload *bip;
	struct blk_integrity *bi;
	struct request_queue *q;
	void *buf;
	unsigned long start, end;
	unsigned int len, nr_pages;
	unsigned int bytes, offset, i;
	unsigned int intervals;

	bi = bdev_get_integrity(bio->bi_bdev);
	q = bdev_get_queue(bio->bi_bdev);
	BUG_ON(bi == NULL);
	BUG_ON(bio_integrity(bio));

	intervals = bio_integrity_intervals(bi, bio_sectors(bio));

	/* Allocate kernel buffer for protection data */
	len = intervals * bi->tuple_size;
	buf = kmalloc(len, GFP_NOIO | q->bounce_gfp);
	if (unlikely(buf == NULL)) {
		printk(KERN_ERR "could not allocate integrity buffer\n");
		return -ENOMEM;
	}

	end = (((unsigned long) buf) + len + PAGE_SIZE - 1) >> PAGE_SHIFT;
	start = ((unsigned long) buf) >> PAGE_SHIFT;
	nr_pages = end - start;

	/* Allocate bio integrity payload and integrity vectors */
	bip = bio_integrity_alloc(bio, GFP_NOIO, nr_pages);
	if (unlikely(bip == NULL)) {
		printk(KERN_ERR "could not allocate data integrity bioset\n");
		kfree(buf);
		return -EIO;
	}

	bip->bip_flags |= BIP_BLOCK_INTEGRITY;
	bip->bip_iter.bi_size = len;
	bip_set_seed(bip, bio->bi_iter.bi_sector);

	if (bi->flags & BLK_INTEGRITY_IP_CHECKSUM)
		bip->bip_flags |= BIP_IP_CHECKSUM;

	/* Map it */
	offset = offset_in_page(buf);
	for (i = 0 ; i < nr_pages ; i++) {
		int ret;
		bytes = PAGE_SIZE - offset;

		if (len <= 0)
			break;

		if (bytes > len)
			bytes = len;

		ret = bio_integrity_add_page(bio, virt_to_page(buf),
					     bytes, offset);

		if (ret == 0)
			return 0;

		if (ret < bytes)
			break;

		buf += bytes;
		len -= bytes;
		offset = 0;
	}

	/* Install custom I/O completion handler if read verify is enabled */
	if (bio_data_dir(bio) == READ) {
		bip->bip_end_io = bio->bi_end_io;
		bio->bi_end_io = bio_integrity_endio;
	}

	/* Auto-generate integrity metadata if this is a write */
	if (bio_data_dir(bio) == WRITE)
		bio_integrity_process(bio, bi->generate_fn);

	return 0;
}
EXPORT_SYMBOL(bio_integrity_prep);

/**
 * bio_integrity_verify_fn - Integrity I/O completion worker
 * @work:	Work struct stored in bio to be verified
 *
 * Description: This workqueue function is called to complete a READ
 * request.  The function verifies the transferred integrity metadata
 * and then calls the original bio end_io function.
 */
static void bio_integrity_verify_fn(struct work_struct *work)
{
	struct bio_integrity_payload *bip =
		container_of(work, struct bio_integrity_payload, bip_work);
	struct bio *bio = bip->bip_bio;
	struct blk_integrity *bi = bdev_get_integrity(bio->bi_bdev);
	int error;

	error = bio_integrity_process(bio, bi->verify_fn);

	/* Restore original bio completion handler */
	bio->bi_end_io = bip->bip_end_io;
	bio_endio_nodec(bio, error);
}

/**
 * bio_integrity_endio - Integrity I/O completion function
 * @bio:	Protected bio
 * @error:	Pointer to errno
 *
 * Description: Completion for integrity I/O
 *
 * Normally I/O completion is done in interrupt context.  However,
 * verifying I/O integrity is a time-consuming task which must be run
 * in process context.	This function postpones completion
 * accordingly.
 */
void bio_integrity_endio(struct bio *bio, int error)
{
	struct bio_integrity_payload *bip = bio_integrity(bio);

	BUG_ON(bip->bip_bio != bio);

	/* In case of an I/O error there is no point in verifying the
	 * integrity metadata.  Restore original bio end_io handler
	 * and run it.
	 */
	if (error) {
		bio->bi_end_io = bip->bip_end_io;
		bio_endio_nodec(bio, error);

		return;
	}

	INIT_WORK(&bip->bip_work, bio_integrity_verify_fn);
	queue_work(kintegrityd_wq, &bip->bip_work);
}
EXPORT_SYMBOL(bio_integrity_endio);

/**
 * bio_integrity_advance - Advance integrity vector
 * @bio:	bio whose integrity vector to update
 * @bytes_done:	number of data bytes that have been completed
 *
 * Description: This function calculates how many integrity bytes the
 * number of completed data bytes correspond to and advances the
 * integrity vector accordingly.
 */
void bio_integrity_advance(struct bio *bio, unsigned int bytes_done)
{
	struct bio_integrity_payload *bip = bio_integrity(bio);
	struct blk_integrity *bi = bdev_get_integrity(bio->bi_bdev);
	unsigned bytes = bio_integrity_bytes(bi, bytes_done >> 9);

	bvec_iter_advance(bip->bip_vec, &bip->bip_iter, bytes);
}
EXPORT_SYMBOL(bio_integrity_advance);

/**
 * bio_integrity_trim - Trim integrity vector
 * @bio:	bio whose integrity vector to update
 * @offset:	offset to first data sector
 * @sectors:	number of data sectors
 *
 * Description: Used to trim the integrity vector in a cloned bio.
 * The ivec will be advanced corresponding to 'offset' data sectors
 * and the length will be truncated corresponding to 'len' data
 * sectors.
 */
void bio_integrity_trim(struct bio *bio, unsigned int offset,
			unsigned int sectors)
{
	struct bio_integrity_payload *bip = bio_integrity(bio);
	struct blk_integrity *bi = bdev_get_integrity(bio->bi_bdev);

	bio_integrity_advance(bio, offset << 9);
	bip->bip_iter.bi_size = bio_integrity_bytes(bi, sectors);
}
EXPORT_SYMBOL(bio_integrity_trim);

/**
 * bio_integrity_clone - Callback for cloning bios with integrity metadata
 * @bio:	New bio
 * @bio_src:	Original bio
 * @gfp_mask:	Memory allocation mask
 *
 * Description:	Called to allocate a bip when cloning a bio
 */
int bio_integrity_clone(struct bio *bio, struct bio *bio_src,
			gfp_t gfp_mask)
{
	struct bio_integrity_payload *bip_src = bio_integrity(bio_src);
	struct bio_integrity_payload *bip;

	BUG_ON(bip_src == NULL);

	bip = bio_integrity_alloc(bio, gfp_mask, bip_src->bip_vcnt);

	if (bip == NULL)
		return -EIO;

	memcpy(bip->bip_vec, bip_src->bip_vec,
	       bip_src->bip_vcnt * sizeof(struct bio_vec));

	bip->bip_vcnt = bip_src->bip_vcnt;
	bip->bip_iter = bip_src->bip_iter;

	return 0;
}
EXPORT_SYMBOL(bio_integrity_clone);

int bioset_integrity_create(struct bio_set *bs, int pool_size)
{
	if (bs->bio_integrity_pool)
		return 0;

	bs->bio_integrity_pool = mempool_create_slab_pool(pool_size, bip_slab);
	if (!bs->bio_integrity_pool)
		return -1;

	bs->bvec_integrity_pool = biovec_create_pool(pool_size);
	if (!bs->bvec_integrity_pool) {
		mempool_destroy(bs->bio_integrity_pool);
		return -1;
	}

	return 0;
}
EXPORT_SYMBOL(bioset_integrity_create);

void bioset_integrity_free(struct bio_set *bs)
{
	if (bs->bio_integrity_pool)
		mempool_destroy(bs->bio_integrity_pool);

	if (bs->bvec_integrity_pool)
		mempool_destroy(bs->bvec_integrity_pool);
}
EXPORT_SYMBOL(bioset_integrity_free);

void __init bio_integrity_init(void)
{
	/*
	 * kintegrityd won't block much but may burn a lot of CPU cycles.
	 * Make it highpri CPU intensive wq with max concurrency of 1.
	 */
	kintegrityd_wq = alloc_workqueue("kintegrityd", WQ_MEM_RECLAIM |
					 WQ_HIGHPRI | WQ_CPU_INTENSIVE, 1);
	if (!kintegrityd_wq)
		panic("Failed to create kintegrityd\n");

	bip_slab = kmem_cache_create("bio_integrity_payload",
				     sizeof(struct bio_integrity_payload) +
				     sizeof(struct bio_vec) * BIP_INLINE_VECS,
				     0, SLAB_HWCACHE_ALIGN|SLAB_PANIC, NULL);
}<|MERGE_RESOLUTION|>--- conflicted
+++ resolved
@@ -168,7 +168,6 @@
 	/* Already protected? */
 	if (bio_integrity(bio))
 		return false;
-<<<<<<< HEAD
 
 	if (bi == NULL)
 		return false;
@@ -181,20 +180,6 @@
 	    (bi->flags & BLK_INTEGRITY_GENERATE))
 		return true;
 
-=======
-
-	if (bi == NULL)
-		return false;
-
-	if (bio_data_dir(bio) == READ && bi->verify_fn != NULL &&
-	    (bi->flags & BLK_INTEGRITY_VERIFY))
-		return true;
-
-	if (bio_data_dir(bio) == WRITE && bi->generate_fn != NULL &&
-	    (bi->flags & BLK_INTEGRITY_GENERATE))
-		return true;
-
->>>>>>> e529fea9
 	return false;
 }
 EXPORT_SYMBOL(bio_integrity_enabled);
@@ -231,16 +216,10 @@
 {
 	struct blk_integrity *bi = bdev_get_integrity(bio->bi_bdev);
 	struct blk_integrity_iter iter;
-<<<<<<< HEAD
-	struct bio_vec *bv;
-	struct bio_integrity_payload *bip = bio_integrity(bio);
-	unsigned int i, ret = 0;
-=======
 	struct bvec_iter bviter;
 	struct bio_vec bv;
 	struct bio_integrity_payload *bip = bio_integrity(bio);
 	unsigned int ret = 0;
->>>>>>> e529fea9
 	void *prot_buf = page_address(bip->bip_vec->bv_page) +
 		bip->bip_vec->bv_offset;
 
@@ -249,12 +228,11 @@
 	iter.seed = bip_get_seed(bip);
 	iter.prot_buf = prot_buf;
 
-<<<<<<< HEAD
-	bio_for_each_segment_all(bv, bio, i) {
-		void *kaddr = kmap_atomic(bv->bv_page);
-
-		iter.data_buf = kaddr + bv->bv_offset;
-		iter.data_size = bv->bv_len;
+	bio_for_each_segment(bv, bio, bviter) {
+		void *kaddr = kmap_atomic(bv.bv_page);
+
+		iter.data_buf = kaddr + bv.bv_offset;
+		iter.data_size = bv.bv_len;
 
 		ret = proc_fn(&iter);
 		if (ret) {
@@ -262,20 +240,6 @@
 			return ret;
 		}
 
-=======
-	bio_for_each_segment(bv, bio, bviter) {
-		void *kaddr = kmap_atomic(bv.bv_page);
-
-		iter.data_buf = kaddr + bv.bv_offset;
-		iter.data_size = bv.bv_len;
-
-		ret = proc_fn(&iter);
-		if (ret) {
-			kunmap_atomic(kaddr);
-			return ret;
-		}
-
->>>>>>> e529fea9
 		kunmap_atomic(kaddr);
 	}
 	return ret;

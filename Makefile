--- conflicted
+++ resolved
@@ -743,11 +743,8 @@
 	KBUILD_CFLAGS += -DCC_HAVE_ASM_GOTO
 endif
 
-<<<<<<< HEAD
+include $(srctree)/scripts/Makefile.extrawarn
 include ${srctree}/scripts/Makefile.lto
-=======
-include $(srctree)/scripts/Makefile.extrawarn
->>>>>>> a86fe353
 
 # Add user supplied CPPFLAGS, AFLAGS and CFLAGS as the last assignments
 KBUILD_CPPFLAGS += $(KCPPFLAGS)

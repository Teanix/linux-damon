#!/usr/bin/perl -w
# (c) 2001, Dave Jones. (the file handling bit)
# (c) 2005, Joel Schopp <jschopp@austin.ibm.com> (the ugly bit)
# (c) 2007,2008, Andy Whitcroft <apw@uk.ibm.com> (new conditions, test suite)
# (c) 2008-2010 Andy Whitcroft <apw@canonical.com>
# Licensed under the terms of the GNU GPL License version 2

use strict;
use POSIX;
use File::Basename;
use Cwd 'abs_path';

my $P = $0;
<<<<<<< HEAD
$P =~ s@(.*)/@@g;
my $D = $1;
=======
my $D = dirname(abs_path($P));
>>>>>>> e529fea9

my $V = '0.32';

use Getopt::Long qw(:config no_auto_abbrev);

my $quiet = 0;
my $tree = 1;
my $chk_signoff = 1;
my $chk_patch = 1;
my $tst_only;
my $emacs = 0;
my $terse = 0;
my $file = 0;
my $check = 0;
my $check_orig = 0;
my $summary = 1;
my $mailback = 0;
my $summary_file = 0;
my $show_types = 0;
my $fix = 0;
my $fix_inplace = 0;
my $root;
my %debug;
my %camelcase = ();
my %use_type = ();
my @use = ();
my %ignore_type = ();
my @ignore = ();
my $help = 0;
my $configuration_file = ".checkpatch.conf";
my $max_line_length = 80;
my $ignore_perl_version = 0;
my $minimum_perl_version = 5.10.0;
my $min_conf_desc_length = 4;
my $spelling_file = "$D/spelling.txt";

sub help {
	my ($exitcode) = @_;

	print << "EOM";
Usage: $P [OPTION]... [FILE]...
Version: $V

Options:
  -q, --quiet                quiet
  --no-tree                  run without a kernel tree
  --no-signoff               do not check for 'Signed-off-by' line
  --patch                    treat FILE as patchfile (default)
  --emacs                    emacs compile window format
  --terse                    one line per report
  -f, --file                 treat FILE as regular source file
  --subjective, --strict     enable more subjective tests
  --types TYPE(,TYPE2...)    show only these comma separated message types
  --ignore TYPE(,TYPE2...)   ignore various comma separated message types
  --max-line-length=n        set the maximum line length, if exceeded, warn
  --min-conf-desc-length=n   set the min description length, if shorter, warn
  --show-types               show the message "types" in the output
  --root=PATH                PATH to the kernel tree root
  --no-summary               suppress the per-file summary
  --mailback                 only produce a report in case of warnings/errors
  --summary-file             include the filename in summary
  --debug KEY=[0|1]          turn on/off debugging of KEY, where KEY is one of
                             'values', 'possible', 'type', and 'attr' (default
                             is all off)
  --test-only=WORD           report only warnings/errors containing WORD
                             literally
  --fix                      EXPERIMENTAL - may create horrible results
                             If correctable single-line errors exist, create
                             "<inputfile>.EXPERIMENTAL-checkpatch-fixes"
                             with potential errors corrected to the preferred
                             checkpatch style
  --fix-inplace              EXPERIMENTAL - may create horrible results
                             Is the same as --fix, but overwrites the input
                             file.  It's your fault if there's no backup or git
  --ignore-perl-version      override checking of perl version.  expect
                             runtime errors.
  -h, --help, --version      display this help and exit

When FILE is - read standard input.
EOM

	exit($exitcode);
}

my $conf = which_conf($configuration_file);
if (-f $conf) {
	my @conf_args;
	open(my $conffile, '<', "$conf")
	    or warn "$P: Can't find a readable $configuration_file file $!\n";

	while (<$conffile>) {
		my $line = $_;

		$line =~ s/\s*\n?$//g;
		$line =~ s/^\s*//g;
		$line =~ s/\s+/ /g;

		next if ($line =~ m/^\s*#/);
		next if ($line =~ m/^\s*$/);

		my @words = split(" ", $line);
		foreach my $word (@words) {
			last if ($word =~ m/^#/);
			push (@conf_args, $word);
		}
	}
	close($conffile);
	unshift(@ARGV, @conf_args) if @conf_args;
}

GetOptions(
	'q|quiet+'	=> \$quiet,
	'tree!'		=> \$tree,
	'signoff!'	=> \$chk_signoff,
	'patch!'	=> \$chk_patch,
	'emacs!'	=> \$emacs,
	'terse!'	=> \$terse,
	'f|file!'	=> \$file,
	'subjective!'	=> \$check,
	'strict!'	=> \$check,
	'ignore=s'	=> \@ignore,
	'types=s'	=> \@use,
	'show-types!'	=> \$show_types,
	'max-line-length=i' => \$max_line_length,
	'min-conf-desc-length=i' => \$min_conf_desc_length,
	'root=s'	=> \$root,
	'summary!'	=> \$summary,
	'mailback!'	=> \$mailback,
	'summary-file!'	=> \$summary_file,
	'fix!'		=> \$fix,
	'fix-inplace!'	=> \$fix_inplace,
	'ignore-perl-version!' => \$ignore_perl_version,
	'debug=s'	=> \%debug,
	'test-only=s'	=> \$tst_only,
	'h|help'	=> \$help,
	'version'	=> \$help
) or help(1);

help(0) if ($help);

$fix = 1 if ($fix_inplace);
$check_orig = $check;

my $exit = 0;

if ($^V && $^V lt $minimum_perl_version) {
	printf "$P: requires at least perl version %vd\n", $minimum_perl_version;
	if (!$ignore_perl_version) {
		exit(1);
	}
}

if ($#ARGV < 0) {
	print "$P: no input files\n";
	exit(1);
}

sub hash_save_array_words {
	my ($hashRef, $arrayRef) = @_;

	my @array = split(/,/, join(',', @$arrayRef));
	foreach my $word (@array) {
		$word =~ s/\s*\n?$//g;
		$word =~ s/^\s*//g;
		$word =~ s/\s+/ /g;
		$word =~ tr/[a-z]/[A-Z]/;

		next if ($word =~ m/^\s*#/);
		next if ($word =~ m/^\s*$/);

		$hashRef->{$word}++;
	}
}

sub hash_show_words {
	my ($hashRef, $prefix) = @_;

	if ($quiet == 0 && keys %$hashRef) {
		print "NOTE: $prefix message types:";
		foreach my $word (sort keys %$hashRef) {
			print " $word";
		}
		print "\n\n";
	}
}

hash_save_array_words(\%ignore_type, \@ignore);
hash_save_array_words(\%use_type, \@use);

my $dbg_values = 0;
my $dbg_possible = 0;
my $dbg_type = 0;
my $dbg_attr = 0;
for my $key (keys %debug) {
	## no critic
	eval "\${dbg_$key} = '$debug{$key}';";
	die "$@" if ($@);
}

my $rpt_cleaners = 0;

if ($terse) {
	$emacs = 1;
	$quiet++;
}

if ($tree) {
	if (defined $root) {
		if (!top_of_kernel_tree($root)) {
			die "$P: $root: --root does not point at a valid tree\n";
		}
	} else {
		if (top_of_kernel_tree('.')) {
			$root = '.';
		} elsif ($0 =~ m@(.*)/scripts/[^/]*$@ &&
						top_of_kernel_tree($1)) {
			$root = $1;
		}
	}

	if (!defined $root) {
		print "Must be run from the top-level dir. of a kernel tree\n";
		exit(2);
	}
}

my $emitted_corrupt = 0;

our $Ident	= qr{
			[A-Za-z_][A-Za-z\d_]*
			(?:\s*\#\#\s*[A-Za-z_][A-Za-z\d_]*)*
		}x;
our $Storage	= qr{extern|static|asmlinkage};
our $Sparse	= qr{
			__user|
			__kernel|
			__force|
			__iomem|
			__must_check|
			__init_refok|
			__kprobes|
			__ref|
			__rcu
		}x;
our $InitAttributePrefix = qr{__(?:mem|cpu|dev|net_|)};
our $InitAttributeData = qr{$InitAttributePrefix(?:initdata\b)};
our $InitAttributeConst = qr{$InitAttributePrefix(?:initconst\b)};
our $InitAttributeInit = qr{$InitAttributePrefix(?:init\b)};
our $InitAttribute = qr{$InitAttributeData|$InitAttributeConst|$InitAttributeInit};

# Notes to $Attribute:
# We need \b after 'init' otherwise 'initconst' will cause a false positive in a check
our $Attribute	= qr{
			const|
			__percpu|
			__nocast|
			__safe|
			__bitwise__|
			__packed__|
			__packed2__|
			__naked|
			__maybe_unused|
			__always_unused|
			__noreturn|
			__used|
			__cold|
			__noclone|
			__deprecated|
			__read_mostly|
			__kprobes|
			$InitAttribute|
			____cacheline_aligned|
			____cacheline_aligned_in_smp|
			____cacheline_internodealigned_in_smp|
			__weak
		  }x;
our $Modifier;
our $Inline	= qr{inline|__always_inline|noinline|__inline|__inline__};
our $Member	= qr{->$Ident|\.$Ident|\[[^]]*\]};
our $Lval	= qr{$Ident(?:$Member)*};

our $Int_type	= qr{(?i)llu|ull|ll|lu|ul|l|u};
our $Binary	= qr{(?i)0b[01]+$Int_type?};
our $Hex	= qr{(?i)0x[0-9a-f]+$Int_type?};
our $Int	= qr{[0-9]+$Int_type?};
our $Octal	= qr{0[0-7]+$Int_type?};
our $Float_hex	= qr{(?i)0x[0-9a-f]+p-?[0-9]+[fl]?};
our $Float_dec	= qr{(?i)(?:[0-9]+\.[0-9]*|[0-9]*\.[0-9]+)(?:e-?[0-9]+)?[fl]?};
our $Float_int	= qr{(?i)[0-9]+e-?[0-9]+[fl]?};
our $Float	= qr{$Float_hex|$Float_dec|$Float_int};
our $Constant	= qr{$Float|$Binary|$Octal|$Hex|$Int};
our $Assignment	= qr{\*\=|/=|%=|\+=|-=|<<=|>>=|&=|\^=|\|=|=};
our $Compare    = qr{<=|>=|==|!=|<|(?<!-)>};
our $Arithmetic = qr{\+|-|\*|\/|%};
our $Operators	= qr{
			<=|>=|==|!=|
			=>|->|<<|>>|<|>|!|~|
			&&|\|\||,|\^|\+\+|--|&|\||$Arithmetic
		  }x;

our $c90_Keywords = qr{do|for|while|if|else|return|goto|continue|switch|default|case|break}x;

our $NonptrType;
our $NonptrTypeMisordered;
our $NonptrTypeWithAttr;
our $Type;
our $TypeMisordered;
our $Declare;
our $DeclareMisordered;

our $NON_ASCII_UTF8	= qr{
	[\xC2-\xDF][\x80-\xBF]               # non-overlong 2-byte
	|  \xE0[\xA0-\xBF][\x80-\xBF]        # excluding overlongs
	| [\xE1-\xEC\xEE\xEF][\x80-\xBF]{2}  # straight 3-byte
	|  \xED[\x80-\x9F][\x80-\xBF]        # excluding surrogates
	|  \xF0[\x90-\xBF][\x80-\xBF]{2}     # planes 1-3
	| [\xF1-\xF3][\x80-\xBF]{3}          # planes 4-15
	|  \xF4[\x80-\x8F][\x80-\xBF]{2}     # plane 16
}x;

our $UTF8	= qr{
	[\x09\x0A\x0D\x20-\x7E]              # ASCII
	| $NON_ASCII_UTF8
}x;

our $typeTypedefs = qr{(?x:
	(?:__)?(?:u|s|be|le)(?:8|16|32|64)|
	atomic_t
)};

our $logFunctions = qr{(?x:
	printk(?:_ratelimited|_once|)|
	(?:[a-z0-9]+_){1,2}(?:printk|emerg|alert|crit|err|warning|warn|notice|info|debug|dbg|vdbg|devel|cont|WARN)(?:_ratelimited|_once|)|
	WARN(?:_RATELIMIT|_ONCE|)|
	panic|
	MODULE_[A-Z_]+|
	seq_vprintf|seq_printf|seq_puts
)};

our $signature_tags = qr{(?xi:
	Signed-off-by:|
	Acked-by:|
	Tested-by:|
	Reviewed-by:|
	Reported-by:|
	Suggested-by:|
	To:|
	Cc:
)};

our @typeListMisordered = (
	qr{char\s+(?:un)?signed},
	qr{int\s+(?:(?:un)?signed\s+)?short\s},
	qr{int\s+short(?:\s+(?:un)?signed)},
	qr{short\s+int(?:\s+(?:un)?signed)},
	qr{(?:un)?signed\s+int\s+short},
	qr{short\s+(?:un)?signed},
	qr{long\s+int\s+(?:un)?signed},
	qr{int\s+long\s+(?:un)?signed},
	qr{long\s+(?:un)?signed\s+int},
	qr{int\s+(?:un)?signed\s+long},
	qr{int\s+(?:un)?signed},
	qr{int\s+long\s+long\s+(?:un)?signed},
	qr{long\s+long\s+int\s+(?:un)?signed},
	qr{long\s+long\s+(?:un)?signed\s+int},
	qr{long\s+long\s+(?:un)?signed},
	qr{long\s+(?:un)?signed},
);

our @typeList = (
	qr{void},
	qr{(?:(?:un)?signed\s+)?char},
	qr{(?:(?:un)?signed\s+)?short\s+int},
	qr{(?:(?:un)?signed\s+)?short},
	qr{(?:(?:un)?signed\s+)?int},
	qr{(?:(?:un)?signed\s+)?long\s+int},
	qr{(?:(?:un)?signed\s+)?long\s+long\s+int},
	qr{(?:(?:un)?signed\s+)?long\s+long},
	qr{(?:(?:un)?signed\s+)?long},
	qr{(?:un)?signed},
	qr{float},
	qr{double},
	qr{bool},
	qr{struct\s+$Ident},
	qr{union\s+$Ident},
	qr{enum\s+$Ident},
	qr{${Ident}_t},
	qr{${Ident}_handler},
	qr{${Ident}_handler_fn},
	@typeListMisordered,
);
our @typeListWithAttr = (
	@typeList,
	qr{struct\s+$InitAttribute\s+$Ident},
	qr{union\s+$InitAttribute\s+$Ident},
);

our @modifierList = (
	qr{fastcall},
);

our @mode_permission_funcs = (
	["module_param", 3],
	["module_param_(?:array|named|string)", 4],
	["module_param_array_named", 5],
	["debugfs_create_(?:file|u8|u16|u32|u64|x8|x16|x32|x64|size_t|atomic_t|bool|blob|regset32|u32_array)", 2],
	["proc_create(?:_data|)", 2],
	["(?:CLASS|DEVICE|SENSOR)_ATTR", 2],
);

#Create a search pattern for all these functions to speed up a loop below
our $mode_perms_search = "";
foreach my $entry (@mode_permission_funcs) {
	$mode_perms_search .= '|' if ($mode_perms_search ne "");
	$mode_perms_search .= $entry->[0];
}

our $allowed_asm_includes = qr{(?x:
	irq|
	memory|
	time|
	reboot
)};
# memory.h: ARM has a custom one

# Load common spelling mistakes and build regular expression list.
my $misspellings;
<<<<<<< HEAD
my @spelling_list;
my %spelling_fix;
open(my $spelling, '<', $spelling_file)
    or die "$P: Can't open $spelling_file for reading: $!\n";
while (<$spelling>) {
	my $line = $_;

	$line =~ s/\s*\n?$//g;
	$line =~ s/^\s*//g;

	next if ($line =~ m/^\s*#/);
	next if ($line =~ m/^\s*$/);

	my ($suspect, $fix) = split(/\|\|/, $line);

	push(@spelling_list, $suspect);
	$spelling_fix{$suspect} = $fix;
}
close($spelling);
$misspellings = join("|", @spelling_list);
=======
my %spelling_fix;

if (open(my $spelling, '<', $spelling_file)) {
	my @spelling_list;
	while (<$spelling>) {
		my $line = $_;

		$line =~ s/\s*\n?$//g;
		$line =~ s/^\s*//g;

		next if ($line =~ m/^\s*#/);
		next if ($line =~ m/^\s*$/);

		my ($suspect, $fix) = split(/\|\|/, $line);

		push(@spelling_list, $suspect);
		$spelling_fix{$suspect} = $fix;
	}
	close($spelling);
	$misspellings = join("|", @spelling_list);
} else {
	warn "No typos will be found - file '$spelling_file': $!\n";
}
>>>>>>> e529fea9

sub build_types {
	my $mods = "(?x:  \n" . join("|\n  ", @modifierList) . "\n)";
	my $all = "(?x:  \n" . join("|\n  ", @typeList) . "\n)";
	my $Misordered = "(?x:  \n" . join("|\n  ", @typeListMisordered) . "\n)";
	my $allWithAttr = "(?x:  \n" . join("|\n  ", @typeListWithAttr) . "\n)";
	$Modifier	= qr{(?:$Attribute|$Sparse|$mods)};
	$NonptrType	= qr{
			(?:$Modifier\s+|const\s+)*
			(?:
				(?:typeof|__typeof__)\s*\([^\)]*\)|
				(?:$typeTypedefs\b)|
				(?:${all}\b)
			)
			(?:\s+$Modifier|\s+const)*
		  }x;
	$NonptrTypeMisordered	= qr{
			(?:$Modifier\s+|const\s+)*
			(?:
				(?:${Misordered}\b)
			)
			(?:\s+$Modifier|\s+const)*
		  }x;
	$NonptrTypeWithAttr	= qr{
			(?:$Modifier\s+|const\s+)*
			(?:
				(?:typeof|__typeof__)\s*\([^\)]*\)|
				(?:$typeTypedefs\b)|
				(?:${allWithAttr}\b)
			)
			(?:\s+$Modifier|\s+const)*
		  }x;
	$Type	= qr{
			$NonptrType
			(?:(?:\s|\*|\[\])+\s*const|(?:\s|\*\s*(?:const\s*)?|\[\])+|(?:\s*\[\s*\])+)?
			(?:\s+$Inline|\s+$Modifier)*
		  }x;
	$TypeMisordered	= qr{
			$NonptrTypeMisordered
			(?:(?:\s|\*|\[\])+\s*const|(?:\s|\*\s*(?:const\s*)?|\[\])+|(?:\s*\[\s*\])+)?
			(?:\s+$Inline|\s+$Modifier)*
		  }x;
	$Declare	= qr{(?:$Storage\s+(?:$Inline\s+)?)?$Type};
	$DeclareMisordered	= qr{(?:$Storage\s+(?:$Inline\s+)?)?$TypeMisordered};
}
build_types();

our $Typecast	= qr{\s*(\(\s*$NonptrType\s*\)){0,1}\s*};

# Using $balanced_parens, $LvalOrFunc, or $FuncArg
# requires at least perl version v5.10.0
# Any use must be runtime checked with $^V

our $balanced_parens = qr/(\((?:[^\(\)]++|(?-1))*\))/;
our $LvalOrFunc	= qr{((?:[\&\*]\s*)?$Lval)\s*($balanced_parens{0,1})\s*};
our $FuncArg = qr{$Typecast{0,1}($LvalOrFunc|$Constant)};

our $declaration_macros = qr{(?x:
	(?:$Storage\s+)?(?:[A-Z_][A-Z0-9]*_){0,2}(?:DEFINE|DECLARE)(?:_[A-Z0-9]+){1,2}\s*\(|
	(?:$Storage\s+)?LIST_HEAD\s*\(|
	(?:$Storage\s+)?${Type}\s+uninitialized_var\s*\(
)};

sub deparenthesize {
	my ($string) = @_;
	return "" if (!defined($string));

	while ($string =~ /^\s*\(.*\)\s*$/) {
		$string =~ s@^\s*\(\s*@@;
		$string =~ s@\s*\)\s*$@@;
	}

	$string =~ s@\s+@ @g;

	return $string;
}

sub seed_camelcase_file {
	my ($file) = @_;

	return if (!(-f $file));

	local $/;

	open(my $include_file, '<', "$file")
	    or warn "$P: Can't read '$file' $!\n";
	my $text = <$include_file>;
	close($include_file);

	my @lines = split('\n', $text);

	foreach my $line (@lines) {
		next if ($line !~ /(?:[A-Z][a-z]|[a-z][A-Z])/);
		if ($line =~ /^[ \t]*(?:#[ \t]*define|typedef\s+$Type)\s+(\w*(?:[A-Z][a-z]|[a-z][A-Z])\w*)/) {
			$camelcase{$1} = 1;
		} elsif ($line =~ /^\s*$Declare\s+(\w*(?:[A-Z][a-z]|[a-z][A-Z])\w*)\s*[\(\[,;]/) {
			$camelcase{$1} = 1;
		} elsif ($line =~ /^\s*(?:union|struct|enum)\s+(\w*(?:[A-Z][a-z]|[a-z][A-Z])\w*)\s*[;\{]/) {
			$camelcase{$1} = 1;
		}
	}
}

my $camelcase_seeded = 0;
sub seed_camelcase_includes {
	return if ($camelcase_seeded);

	my $files;
	my $camelcase_cache = "";
	my @include_files = ();

	$camelcase_seeded = 1;

	if (-e ".git") {
		my $git_last_include_commit = `git log --no-merges --pretty=format:"%h%n" -1 -- include`;
		chomp $git_last_include_commit;
		$camelcase_cache = ".checkpatch-camelcase.git.$git_last_include_commit";
	} else {
		my $last_mod_date = 0;
		$files = `find $root/include -name "*.h"`;
		@include_files = split('\n', $files);
		foreach my $file (@include_files) {
			my $date = POSIX::strftime("%Y%m%d%H%M",
						   localtime((stat $file)[9]));
			$last_mod_date = $date if ($last_mod_date < $date);
		}
		$camelcase_cache = ".checkpatch-camelcase.date.$last_mod_date";
	}

	if ($camelcase_cache ne "" && -f $camelcase_cache) {
		open(my $camelcase_file, '<', "$camelcase_cache")
		    or warn "$P: Can't read '$camelcase_cache' $!\n";
		while (<$camelcase_file>) {
			chomp;
			$camelcase{$_} = 1;
		}
		close($camelcase_file);

		return;
	}

	if (-e ".git") {
		$files = `git ls-files "include/*.h"`;
		@include_files = split('\n', $files);
	}

	foreach my $file (@include_files) {
		seed_camelcase_file($file);
	}

	if ($camelcase_cache ne "") {
		unlink glob ".checkpatch-camelcase.*";
		open(my $camelcase_file, '>', "$camelcase_cache")
		    or warn "$P: Can't write '$camelcase_cache' $!\n";
		foreach (sort { lc($a) cmp lc($b) } keys(%camelcase)) {
			print $camelcase_file ("$_\n");
		}
		close($camelcase_file);
	}
}

sub git_commit_info {
	my ($commit, $id, $desc) = @_;

	return ($id, $desc) if ((which("git") eq "") || !(-e ".git"));

	my $output = `git log --no-color --format='%H %s' -1 $commit 2>&1`;
	$output =~ s/^\s*//gm;
	my @lines = split("\n", $output);

	if ($lines[0] =~ /^error: short SHA1 $commit is ambiguous\./) {
# Maybe one day convert this block of bash into something that returns
# all matching commit ids, but it's very slow...
#
#		echo "checking commits $1..."
#		git rev-list --remotes | grep -i "^$1" |
#		while read line ; do
#		    git log --format='%H %s' -1 $line |
#		    echo "commit $(cut -c 1-12,41-)"
#		done
	} elsif ($lines[0] =~ /^fatal: ambiguous argument '$commit': unknown revision or path not in the working tree\./) {
	} else {
		$id = substr($lines[0], 0, 12);
		$desc = substr($lines[0], 41);
	}

	return ($id, $desc);
}

$chk_signoff = 0 if ($file);

my @rawlines = ();
my @lines = ();
my @fixed = ();
my @fixed_inserted = ();
my @fixed_deleted = ();
my $fixlinenr = -1;

my $vname;
for my $filename (@ARGV) {
	my $FILE;
	if ($file) {
		open($FILE, '-|', "diff -u /dev/null $filename") ||
			die "$P: $filename: diff failed - $!\n";
	} elsif ($filename eq '-') {
		open($FILE, '<&STDIN');
	} else {
		open($FILE, '<', "$filename") ||
			die "$P: $filename: open failed - $!\n";
	}
	if ($filename eq '-') {
		$vname = 'Your patch';
	} else {
		$vname = $filename;
	}
	while (<$FILE>) {
		chomp;
		push(@rawlines, $_);
	}
	close($FILE);
	if (!process($filename)) {
		$exit = 1;
	}
	@rawlines = ();
	@lines = ();
	@fixed = ();
	@fixed_inserted = ();
	@fixed_deleted = ();
	$fixlinenr = -1;
}

exit($exit);

sub top_of_kernel_tree {
	my ($root) = @_;

	my @tree_check = (
		"COPYING", "CREDITS", "Kbuild", "MAINTAINERS", "Makefile",
		"README", "Documentation", "arch", "include", "drivers",
		"fs", "init", "ipc", "kernel", "lib", "scripts",
	);

	foreach my $check (@tree_check) {
		if (! -e $root . '/' . $check) {
			return 0;
		}
	}
	return 1;
}

sub parse_email {
	my ($formatted_email) = @_;

	my $name = "";
	my $address = "";
	my $comment = "";

	if ($formatted_email =~ /^(.*)<(\S+\@\S+)>(.*)$/) {
		$name = $1;
		$address = $2;
		$comment = $3 if defined $3;
	} elsif ($formatted_email =~ /^\s*<(\S+\@\S+)>(.*)$/) {
		$address = $1;
		$comment = $2 if defined $2;
	} elsif ($formatted_email =~ /(\S+\@\S+)(.*)$/) {
		$address = $1;
		$comment = $2 if defined $2;
		$formatted_email =~ s/$address.*$//;
		$name = $formatted_email;
		$name = trim($name);
		$name =~ s/^\"|\"$//g;
		# If there's a name left after stripping spaces and
		# leading quotes, and the address doesn't have both
		# leading and trailing angle brackets, the address
		# is invalid. ie:
		#   "joe smith joe@smith.com" bad
		#   "joe smith <joe@smith.com" bad
		if ($name ne "" && $address !~ /^<[^>]+>$/) {
			$name = "";
			$address = "";
			$comment = "";
		}
	}

	$name = trim($name);
	$name =~ s/^\"|\"$//g;
	$address = trim($address);
	$address =~ s/^\<|\>$//g;

	if ($name =~ /[^\w \-]/i) { ##has "must quote" chars
		$name =~ s/(?<!\\)"/\\"/g; ##escape quotes
		$name = "\"$name\"";
	}

	return ($name, $address, $comment);
}

sub format_email {
	my ($name, $address) = @_;

	my $formatted_email;

	$name = trim($name);
	$name =~ s/^\"|\"$//g;
	$address = trim($address);

	if ($name =~ /[^\w \-]/i) { ##has "must quote" chars
		$name =~ s/(?<!\\)"/\\"/g; ##escape quotes
		$name = "\"$name\"";
	}

	if ("$name" eq "") {
		$formatted_email = "$address";
	} else {
		$formatted_email = "$name <$address>";
	}

	return $formatted_email;
}

sub which {
	my ($bin) = @_;

	foreach my $path (split(/:/, $ENV{PATH})) {
		if (-e "$path/$bin") {
			return "$path/$bin";
		}
	}

	return "";
}

sub which_conf {
	my ($conf) = @_;

	foreach my $path (split(/:/, ".:$ENV{HOME}:.scripts")) {
		if (-e "$path/$conf") {
			return "$path/$conf";
		}
	}

	return "";
}

sub expand_tabs {
	my ($str) = @_;

	my $res = '';
	my $n = 0;
	for my $c (split(//, $str)) {
		if ($c eq "\t") {
			$res .= ' ';
			$n++;
			for (; ($n % 8) != 0; $n++) {
				$res .= ' ';
			}
			next;
		}
		$res .= $c;
		$n++;
	}

	return $res;
}
sub copy_spacing {
	(my $res = shift) =~ tr/\t/ /c;
	return $res;
}

sub line_stats {
	my ($line) = @_;

	# Drop the diff line leader and expand tabs
	$line =~ s/^.//;
	$line = expand_tabs($line);

	# Pick the indent from the front of the line.
	my ($white) = ($line =~ /^(\s*)/);

	return (length($line), length($white));
}

my $sanitise_quote = '';

sub sanitise_line_reset {
	my ($in_comment) = @_;

	if ($in_comment) {
		$sanitise_quote = '*/';
	} else {
		$sanitise_quote = '';
	}
}
sub sanitise_line {
	my ($line) = @_;

	my $res = '';
	my $l = '';

	my $qlen = 0;
	my $off = 0;
	my $c;

	# Always copy over the diff marker.
	$res = substr($line, 0, 1);

	for ($off = 1; $off < length($line); $off++) {
		$c = substr($line, $off, 1);

		# Comments we are wacking completly including the begin
		# and end, all to $;.
		if ($sanitise_quote eq '' && substr($line, $off, 2) eq '/*') {
			$sanitise_quote = '*/';

			substr($res, $off, 2, "$;$;");
			$off++;
			next;
		}
		if ($sanitise_quote eq '*/' && substr($line, $off, 2) eq '*/') {
			$sanitise_quote = '';
			substr($res, $off, 2, "$;$;");
			$off++;
			next;
		}
		if ($sanitise_quote eq '' && substr($line, $off, 2) eq '//') {
			$sanitise_quote = '//';

			substr($res, $off, 2, $sanitise_quote);
			$off++;
			next;
		}

		# A \ in a string means ignore the next character.
		if (($sanitise_quote eq "'" || $sanitise_quote eq '"') &&
		    $c eq "\\") {
			substr($res, $off, 2, 'XX');
			$off++;
			next;
		}
		# Regular quotes.
		if ($c eq "'" || $c eq '"') {
			if ($sanitise_quote eq '') {
				$sanitise_quote = $c;

				substr($res, $off, 1, $c);
				next;
			} elsif ($sanitise_quote eq $c) {
				$sanitise_quote = '';
			}
		}

		#print "c<$c> SQ<$sanitise_quote>\n";
		if ($off != 0 && $sanitise_quote eq '*/' && $c ne "\t") {
			substr($res, $off, 1, $;);
		} elsif ($off != 0 && $sanitise_quote eq '//' && $c ne "\t") {
			substr($res, $off, 1, $;);
		} elsif ($off != 0 && $sanitise_quote && $c ne "\t") {
			substr($res, $off, 1, 'X');
		} else {
			substr($res, $off, 1, $c);
		}
	}

	if ($sanitise_quote eq '//') {
		$sanitise_quote = '';
	}

	# The pathname on a #include may be surrounded by '<' and '>'.
	if ($res =~ /^.\s*\#\s*include\s+\<(.*)\>/) {
		my $clean = 'X' x length($1);
		$res =~ s@\<.*\>@<$clean>@;

	# The whole of a #error is a string.
	} elsif ($res =~ /^.\s*\#\s*(?:error|warning)\s+(.*)\b/) {
		my $clean = 'X' x length($1);
		$res =~ s@(\#\s*(?:error|warning)\s+).*@$1$clean@;
	}

	return $res;
}

sub get_quoted_string {
	my ($line, $rawline) = @_;

	return "" if ($line !~ m/(\"[X\t]+\")/g);
	return substr($rawline, $-[0], $+[0] - $-[0]);
}

sub ctx_statement_block {
	my ($linenr, $remain, $off) = @_;
	my $line = $linenr - 1;
	my $blk = '';
	my $soff = $off;
	my $coff = $off - 1;
	my $coff_set = 0;

	my $loff = 0;

	my $type = '';
	my $level = 0;
	my @stack = ();
	my $p;
	my $c;
	my $len = 0;

	my $remainder;
	while (1) {
		@stack = (['', 0]) if ($#stack == -1);

		#warn "CSB: blk<$blk> remain<$remain>\n";
		# If we are about to drop off the end, pull in more
		# context.
		if ($off >= $len) {
			for (; $remain > 0; $line++) {
				last if (!defined $lines[$line]);
				next if ($lines[$line] =~ /^-/);
				$remain--;
				$loff = $len;
				$blk .= $lines[$line] . "\n";
				$len = length($blk);
				$line++;
				last;
			}
			# Bail if there is no further context.
			#warn "CSB: blk<$blk> off<$off> len<$len>\n";
			if ($off >= $len) {
				last;
			}
			if ($level == 0 && substr($blk, $off) =~ /^.\s*#\s*define/) {
				$level++;
				$type = '#';
			}
		}
		$p = $c;
		$c = substr($blk, $off, 1);
		$remainder = substr($blk, $off);

		#warn "CSB: c<$c> type<$type> level<$level> remainder<$remainder> coff_set<$coff_set>\n";

		# Handle nested #if/#else.
		if ($remainder =~ /^#\s*(?:ifndef|ifdef|if)\s/) {
			push(@stack, [ $type, $level ]);
		} elsif ($remainder =~ /^#\s*(?:else|elif)\b/) {
			($type, $level) = @{$stack[$#stack - 1]};
		} elsif ($remainder =~ /^#\s*endif\b/) {
			($type, $level) = @{pop(@stack)};
		}

		# Statement ends at the ';' or a close '}' at the
		# outermost level.
		if ($level == 0 && $c eq ';') {
			last;
		}

		# An else is really a conditional as long as its not else if
		if ($level == 0 && $coff_set == 0 &&
				(!defined($p) || $p =~ /(?:\s|\}|\+)/) &&
				$remainder =~ /^(else)(?:\s|{)/ &&
				$remainder !~ /^else\s+if\b/) {
			$coff = $off + length($1) - 1;
			$coff_set = 1;
			#warn "CSB: mark coff<$coff> soff<$soff> 1<$1>\n";
			#warn "[" . substr($blk, $soff, $coff - $soff + 1) . "]\n";
		}

		if (($type eq '' || $type eq '(') && $c eq '(') {
			$level++;
			$type = '(';
		}
		if ($type eq '(' && $c eq ')') {
			$level--;
			$type = ($level != 0)? '(' : '';

			if ($level == 0 && $coff < $soff) {
				$coff = $off;
				$coff_set = 1;
				#warn "CSB: mark coff<$coff>\n";
			}
		}
		if (($type eq '' || $type eq '{') && $c eq '{') {
			$level++;
			$type = '{';
		}
		if ($type eq '{' && $c eq '}') {
			$level--;
			$type = ($level != 0)? '{' : '';

			if ($level == 0) {
				if (substr($blk, $off + 1, 1) eq ';') {
					$off++;
				}
				last;
			}
		}
		# Preprocessor commands end at the newline unless escaped.
		if ($type eq '#' && $c eq "\n" && $p ne "\\") {
			$level--;
			$type = '';
			$off++;
			last;
		}
		$off++;
	}
	# We are truly at the end, so shuffle to the next line.
	if ($off == $len) {
		$loff = $len + 1;
		$line++;
		$remain--;
	}

	my $statement = substr($blk, $soff, $off - $soff + 1);
	my $condition = substr($blk, $soff, $coff - $soff + 1);

	#warn "STATEMENT<$statement>\n";
	#warn "CONDITION<$condition>\n";

	#print "coff<$coff> soff<$off> loff<$loff>\n";

	return ($statement, $condition,
			$line, $remain + 1, $off - $loff + 1, $level);
}

sub statement_lines {
	my ($stmt) = @_;

	# Strip the diff line prefixes and rip blank lines at start and end.
	$stmt =~ s/(^|\n)./$1/g;
	$stmt =~ s/^\s*//;
	$stmt =~ s/\s*$//;

	my @stmt_lines = ($stmt =~ /\n/g);

	return $#stmt_lines + 2;
}

sub statement_rawlines {
	my ($stmt) = @_;

	my @stmt_lines = ($stmt =~ /\n/g);

	return $#stmt_lines + 2;
}

sub statement_block_size {
	my ($stmt) = @_;

	$stmt =~ s/(^|\n)./$1/g;
	$stmt =~ s/^\s*{//;
	$stmt =~ s/}\s*$//;
	$stmt =~ s/^\s*//;
	$stmt =~ s/\s*$//;

	my @stmt_lines = ($stmt =~ /\n/g);
	my @stmt_statements = ($stmt =~ /;/g);

	my $stmt_lines = $#stmt_lines + 2;
	my $stmt_statements = $#stmt_statements + 1;

	if ($stmt_lines > $stmt_statements) {
		return $stmt_lines;
	} else {
		return $stmt_statements;
	}
}

sub ctx_statement_full {
	my ($linenr, $remain, $off) = @_;
	my ($statement, $condition, $level);

	my (@chunks);

	# Grab the first conditional/block pair.
	($statement, $condition, $linenr, $remain, $off, $level) =
				ctx_statement_block($linenr, $remain, $off);
	#print "F: c<$condition> s<$statement> remain<$remain>\n";
	push(@chunks, [ $condition, $statement ]);
	if (!($remain > 0 && $condition =~ /^\s*(?:\n[+-])?\s*(?:if|else|do)\b/s)) {
		return ($level, $linenr, @chunks);
	}

	# Pull in the following conditional/block pairs and see if they
	# could continue the statement.
	for (;;) {
		($statement, $condition, $linenr, $remain, $off, $level) =
				ctx_statement_block($linenr, $remain, $off);
		#print "C: c<$condition> s<$statement> remain<$remain>\n";
		last if (!($remain > 0 && $condition =~ /^(?:\s*\n[+-])*\s*(?:else|do)\b/s));
		#print "C: push\n";
		push(@chunks, [ $condition, $statement ]);
	}

	return ($level, $linenr, @chunks);
}

sub ctx_block_get {
	my ($linenr, $remain, $outer, $open, $close, $off) = @_;
	my $line;
	my $start = $linenr - 1;
	my $blk = '';
	my @o;
	my @c;
	my @res = ();

	my $level = 0;
	my @stack = ($level);
	for ($line = $start; $remain > 0; $line++) {
		next if ($rawlines[$line] =~ /^-/);
		$remain--;

		$blk .= $rawlines[$line];

		# Handle nested #if/#else.
		if ($lines[$line] =~ /^.\s*#\s*(?:ifndef|ifdef|if)\s/) {
			push(@stack, $level);
		} elsif ($lines[$line] =~ /^.\s*#\s*(?:else|elif)\b/) {
			$level = $stack[$#stack - 1];
		} elsif ($lines[$line] =~ /^.\s*#\s*endif\b/) {
			$level = pop(@stack);
		}

		foreach my $c (split(//, $lines[$line])) {
			##print "C<$c>L<$level><$open$close>O<$off>\n";
			if ($off > 0) {
				$off--;
				next;
			}

			if ($c eq $close && $level > 0) {
				$level--;
				last if ($level == 0);
			} elsif ($c eq $open) {
				$level++;
			}
		}

		if (!$outer || $level <= 1) {
			push(@res, $rawlines[$line]);
		}

		last if ($level == 0);
	}

	return ($level, @res);
}
sub ctx_block_outer {
	my ($linenr, $remain) = @_;

	my ($level, @r) = ctx_block_get($linenr, $remain, 1, '{', '}', 0);
	return @r;
}
sub ctx_block {
	my ($linenr, $remain) = @_;

	my ($level, @r) = ctx_block_get($linenr, $remain, 0, '{', '}', 0);
	return @r;
}
sub ctx_statement {
	my ($linenr, $remain, $off) = @_;

	my ($level, @r) = ctx_block_get($linenr, $remain, 0, '(', ')', $off);
	return @r;
}
sub ctx_block_level {
	my ($linenr, $remain) = @_;

	return ctx_block_get($linenr, $remain, 0, '{', '}', 0);
}
sub ctx_statement_level {
	my ($linenr, $remain, $off) = @_;

	return ctx_block_get($linenr, $remain, 0, '(', ')', $off);
}

sub ctx_locate_comment {
	my ($first_line, $end_line) = @_;

	# Catch a comment on the end of the line itself.
	my ($current_comment) = ($rawlines[$end_line - 1] =~ m@.*(/\*.*\*/)\s*(?:\\\s*)?$@);
	return $current_comment if (defined $current_comment);

	# Look through the context and try and figure out if there is a
	# comment.
	my $in_comment = 0;
	$current_comment = '';
	for (my $linenr = $first_line; $linenr < $end_line; $linenr++) {
		my $line = $rawlines[$linenr - 1];
		#warn "           $line\n";
		if ($linenr == $first_line and $line =~ m@^.\s*\*@) {
			$in_comment = 1;
		}
		if ($line =~ m@/\*@) {
			$in_comment = 1;
		}
		if (!$in_comment && $current_comment ne '') {
			$current_comment = '';
		}
		$current_comment .= $line . "\n" if ($in_comment);
		if ($line =~ m@\*/@) {
			$in_comment = 0;
		}
	}

	chomp($current_comment);
	return($current_comment);
}
sub ctx_has_comment {
	my ($first_line, $end_line) = @_;
	my $cmt = ctx_locate_comment($first_line, $end_line);

	##print "LINE: $rawlines[$end_line - 1 ]\n";
	##print "CMMT: $cmt\n";

	return ($cmt ne '');
}

sub raw_line {
	my ($linenr, $cnt) = @_;

	my $offset = $linenr - 1;
	$cnt++;

	my $line;
	while ($cnt) {
		$line = $rawlines[$offset++];
		next if (defined($line) && $line =~ /^-/);
		$cnt--;
	}

	return $line;
}

sub cat_vet {
	my ($vet) = @_;
	my ($res, $coded);

	$res = '';
	while ($vet =~ /([^[:cntrl:]]*)([[:cntrl:]]|$)/g) {
		$res .= $1;
		if ($2 ne '') {
			$coded = sprintf("^%c", unpack('C', $2) + 64);
			$res .= $coded;
		}
	}
	$res =~ s/$/\$/;

	return $res;
}

my $av_preprocessor = 0;
my $av_pending;
my @av_paren_type;
my $av_pend_colon;

sub annotate_reset {
	$av_preprocessor = 0;
	$av_pending = '_';
	@av_paren_type = ('E');
	$av_pend_colon = 'O';
}

sub annotate_values {
	my ($stream, $type) = @_;

	my $res;
	my $var = '_' x length($stream);
	my $cur = $stream;

	print "$stream\n" if ($dbg_values > 1);

	while (length($cur)) {
		@av_paren_type = ('E') if ($#av_paren_type < 0);
		print " <" . join('', @av_paren_type) .
				"> <$type> <$av_pending>" if ($dbg_values > 1);
		if ($cur =~ /^(\s+)/o) {
			print "WS($1)\n" if ($dbg_values > 1);
			if ($1 =~ /\n/ && $av_preprocessor) {
				$type = pop(@av_paren_type);
				$av_preprocessor = 0;
			}

		} elsif ($cur =~ /^(\(\s*$Type\s*)\)/ && $av_pending eq '_') {
			print "CAST($1)\n" if ($dbg_values > 1);
			push(@av_paren_type, $type);
			$type = 'c';

		} elsif ($cur =~ /^($Type)\s*(?:$Ident|,|\)|\(|\s*$)/) {
			print "DECLARE($1)\n" if ($dbg_values > 1);
			$type = 'T';

		} elsif ($cur =~ /^($Modifier)\s*/) {
			print "MODIFIER($1)\n" if ($dbg_values > 1);
			$type = 'T';

		} elsif ($cur =~ /^(\#\s*define\s*$Ident)(\(?)/o) {
			print "DEFINE($1,$2)\n" if ($dbg_values > 1);
			$av_preprocessor = 1;
			push(@av_paren_type, $type);
			if ($2 ne '') {
				$av_pending = 'N';
			}
			$type = 'E';

		} elsif ($cur =~ /^(\#\s*(?:undef\s*$Ident|include\b))/o) {
			print "UNDEF($1)\n" if ($dbg_values > 1);
			$av_preprocessor = 1;
			push(@av_paren_type, $type);

		} elsif ($cur =~ /^(\#\s*(?:ifdef|ifndef|if))/o) {
			print "PRE_START($1)\n" if ($dbg_values > 1);
			$av_preprocessor = 1;

			push(@av_paren_type, $type);
			push(@av_paren_type, $type);
			$type = 'E';

		} elsif ($cur =~ /^(\#\s*(?:else|elif))/o) {
			print "PRE_RESTART($1)\n" if ($dbg_values > 1);
			$av_preprocessor = 1;

			push(@av_paren_type, $av_paren_type[$#av_paren_type]);

			$type = 'E';

		} elsif ($cur =~ /^(\#\s*(?:endif))/o) {
			print "PRE_END($1)\n" if ($dbg_values > 1);

			$av_preprocessor = 1;

			# Assume all arms of the conditional end as this
			# one does, and continue as if the #endif was not here.
			pop(@av_paren_type);
			push(@av_paren_type, $type);
			$type = 'E';

		} elsif ($cur =~ /^(\\\n)/o) {
			print "PRECONT($1)\n" if ($dbg_values > 1);

		} elsif ($cur =~ /^(__attribute__)\s*\(?/o) {
			print "ATTR($1)\n" if ($dbg_values > 1);
			$av_pending = $type;
			$type = 'N';

		} elsif ($cur =~ /^(sizeof)\s*(\()?/o) {
			print "SIZEOF($1)\n" if ($dbg_values > 1);
			if (defined $2) {
				$av_pending = 'V';
			}
			$type = 'N';

		} elsif ($cur =~ /^(if|while|for)\b/o) {
			print "COND($1)\n" if ($dbg_values > 1);
			$av_pending = 'E';
			$type = 'N';

		} elsif ($cur =~/^(case)/o) {
			print "CASE($1)\n" if ($dbg_values > 1);
			$av_pend_colon = 'C';
			$type = 'N';

		} elsif ($cur =~/^(return|else|goto|typeof|__typeof__)\b/o) {
			print "KEYWORD($1)\n" if ($dbg_values > 1);
			$type = 'N';

		} elsif ($cur =~ /^(\()/o) {
			print "PAREN('$1')\n" if ($dbg_values > 1);
			push(@av_paren_type, $av_pending);
			$av_pending = '_';
			$type = 'N';

		} elsif ($cur =~ /^(\))/o) {
			my $new_type = pop(@av_paren_type);
			if ($new_type ne '_') {
				$type = $new_type;
				print "PAREN('$1') -> $type\n"
							if ($dbg_values > 1);
			} else {
				print "PAREN('$1')\n" if ($dbg_values > 1);
			}

		} elsif ($cur =~ /^($Ident)\s*\(/o) {
			print "FUNC($1)\n" if ($dbg_values > 1);
			$type = 'V';
			$av_pending = 'V';

		} elsif ($cur =~ /^($Ident\s*):(?:\s*\d+\s*(,|=|;))?/) {
			if (defined $2 && $type eq 'C' || $type eq 'T') {
				$av_pend_colon = 'B';
			} elsif ($type eq 'E') {
				$av_pend_colon = 'L';
			}
			print "IDENT_COLON($1,$type>$av_pend_colon)\n" if ($dbg_values > 1);
			$type = 'V';

		} elsif ($cur =~ /^($Ident|$Constant)/o) {
			print "IDENT($1)\n" if ($dbg_values > 1);
			$type = 'V';

		} elsif ($cur =~ /^($Assignment)/o) {
			print "ASSIGN($1)\n" if ($dbg_values > 1);
			$type = 'N';

		} elsif ($cur =~/^(;|{|})/) {
			print "END($1)\n" if ($dbg_values > 1);
			$type = 'E';
			$av_pend_colon = 'O';

		} elsif ($cur =~/^(,)/) {
			print "COMMA($1)\n" if ($dbg_values > 1);
			$type = 'C';

		} elsif ($cur =~ /^(\?)/o) {
			print "QUESTION($1)\n" if ($dbg_values > 1);
			$type = 'N';

		} elsif ($cur =~ /^(:)/o) {
			print "COLON($1,$av_pend_colon)\n" if ($dbg_values > 1);

			substr($var, length($res), 1, $av_pend_colon);
			if ($av_pend_colon eq 'C' || $av_pend_colon eq 'L') {
				$type = 'E';
			} else {
				$type = 'N';
			}
			$av_pend_colon = 'O';

		} elsif ($cur =~ /^(\[)/o) {
			print "CLOSE($1)\n" if ($dbg_values > 1);
			$type = 'N';

		} elsif ($cur =~ /^(-(?![->])|\+(?!\+)|\*|\&\&|\&)/o) {
			my $variant;

			print "OPV($1)\n" if ($dbg_values > 1);
			if ($type eq 'V') {
				$variant = 'B';
			} else {
				$variant = 'U';
			}

			substr($var, length($res), 1, $variant);
			$type = 'N';

		} elsif ($cur =~ /^($Operators)/o) {
			print "OP($1)\n" if ($dbg_values > 1);
			if ($1 ne '++' && $1 ne '--') {
				$type = 'N';
			}

		} elsif ($cur =~ /(^.)/o) {
			print "C($1)\n" if ($dbg_values > 1);
		}
		if (defined $1) {
			$cur = substr($cur, length($1));
			$res .= $type x length($1);
		}
	}

	return ($res, $var);
}

sub possible {
	my ($possible, $line) = @_;
	my $notPermitted = qr{(?:
		^(?:
			$Modifier|
			$Storage|
			$Type|
			DEFINE_\S+
		)$|
		^(?:
			goto|
			return|
			case|
			else|
			asm|__asm__|
			do|
			\#|
			\#\#|
		)(?:\s|$)|
		^(?:typedef|struct|enum)\b
	    )}x;
	warn "CHECK<$possible> ($line)\n" if ($dbg_possible > 2);
	if ($possible !~ $notPermitted) {
		# Check for modifiers.
		$possible =~ s/\s*$Storage\s*//g;
		$possible =~ s/\s*$Sparse\s*//g;
		if ($possible =~ /^\s*$/) {

		} elsif ($possible =~ /\s/) {
			$possible =~ s/\s*$Type\s*//g;
			for my $modifier (split(' ', $possible)) {
				if ($modifier !~ $notPermitted) {
					warn "MODIFIER: $modifier ($possible) ($line)\n" if ($dbg_possible);
					push(@modifierList, $modifier);
				}
			}

		} else {
			warn "POSSIBLE: $possible ($line)\n" if ($dbg_possible);
			push(@typeList, $possible);
		}
		build_types();
	} else {
		warn "NOTPOSS: $possible ($line)\n" if ($dbg_possible > 1);
	}
}

my $prefix = '';

sub show_type {
	my ($type) = @_;

	return defined $use_type{$type} if (scalar keys %use_type > 0);

	return !defined $ignore_type{$type};
}

sub report {
	my ($level, $type, $msg) = @_;

	if (!show_type($type) ||
	    (defined $tst_only && $msg !~ /\Q$tst_only\E/)) {
		return 0;
	}
	my $line;
	if ($show_types) {
		$line = "$prefix$level:$type: $msg\n";
	} else {
		$line = "$prefix$level: $msg\n";
	}
	$line = (split('\n', $line))[0] . "\n" if ($terse);

	push(our @report, $line);

	return 1;
}

sub report_dump {
	our @report;
}

sub fixup_current_range {
	my ($lineRef, $offset, $length) = @_;

	if ($$lineRef =~ /^\@\@ -\d+,\d+ \+(\d+),(\d+) \@\@/) {
		my $o = $1;
		my $l = $2;
		my $no = $o + $offset;
		my $nl = $l + $length;
		$$lineRef =~ s/\+$o,$l \@\@/\+$no,$nl \@\@/;
	}
}

sub fix_inserted_deleted_lines {
	my ($linesRef, $insertedRef, $deletedRef) = @_;

	my $range_last_linenr = 0;
	my $delta_offset = 0;

	my $old_linenr = 0;
	my $new_linenr = 0;

	my $next_insert = 0;
	my $next_delete = 0;

	my @lines = ();

	my $inserted = @{$insertedRef}[$next_insert++];
	my $deleted = @{$deletedRef}[$next_delete++];

	foreach my $old_line (@{$linesRef}) {
		my $save_line = 1;
		my $line = $old_line;	#don't modify the array
		if ($line =~ /^(?:\+\+\+\|\-\-\-)\s+\S+/) {	#new filename
			$delta_offset = 0;
		} elsif ($line =~ /^\@\@ -\d+,\d+ \+\d+,\d+ \@\@/) {	#new hunk
			$range_last_linenr = $new_linenr;
			fixup_current_range(\$line, $delta_offset, 0);
		}

		while (defined($deleted) && ${$deleted}{'LINENR'} == $old_linenr) {
			$deleted = @{$deletedRef}[$next_delete++];
			$save_line = 0;
			fixup_current_range(\$lines[$range_last_linenr], $delta_offset--, -1);
		}

		while (defined($inserted) && ${$inserted}{'LINENR'} == $old_linenr) {
			push(@lines, ${$inserted}{'LINE'});
			$inserted = @{$insertedRef}[$next_insert++];
			$new_linenr++;
			fixup_current_range(\$lines[$range_last_linenr], $delta_offset++, 1);
		}

		if ($save_line) {
			push(@lines, $line);
			$new_linenr++;
		}

		$old_linenr++;
	}

	return @lines;
}

sub fix_insert_line {
	my ($linenr, $line) = @_;

	my $inserted = {
		LINENR => $linenr,
		LINE => $line,
	};
	push(@fixed_inserted, $inserted);
}

sub fix_delete_line {
	my ($linenr, $line) = @_;

	my $deleted = {
		LINENR => $linenr,
		LINE => $line,
	};

	push(@fixed_deleted, $deleted);
}

sub ERROR {
	my ($type, $msg) = @_;

	if (report("ERROR", $type, $msg)) {
		our $clean = 0;
		our $cnt_error++;
		return 1;
	}
	return 0;
}
sub WARN {
	my ($type, $msg) = @_;

	if (report("WARNING", $type, $msg)) {
		our $clean = 0;
		our $cnt_warn++;
		return 1;
	}
	return 0;
}
sub CHK {
	my ($type, $msg) = @_;

	if ($check && report("CHECK", $type, $msg)) {
		our $clean = 0;
		our $cnt_chk++;
		return 1;
	}
	return 0;
}

sub check_absolute_file {
	my ($absolute, $herecurr) = @_;
	my $file = $absolute;

	##print "absolute<$absolute>\n";

	# See if any suffix of this path is a path within the tree.
	while ($file =~ s@^[^/]*/@@) {
		if (-f "$root/$file") {
			##print "file<$file>\n";
			last;
		}
	}
	if (! -f _)  {
		return 0;
	}

	# It is, so see if the prefix is acceptable.
	my $prefix = $absolute;
	substr($prefix, -length($file)) = '';

	##print "prefix<$prefix>\n";
	if ($prefix ne ".../") {
		WARN("USE_RELATIVE_PATH",
		     "use relative pathname instead of absolute in changelog text\n" . $herecurr);
	}
}

sub trim {
	my ($string) = @_;

	$string =~ s/^\s+|\s+$//g;

	return $string;
}

sub ltrim {
	my ($string) = @_;

	$string =~ s/^\s+//;

	return $string;
}

sub rtrim {
	my ($string) = @_;

	$string =~ s/\s+$//;

	return $string;
}

sub string_find_replace {
	my ($string, $find, $replace) = @_;

	$string =~ s/$find/$replace/g;

	return $string;
}

sub tabify {
	my ($leading) = @_;

	my $source_indent = 8;
	my $max_spaces_before_tab = $source_indent - 1;
	my $spaces_to_tab = " " x $source_indent;

	#convert leading spaces to tabs
	1 while $leading =~ s@^([\t]*)$spaces_to_tab@$1\t@g;
	#Remove spaces before a tab
	1 while $leading =~ s@^([\t]*)( {1,$max_spaces_before_tab})\t@$1\t@g;

	return "$leading";
}

sub pos_last_openparen {
	my ($line) = @_;

	my $pos = 0;

	my $opens = $line =~ tr/\(/\(/;
	my $closes = $line =~ tr/\)/\)/;

	my $last_openparen = 0;

	if (($opens == 0) || ($closes >= $opens)) {
		return -1;
	}

	my $len = length($line);

	for ($pos = 0; $pos < $len; $pos++) {
		my $string = substr($line, $pos);
		if ($string =~ /^($FuncArg|$balanced_parens)/) {
			$pos += length($1) - 1;
		} elsif (substr($line, $pos, 1) eq '(') {
			$last_openparen = $pos;
		} elsif (index($string, '(') == -1) {
			last;
		}
	}

	return length(expand_tabs(substr($line, 0, $last_openparen))) + 1;
}

sub process {
	my $filename = shift;

	my $linenr=0;
	my $prevline="";
	my $prevrawline="";
	my $stashline="";
	my $stashrawline="";

	my $length;
	my $indent;
	my $previndent=0;
	my $stashindent=0;

	our $clean = 1;
	my $signoff = 0;
	my $is_patch = 0;

	my $in_header_lines = $file ? 0 : 1;
	my $in_commit_log = 0;		#Scanning lines before patch
	my $reported_maintainer_file = 0;
	my $non_utf8_charset = 0;

	my $last_blank_line = 0;
	my $last_coalesced_string_linenr = -1;

	our @report = ();
	our $cnt_lines = 0;
	our $cnt_error = 0;
	our $cnt_warn = 0;
	our $cnt_chk = 0;

	# Trace the real file/line as we go.
	my $realfile = '';
	my $realline = 0;
	my $realcnt = 0;
	my $here = '';
	my $in_comment = 0;
	my $comment_edge = 0;
	my $first_line = 0;
	my $p1_prefix = '';

	my $prev_values = 'E';

	# suppression flags
	my %suppress_ifbraces;
	my %suppress_whiletrailers;
	my %suppress_export;
	my $suppress_statement = 0;

	my %signatures = ();

	# Pre-scan the patch sanitizing the lines.
	# Pre-scan the patch looking for any __setup documentation.
	#
	my @setup_docs = ();
	my $setup_docs = 0;

	my $camelcase_file_seeded = 0;

	sanitise_line_reset();
	my $line;
	foreach my $rawline (@rawlines) {
		$linenr++;
		$line = $rawline;

		push(@fixed, $rawline) if ($fix);

		if ($rawline=~/^\+\+\+\s+(\S+)/) {
			$setup_docs = 0;
			if ($1 =~ m@Documentation/kernel-parameters.txt$@) {
				$setup_docs = 1;
			}
			#next;
		}
		if ($rawline=~/^\@\@ -\d+(?:,\d+)? \+(\d+)(,(\d+))? \@\@/) {
			$realline=$1-1;
			if (defined $2) {
				$realcnt=$3+1;
			} else {
				$realcnt=1+1;
			}
			$in_comment = 0;

			# Guestimate if this is a continuing comment.  Run
			# the context looking for a comment "edge".  If this
			# edge is a close comment then we must be in a comment
			# at context start.
			my $edge;
			my $cnt = $realcnt;
			for (my $ln = $linenr + 1; $cnt > 0; $ln++) {
				next if (defined $rawlines[$ln - 1] &&
					 $rawlines[$ln - 1] =~ /^-/);
				$cnt--;
				#print "RAW<$rawlines[$ln - 1]>\n";
				last if (!defined $rawlines[$ln - 1]);
				if ($rawlines[$ln - 1] =~ m@(/\*|\*/)@ &&
				    $rawlines[$ln - 1] !~ m@"[^"]*(?:/\*|\*/)[^"]*"@) {
					($edge) = $1;
					last;
				}
			}
			if (defined $edge && $edge eq '*/') {
				$in_comment = 1;
			}

			# Guestimate if this is a continuing comment.  If this
			# is the start of a diff block and this line starts
			# ' *' then it is very likely a comment.
			if (!defined $edge &&
			    $rawlines[$linenr] =~ m@^.\s*(?:\*\*+| \*)(?:\s|$)@)
			{
				$in_comment = 1;
			}

			##print "COMMENT:$in_comment edge<$edge> $rawline\n";
			sanitise_line_reset($in_comment);

		} elsif ($realcnt && $rawline =~ /^(?:\+| |$)/) {
			# Standardise the strings and chars within the input to
			# simplify matching -- only bother with positive lines.
			$line = sanitise_line($rawline);
		}
		push(@lines, $line);

		if ($realcnt > 1) {
			$realcnt-- if ($line =~ /^(?:\+| |$)/);
		} else {
			$realcnt = 0;
		}

		#print "==>$rawline\n";
		#print "-->$line\n";

		if ($setup_docs && $line =~ /^\+/) {
			push(@setup_docs, $line);
		}
	}

	$prefix = '';

	$realcnt = 0;
	$linenr = 0;
	$fixlinenr = -1;
	foreach my $line (@lines) {
		$linenr++;
		$fixlinenr++;
		my $sline = $line;	#copy of $line
		$sline =~ s/$;/ /g;	#with comments as spaces

		my $rawline = $rawlines[$linenr - 1];

#extract the line range in the file after the patch is applied
		if ($line=~/^\@\@ -\d+(?:,\d+)? \+(\d+)(,(\d+))? \@\@/) {
			$is_patch = 1;
			$first_line = $linenr + 1;
			$realline=$1-1;
			if (defined $2) {
				$realcnt=$3+1;
			} else {
				$realcnt=1+1;
			}
			annotate_reset();
			$prev_values = 'E';

			%suppress_ifbraces = ();
			%suppress_whiletrailers = ();
			%suppress_export = ();
			$suppress_statement = 0;
			next;

# track the line number as we move through the hunk, note that
# new versions of GNU diff omit the leading space on completely
# blank context lines so we need to count that too.
		} elsif ($line =~ /^( |\+|$)/) {
			$realline++;
			$realcnt-- if ($realcnt != 0);

			# Measure the line length and indent.
			($length, $indent) = line_stats($rawline);

			# Track the previous line.
			($prevline, $stashline) = ($stashline, $line);
			($previndent, $stashindent) = ($stashindent, $indent);
			($prevrawline, $stashrawline) = ($stashrawline, $rawline);

			#warn "line<$line>\n";

		} elsif ($realcnt == 1) {
			$realcnt--;
		}

		my $hunk_line = ($realcnt != 0);

#make up the handle for any error we report on this line
		$prefix = "$filename:$realline: " if ($emacs && $file);
		$prefix = "$filename:$linenr: " if ($emacs && !$file);

		$here = "#$linenr: " if (!$file);
		$here = "#$realline: " if ($file);

		my $found_file = 0;
		# extract the filename as it passes
		if ($line =~ /^diff --git.*?(\S+)$/) {
			$realfile = $1;
			$realfile =~ s@^([^/]*)/@@ if (!$file);
			$in_commit_log = 0;
			$found_file = 1;
		} elsif ($line =~ /^\+\+\+\s+(\S+)/) {
			$realfile = $1;
			$realfile =~ s@^([^/]*)/@@ if (!$file);
			$in_commit_log = 0;

			$p1_prefix = $1;
			if (!$file && $tree && $p1_prefix ne '' &&
			    -e "$root/$p1_prefix") {
				WARN("PATCH_PREFIX",
				     "patch prefix '$p1_prefix' exists, appears to be a -p0 patch\n");
			}

			if ($realfile =~ m@^include/asm/@) {
				ERROR("MODIFIED_INCLUDE_ASM",
				      "do not modify files in include/asm, change architecture specific files in include/asm-<architecture>\n" . "$here$rawline\n");
			}
			$found_file = 1;
		}

		if ($found_file) {
			if ($realfile =~ m@^(drivers/net/|net/)@) {
				$check = 1;
			} else {
				$check = $check_orig;
			}
			next;
		}

		$here .= "FILE: $realfile:$realline:" if ($realcnt != 0);

		my $hereline = "$here\n$rawline\n";
		my $herecurr = "$here\n$rawline\n";
		my $hereprev = "$here\n$prevrawline\n$rawline\n";

		$cnt_lines++ if ($realcnt != 0);

# Check for incorrect file permissions
		if ($line =~ /^new (file )?mode.*[7531]\d{0,2}$/) {
			my $permhere = $here . "FILE: $realfile\n";
			if ($realfile !~ m@scripts/@ &&
			    $realfile !~ /\.(py|pl|awk|sh)$/) {
				ERROR("EXECUTE_PERMISSIONS",
				      "do not set execute permissions for source files\n" . $permhere);
			}
		}

# Check the patch for a signoff:
		if ($line =~ /^\s*signed-off-by:/i) {
			$signoff++;
			$in_commit_log = 0;
		}

# Check if MAINTAINERS is being updated.  If so, there's probably no need to
# emit the "does MAINTAINERS need updating?" message on file add/move/delete
		if ($line =~ /^\s*MAINTAINERS\s*\|/) {
			$reported_maintainer_file = 1;
		}

# Check signature styles
		if (!$in_header_lines &&
		    $line =~ /^(\s*)([a-z0-9_-]+by:|$signature_tags)(\s*)(.*)/i) {
			my $space_before = $1;
			my $sign_off = $2;
			my $space_after = $3;
			my $email = $4;
			my $ucfirst_sign_off = ucfirst(lc($sign_off));

			if ($sign_off !~ /$signature_tags/) {
				WARN("BAD_SIGN_OFF",
				     "Non-standard signature: $sign_off\n" . $herecurr);
			}
			if (defined $space_before && $space_before ne "") {
				if (WARN("BAD_SIGN_OFF",
					 "Do not use whitespace before $ucfirst_sign_off\n" . $herecurr) &&
				    $fix) {
					$fixed[$fixlinenr] =
					    "$ucfirst_sign_off $email";
				}
			}
			if ($sign_off =~ /-by:$/i && $sign_off ne $ucfirst_sign_off) {
				if (WARN("BAD_SIGN_OFF",
					 "'$ucfirst_sign_off' is the preferred signature form\n" . $herecurr) &&
				    $fix) {
					$fixed[$fixlinenr] =
					    "$ucfirst_sign_off $email";
				}

			}
			if (!defined $space_after || $space_after ne " ") {
				if (WARN("BAD_SIGN_OFF",
					 "Use a single space after $ucfirst_sign_off\n" . $herecurr) &&
				    $fix) {
					$fixed[$fixlinenr] =
					    "$ucfirst_sign_off $email";
				}
			}

			my ($email_name, $email_address, $comment) = parse_email($email);
			my $suggested_email = format_email(($email_name, $email_address));
			if ($suggested_email eq "") {
				ERROR("BAD_SIGN_OFF",
				      "Unrecognized email address: '$email'\n" . $herecurr);
			} else {
				my $dequoted = $suggested_email;
				$dequoted =~ s/^"//;
				$dequoted =~ s/" </ </;
				# Don't force email to have quotes
				# Allow just an angle bracketed address
				if ("$dequoted$comment" ne $email &&
				    "<$email_address>$comment" ne $email &&
				    "$suggested_email$comment" ne $email) {
					WARN("BAD_SIGN_OFF",
					     "email address '$email' might be better as '$suggested_email$comment'\n" . $herecurr);
				}
			}

# Check for duplicate signatures
			my $sig_nospace = $line;
			$sig_nospace =~ s/\s//g;
			$sig_nospace = lc($sig_nospace);
			if (defined $signatures{$sig_nospace}) {
				WARN("BAD_SIGN_OFF",
				     "Duplicate signature\n" . $herecurr);
			} else {
				$signatures{$sig_nospace} = 1;
			}
		}

# Check for old stable address
		if ($line =~ /^\s*cc:\s*.*<?\bstable\@kernel\.org\b>?.*$/i) {
			ERROR("STABLE_ADDRESS",
			      "The 'stable' address should be 'stable\@vger.kernel.org'\n" . $herecurr);
		}

# Check for unwanted Gerrit info
		if ($in_commit_log && $line =~ /^\s*change-id:/i) {
			ERROR("GERRIT_CHANGE_ID",
			      "Remove Gerrit Change-Id's before submitting upstream.\n" . $herecurr);
		}

# Check for improperly formed commit descriptions
		if ($in_commit_log &&
		    $line =~ /\bcommit\s+[0-9a-f]{5,}/i &&
		    !($line =~ /\b[Cc]ommit [0-9a-f]{12,40} \("/ ||
		      ($line =~ /\b[Cc]ommit [0-9a-f]{12,40}\s*$/ &&
		       defined $rawlines[$linenr] &&
		       $rawlines[$linenr] =~ /^\s*\("/))) {
			$line =~ /\b(c)ommit\s+([0-9a-f]{5,})/i;
			my $init_char = $1;
			my $orig_commit = lc($2);
			my $id = '01234567890ab';
			my $desc = 'commit description';
		        ($id, $desc) = git_commit_info($orig_commit, $id, $desc);
			ERROR("GIT_COMMIT_ID",
			      "Please use 12 or more chars for the git commit ID like: '${init_char}ommit $id (\"$desc\")'\n" . $herecurr);
		}

# Check for added, moved or deleted files
		if (!$reported_maintainer_file && !$in_commit_log &&
		    ($line =~ /^(?:new|deleted) file mode\s*\d+\s*$/ ||
		     $line =~ /^rename (?:from|to) [\w\/\.\-]+\s*$/ ||
		     ($line =~ /\{\s*([\w\/\.\-]*)\s*\=\>\s*([\w\/\.\-]*)\s*\}/ &&
		      (defined($1) || defined($2))))) {
			$reported_maintainer_file = 1;
			WARN("FILE_PATH_CHANGES",
			     "added, moved or deleted file(s), does MAINTAINERS need updating?\n" . $herecurr);
		}

# Check for wrappage within a valid hunk of the file
		if ($realcnt != 0 && $line !~ m{^(?:\+|-| |\\ No newline|$)}) {
			ERROR("CORRUPTED_PATCH",
			      "patch seems to be corrupt (line wrapped?)\n" .
				$herecurr) if (!$emitted_corrupt++);
		}

# Check for absolute kernel paths.
		if ($tree) {
			while ($line =~ m{(?:^|\s)(/\S*)}g) {
				my $file = $1;

				if ($file =~ m{^(.*?)(?::\d+)+:?$} &&
				    check_absolute_file($1, $herecurr)) {
					#
				} else {
					check_absolute_file($file, $herecurr);
				}
			}
		}

# UTF-8 regex found at http://www.w3.org/International/questions/qa-forms-utf-8.en.php
		if (($realfile =~ /^$/ || $line =~ /^\+/) &&
		    $rawline !~ m/^$UTF8*$/) {
			my ($utf8_prefix) = ($rawline =~ /^($UTF8*)/);

			my $blank = copy_spacing($rawline);
			my $ptr = substr($blank, 0, length($utf8_prefix)) . "^";
			my $hereptr = "$hereline$ptr\n";

			CHK("INVALID_UTF8",
			    "Invalid UTF-8, patch and commit message should be encoded in UTF-8\n" . $hereptr);
		}

# Check if it's the start of a commit log
# (not a header line and we haven't seen the patch filename)
		if ($in_header_lines && $realfile =~ /^$/ &&
		    !($rawline =~ /^\s+\S/ ||
		      $rawline =~ /^(commit\b|from\b|[\w-]+:).*$/i)) {
			$in_header_lines = 0;
			$in_commit_log = 1;
		}

# Check if there is UTF-8 in a commit log when a mail header has explicitly
# declined it, i.e defined some charset where it is missing.
		if ($in_header_lines &&
		    $rawline =~ /^Content-Type:.+charset="(.+)".*$/ &&
		    $1 !~ /utf-8/i) {
			$non_utf8_charset = 1;
		}

		if ($in_commit_log && $non_utf8_charset && $realfile =~ /^$/ &&
		    $rawline =~ /$NON_ASCII_UTF8/) {
			WARN("UTF8_BEFORE_PATCH",
			    "8-bit UTF-8 used in possible commit log\n" . $herecurr);
		}

# Check for various typo / spelling mistakes
<<<<<<< HEAD
		if ($in_commit_log || $line =~ /^\+/) {
=======
		if (defined($misspellings) && ($in_commit_log || $line =~ /^\+/)) {
>>>>>>> e529fea9
			while ($rawline =~ /(?:^|[^a-z@])($misspellings)(?:$|[^a-z@])/gi) {
				my $typo = $1;
				my $typo_fix = $spelling_fix{lc($typo)};
				$typo_fix = ucfirst($typo_fix) if ($typo =~ /^[A-Z]/);
				$typo_fix = uc($typo_fix) if ($typo =~ /^[A-Z]+$/);
				my $msg_type = \&WARN;
				$msg_type = \&CHK if ($file);
				if (&{$msg_type}("TYPO_SPELLING",
						 "'$typo' may be misspelled - perhaps '$typo_fix'?\n" . $herecurr) &&
				    $fix) {
					$fixed[$fixlinenr] =~ s/(^|[^A-Za-z@])($typo)($|[^A-Za-z@])/$1$typo_fix$3/;
				}
			}
		}

# ignore non-hunk lines and lines being removed
		next if (!$hunk_line || $line =~ /^-/);

#trailing whitespace
		if ($line =~ /^\+.*\015/) {
			my $herevet = "$here\n" . cat_vet($rawline) . "\n";
			if (ERROR("DOS_LINE_ENDINGS",
				  "DOS line endings\n" . $herevet) &&
			    $fix) {
				$fixed[$fixlinenr] =~ s/[\s\015]+$//;
			}
		} elsif ($rawline =~ /^\+.*\S\s+$/ || $rawline =~ /^\+\s+$/) {
			my $herevet = "$here\n" . cat_vet($rawline) . "\n";
			if (ERROR("TRAILING_WHITESPACE",
				  "trailing whitespace\n" . $herevet) &&
			    $fix) {
				$fixed[$fixlinenr] =~ s/\s+$//;
			}

			$rpt_cleaners = 1;
		}

# Check for FSF mailing addresses.
		if ($rawline =~ /\bwrite to the Free/i ||
		    $rawline =~ /\b59\s+Temple\s+Pl/i ||
		    $rawline =~ /\b51\s+Franklin\s+St/i) {
			my $herevet = "$here\n" . cat_vet($rawline) . "\n";
			my $msg_type = \&ERROR;
			$msg_type = \&CHK if ($file);
			&{$msg_type}("FSF_MAILING_ADDRESS",
				     "Do not include the paragraph about writing to the Free Software Foundation's mailing address from the sample GPL notice. The FSF has changed addresses in the past, and may do so again. Linux already includes a copy of the GPL.\n" . $herevet)
		}

# check for Kconfig help text having a real description
# Only applies when adding the entry originally, after that we do not have
# sufficient context to determine whether it is indeed long enough.
		if ($realfile =~ /Kconfig/ &&
		    $line =~ /^\+\s*config\s+/) {
			my $length = 0;
			my $cnt = $realcnt;
			my $ln = $linenr + 1;
			my $f;
			my $is_start = 0;
			my $is_end = 0;
			for (; $cnt > 0 && defined $lines[$ln - 1]; $ln++) {
				$f = $lines[$ln - 1];
				$cnt-- if ($lines[$ln - 1] !~ /^-/);
				$is_end = $lines[$ln - 1] =~ /^\+/;

				next if ($f =~ /^-/);
				last if (!$file && $f =~ /^\@\@/);

				if ($lines[$ln - 1] =~ /^\+\s*(?:bool|tristate)\s*\"/) {
					$is_start = 1;
				} elsif ($lines[$ln - 1] =~ /^\+\s*(?:---)?help(?:---)?$/) {
					$length = -1;
				}

				$f =~ s/^.//;
				$f =~ s/#.*//;
				$f =~ s/^\s+//;
				next if ($f =~ /^$/);
				if ($f =~ /^\s*config\s/) {
					$is_end = 1;
					last;
				}
				$length++;
			}
			if ($is_start && $is_end && $length < $min_conf_desc_length) {
				WARN("CONFIG_DESCRIPTION",
				     "please write a paragraph that describes the config symbol fully\n" . $herecurr);
			}
			#print "is_start<$is_start> is_end<$is_end> length<$length>\n";
		}

# discourage the addition of CONFIG_EXPERIMENTAL in Kconfig.
		if ($realfile =~ /Kconfig/ &&
		    $line =~ /.\s*depends on\s+.*\bEXPERIMENTAL\b/) {
			WARN("CONFIG_EXPERIMENTAL",
			     "Use of CONFIG_EXPERIMENTAL is deprecated. For alternatives, see https://lkml.org/lkml/2012/10/23/580\n");
		}

		if (($realfile =~ /Makefile.*/ || $realfile =~ /Kbuild.*/) &&
		    ($line =~ /\+(EXTRA_[A-Z]+FLAGS).*/)) {
			my $flag = $1;
			my $replacement = {
				'EXTRA_AFLAGS' =>   'asflags-y',
				'EXTRA_CFLAGS' =>   'ccflags-y',
				'EXTRA_CPPFLAGS' => 'cppflags-y',
				'EXTRA_LDFLAGS' =>  'ldflags-y',
			};

			WARN("DEPRECATED_VARIABLE",
			     "Use of $flag is deprecated, please use \`$replacement->{$flag} instead.\n" . $herecurr) if ($replacement->{$flag});
		}

# check for DT compatible documentation
		if (defined $root &&
			(($realfile =~ /\.dtsi?$/ && $line =~ /^\+\s*compatible\s*=\s*\"/) ||
			 ($realfile =~ /\.[ch]$/ && $line =~ /^\+.*\.compatible\s*=\s*\"/))) {

			my @compats = $rawline =~ /\"([a-zA-Z0-9\-\,\.\+_]+)\"/g;

			my $dt_path = $root . "/Documentation/devicetree/bindings/";
			my $vp_file = $dt_path . "vendor-prefixes.txt";

			foreach my $compat (@compats) {
				my $compat2 = $compat;
				$compat2 =~ s/\,[a-zA-Z0-9]*\-/\,<\.\*>\-/;
				my $compat3 = $compat;
				$compat3 =~ s/\,([a-z]*)[0-9]*\-/\,$1<\.\*>\-/;
				`grep -Erq "$compat|$compat2|$compat3" $dt_path`;
				if ( $? >> 8 ) {
					WARN("UNDOCUMENTED_DT_STRING",
					     "DT compatible string \"$compat\" appears un-documented -- check $dt_path\n" . $herecurr);
				}

				next if $compat !~ /^([a-zA-Z0-9\-]+)\,/;
				my $vendor = $1;
				`grep -Eq "^$vendor\\b" $vp_file`;
				if ( $? >> 8 ) {
					WARN("UNDOCUMENTED_DT_STRING",
					     "DT compatible string vendor \"$vendor\" appears un-documented -- check $vp_file\n" . $herecurr);
				}
			}
		}

# check we are in a valid source file if not then ignore this hunk
		next if ($realfile !~ /\.(h|c|s|S|pl|sh|dtsi|dts)$/);

#line length limit
		if ($line =~ /^\+/ && $prevrawline !~ /\/\*\*/ &&
		    $rawline !~ /^.\s*\*\s*\@$Ident\s/ &&
		    !($line =~ /^\+\s*$logFunctions\s*\(\s*(?:(KERN_\S+\s*|[^"]*))?"[X\t]*"\s*(?:|,|\)\s*;)\s*$/ ||
		    $line =~ /^\+\s*"[^"]*"\s*(?:\s*|,|\)\s*;)\s*$/) &&
		    $length > $max_line_length)
		{
			WARN("LONG_LINE",
			     "line over $max_line_length characters\n" . $herecurr);
		}

# check for adding lines without a newline.
		if ($line =~ /^\+/ && defined $lines[$linenr] && $lines[$linenr] =~ /^\\ No newline at end of file/) {
			WARN("MISSING_EOF_NEWLINE",
			     "adding a line without newline at end of file\n" . $herecurr);
		}

# Blackfin: use hi/lo macros
		if ($realfile =~ m@arch/blackfin/.*\.S$@) {
			if ($line =~ /\.[lL][[:space:]]*=.*&[[:space:]]*0x[fF][fF][fF][fF]/) {
				my $herevet = "$here\n" . cat_vet($line) . "\n";
				ERROR("LO_MACRO",
				      "use the LO() macro, not (... & 0xFFFF)\n" . $herevet);
			}
			if ($line =~ /\.[hH][[:space:]]*=.*>>[[:space:]]*16/) {
				my $herevet = "$here\n" . cat_vet($line) . "\n";
				ERROR("HI_MACRO",
				      "use the HI() macro, not (... >> 16)\n" . $herevet);
			}
		}

# check we are in a valid source file C or perl if not then ignore this hunk
		next if ($realfile !~ /\.(h|c|pl|dtsi|dts)$/);

# at the beginning of a line any tabs must come first and anything
# more than 8 must use tabs.
		if ($rawline =~ /^\+\s* \t\s*\S/ ||
		    $rawline =~ /^\+\s*        \s*/) {
			my $herevet = "$here\n" . cat_vet($rawline) . "\n";
			$rpt_cleaners = 1;
			if (ERROR("CODE_INDENT",
				  "code indent should use tabs where possible\n" . $herevet) &&
			    $fix) {
				$fixed[$fixlinenr] =~ s/^\+([ \t]+)/"\+" . tabify($1)/e;
			}
		}

# check for space before tabs.
		if ($rawline =~ /^\+/ && $rawline =~ / \t/) {
			my $herevet = "$here\n" . cat_vet($rawline) . "\n";
			if (WARN("SPACE_BEFORE_TAB",
				"please, no space before tabs\n" . $herevet) &&
			    $fix) {
				while ($fixed[$fixlinenr] =~
					   s/(^\+.*) {8,8}\t/$1\t\t/) {}
				while ($fixed[$fixlinenr] =~
					   s/(^\+.*) +\t/$1\t/) {}
			}
		}

# check for && or || at the start of a line
		if ($rawline =~ /^\+\s*(&&|\|\|)/) {
			CHK("LOGICAL_CONTINUATIONS",
			    "Logical continuations should be on the previous line\n" . $hereprev);
		}

# check multi-line statement indentation matches previous line
		if ($^V && $^V ge 5.10.0 &&
		    $prevline =~ /^\+([ \t]*)((?:$c90_Keywords(?:\s+if)\s*)|(?:$Declare\s*)?(?:$Ident|\(\s*\*\s*$Ident\s*\))\s*|$Ident\s*=\s*$Ident\s*)\(.*(\&\&|\|\||,)\s*$/) {
			$prevline =~ /^\+(\t*)(.*)$/;
			my $oldindent = $1;
			my $rest = $2;

			my $pos = pos_last_openparen($rest);
			if ($pos >= 0) {
				$line =~ /^(\+| )([ \t]*)/;
				my $newindent = $2;

				my $goodtabindent = $oldindent .
					"\t" x ($pos / 8) .
					" "  x ($pos % 8);
				my $goodspaceindent = $oldindent . " "  x $pos;

				if ($newindent ne $goodtabindent &&
				    $newindent ne $goodspaceindent) {

					if (CHK("PARENTHESIS_ALIGNMENT",
						"Alignment should match open parenthesis\n" . $hereprev) &&
					    $fix && $line =~ /^\+/) {
						$fixed[$fixlinenr] =~
						    s/^\+[ \t]*/\+$goodtabindent/;
					}
				}
			}
		}

		if ($line =~ /^\+.*(\w+\s*)?\(\s*$Type\s*\)[ \t]+(?!$Assignment|$Arithmetic|[,;\({\[\<\>])/ &&
		    (!defined($1) || $1 !~ /sizeof\s*/)) {
			if (CHK("SPACING",
				"No space is necessary after a cast\n" . $herecurr) &&
			    $fix) {
				$fixed[$fixlinenr] =~
				    s/(\(\s*$Type\s*\))[ \t]+/$1/;
			}
		}

		if ($realfile =~ m@^(drivers/net/|net/)@ &&
		    $prevrawline =~ /^\+[ \t]*\/\*[ \t]*$/ &&
		    $rawline =~ /^\+[ \t]*\*/ &&
		    $realline > 2) {
			WARN("NETWORKING_BLOCK_COMMENT_STYLE",
			     "networking block comments don't use an empty /* line, use /* Comment...\n" . $hereprev);
		}

		if ($realfile =~ m@^(drivers/net/|net/)@ &&
		    $prevrawline =~ /^\+[ \t]*\/\*/ &&		#starting /*
		    $prevrawline !~ /\*\/[ \t]*$/ &&		#no trailing */
		    $rawline =~ /^\+/ &&			#line is new
		    $rawline !~ /^\+[ \t]*\*/) {		#no leading *
			WARN("NETWORKING_BLOCK_COMMENT_STYLE",
			     "networking block comments start with * on subsequent lines\n" . $hereprev);
		}

		if ($realfile =~ m@^(drivers/net/|net/)@ &&
		    $rawline !~ m@^\+[ \t]*\*/[ \t]*$@ &&	#trailing */
		    $rawline !~ m@^\+.*/\*.*\*/[ \t]*$@ &&	#inline /*...*/
		    $rawline !~ m@^\+.*\*{2,}/[ \t]*$@ &&	#trailing **/
		    $rawline =~ m@^\+[ \t]*.+\*\/[ \t]*$@) {	#non blank */
			WARN("NETWORKING_BLOCK_COMMENT_STYLE",
			     "networking block comments put the trailing */ on a separate line\n" . $herecurr);
		}

# check for missing blank lines after struct/union declarations
# with exceptions for various attributes and macros
		if ($prevline =~ /^[\+ ]};?\s*$/ &&
		    $line =~ /^\+/ &&
		    !($line =~ /^\+\s*$/ ||
		      $line =~ /^\+\s*EXPORT_SYMBOL/ ||
		      $line =~ /^\+\s*MODULE_/i ||
		      $line =~ /^\+\s*\#\s*(?:end|elif|else)/ ||
		      $line =~ /^\+[a-z_]*init/ ||
		      $line =~ /^\+\s*(?:static\s+)?[A-Z_]*ATTR/ ||
		      $line =~ /^\+\s*DECLARE/ ||
		      $line =~ /^\+\s*__setup/)) {
			if (CHK("LINE_SPACING",
				"Please use a blank line after function/struct/union/enum declarations\n" . $hereprev) &&
			    $fix) {
				fix_insert_line($fixlinenr, "\+");
			}
		}

# check for multiple consecutive blank lines
		if ($prevline =~ /^[\+ ]\s*$/ &&
		    $line =~ /^\+\s*$/ &&
		    $last_blank_line != ($linenr - 1)) {
			if (CHK("LINE_SPACING",
				"Please don't use multiple blank lines\n" . $hereprev) &&
			    $fix) {
				fix_delete_line($fixlinenr, $rawline);
			}

			$last_blank_line = $linenr;
		}

# check for missing blank lines after declarations
		if ($sline =~ /^\+\s+\S/ &&			#Not at char 1
			# actual declarations
		    ($prevline =~ /^\+\s+$Declare\s*$Ident\s*[=,;:\[]/ ||
			# function pointer declarations
		     $prevline =~ /^\+\s+$Declare\s*\(\s*\*\s*$Ident\s*\)\s*[=,;:\[\(]/ ||
			# foo bar; where foo is some local typedef or #define
		     $prevline =~ /^\+\s+$Ident(?:\s+|\s*\*\s*)$Ident\s*[=,;\[]/ ||
			# known declaration macros
		     $prevline =~ /^\+\s+$declaration_macros/) &&
			# for "else if" which can look like "$Ident $Ident"
		    !($prevline =~ /^\+\s+$c90_Keywords\b/ ||
			# other possible extensions of declaration lines
		      $prevline =~ /(?:$Compare|$Assignment|$Operators)\s*$/ ||
			# not starting a section or a macro "\" extended line
		      $prevline =~ /(?:\{\s*|\\)$/) &&
			# looks like a declaration
		    !($sline =~ /^\+\s+$Declare\s*$Ident\s*[=,;:\[]/ ||
			# function pointer declarations
		      $sline =~ /^\+\s+$Declare\s*\(\s*\*\s*$Ident\s*\)\s*[=,;:\[\(]/ ||
			# foo bar; where foo is some local typedef or #define
		      $sline =~ /^\+\s+$Ident(?:\s+|\s*\*\s*)$Ident\s*[=,;\[]/ ||
			# known declaration macros
		      $sline =~ /^\+\s+$declaration_macros/ ||
			# start of struct or union or enum
		      $sline =~ /^\+\s+(?:union|struct|enum|typedef)\b/ ||
			# start or end of block or continuation of declaration
		      $sline =~ /^\+\s+(?:$|[\{\}\.\#\"\?\:\(\[])/ ||
			# bitfield continuation
		      $sline =~ /^\+\s+$Ident\s*:\s*\d+\s*[,;]/ ||
			# other possible extensions of declaration lines
		      $sline =~ /^\+\s+\(?\s*(?:$Compare|$Assignment|$Operators)/) &&
			# indentation of previous and current line are the same
		    (($prevline =~ /\+(\s+)\S/) && $sline =~ /^\+$1\S/)) {
			if (WARN("LINE_SPACING",
				 "Missing a blank line after declarations\n" . $hereprev) &&
			    $fix) {
				fix_insert_line($fixlinenr, "\+");
			}
		}

# check for spaces at the beginning of a line.
# Exceptions:
#  1) within comments
#  2) indented preprocessor commands
#  3) hanging labels
		if ($rawline =~ /^\+ / && $line !~ /^\+ *(?:$;|#|$Ident:)/)  {
			my $herevet = "$here\n" . cat_vet($rawline) . "\n";
			if (WARN("LEADING_SPACE",
				 "please, no spaces at the start of a line\n" . $herevet) &&
			    $fix) {
				$fixed[$fixlinenr] =~ s/^\+([ \t]+)/"\+" . tabify($1)/e;
			}
		}

# check we are in a valid C source file if not then ignore this hunk
		next if ($realfile !~ /\.(h|c)$/);

# check indentation of any line with a bare else
# (but not if it is a multiple line "if (foo) return bar; else return baz;")
# if the previous line is a break or return and is indented 1 tab more...
		if ($sline =~ /^\+([\t]+)(?:}[ \t]*)?else(?:[ \t]*{)?\s*$/) {
			my $tabs = length($1) + 1;
			if ($prevline =~ /^\+\t{$tabs,$tabs}break\b/ ||
			    ($prevline =~ /^\+\t{$tabs,$tabs}return\b/ &&
			     defined $lines[$linenr] &&
			     $lines[$linenr] !~ /^[ \+]\t{$tabs,$tabs}return/)) {
				WARN("UNNECESSARY_ELSE",
				     "else is not generally useful after a break or return\n" . $hereprev);
			}
		}

# check indentation of a line with a break;
# if the previous line is a goto or return and is indented the same # of tabs
		if ($sline =~ /^\+([\t]+)break\s*;\s*$/) {
			my $tabs = $1;
			if ($prevline =~ /^\+$tabs(?:goto|return)\b/) {
				WARN("UNNECESSARY_BREAK",
				     "break is not useful after a goto or return\n" . $hereprev);
			}
		}

# discourage the addition of CONFIG_EXPERIMENTAL in #if(def).
		if ($line =~ /^\+\s*\#\s*if.*\bCONFIG_EXPERIMENTAL\b/) {
			WARN("CONFIG_EXPERIMENTAL",
			     "Use of CONFIG_EXPERIMENTAL is deprecated. For alternatives, see https://lkml.org/lkml/2012/10/23/580\n");
		}

# check for RCS/CVS revision markers
		if ($rawline =~ /^\+.*\$(Revision|Log|Id)(?:\$|)/) {
			WARN("CVS_KEYWORD",
			     "CVS style keyword markers, these will _not_ be updated\n". $herecurr);
		}

# Blackfin: don't use __builtin_bfin_[cs]sync
		if ($line =~ /__builtin_bfin_csync/) {
			my $herevet = "$here\n" . cat_vet($line) . "\n";
			ERROR("CSYNC",
			      "use the CSYNC() macro in asm/blackfin.h\n" . $herevet);
		}
		if ($line =~ /__builtin_bfin_ssync/) {
			my $herevet = "$here\n" . cat_vet($line) . "\n";
			ERROR("SSYNC",
			      "use the SSYNC() macro in asm/blackfin.h\n" . $herevet);
		}

# check for old HOTPLUG __dev<foo> section markings
		if ($line =~ /\b(__dev(init|exit)(data|const|))\b/) {
			WARN("HOTPLUG_SECTION",
			     "Using $1 is unnecessary\n" . $herecurr);
		}

# Check for potential 'bare' types
		my ($stat, $cond, $line_nr_next, $remain_next, $off_next,
		    $realline_next);
#print "LINE<$line>\n";
		if ($linenr >= $suppress_statement &&
		    $realcnt && $sline =~ /.\s*\S/) {
			($stat, $cond, $line_nr_next, $remain_next, $off_next) =
				ctx_statement_block($linenr, $realcnt, 0);
			$stat =~ s/\n./\n /g;
			$cond =~ s/\n./\n /g;

#print "linenr<$linenr> <$stat>\n";
			# If this statement has no statement boundaries within
			# it there is no point in retrying a statement scan
			# until we hit end of it.
			my $frag = $stat; $frag =~ s/;+\s*$//;
			if ($frag !~ /(?:{|;)/) {
#print "skip<$line_nr_next>\n";
				$suppress_statement = $line_nr_next;
			}

			# Find the real next line.
			$realline_next = $line_nr_next;
			if (defined $realline_next &&
			    (!defined $lines[$realline_next - 1] ||
			     substr($lines[$realline_next - 1], $off_next) =~ /^\s*$/)) {
				$realline_next++;
			}

			my $s = $stat;
			$s =~ s/{.*$//s;

			# Ignore goto labels.
			if ($s =~ /$Ident:\*$/s) {

			# Ignore functions being called
			} elsif ($s =~ /^.\s*$Ident\s*\(/s) {

			} elsif ($s =~ /^.\s*else\b/s) {

			# declarations always start with types
			} elsif ($prev_values eq 'E' && $s =~ /^.\s*(?:$Storage\s+)?(?:$Inline\s+)?(?:const\s+)?((?:\s*$Ident)+?)\b(?:\s+$Sparse)?\s*\**\s*(?:$Ident|\(\*[^\)]*\))(?:\s*$Modifier)?\s*(?:;|=|,|\()/s) {
				my $type = $1;
				$type =~ s/\s+/ /g;
				possible($type, "A:" . $s);

			# definitions in global scope can only start with types
			} elsif ($s =~ /^.(?:$Storage\s+)?(?:$Inline\s+)?(?:const\s+)?($Ident)\b\s*(?!:)/s) {
				possible($1, "B:" . $s);
			}

			# any (foo ... *) is a pointer cast, and foo is a type
			while ($s =~ /\(($Ident)(?:\s+$Sparse)*[\s\*]+\s*\)/sg) {
				possible($1, "C:" . $s);
			}

			# Check for any sort of function declaration.
			# int foo(something bar, other baz);
			# void (*store_gdt)(x86_descr_ptr *);
			if ($prev_values eq 'E' && $s =~ /^(.(?:typedef\s*)?(?:(?:$Storage|$Inline)\s*)*\s*$Type\s*(?:\b$Ident|\(\*\s*$Ident\))\s*)\(/s) {
				my ($name_len) = length($1);

				my $ctx = $s;
				substr($ctx, 0, $name_len + 1, '');
				$ctx =~ s/\)[^\)]*$//;

				for my $arg (split(/\s*,\s*/, $ctx)) {
					if ($arg =~ /^(?:const\s+)?($Ident)(?:\s+$Sparse)*\s*\**\s*(:?\b$Ident)?$/s || $arg =~ /^($Ident)$/s) {

						possible($1, "D:" . $s);
					}
				}
			}

		}

#
# Checks which may be anchored in the context.
#

# Check for switch () and associated case and default
# statements should be at the same indent.
		if ($line=~/\bswitch\s*\(.*\)/) {
			my $err = '';
			my $sep = '';
			my @ctx = ctx_block_outer($linenr, $realcnt);
			shift(@ctx);
			for my $ctx (@ctx) {
				my ($clen, $cindent) = line_stats($ctx);
				if ($ctx =~ /^\+\s*(case\s+|default:)/ &&
							$indent != $cindent) {
					$err .= "$sep$ctx\n";
					$sep = '';
				} else {
					$sep = "[...]\n";
				}
			}
			if ($err ne '') {
				ERROR("SWITCH_CASE_INDENT_LEVEL",
				      "switch and case should be at the same indent\n$hereline$err");
			}
		}

# if/while/etc brace do not go on next line, unless defining a do while loop,
# or if that brace on the next line is for something else
		if ($line =~ /(.*)\b((?:if|while|for|switch|(?:[a-z_]+|)for_each[a-z_]+)\s*\(|do\b|else\b)/ && $line !~ /^.\s*\#/) {
			my $pre_ctx = "$1$2";

			my ($level, @ctx) = ctx_statement_level($linenr, $realcnt, 0);

			if ($line =~ /^\+\t{6,}/) {
				WARN("DEEP_INDENTATION",
				     "Too many leading tabs - consider code refactoring\n" . $herecurr);
			}

			my $ctx_cnt = $realcnt - $#ctx - 1;
			my $ctx = join("\n", @ctx);

			my $ctx_ln = $linenr;
			my $ctx_skip = $realcnt;

			while ($ctx_skip > $ctx_cnt || ($ctx_skip == $ctx_cnt &&
					defined $lines[$ctx_ln - 1] &&
					$lines[$ctx_ln - 1] =~ /^-/)) {
				##print "SKIP<$ctx_skip> CNT<$ctx_cnt>\n";
				$ctx_skip-- if (!defined $lines[$ctx_ln - 1] || $lines[$ctx_ln - 1] !~ /^-/);
				$ctx_ln++;
			}

			#print "realcnt<$realcnt> ctx_cnt<$ctx_cnt>\n";
			#print "pre<$pre_ctx>\nline<$line>\nctx<$ctx>\nnext<$lines[$ctx_ln - 1]>\n";

			if ($ctx !~ /{\s*/ && defined($lines[$ctx_ln - 1]) && $lines[$ctx_ln - 1] =~ /^\+\s*{/) {
				ERROR("OPEN_BRACE",
				      "that open brace { should be on the previous line\n" .
					"$here\n$ctx\n$rawlines[$ctx_ln - 1]\n");
			}
			if ($level == 0 && $pre_ctx !~ /}\s*while\s*\($/ &&
			    $ctx =~ /\)\s*\;\s*$/ &&
			    defined $lines[$ctx_ln - 1])
			{
				my ($nlength, $nindent) = line_stats($lines[$ctx_ln - 1]);
				if ($nindent > $indent) {
					WARN("TRAILING_SEMICOLON",
					     "trailing semicolon indicates no statements, indent implies otherwise\n" .
						"$here\n$ctx\n$rawlines[$ctx_ln - 1]\n");
				}
			}
		}

# Check relative indent for conditionals and blocks.
		if ($line =~ /\b(?:(?:if|while|for|(?:[a-z_]+|)for_each[a-z_]+)\s*\(|do\b)/ && $line !~ /^.\s*#/ && $line !~ /\}\s*while\s*/) {
			($stat, $cond, $line_nr_next, $remain_next, $off_next) =
				ctx_statement_block($linenr, $realcnt, 0)
					if (!defined $stat);
			my ($s, $c) = ($stat, $cond);

			substr($s, 0, length($c), '');

			# Make sure we remove the line prefixes as we have
			# none on the first line, and are going to readd them
			# where necessary.
			$s =~ s/\n./\n/gs;

			# Find out how long the conditional actually is.
			my @newlines = ($c =~ /\n/gs);
			my $cond_lines = 1 + $#newlines;

			# We want to check the first line inside the block
			# starting at the end of the conditional, so remove:
			#  1) any blank line termination
			#  2) any opening brace { on end of the line
			#  3) any do (...) {
			my $continuation = 0;
			my $check = 0;
			$s =~ s/^.*\bdo\b//;
			$s =~ s/^\s*{//;
			if ($s =~ s/^\s*\\//) {
				$continuation = 1;
			}
			if ($s =~ s/^\s*?\n//) {
				$check = 1;
				$cond_lines++;
			}

			# Also ignore a loop construct at the end of a
			# preprocessor statement.
			if (($prevline =~ /^.\s*#\s*define\s/ ||
			    $prevline =~ /\\\s*$/) && $continuation == 0) {
				$check = 0;
			}

			my $cond_ptr = -1;
			$continuation = 0;
			while ($cond_ptr != $cond_lines) {
				$cond_ptr = $cond_lines;

				# If we see an #else/#elif then the code
				# is not linear.
				if ($s =~ /^\s*\#\s*(?:else|elif)/) {
					$check = 0;
				}

				# Ignore:
				#  1) blank lines, they should be at 0,
				#  2) preprocessor lines, and
				#  3) labels.
				if ($continuation ||
				    $s =~ /^\s*?\n/ ||
				    $s =~ /^\s*#\s*?/ ||
				    $s =~ /^\s*$Ident\s*:/) {
					$continuation = ($s =~ /^.*?\\\n/) ? 1 : 0;
					if ($s =~ s/^.*?\n//) {
						$cond_lines++;
					}
				}
			}

			my (undef, $sindent) = line_stats("+" . $s);
			my $stat_real = raw_line($linenr, $cond_lines);

			# Check if either of these lines are modified, else
			# this is not this patch's fault.
			if (!defined($stat_real) ||
			    $stat !~ /^\+/ && $stat_real !~ /^\+/) {
				$check = 0;
			}
			if (defined($stat_real) && $cond_lines > 1) {
				$stat_real = "[...]\n$stat_real";
			}

			#print "line<$line> prevline<$prevline> indent<$indent> sindent<$sindent> check<$check> continuation<$continuation> s<$s> cond_lines<$cond_lines> stat_real<$stat_real> stat<$stat>\n";

			if ($check && (($sindent % 8) != 0 ||
			    ($sindent <= $indent && $s ne ''))) {
				WARN("SUSPECT_CODE_INDENT",
				     "suspect code indent for conditional statements ($indent, $sindent)\n" . $herecurr . "$stat_real\n");
			}
		}

		# Track the 'values' across context and added lines.
		my $opline = $line; $opline =~ s/^./ /;
		my ($curr_values, $curr_vars) =
				annotate_values($opline . "\n", $prev_values);
		$curr_values = $prev_values . $curr_values;
		if ($dbg_values) {
			my $outline = $opline; $outline =~ s/\t/ /g;
			print "$linenr > .$outline\n";
			print "$linenr > $curr_values\n";
			print "$linenr >  $curr_vars\n";
		}
		$prev_values = substr($curr_values, -1);

#ignore lines not being added
		next if ($line =~ /^[^\+]/);

# TEST: allow direct testing of the type matcher.
		if ($dbg_type) {
			if ($line =~ /^.\s*$Declare\s*$/) {
				ERROR("TEST_TYPE",
				      "TEST: is type\n" . $herecurr);
			} elsif ($dbg_type > 1 && $line =~ /^.+($Declare)/) {
				ERROR("TEST_NOT_TYPE",
				      "TEST: is not type ($1 is)\n". $herecurr);
			}
			next;
		}
# TEST: allow direct testing of the attribute matcher.
		if ($dbg_attr) {
			if ($line =~ /^.\s*$Modifier\s*$/) {
				ERROR("TEST_ATTR",
				      "TEST: is attr\n" . $herecurr);
			} elsif ($dbg_attr > 1 && $line =~ /^.+($Modifier)/) {
				ERROR("TEST_NOT_ATTR",
				      "TEST: is not attr ($1 is)\n". $herecurr);
			}
			next;
		}

# check for initialisation to aggregates open brace on the next line
		if ($line =~ /^.\s*{/ &&
		    $prevline =~ /(?:^|[^=])=\s*$/) {
			if (ERROR("OPEN_BRACE",
				  "that open brace { should be on the previous line\n" . $hereprev) &&
			    $fix && $prevline =~ /^\+/ && $line =~ /^\+/) {
				fix_delete_line($fixlinenr - 1, $prevrawline);
				fix_delete_line($fixlinenr, $rawline);
				my $fixedline = $prevrawline;
				$fixedline =~ s/\s*=\s*$/ = {/;
				fix_insert_line($fixlinenr, $fixedline);
				$fixedline = $line;
				$fixedline =~ s/^(.\s*){\s*/$1/;
				fix_insert_line($fixlinenr, $fixedline);
			}
		}

#
# Checks which are anchored on the added line.
#

# check for malformed paths in #include statements (uses RAW line)
		if ($rawline =~ m{^.\s*\#\s*include\s+[<"](.*)[">]}) {
			my $path = $1;
			if ($path =~ m{//}) {
				ERROR("MALFORMED_INCLUDE",
				      "malformed #include filename\n" . $herecurr);
			}
			if ($path =~ "^uapi/" && $realfile =~ m@\binclude/uapi/@) {
				ERROR("UAPI_INCLUDE",
				      "No #include in ...include/uapi/... should use a uapi/ path prefix\n" . $herecurr);
			}
		}

# no C99 // comments
		if ($line =~ m{//}) {
			if (ERROR("C99_COMMENTS",
				  "do not use C99 // comments\n" . $herecurr) &&
			    $fix) {
				my $line = $fixed[$fixlinenr];
				if ($line =~ /\/\/(.*)$/) {
					my $comment = trim($1);
					$fixed[$fixlinenr] =~ s@\/\/(.*)$@/\* $comment \*/@;
				}
			}
		}
		# Remove C99 comments.
		$line =~ s@//.*@@;
		$opline =~ s@//.*@@;

# EXPORT_SYMBOL should immediately follow the thing it is exporting, consider
# the whole statement.
#print "APW <$lines[$realline_next - 1]>\n";
		if (defined $realline_next &&
		    exists $lines[$realline_next - 1] &&
		    !defined $suppress_export{$realline_next} &&
		    ($lines[$realline_next - 1] =~ /EXPORT_SYMBOL.*\((.*)\)/ ||
		     $lines[$realline_next - 1] =~ /EXPORT_UNUSED_SYMBOL.*\((.*)\)/)) {
			# Handle definitions which produce identifiers with
			# a prefix:
			#   XXX(foo);
			#   EXPORT_SYMBOL(something_foo);
			my $name = $1;
			if ($stat =~ /^(?:.\s*}\s*\n)?.([A-Z_]+)\s*\(\s*($Ident)/ &&
			    $name =~ /^${Ident}_$2/) {
#print "FOO C name<$name>\n";
				$suppress_export{$realline_next} = 1;

			} elsif ($stat !~ /(?:
				\n.}\s*$|
				^.DEFINE_$Ident\(\Q$name\E\)|
				^.DECLARE_$Ident\(\Q$name\E\)|
				^.LIST_HEAD\(\Q$name\E\)|
				^.(?:$Storage\s+)?$Type\s*\(\s*\*\s*\Q$name\E\s*\)\s*\(|
				\b\Q$name\E(?:\s+$Attribute)*\s*(?:;|=|\[|\()
			    )/x) {
#print "FOO A<$lines[$realline_next - 1]> stat<$stat> name<$name>\n";
				$suppress_export{$realline_next} = 2;
			} else {
				$suppress_export{$realline_next} = 1;
			}
		}
		if (!defined $suppress_export{$linenr} &&
		    $prevline =~ /^.\s*$/ &&
		    ($line =~ /EXPORT_SYMBOL.*\((.*)\)/ ||
		     $line =~ /EXPORT_UNUSED_SYMBOL.*\((.*)\)/)) {
#print "FOO B <$lines[$linenr - 1]>\n";
			$suppress_export{$linenr} = 2;
		}
		if (defined $suppress_export{$linenr} &&
		    $suppress_export{$linenr} == 2) {
			WARN("EXPORT_SYMBOL",
			     "EXPORT_SYMBOL(foo); should immediately follow its function/variable\n" . $herecurr);
		}

# check for global initialisers.
		if ($line =~ /^\+(\s*$Type\s*$Ident\s*(?:\s+$Modifier))*\s*=\s*(0|NULL|false)\s*;/) {
			if (ERROR("GLOBAL_INITIALISERS",
				  "do not initialise globals to 0 or NULL\n" .
				      $herecurr) &&
			    $fix) {
				$fixed[$fixlinenr] =~ s/($Type\s*$Ident\s*(?:\s+$Modifier))*\s*=\s*(0|NULL|false)\s*;/$1;/;
			}
		}
# check for static initialisers.
		if ($line =~ /^\+.*\bstatic\s.*=\s*(0|NULL|false)\s*;/) {
			if (ERROR("INITIALISED_STATIC",
				  "do not initialise statics to 0 or NULL\n" .
				      $herecurr) &&
			    $fix) {
				$fixed[$fixlinenr] =~ s/(\bstatic\s.*?)\s*=\s*(0|NULL|false)\s*;/$1;/;
			}
		}

# check for misordered declarations of char/short/int/long with signed/unsigned
		while ($sline =~ m{(\b$TypeMisordered\b)}g) {
			my $tmp = trim($1);
			WARN("MISORDERED_TYPE",
			     "type '$tmp' should be specified in [[un]signed] [short|int|long|long long] order\n" . $herecurr);
		}

# check for static const char * arrays.
		if ($line =~ /\bstatic\s+const\s+char\s*\*\s*(\w+)\s*\[\s*\]\s*=\s*/) {
			WARN("STATIC_CONST_CHAR_ARRAY",
			     "static const char * array should probably be static const char * const\n" .
				$herecurr);
               }

# check for static char foo[] = "bar" declarations.
		if ($line =~ /\bstatic\s+char\s+(\w+)\s*\[\s*\]\s*=\s*"/) {
			WARN("STATIC_CONST_CHAR_ARRAY",
			     "static char array declaration should probably be static const char\n" .
				$herecurr);
               }

# check for non-global char *foo[] = {"bar", ...} declarations.
		if ($line =~ /^.\s+(?:static\s+|const\s+)?char\s+\*\s*\w+\s*\[\s*\]\s*=\s*\{/) {
			WARN("STATIC_CONST_CHAR_ARRAY",
			     "char * array declaration might be better as static const\n" .
				$herecurr);
               }

# check for function declarations without arguments like "int foo()"
		if ($line =~ /(\b$Type\s+$Ident)\s*\(\s*\)/) {
			if (ERROR("FUNCTION_WITHOUT_ARGS",
				  "Bad function definition - $1() should probably be $1(void)\n" . $herecurr) &&
			    $fix) {
				$fixed[$fixlinenr] =~ s/(\b($Type)\s+($Ident))\s*\(\s*\)/$2 $3(void)/;
			}
		}

# check for uses of DEFINE_PCI_DEVICE_TABLE
		if ($line =~ /\bDEFINE_PCI_DEVICE_TABLE\s*\(\s*(\w+)\s*\)\s*=/) {
			if (WARN("DEFINE_PCI_DEVICE_TABLE",
				 "Prefer struct pci_device_id over deprecated DEFINE_PCI_DEVICE_TABLE\n" . $herecurr) &&
			    $fix) {
				$fixed[$fixlinenr] =~ s/\b(?:static\s+|)DEFINE_PCI_DEVICE_TABLE\s*\(\s*(\w+)\s*\)\s*=\s*/static const struct pci_device_id $1\[\] = /;
			}
		}

# check for new typedefs, only function parameters and sparse annotations
# make sense.
		if ($line =~ /\btypedef\s/ &&
		    $line !~ /\btypedef\s+$Type\s*\(\s*\*?$Ident\s*\)\s*\(/ &&
		    $line !~ /\btypedef\s+$Type\s+$Ident\s*\(/ &&
		    $line !~ /\b$typeTypedefs\b/ &&
		    $line !~ /\b__bitwise(?:__|)\b/) {
			WARN("NEW_TYPEDEFS",
			     "do not add new typedefs\n" . $herecurr);
		}

# * goes on variable not on type
		# (char*[ const])
		while ($line =~ m{(\($NonptrType(\s*(?:$Modifier\b\s*|\*\s*)+)\))}g) {
			#print "AA<$1>\n";
			my ($ident, $from, $to) = ($1, $2, $2);

			# Should start with a space.
			$to =~ s/^(\S)/ $1/;
			# Should not end with a space.
			$to =~ s/\s+$//;
			# '*'s should not have spaces between.
			while ($to =~ s/\*\s+\*/\*\*/) {
			}

##			print "1: from<$from> to<$to> ident<$ident>\n";
			if ($from ne $to) {
				if (ERROR("POINTER_LOCATION",
					  "\"(foo$from)\" should be \"(foo$to)\"\n" .  $herecurr) &&
				    $fix) {
					my $sub_from = $ident;
					my $sub_to = $ident;
					$sub_to =~ s/\Q$from\E/$to/;
					$fixed[$fixlinenr] =~
					    s@\Q$sub_from\E@$sub_to@;
				}
			}
		}
		while ($line =~ m{(\b$NonptrType(\s*(?:$Modifier\b\s*|\*\s*)+)($Ident))}g) {
			#print "BB<$1>\n";
			my ($match, $from, $to, $ident) = ($1, $2, $2, $3);

			# Should start with a space.
			$to =~ s/^(\S)/ $1/;
			# Should not end with a space.
			$to =~ s/\s+$//;
			# '*'s should not have spaces between.
			while ($to =~ s/\*\s+\*/\*\*/) {
			}
			# Modifiers should have spaces.
			$to =~ s/(\b$Modifier$)/$1 /;

##			print "2: from<$from> to<$to> ident<$ident>\n";
			if ($from ne $to && $ident !~ /^$Modifier$/) {
				if (ERROR("POINTER_LOCATION",
					  "\"foo${from}bar\" should be \"foo${to}bar\"\n" .  $herecurr) &&
				    $fix) {

					my $sub_from = $match;
					my $sub_to = $match;
					$sub_to =~ s/\Q$from\E/$to/;
					$fixed[$fixlinenr] =~
					    s@\Q$sub_from\E@$sub_to@;
				}
			}
		}

# # no BUG() or BUG_ON()
# 		if ($line =~ /\b(BUG|BUG_ON)\b/) {
# 			print "Try to use WARN_ON & Recovery code rather than BUG() or BUG_ON()\n";
# 			print "$herecurr";
# 			$clean = 0;
# 		}

		if ($line =~ /\bLINUX_VERSION_CODE\b/) {
			WARN("LINUX_VERSION_CODE",
			     "LINUX_VERSION_CODE should be avoided, code should be for the version to which it is merged\n" . $herecurr);
		}

# check for uses of printk_ratelimit
		if ($line =~ /\bprintk_ratelimit\s*\(/) {
			WARN("PRINTK_RATELIMITED",
"Prefer printk_ratelimited or pr_<level>_ratelimited to printk_ratelimit\n" . $herecurr);
		}

# printk should use KERN_* levels.  Note that follow on printk's on the
# same line do not need a level, so we use the current block context
# to try and find and validate the current printk.  In summary the current
# printk includes all preceding printk's which have no newline on the end.
# we assume the first bad printk is the one to report.
		if ($line =~ /\bprintk\((?!KERN_)\s*"/) {
			my $ok = 0;
			for (my $ln = $linenr - 1; $ln >= $first_line; $ln--) {
				#print "CHECK<$lines[$ln - 1]\n";
				# we have a preceding printk if it ends
				# with "\n" ignore it, else it is to blame
				if ($lines[$ln - 1] =~ m{\bprintk\(}) {
					if ($rawlines[$ln - 1] !~ m{\\n"}) {
						$ok = 1;
					}
					last;
				}
			}
			if ($ok == 0) {
				WARN("PRINTK_WITHOUT_KERN_LEVEL",
				     "printk() should include KERN_ facility level\n" . $herecurr);
			}
		}

		if ($line =~ /\bprintk\s*\(\s*KERN_([A-Z]+)/) {
			my $orig = $1;
			my $level = lc($orig);
			$level = "warn" if ($level eq "warning");
			my $level2 = $level;
			$level2 = "dbg" if ($level eq "debug");
			WARN("PREFER_PR_LEVEL",
			     "Prefer [subsystem eg: netdev]_$level2([subsystem]dev, ... then dev_$level2(dev, ... then pr_$level(...  to printk(KERN_$orig ...\n" . $herecurr);
		}

		if ($line =~ /\bpr_warning\s*\(/) {
			if (WARN("PREFER_PR_LEVEL",
				 "Prefer pr_warn(... to pr_warning(...\n" . $herecurr) &&
			    $fix) {
				$fixed[$fixlinenr] =~
				    s/\bpr_warning\b/pr_warn/;
			}
		}

		if ($line =~ /\bdev_printk\s*\(\s*KERN_([A-Z]+)/) {
			my $orig = $1;
			my $level = lc($orig);
			$level = "warn" if ($level eq "warning");
			$level = "dbg" if ($level eq "debug");
			WARN("PREFER_DEV_LEVEL",
			     "Prefer dev_$level(... to dev_printk(KERN_$orig, ...\n" . $herecurr);
		}

# function brace can't be on same line, except for #defines of do while,
# or if closed on same line
		if (($line=~/$Type\s*$Ident\(.*\).*\s*{/) and
		    !($line=~/\#\s*define.*do\s{/) and !($line=~/}/)) {
			if (ERROR("OPEN_BRACE",
				  "open brace '{' following function declarations go on the next line\n" . $herecurr) &&
			    $fix) {
				fix_delete_line($fixlinenr, $rawline);
				my $fixed_line = $rawline;
				$fixed_line =~ /(^..*$Type\s*$Ident\(.*\)\s*){(.*)$/;
				my $line1 = $1;
				my $line2 = $2;
				fix_insert_line($fixlinenr, ltrim($line1));
				fix_insert_line($fixlinenr, "\+{");
				if ($line2 !~ /^\s*$/) {
					fix_insert_line($fixlinenr, "\+\t" . trim($line2));
				}
			}
		}

# open braces for enum, union and struct go on the same line.
		if ($line =~ /^.\s*{/ &&
		    $prevline =~ /^.\s*(?:typedef\s+)?(enum|union|struct)(?:\s+$Ident)?\s*$/) {
			if (ERROR("OPEN_BRACE",
				  "open brace '{' following $1 go on the same line\n" . $hereprev) &&
			    $fix && $prevline =~ /^\+/ && $line =~ /^\+/) {
				fix_delete_line($fixlinenr - 1, $prevrawline);
				fix_delete_line($fixlinenr, $rawline);
				my $fixedline = rtrim($prevrawline) . " {";
				fix_insert_line($fixlinenr, $fixedline);
				$fixedline = $rawline;
				$fixedline =~ s/^(.\s*){\s*/$1\t/;
				if ($fixedline !~ /^\+\s*$/) {
					fix_insert_line($fixlinenr, $fixedline);
				}
			}
		}

# missing space after union, struct or enum definition
		if ($line =~ /^.\s*(?:typedef\s+)?(enum|union|struct)(?:\s+$Ident){1,2}[=\{]/) {
			if (WARN("SPACING",
				 "missing space after $1 definition\n" . $herecurr) &&
			    $fix) {
				$fixed[$fixlinenr] =~
				    s/^(.\s*(?:typedef\s+)?(?:enum|union|struct)(?:\s+$Ident){1,2})([=\{])/$1 $2/;
			}
		}

# Function pointer declarations
# check spacing between type, funcptr, and args
# canonical declaration is "type (*funcptr)(args...)"
		if ($line =~ /^.\s*($Declare)\((\s*)\*(\s*)($Ident)(\s*)\)(\s*)\(/) {
			my $declare = $1;
			my $pre_pointer_space = $2;
			my $post_pointer_space = $3;
			my $funcname = $4;
			my $post_funcname_space = $5;
			my $pre_args_space = $6;

# the $Declare variable will capture all spaces after the type
# so check it for a missing trailing missing space but pointer return types
# don't need a space so don't warn for those.
			my $post_declare_space = "";
			if ($declare =~ /(\s+)$/) {
				$post_declare_space = $1;
				$declare = rtrim($declare);
			}
			if ($declare !~ /\*$/ && $post_declare_space =~ /^$/) {
				WARN("SPACING",
				     "missing space after return type\n" . $herecurr);
				$post_declare_space = " ";
			}

# unnecessary space "type  (*funcptr)(args...)"
# This test is not currently implemented because these declarations are
# equivalent to
#	int  foo(int bar, ...)
# and this is form shouldn't/doesn't generate a checkpatch warning.
#
#			elsif ($declare =~ /\s{2,}$/) {
#				WARN("SPACING",
#				     "Multiple spaces after return type\n" . $herecurr);
#			}

# unnecessary space "type ( *funcptr)(args...)"
			if (defined $pre_pointer_space &&
			    $pre_pointer_space =~ /^\s/) {
				WARN("SPACING",
				     "Unnecessary space after function pointer open parenthesis\n" . $herecurr);
			}

# unnecessary space "type (* funcptr)(args...)"
			if (defined $post_pointer_space &&
			    $post_pointer_space =~ /^\s/) {
				WARN("SPACING",
				     "Unnecessary space before function pointer name\n" . $herecurr);
			}

# unnecessary space "type (*funcptr )(args...)"
			if (defined $post_funcname_space &&
			    $post_funcname_space =~ /^\s/) {
				WARN("SPACING",
				     "Unnecessary space after function pointer name\n" . $herecurr);
			}

# unnecessary space "type (*funcptr) (args...)"
			if (defined $pre_args_space &&
			    $pre_args_space =~ /^\s/) {
				WARN("SPACING",
				     "Unnecessary space before function pointer arguments\n" . $herecurr);
			}

			if (show_type("SPACING") && $fix) {
				$fixed[$fixlinenr] =~
				    s/^(.\s*)$Declare\s*\(\s*\*\s*$Ident\s*\)\s*\(/$1 . $declare . $post_declare_space . '(*' . $funcname . ')('/ex;
			}
		}

# check for spacing round square brackets; allowed:
#  1. with a type on the left -- int [] a;
#  2. at the beginning of a line for slice initialisers -- [0...10] = 5,
#  3. inside a curly brace -- = { [0...10] = 5 }
		while ($line =~ /(.*?\s)\[/g) {
			my ($where, $prefix) = ($-[1], $1);
			if ($prefix !~ /$Type\s+$/ &&
			    ($where != 0 || $prefix !~ /^.\s+$/) &&
			    $prefix !~ /[{,]\s+$/) {
				if (ERROR("BRACKET_SPACE",
					  "space prohibited before open square bracket '['\n" . $herecurr) &&
				    $fix) {
				    $fixed[$fixlinenr] =~
					s/^(\+.*?)\s+\[/$1\[/;
				}
			}
		}

# check for spaces between functions and their parentheses.
		while ($line =~ /($Ident)\s+\(/g) {
			my $name = $1;
			my $ctx_before = substr($line, 0, $-[1]);
			my $ctx = "$ctx_before$name";

			# Ignore those directives where spaces _are_ permitted.
			if ($name =~ /^(?:
				if|for|while|switch|return|case|
				volatile|__volatile__|
				__attribute__|format|__extension__|
				asm|__asm__)$/x)
			{
			# cpp #define statements have non-optional spaces, ie
			# if there is a space between the name and the open
			# parenthesis it is simply not a parameter group.
			} elsif ($ctx_before =~ /^.\s*\#\s*define\s*$/) {

			# cpp #elif statement condition may start with a (
			} elsif ($ctx =~ /^.\s*\#\s*elif\s*$/) {

			# If this whole things ends with a type its most
			# likely a typedef for a function.
			} elsif ($ctx =~ /$Type$/) {

			} else {
				if (WARN("SPACING",
					 "space prohibited between function name and open parenthesis '('\n" . $herecurr) &&
					     $fix) {
					$fixed[$fixlinenr] =~
					    s/\b$name\s+\(/$name\(/;
				}
			}
		}

# Check operator spacing.
		if (!($line=~/\#\s*include/)) {
			my $fixed_line = "";
			my $line_fixed = 0;

			my $ops = qr{
				<<=|>>=|<=|>=|==|!=|
				\+=|-=|\*=|\/=|%=|\^=|\|=|&=|
				=>|->|<<|>>|<|>|=|!|~|
				&&|\|\||,|\^|\+\+|--|&|\||\+|-|\*|\/|%|
				\?:|\?|:
			}x;
			my @elements = split(/($ops|;)/, $opline);

##			print("element count: <" . $#elements . ">\n");
##			foreach my $el (@elements) {
##				print("el: <$el>\n");
##			}

			my @fix_elements = ();
			my $off = 0;

			foreach my $el (@elements) {
				push(@fix_elements, substr($rawline, $off, length($el)));
				$off += length($el);
			}

			$off = 0;

			my $blank = copy_spacing($opline);
			my $last_after = -1;

			for (my $n = 0; $n < $#elements; $n += 2) {

				my $good = $fix_elements[$n] . $fix_elements[$n + 1];

##				print("n: <$n> good: <$good>\n");

				$off += length($elements[$n]);

				# Pick up the preceding and succeeding characters.
				my $ca = substr($opline, 0, $off);
				my $cc = '';
				if (length($opline) >= ($off + length($elements[$n + 1]))) {
					$cc = substr($opline, $off + length($elements[$n + 1]));
				}
				my $cb = "$ca$;$cc";

				my $a = '';
				$a = 'V' if ($elements[$n] ne '');
				$a = 'W' if ($elements[$n] =~ /\s$/);
				$a = 'C' if ($elements[$n] =~ /$;$/);
				$a = 'B' if ($elements[$n] =~ /(\[|\()$/);
				$a = 'O' if ($elements[$n] eq '');
				$a = 'E' if ($ca =~ /^\s*$/);

				my $op = $elements[$n + 1];

				my $c = '';
				if (defined $elements[$n + 2]) {
					$c = 'V' if ($elements[$n + 2] ne '');
					$c = 'W' if ($elements[$n + 2] =~ /^\s/);
					$c = 'C' if ($elements[$n + 2] =~ /^$;/);
					$c = 'B' if ($elements[$n + 2] =~ /^(\)|\]|;)/);
					$c = 'O' if ($elements[$n + 2] eq '');
					$c = 'E' if ($elements[$n + 2] =~ /^\s*\\$/);
				} else {
					$c = 'E';
				}

				my $ctx = "${a}x${c}";

				my $at = "(ctx:$ctx)";

				my $ptr = substr($blank, 0, $off) . "^";
				my $hereptr = "$hereline$ptr\n";

				# Pull out the value of this operator.
				my $op_type = substr($curr_values, $off + 1, 1);

				# Get the full operator variant.
				my $opv = $op . substr($curr_vars, $off, 1);

				# Ignore operators passed as parameters.
				if ($op_type ne 'V' &&
				    $ca =~ /\s$/ && $cc =~ /^\s*,/) {

#				# Ignore comments
#				} elsif ($op =~ /^$;+$/) {

				# ; should have either the end of line or a space or \ after it
				} elsif ($op eq ';') {
					if ($ctx !~ /.x[WEBC]/ &&
					    $cc !~ /^\\/ && $cc !~ /^;/) {
						if (ERROR("SPACING",
							  "space required after that '$op' $at\n" . $hereptr)) {
							$good = $fix_elements[$n] . trim($fix_elements[$n + 1]) . " ";
							$line_fixed = 1;
						}
					}

				# // is a comment
				} elsif ($op eq '//') {

				#   :   when part of a bitfield
				} elsif ($opv eq ':B') {
					# skip the bitfield test for now

				# No spaces for:
				#   ->
				} elsif ($op eq '->') {
					if ($ctx =~ /Wx.|.xW/) {
						if (ERROR("SPACING",
							  "spaces prohibited around that '$op' $at\n" . $hereptr)) {
							$good = rtrim($fix_elements[$n]) . trim($fix_elements[$n + 1]);
							if (defined $fix_elements[$n + 2]) {
								$fix_elements[$n + 2] =~ s/^\s+//;
							}
							$line_fixed = 1;
						}
					}

				# , must not have a space before and must have a space on the right.
				} elsif ($op eq ',') {
					my $rtrim_before = 0;
					my $space_after = 0;
					if ($ctx =~ /Wx./) {
						if (ERROR("SPACING",
							  "space prohibited before that '$op' $at\n" . $hereptr)) {
							$line_fixed = 1;
							$rtrim_before = 1;
						}
					}
					if ($ctx !~ /.x[WEC]/ && $cc !~ /^}/) {
						if (ERROR("SPACING",
							  "space required after that '$op' $at\n" . $hereptr)) {
							$line_fixed = 1;
							$last_after = $n;
							$space_after = 1;
						}
					}
					if ($rtrim_before || $space_after) {
						if ($rtrim_before) {
							$good = rtrim($fix_elements[$n]) . trim($fix_elements[$n + 1]);
						} else {
							$good = $fix_elements[$n] . trim($fix_elements[$n + 1]);
						}
						if ($space_after) {
							$good .= " ";
						}
					}

				# '*' as part of a type definition -- reported already.
				} elsif ($opv eq '*_') {
					#warn "'*' is part of type\n";

				# unary operators should have a space before and
				# none after.  May be left adjacent to another
				# unary operator, or a cast
				} elsif ($op eq '!' || $op eq '~' ||
					 $opv eq '*U' || $opv eq '-U' ||
					 $opv eq '&U' || $opv eq '&&U') {
					if ($ctx !~ /[WEBC]x./ && $ca !~ /(?:\)|!|~|\*|-|\&|\||\+\+|\-\-|\{)$/) {
						if (ERROR("SPACING",
							  "space required before that '$op' $at\n" . $hereptr)) {
							if ($n != $last_after + 2) {
								$good = $fix_elements[$n] . " " . ltrim($fix_elements[$n + 1]);
								$line_fixed = 1;
							}
						}
					}
					if ($op eq '*' && $cc =~/\s*$Modifier\b/) {
						# A unary '*' may be const

					} elsif ($ctx =~ /.xW/) {
						if (ERROR("SPACING",
							  "space prohibited after that '$op' $at\n" . $hereptr)) {
							$good = $fix_elements[$n] . rtrim($fix_elements[$n + 1]);
							if (defined $fix_elements[$n + 2]) {
								$fix_elements[$n + 2] =~ s/^\s+//;
							}
							$line_fixed = 1;
						}
					}

				# unary ++ and unary -- are allowed no space on one side.
				} elsif ($op eq '++' or $op eq '--') {
					if ($ctx !~ /[WEOBC]x[^W]/ && $ctx !~ /[^W]x[WOBEC]/) {
						if (ERROR("SPACING",
							  "space required one side of that '$op' $at\n" . $hereptr)) {
							$good = $fix_elements[$n] . trim($fix_elements[$n + 1]) . " ";
							$line_fixed = 1;
						}
					}
					if ($ctx =~ /Wx[BE]/ ||
					    ($ctx =~ /Wx./ && $cc =~ /^;/)) {
						if (ERROR("SPACING",
							  "space prohibited before that '$op' $at\n" . $hereptr)) {
							$good = rtrim($fix_elements[$n]) . trim($fix_elements[$n + 1]);
							$line_fixed = 1;
						}
					}
					if ($ctx =~ /ExW/) {
						if (ERROR("SPACING",
							  "space prohibited after that '$op' $at\n" . $hereptr)) {
							$good = $fix_elements[$n] . trim($fix_elements[$n + 1]);
							if (defined $fix_elements[$n + 2]) {
								$fix_elements[$n + 2] =~ s/^\s+//;
							}
							$line_fixed = 1;
						}
					}

				# << and >> may either have or not have spaces both sides
				} elsif ($op eq '<<' or $op eq '>>' or
					 $op eq '&' or $op eq '^' or $op eq '|' or
					 $op eq '+' or $op eq '-' or
					 $op eq '*' or $op eq '/' or
					 $op eq '%')
				{
					if ($ctx =~ /Wx[^WCE]|[^WCE]xW/) {
						if (ERROR("SPACING",
							  "need consistent spacing around '$op' $at\n" . $hereptr)) {
							$good = rtrim($fix_elements[$n]) . " " . trim($fix_elements[$n + 1]) . " ";
							if (defined $fix_elements[$n + 2]) {
								$fix_elements[$n + 2] =~ s/^\s+//;
							}
							$line_fixed = 1;
						}
					}

				# A colon needs no spaces before when it is
				# terminating a case value or a label.
				} elsif ($opv eq ':C' || $opv eq ':L') {
					if ($ctx =~ /Wx./) {
						if (ERROR("SPACING",
							  "space prohibited before that '$op' $at\n" . $hereptr)) {
							$good = rtrim($fix_elements[$n]) . trim($fix_elements[$n + 1]);
							$line_fixed = 1;
						}
					}

				# All the others need spaces both sides.
				} elsif ($ctx !~ /[EWC]x[CWE]/) {
					my $ok = 0;

					# Ignore email addresses <foo@bar>
					if (($op eq '<' &&
					     $cc =~ /^\S+\@\S+>/) ||
					    ($op eq '>' &&
					     $ca =~ /<\S+\@\S+$/))
					{
					    	$ok = 1;
					}

					# messages are ERROR, but ?: are CHK
					if ($ok == 0) {
						my $msg_type = \&ERROR;
						$msg_type = \&CHK if (($op eq '?:' || $op eq '?' || $op eq ':') && $ctx =~ /VxV/);

						if (&{$msg_type}("SPACING",
								 "spaces required around that '$op' $at\n" . $hereptr)) {
							$good = rtrim($fix_elements[$n]) . " " . trim($fix_elements[$n + 1]) . " ";
							if (defined $fix_elements[$n + 2]) {
								$fix_elements[$n + 2] =~ s/^\s+//;
							}
							$line_fixed = 1;
						}
					}
				}
				$off += length($elements[$n + 1]);

##				print("n: <$n> GOOD: <$good>\n");

				$fixed_line = $fixed_line . $good;
			}

			if (($#elements % 2) == 0) {
				$fixed_line = $fixed_line . $fix_elements[$#elements];
			}

			if ($fix && $line_fixed && $fixed_line ne $fixed[$fixlinenr]) {
				$fixed[$fixlinenr] = $fixed_line;
			}


		}

# check for whitespace before a non-naked semicolon
		if ($line =~ /^\+.*\S\s+;\s*$/) {
			if (WARN("SPACING",
				 "space prohibited before semicolon\n" . $herecurr) &&
			    $fix) {
				1 while $fixed[$fixlinenr] =~
				    s/^(\+.*\S)\s+;/$1;/;
			}
		}

# check for multiple assignments
		if ($line =~ /^.\s*$Lval\s*=\s*$Lval\s*=(?!=)/) {
			CHK("MULTIPLE_ASSIGNMENTS",
			    "multiple assignments should be avoided\n" . $herecurr);
		}

## # check for multiple declarations, allowing for a function declaration
## # continuation.
## 		if ($line =~ /^.\s*$Type\s+$Ident(?:\s*=[^,{]*)?\s*,\s*$Ident.*/ &&
## 		    $line !~ /^.\s*$Type\s+$Ident(?:\s*=[^,{]*)?\s*,\s*$Type\s*$Ident.*/) {
##
## 			# Remove any bracketed sections to ensure we do not
## 			# falsly report the parameters of functions.
## 			my $ln = $line;
## 			while ($ln =~ s/\([^\(\)]*\)//g) {
## 			}
## 			if ($ln =~ /,/) {
## 				WARN("MULTIPLE_DECLARATION",
##				     "declaring multiple variables together should be avoided\n" . $herecurr);
## 			}
## 		}

#need space before brace following if, while, etc
		if (($line =~ /\(.*\){/ && $line !~ /\($Type\){/) ||
		    $line =~ /do{/) {
			if (ERROR("SPACING",
				  "space required before the open brace '{'\n" . $herecurr) &&
			    $fix) {
				$fixed[$fixlinenr] =~ s/^(\+.*(?:do|\))){/$1 {/;
			}
		}

## # check for blank lines before declarations
##		if ($line =~ /^.\t+$Type\s+$Ident(?:\s*=.*)?;/ &&
##		    $prevrawline =~ /^.\s*$/) {
##			WARN("SPACING",
##			     "No blank lines before declarations\n" . $hereprev);
##		}
##

# closing brace should have a space following it when it has anything
# on the line
		if ($line =~ /}(?!(?:,|;|\)))\S/) {
			if (ERROR("SPACING",
				  "space required after that close brace '}'\n" . $herecurr) &&
			    $fix) {
				$fixed[$fixlinenr] =~
				    s/}((?!(?:,|;|\)))\S)/} $1/;
			}
		}

# check spacing on square brackets
		if ($line =~ /\[\s/ && $line !~ /\[\s*$/) {
			if (ERROR("SPACING",
				  "space prohibited after that open square bracket '['\n" . $herecurr) &&
			    $fix) {
				$fixed[$fixlinenr] =~
				    s/\[\s+/\[/;
			}
		}
		if ($line =~ /\s\]/) {
			if (ERROR("SPACING",
				  "space prohibited before that close square bracket ']'\n" . $herecurr) &&
			    $fix) {
				$fixed[$fixlinenr] =~
				    s/\s+\]/\]/;
			}
		}

# check spacing on parentheses
		if ($line =~ /\(\s/ && $line !~ /\(\s*(?:\\)?$/ &&
		    $line !~ /for\s*\(\s+;/) {
			if (ERROR("SPACING",
				  "space prohibited after that open parenthesis '('\n" . $herecurr) &&
			    $fix) {
				$fixed[$fixlinenr] =~
				    s/\(\s+/\(/;
			}
		}
		if ($line =~ /(\s+)\)/ && $line !~ /^.\s*\)/ &&
		    $line !~ /for\s*\(.*;\s+\)/ &&
		    $line !~ /:\s+\)/) {
			if (ERROR("SPACING",
				  "space prohibited before that close parenthesis ')'\n" . $herecurr) &&
			    $fix) {
				$fixed[$fixlinenr] =~
				    s/\s+\)/\)/;
			}
		}

# check unnecessary parentheses around addressof/dereference single $Lvals
# ie: &(foo->bar) should be &foo->bar and *(foo->bar) should be *foo->bar

		while ($line =~ /(?:[^&]&\s*|\*)\(\s*($Ident\s*(?:$Member\s*)+)\s*\)/g) {
			my $var = $1;
			if (CHK("UNNECESSARY_PARENTHESES",
				"Unnecessary parentheses around $var\n" . $herecurr) &&
			    $fix) {
				$fixed[$fixlinenr] =~ s/\(\s*\Q$var\E\s*\)/$var/;
			}
		}

# check for unnecessary parentheses around function pointer uses
# ie: (foo->bar)(); should be foo->bar();
# but not "if (foo->bar) (" to avoid some false positives
		if ($line =~ /(\bif\s*|)(\(\s*$Ident\s*(?:$Member\s*)+\))[ \t]*\(/ && $1 !~ /^if/) {
			my $var = $2;
			if (CHK("UNNECESSARY_PARENTHESES",
				"Unnecessary parentheses around function pointer $var\n" . $herecurr) &&
			    $fix) {
				my $var2 = deparenthesize($var);
				$var2 =~ s/\s//g;
				$fixed[$fixlinenr] =~ s/\Q$var\E/$var2/;
			}
		}

#goto labels aren't indented, allow a single space however
		if ($line=~/^.\s+[A-Za-z\d_]+:(?![0-9]+)/ and
		   !($line=~/^. [A-Za-z\d_]+:/) and !($line=~/^.\s+default:/)) {
			if (WARN("INDENTED_LABEL",
				 "labels should not be indented\n" . $herecurr) &&
			    $fix) {
				$fixed[$fixlinenr] =~
				    s/^(.)\s+/$1/;
			}
		}

# return is not a function
		if (defined($stat) && $stat =~ /^.\s*return(\s*)\(/s) {
			my $spacing = $1;
			if ($^V && $^V ge 5.10.0 &&
			    $stat =~ /^.\s*return\s*($balanced_parens)\s*;\s*$/) {
				my $value = $1;
				$value = deparenthesize($value);
				if ($value =~ m/^\s*$FuncArg\s*(?:\?|$)/) {
					ERROR("RETURN_PARENTHESES",
					      "return is not a function, parentheses are not required\n" . $herecurr);
				}
			} elsif ($spacing !~ /\s+/) {
				ERROR("SPACING",
				      "space required before the open parenthesis '('\n" . $herecurr);
			}
		}

# unnecessary return in a void function
# at end-of-function, with the previous line a single leading tab, then return;
# and the line before that not a goto label target like "out:"
		if ($sline =~ /^[ \+]}\s*$/ &&
		    $prevline =~ /^\+\treturn\s*;\s*$/ &&
		    $linenr >= 3 &&
		    $lines[$linenr - 3] =~ /^[ +]/ &&
		    $lines[$linenr - 3] !~ /^[ +]\s*$Ident\s*:/) {
			WARN("RETURN_VOID",
			     "void function return statements are not generally useful\n" . $hereprev);
               }

# if statements using unnecessary parentheses - ie: if ((foo == bar))
		if ($^V && $^V ge 5.10.0 &&
		    $line =~ /\bif\s*((?:\(\s*){2,})/) {
			my $openparens = $1;
			my $count = $openparens =~ tr@\(@\(@;
			my $msg = "";
			if ($line =~ /\bif\s*(?:\(\s*){$count,$count}$LvalOrFunc\s*($Compare)\s*$LvalOrFunc(?:\s*\)){$count,$count}/) {
				my $comp = $4;	#Not $1 because of $LvalOrFunc
				$msg = " - maybe == should be = ?" if ($comp eq "==");
				WARN("UNNECESSARY_PARENTHESES",
				     "Unnecessary parentheses$msg\n" . $herecurr);
			}
		}

# Return of what appears to be an errno should normally be -'ve
		if ($line =~ /^.\s*return\s*(E[A-Z]*)\s*;/) {
			my $name = $1;
			if ($name ne 'EOF' && $name ne 'ERROR') {
				WARN("USE_NEGATIVE_ERRNO",
				     "return of an errno should typically be -ve (return -$1)\n" . $herecurr);
			}
		}

# Need a space before open parenthesis after if, while etc
		if ($line =~ /\b(if|while|for|switch)\(/) {
			if (ERROR("SPACING",
				  "space required before the open parenthesis '('\n" . $herecurr) &&
			    $fix) {
				$fixed[$fixlinenr] =~
				    s/\b(if|while|for|switch)\(/$1 \(/;
			}
		}

# Check for illegal assignment in if conditional -- and check for trailing
# statements after the conditional.
		if ($line =~ /do\s*(?!{)/) {
			($stat, $cond, $line_nr_next, $remain_next, $off_next) =
				ctx_statement_block($linenr, $realcnt, 0)
					if (!defined $stat);
			my ($stat_next) = ctx_statement_block($line_nr_next,
						$remain_next, $off_next);
			$stat_next =~ s/\n./\n /g;
			##print "stat<$stat> stat_next<$stat_next>\n";

			if ($stat_next =~ /^\s*while\b/) {
				# If the statement carries leading newlines,
				# then count those as offsets.
				my ($whitespace) =
					($stat_next =~ /^((?:\s*\n[+-])*\s*)/s);
				my $offset =
					statement_rawlines($whitespace) - 1;

				$suppress_whiletrailers{$line_nr_next +
								$offset} = 1;
			}
		}
		if (!defined $suppress_whiletrailers{$linenr} &&
		    defined($stat) && defined($cond) &&
		    $line =~ /\b(?:if|while|for)\s*\(/ && $line !~ /^.\s*#/) {
			my ($s, $c) = ($stat, $cond);

			if ($c =~ /\bif\s*\(.*[^<>!=]=[^=].*/s) {
				ERROR("ASSIGN_IN_IF",
				      "do not use assignment in if condition\n" . $herecurr);
			}

			# Find out what is on the end of the line after the
			# conditional.
			substr($s, 0, length($c), '');
			$s =~ s/\n.*//g;
			$s =~ s/$;//g; 	# Remove any comments
			if (length($c) && $s !~ /^\s*{?\s*\\*\s*$/ &&
			    $c !~ /}\s*while\s*/)
			{
				# Find out how long the conditional actually is.
				my @newlines = ($c =~ /\n/gs);
				my $cond_lines = 1 + $#newlines;
				my $stat_real = '';

				$stat_real = raw_line($linenr, $cond_lines)
							. "\n" if ($cond_lines);
				if (defined($stat_real) && $cond_lines > 1) {
					$stat_real = "[...]\n$stat_real";
				}

				ERROR("TRAILING_STATEMENTS",
				      "trailing statements should be on next line\n" . $herecurr . $stat_real);
			}
		}

# Check for bitwise tests written as boolean
		if ($line =~ /
			(?:
				(?:\[|\(|\&\&|\|\|)
				\s*0[xX][0-9]+\s*
				(?:\&\&|\|\|)
			|
				(?:\&\&|\|\|)
				\s*0[xX][0-9]+\s*
				(?:\&\&|\|\||\)|\])
			)/x)
		{
			WARN("HEXADECIMAL_BOOLEAN_TEST",
			     "boolean test with hexadecimal, perhaps just 1 \& or \|?\n" . $herecurr);
		}

# if and else should not have general statements after it
		if ($line =~ /^.\s*(?:}\s*)?else\b(.*)/) {
			my $s = $1;
			$s =~ s/$;//g; 	# Remove any comments
			if ($s !~ /^\s*(?:\sif|(?:{|)\s*\\?\s*$)/) {
				ERROR("TRAILING_STATEMENTS",
				      "trailing statements should be on next line\n" . $herecurr);
			}
		}
# if should not continue a brace
		if ($line =~ /}\s*if\b/) {
			ERROR("TRAILING_STATEMENTS",
			      "trailing statements should be on next line (or did you mean 'else if'?)\n" .
				$herecurr);
		}
# case and default should not have general statements after them
		if ($line =~ /^.\s*(?:case\s*.*|default\s*):/g &&
		    $line !~ /\G(?:
			(?:\s*$;*)(?:\s*{)?(?:\s*$;*)(?:\s*\\)?\s*$|
			\s*return\s+
		    )/xg)
		{
			ERROR("TRAILING_STATEMENTS",
			      "trailing statements should be on next line\n" . $herecurr);
		}

		# Check for }<nl>else {, these must be at the same
		# indent level to be relevant to each other.
		if ($prevline=~/}\s*$/ and $line=~/^.\s*else\s*/ &&
		    $previndent == $indent) {
			if (ERROR("ELSE_AFTER_BRACE",
				  "else should follow close brace '}'\n" . $hereprev) &&
			    $fix && $prevline =~ /^\+/ && $line =~ /^\+/) {
				fix_delete_line($fixlinenr - 1, $prevrawline);
				fix_delete_line($fixlinenr, $rawline);
				my $fixedline = $prevrawline;
				$fixedline =~ s/}\s*$//;
				if ($fixedline !~ /^\+\s*$/) {
					fix_insert_line($fixlinenr, $fixedline);
				}
				$fixedline = $rawline;
				$fixedline =~ s/^(.\s*)else/$1} else/;
				fix_insert_line($fixlinenr, $fixedline);
			}
		}

		if ($prevline=~/}\s*$/ and $line=~/^.\s*while\s*/ &&
		    $previndent == $indent) {
			my ($s, $c) = ctx_statement_block($linenr, $realcnt, 0);

			# Find out what is on the end of the line after the
			# conditional.
			substr($s, 0, length($c), '');
			$s =~ s/\n.*//g;

			if ($s =~ /^\s*;/) {
				if (ERROR("WHILE_AFTER_BRACE",
					  "while should follow close brace '}'\n" . $hereprev) &&
				    $fix && $prevline =~ /^\+/ && $line =~ /^\+/) {
					fix_delete_line($fixlinenr - 1, $prevrawline);
					fix_delete_line($fixlinenr, $rawline);
					my $fixedline = $prevrawline;
					my $trailing = $rawline;
					$trailing =~ s/^\+//;
					$trailing = trim($trailing);
					$fixedline =~ s/}\s*$/} $trailing/;
					fix_insert_line($fixlinenr, $fixedline);
				}
			}
		}

#Specific variable tests
		while ($line =~ m{($Constant|$Lval)}g) {
			my $var = $1;

#gcc binary extension
			if ($var =~ /^$Binary$/) {
				if (WARN("GCC_BINARY_CONSTANT",
					 "Avoid gcc v4.3+ binary constant extension: <$var>\n" . $herecurr) &&
				    $fix) {
					my $hexval = sprintf("0x%x", oct($var));
					$fixed[$fixlinenr] =~
					    s/\b$var\b/$hexval/;
				}
			}

#CamelCase
			if ($var !~ /^$Constant$/ &&
			    $var =~ /[A-Z][a-z]|[a-z][A-Z]/ &&
#Ignore Page<foo> variants
			    $var !~ /^(?:Clear|Set|TestClear|TestSet|)Page[A-Z]/ &&
#Ignore SI style variants like nS, mV and dB (ie: max_uV, regulator_min_uA_show)
			    $var !~ /^(?:[a-z_]*?)_?[a-z][A-Z](?:_[a-z_]+)?$/ &&
#Ignore some three character SI units explicitly, like MiB and KHz
			    $var !~ /^(?:[a-z_]*?)_?(?:[KMGT]iB|[KMGT]?Hz)(?:_[a-z_]+)?$/) {
				while ($var =~ m{($Ident)}g) {
					my $word = $1;
					next if ($word !~ /[A-Z][a-z]|[a-z][A-Z]/);
					if ($check) {
						seed_camelcase_includes();
						if (!$file && !$camelcase_file_seeded) {
							seed_camelcase_file($realfile);
							$camelcase_file_seeded = 1;
						}
					}
					if (!defined $camelcase{$word}) {
						$camelcase{$word} = 1;
						CHK("CAMELCASE",
						    "Avoid CamelCase: <$word>\n" . $herecurr);
					}
				}
			}
		}

#no spaces allowed after \ in define
		if ($line =~ /\#\s*define.*\\\s+$/) {
			if (WARN("WHITESPACE_AFTER_LINE_CONTINUATION",
				 "Whitespace after \\ makes next lines useless\n" . $herecurr) &&
			    $fix) {
				$fixed[$fixlinenr] =~ s/\s+$//;
			}
		}

#warn if <asm/foo.h> is #included and <linux/foo.h> is available (uses RAW line)
		if ($tree && $rawline =~ m{^.\s*\#\s*include\s*\<asm\/(.*)\.h\>}) {
			my $file = "$1.h";
			my $checkfile = "include/linux/$file";
			if (-f "$root/$checkfile" &&
			    $realfile ne $checkfile &&
			    $1 !~ /$allowed_asm_includes/)
			{
				if ($realfile =~ m{^arch/}) {
					CHK("ARCH_INCLUDE_LINUX",
					    "Consider using #include <linux/$file> instead of <asm/$file>\n" . $herecurr);
				} else {
					WARN("INCLUDE_LINUX",
					     "Use #include <linux/$file> instead of <asm/$file>\n" . $herecurr);
				}
			}
		}

# multi-statement macros should be enclosed in a do while loop, grab the
# first statement and ensure its the whole macro if its not enclosed
# in a known good container
		if ($realfile !~ m@/vmlinux.lds.h$@ &&
		    $line =~ /^.\s*\#\s*define\s*$Ident(\()?/) {
			my $ln = $linenr;
			my $cnt = $realcnt;
			my ($off, $dstat, $dcond, $rest);
			my $ctx = '';
			my $has_flow_statement = 0;
			my $has_arg_concat = 0;
			($dstat, $dcond, $ln, $cnt, $off) =
				ctx_statement_block($linenr, $realcnt, 0);
			$ctx = $dstat;
			#print "dstat<$dstat> dcond<$dcond> cnt<$cnt> off<$off>\n";
			#print "LINE<$lines[$ln-1]> len<" . length($lines[$ln-1]) . "\n";

			$has_flow_statement = 1 if ($ctx =~ /\b(goto|return)\b/);
			$has_arg_concat = 1 if ($ctx =~ /\#\#/);

			$dstat =~ s/^.\s*\#\s*define\s+$Ident(?:\([^\)]*\))?\s*//;
			$dstat =~ s/$;//g;
			$dstat =~ s/\\\n.//g;
			$dstat =~ s/^\s*//s;
			$dstat =~ s/\s*$//s;

			# Flatten any parentheses and braces
			while ($dstat =~ s/\([^\(\)]*\)/1/ ||
			       $dstat =~ s/\{[^\{\}]*\}/1/ ||
			       $dstat =~ s/\[[^\[\]]*\]/1/)
			{
			}

			# Flatten any obvious string concatentation.
			while ($dstat =~ s/("X*")\s*$Ident/$1/ ||
			       $dstat =~ s/$Ident\s*("X*")/$1/)
			{
			}

			my $exceptions = qr{
				$Declare|
				module_param_named|
				MODULE_PARM_DESC|
				DECLARE_PER_CPU|
				DEFINE_PER_CPU|
				__typeof__\(|
				union|
				struct|
				\.$Ident\s*=\s*|
				^\"|\"$
			}x;
			#print "REST<$rest> dstat<$dstat> ctx<$ctx>\n";
			if ($dstat ne '' &&
			    $dstat !~ /^(?:$Ident|-?$Constant),$/ &&			# 10, // foo(),
			    $dstat !~ /^(?:$Ident|-?$Constant);$/ &&			# foo();
			    $dstat !~ /^[!~-]?(?:$Lval|$Constant)$/ &&		# 10 // foo() // !foo // ~foo // -foo // foo->bar // foo.bar->baz
			    $dstat !~ /^'X'$/ && $dstat !~ /^'XX'$/ &&			# character constants
			    $dstat !~ /$exceptions/ &&
			    $dstat !~ /^\.$Ident\s*=/ &&				# .foo =
			    $dstat !~ /^(?:\#\s*$Ident|\#\s*$Constant)\s*$/ &&		# stringification #foo
			    $dstat !~ /^do\s*$Constant\s*while\s*$Constant;?$/ &&	# do {...} while (...); // do {...} while (...)
			    $dstat !~ /^for\s*$Constant$/ &&				# for (...)
			    $dstat !~ /^for\s*$Constant\s+(?:$Ident|-?$Constant)$/ &&	# for (...) bar()
			    $dstat !~ /^do\s*{/ &&					# do {...
			    $dstat !~ /^\({/ &&						# ({...
			    $ctx !~ /^.\s*#\s*define\s+TRACE_(?:SYSTEM|INCLUDE_FILE|INCLUDE_PATH)\b/)
			{
				$ctx =~ s/\n*$//;
				my $herectx = $here . "\n";
				my $cnt = statement_rawlines($ctx);

				for (my $n = 0; $n < $cnt; $n++) {
					$herectx .= raw_line($linenr, $n) . "\n";
				}

				if ($dstat =~ /;/) {
					ERROR("MULTISTATEMENT_MACRO_USE_DO_WHILE",
					      "Macros with multiple statements should be enclosed in a do - while loop\n" . "$herectx");
				} else {
					ERROR("COMPLEX_MACRO",
					      "Macros with complex values should be enclosed in parentheses\n" . "$herectx");
<<<<<<< HEAD
=======
				}
			}

# check for macros with flow control, but without ## concatenation
# ## concatenation is commonly a macro that defines a function so ignore those
			if ($has_flow_statement && !$has_arg_concat) {
				my $herectx = $here . "\n";
				my $cnt = statement_rawlines($ctx);

				for (my $n = 0; $n < $cnt; $n++) {
					$herectx .= raw_line($linenr, $n) . "\n";
>>>>>>> e529fea9
				}
				WARN("MACRO_WITH_FLOW_CONTROL",
				     "Macros with flow control statements should be avoided\n" . "$herectx");
			}

# check for macros with flow control, but without ## concatenation
# ## concatenation is commonly a macro that defines a function so ignore those
			if ($has_flow_statement && !$has_arg_concat) {
				my $herectx = $here . "\n";
				my $cnt = statement_rawlines($ctx);

				for (my $n = 0; $n < $cnt; $n++) {
					$herectx .= raw_line($linenr, $n) . "\n";
				}
				WARN("MACRO_WITH_FLOW_CONTROL",
				     "Macros with flow control statements should be avoided\n" . "$herectx");
			}

# check for line continuations outside of #defines, preprocessor #, and asm

		} else {
			if ($prevline !~ /^..*\\$/ &&
			    $line !~ /^\+\s*\#.*\\$/ &&		# preprocessor
			    $line !~ /^\+.*\b(__asm__|asm)\b.*\\$/ &&	# asm
			    $line =~ /^\+.*\\$/) {
				WARN("LINE_CONTINUATIONS",
				     "Avoid unnecessary line continuations\n" . $herecurr);
			}
		}

# do {} while (0) macro tests:
# single-statement macros do not need to be enclosed in do while (0) loop,
# macro should not end with a semicolon
		if ($^V && $^V ge 5.10.0 &&
		    $realfile !~ m@/vmlinux.lds.h$@ &&
		    $line =~ /^.\s*\#\s*define\s+$Ident(\()?/) {
			my $ln = $linenr;
			my $cnt = $realcnt;
			my ($off, $dstat, $dcond, $rest);
			my $ctx = '';
			($dstat, $dcond, $ln, $cnt, $off) =
				ctx_statement_block($linenr, $realcnt, 0);
			$ctx = $dstat;

			$dstat =~ s/\\\n.//g;

			if ($dstat =~ /^\+\s*#\s*define\s+$Ident\s*${balanced_parens}\s*do\s*{(.*)\s*}\s*while\s*\(\s*0\s*\)\s*([;\s]*)\s*$/) {
				my $stmts = $2;
				my $semis = $3;

				$ctx =~ s/\n*$//;
				my $cnt = statement_rawlines($ctx);
				my $herectx = $here . "\n";

				for (my $n = 0; $n < $cnt; $n++) {
					$herectx .= raw_line($linenr, $n) . "\n";
				}

				if (($stmts =~ tr/;/;/) == 1 &&
				    $stmts !~ /^\s*(if|while|for|switch)\b/) {
					WARN("SINGLE_STATEMENT_DO_WHILE_MACRO",
					     "Single statement macros should not use a do {} while (0) loop\n" . "$herectx");
				}
				if (defined $semis && $semis ne "") {
					WARN("DO_WHILE_MACRO_WITH_TRAILING_SEMICOLON",
					     "do {} while (0) macros should not be semicolon terminated\n" . "$herectx");
				}
			} elsif ($dstat =~ /^\+\s*#\s*define\s+$Ident.*;\s*$/) {
				$ctx =~ s/\n*$//;
				my $cnt = statement_rawlines($ctx);
				my $herectx = $here . "\n";

				for (my $n = 0; $n < $cnt; $n++) {
					$herectx .= raw_line($linenr, $n) . "\n";
				}

				WARN("TRAILING_SEMICOLON",
				     "macros should not use a trailing semicolon\n" . "$herectx");
			}
		}

# make sure symbols are always wrapped with VMLINUX_SYMBOL() ...
# all assignments may have only one of the following with an assignment:
#	.
#	ALIGN(...)
#	VMLINUX_SYMBOL(...)
		if ($realfile eq 'vmlinux.lds.h' && $line =~ /(?:(?:^|\s)$Ident\s*=|=\s*$Ident(?:\s|$))/) {
			WARN("MISSING_VMLINUX_SYMBOL",
			     "vmlinux.lds.h needs VMLINUX_SYMBOL() around C-visible symbols\n" . $herecurr);
		}

# check for redundant bracing round if etc
		if ($line =~ /(^.*)\bif\b/ && $1 !~ /else\s*$/) {
			my ($level, $endln, @chunks) =
				ctx_statement_full($linenr, $realcnt, 1);
			#print "chunks<$#chunks> linenr<$linenr> endln<$endln> level<$level>\n";
			#print "APW: <<$chunks[1][0]>><<$chunks[1][1]>>\n";
			if ($#chunks > 0 && $level == 0) {
				my @allowed = ();
				my $allow = 0;
				my $seen = 0;
				my $herectx = $here . "\n";
				my $ln = $linenr - 1;
				for my $chunk (@chunks) {
					my ($cond, $block) = @{$chunk};

					# If the condition carries leading newlines, then count those as offsets.
					my ($whitespace) = ($cond =~ /^((?:\s*\n[+-])*\s*)/s);
					my $offset = statement_rawlines($whitespace) - 1;

					$allowed[$allow] = 0;
					#print "COND<$cond> whitespace<$whitespace> offset<$offset>\n";

					# We have looked at and allowed this specific line.
					$suppress_ifbraces{$ln + $offset} = 1;

					$herectx .= "$rawlines[$ln + $offset]\n[...]\n";
					$ln += statement_rawlines($block) - 1;

					substr($block, 0, length($cond), '');

					$seen++ if ($block =~ /^\s*{/);

					#print "cond<$cond> block<$block> allowed<$allowed[$allow]>\n";
					if (statement_lines($cond) > 1) {
						#print "APW: ALLOWED: cond<$cond>\n";
						$allowed[$allow] = 1;
					}
					if ($block =~/\b(?:if|for|while)\b/) {
						#print "APW: ALLOWED: block<$block>\n";
						$allowed[$allow] = 1;
					}
					if (statement_block_size($block) > 1) {
						#print "APW: ALLOWED: lines block<$block>\n";
						$allowed[$allow] = 1;
					}
					$allow++;
				}
				if ($seen) {
					my $sum_allowed = 0;
					foreach (@allowed) {
						$sum_allowed += $_;
					}
					if ($sum_allowed == 0) {
						WARN("BRACES",
						     "braces {} are not necessary for any arm of this statement\n" . $herectx);
					} elsif ($sum_allowed != $allow &&
						 $seen != $allow) {
						CHK("BRACES",
						    "braces {} should be used on all arms of this statement\n" . $herectx);
					}
				}
			}
		}
		if (!defined $suppress_ifbraces{$linenr - 1} &&
					$line =~ /\b(if|while|for|else)\b/) {
			my $allowed = 0;

			# Check the pre-context.
			if (substr($line, 0, $-[0]) =~ /(\}\s*)$/) {
				#print "APW: ALLOWED: pre<$1>\n";
				$allowed = 1;
			}

			my ($level, $endln, @chunks) =
				ctx_statement_full($linenr, $realcnt, $-[0]);

			# Check the condition.
			my ($cond, $block) = @{$chunks[0]};
			#print "CHECKING<$linenr> cond<$cond> block<$block>\n";
			if (defined $cond) {
				substr($block, 0, length($cond), '');
			}
			if (statement_lines($cond) > 1) {
				#print "APW: ALLOWED: cond<$cond>\n";
				$allowed = 1;
			}
			if ($block =~/\b(?:if|for|while)\b/) {
				#print "APW: ALLOWED: block<$block>\n";
				$allowed = 1;
			}
			if (statement_block_size($block) > 1) {
				#print "APW: ALLOWED: lines block<$block>\n";
				$allowed = 1;
			}
			# Check the post-context.
			if (defined $chunks[1]) {
				my ($cond, $block) = @{$chunks[1]};
				if (defined $cond) {
					substr($block, 0, length($cond), '');
				}
				if ($block =~ /^\s*\{/) {
					#print "APW: ALLOWED: chunk-1 block<$block>\n";
					$allowed = 1;
				}
			}
			if ($level == 0 && $block =~ /^\s*\{/ && !$allowed) {
				my $herectx = $here . "\n";
				my $cnt = statement_rawlines($block);

				for (my $n = 0; $n < $cnt; $n++) {
					$herectx .= raw_line($linenr, $n) . "\n";
				}

				WARN("BRACES",
				     "braces {} are not necessary for single statement blocks\n" . $herectx);
			}
		}

# check for unnecessary blank lines around braces
		if (($line =~ /^.\s*}\s*$/ && $prevrawline =~ /^.\s*$/)) {
			CHK("BRACES",
			    "Blank lines aren't necessary before a close brace '}'\n" . $hereprev);
		}
		if (($rawline =~ /^.\s*$/ && $prevline =~ /^..*{\s*$/)) {
			CHK("BRACES",
			    "Blank lines aren't necessary after an open brace '{'\n" . $hereprev);
		}

# no volatiles please
		my $asm_volatile = qr{\b(__asm__|asm)\s+(__volatile__|volatile)\b};
		if ($line =~ /\bvolatile\b/ && $line !~ /$asm_volatile/) {
			WARN("VOLATILE",
			     "Use of volatile is usually wrong: see Documentation/volatile-considered-harmful.txt\n" . $herecurr);
		}

<<<<<<< HEAD
=======
# Check for user-visible strings broken across lines, which breaks the ability
# to grep for the string.  Make exceptions when the previous string ends in a
# newline (multiple lines in one string constant) or '\t', '\r', ';', or '{'
# (common in inline assembly) or is a octal \123 or hexadecimal \xaf value
		if ($line =~ /^\+\s*"[X\t]*"/ &&
		    $prevline =~ /"\s*$/ &&
		    $prevrawline !~ /(?:\\(?:[ntr]|[0-7]{1,3}|x[0-9a-fA-F]{1,2})|;\s*|\{\s*)"\s*$/) {
			if (WARN("SPLIT_STRING",
				 "quoted string split across lines\n" . $hereprev) &&
				     $fix &&
				     $prevrawline =~ /^\+.*"\s*$/ &&
				     $last_coalesced_string_linenr != $linenr - 1) {
				my $extracted_string = get_quoted_string($line, $rawline);
				my $comma_close = "";
				if ($rawline =~ /\Q$extracted_string\E(\s*\)\s*;\s*$|\s*,\s*)/) {
					$comma_close = $1;
				}

				fix_delete_line($fixlinenr - 1, $prevrawline);
				fix_delete_line($fixlinenr, $rawline);
				my $fixedline = $prevrawline;
				$fixedline =~ s/"\s*$//;
				$fixedline .= substr($extracted_string, 1) . trim($comma_close);
				fix_insert_line($fixlinenr - 1, $fixedline);
				$fixedline = $rawline;
				$fixedline =~ s/\Q$extracted_string\E\Q$comma_close\E//;
				if ($fixedline !~ /\+\s*$/) {
					fix_insert_line($fixlinenr, $fixedline);
				}
				$last_coalesced_string_linenr = $linenr;
			}
		}

# check for missing a space in a string concatenation
		if ($prevrawline =~ /[^\\]\w"$/ && $rawline =~ /^\+[\t ]+"\w/) {
			WARN('MISSING_SPACE',
			     "break quoted strings at a space character\n" . $hereprev);
		}

# check for spaces before a quoted newline
		if ($rawline =~ /^.*\".*\s\\n/) {
			if (WARN("QUOTED_WHITESPACE_BEFORE_NEWLINE",
				 "unnecessary whitespace before a quoted newline\n" . $herecurr) &&
			    $fix) {
				$fixed[$fixlinenr] =~ s/^(\+.*\".*)\s+\\n/$1\\n/;
			}

		}

>>>>>>> e529fea9
# concatenated string without spaces between elements
		if ($line =~ /"X+"[A-Z_]+/ || $line =~ /[A-Z_]+"X+"/) {
			CHK("CONCATENATED_STRING",
			    "Concatenated strings should use spaces between elements\n" . $herecurr);
		}

<<<<<<< HEAD
=======
# uncoalesced string fragments
		if ($line =~ /"X*"\s*"/) {
			WARN("STRING_FRAGMENTS",
			     "Consecutive strings are generally better as a single string\n" . $herecurr);
		}

# check for %L{u,d,i} in strings
		my $string;
		while ($line =~ /(?:^|")([X\t]*)(?:"|$)/g) {
			$string = substr($rawline, $-[1], $+[1] - $-[1]);
			$string =~ s/%%/__/g;
			if ($string =~ /(?<!%)%L[udi]/) {
				WARN("PRINTF_L",
				     "\%Ld/%Lu are not-standard C, use %lld/%llu\n" . $herecurr);
				last;
			}
		}

# check for line continuations in quoted strings with odd counts of "
		if ($rawline =~ /\\$/ && $rawline =~ tr/"/"/ % 2) {
			WARN("LINE_CONTINUATIONS",
			     "Avoid line continuations in quoted strings\n" . $herecurr);
		}

>>>>>>> e529fea9
# warn about #if 0
		if ($line =~ /^.\s*\#\s*if\s+0\b/) {
			CHK("REDUNDANT_CODE",
			    "if this code is redundant consider removing it\n" .
				$herecurr);
		}

# check for needless "if (<foo>) fn(<foo>)" uses
		if ($prevline =~ /\bif\s*\(\s*($Lval)\s*\)/) {
			my $expr = '\s*\(\s*' . quotemeta($1) . '\s*\)\s*;';
			if ($line =~ /\b(kfree|usb_free_urb|debugfs_remove(?:_recursive)?)$expr/) {
				WARN('NEEDLESS_IF',
				     "$1(NULL) is safe and this check is probably not required\n" . $hereprev);
			}
		}

# check for unnecessary "Out of Memory" messages
		if ($line =~ /^\+.*\b$logFunctions\s*\(/ &&
		    $prevline =~ /^[ \+]\s*if\s*\(\s*(\!\s*|NULL\s*==\s*)?($Lval)(\s*==\s*NULL\s*)?\s*\)/ &&
		    (defined $1 || defined $3) &&
		    $linenr > 3) {
			my $testval = $2;
			my $testline = $lines[$linenr - 3];

			my ($s, $c) = ctx_statement_block($linenr - 3, $realcnt, 0);
#			print("line: <$line>\nprevline: <$prevline>\ns: <$s>\nc: <$c>\n\n\n");

			if ($c =~ /(?:^|\n)[ \+]\s*(?:$Type\s*)?\Q$testval\E\s*=\s*(?:\([^\)]*\)\s*)?\s*(?:devm_)?(?:[kv][czm]alloc(?:_node|_array)?\b|kstrdup|(?:dev_)?alloc_skb)/) {
				WARN("OOM_MESSAGE",
				     "Possible unnecessary 'out of memory' message\n" . $hereprev);
			}
		}

# check for logging functions with KERN_<LEVEL>
		if ($line !~ /printk\s*\(/ &&
		    $line =~ /\b$logFunctions\s*\(.*\b(KERN_[A-Z]+)\b/) {
			my $level = $1;
			if (WARN("UNNECESSARY_KERN_LEVEL",
				 "Possible unnecessary $level\n" . $herecurr) &&
			    $fix) {
				$fixed[$fixlinenr] =~ s/\s*$level\s*//;
			}
		}

<<<<<<< HEAD
=======
# check for mask then right shift without a parentheses
		if ($^V && $^V ge 5.10.0 &&
		    $line =~ /$LvalOrFunc\s*\&\s*($LvalOrFunc)\s*>>/ &&
		    $4 !~ /^\&/) { # $LvalOrFunc may be &foo, ignore if so
			WARN("MASK_THEN_SHIFT",
			     "Possible precedence defect with mask then right shift - may need parentheses\n" . $herecurr);
		}

# check for pointer comparisons to NULL
		if ($^V && $^V ge 5.10.0) {
			while ($line =~ /\b$LvalOrFunc\s*(==|\!=)\s*NULL\b/g) {
				my $val = $1;
				my $equal = "!";
				$equal = "" if ($4 eq "!=");
				if (CHK("COMPARISON_TO_NULL",
					"Comparison to NULL could be written \"${equal}${val}\"\n" . $herecurr) &&
					    $fix) {
					$fixed[$fixlinenr] =~ s/\b\Q$val\E\s*(?:==|\!=)\s*NULL\b/$equal$val/;
				}
			}
		}

>>>>>>> e529fea9
# check for bad placement of section $InitAttribute (e.g.: __initdata)
		if ($line =~ /(\b$InitAttribute\b)/) {
			my $attr = $1;
			if ($line =~ /^\+\s*static\s+(?:const\s+)?(?:$attr\s+)?($NonptrTypeWithAttr)\s+(?:$attr\s+)?($Ident(?:\[[^]]*\])?)\s*[=;]/) {
				my $ptr = $1;
				my $var = $2;
				if ((($ptr =~ /\b(union|struct)\s+$attr\b/ &&
				      ERROR("MISPLACED_INIT",
					    "$attr should be placed after $var\n" . $herecurr)) ||
				     ($ptr !~ /\b(union|struct)\s+$attr\b/ &&
				      WARN("MISPLACED_INIT",
					   "$attr should be placed after $var\n" . $herecurr))) &&
				    $fix) {
					$fixed[$fixlinenr] =~ s/(\bstatic\s+(?:const\s+)?)(?:$attr\s+)?($NonptrTypeWithAttr)\s+(?:$attr\s+)?($Ident(?:\[[^]]*\])?)\s*([=;])\s*/"$1" . trim(string_find_replace($2, "\\s*$attr\\s*", " ")) . " " . trim(string_find_replace($3, "\\s*$attr\\s*", "")) . " $attr" . ("$4" eq ";" ? ";" : " = ")/e;
				}
			}
		}

# check for $InitAttributeData (ie: __initdata) with const
		if ($line =~ /\bconst\b/ && $line =~ /($InitAttributeData)/) {
			my $attr = $1;
			$attr =~ /($InitAttributePrefix)(.*)/;
			my $attr_prefix = $1;
			my $attr_type = $2;
			if (ERROR("INIT_ATTRIBUTE",
				  "Use of const init definition must use ${attr_prefix}initconst\n" . $herecurr) &&
			    $fix) {
				$fixed[$fixlinenr] =~
				    s/$InitAttributeData/${attr_prefix}initconst/;
			}
		}

# check for $InitAttributeConst (ie: __initconst) without const
		if ($line !~ /\bconst\b/ && $line =~ /($InitAttributeConst)/) {
			my $attr = $1;
			if (ERROR("INIT_ATTRIBUTE",
				  "Use of $attr requires a separate use of const\n" . $herecurr) &&
			    $fix) {
				my $lead = $fixed[$fixlinenr] =~
				    /(^\+\s*(?:static\s+))/;
				$lead = rtrim($1);
				$lead = "$lead " if ($lead !~ /^\+$/);
				$lead = "${lead}const ";
				$fixed[$fixlinenr] =~ s/(^\+\s*(?:static\s+))/$lead/;
			}
		}

# don't use __constant_<foo> functions outside of include/uapi/
		if ($realfile !~ m@^include/uapi/@ &&
		    $line =~ /(__constant_(?:htons|ntohs|[bl]e(?:16|32|64)_to_cpu|cpu_to_[bl]e(?:16|32|64)))\s*\(/) {
			my $constant_func = $1;
			my $func = $constant_func;
			$func =~ s/^__constant_//;
			if (WARN("CONSTANT_CONVERSION",
				 "$constant_func should be $func\n" . $herecurr) &&
			    $fix) {
				$fixed[$fixlinenr] =~ s/\b$constant_func\b/$func/g;
			}
		}

# prefer usleep_range over udelay
		if ($line =~ /\budelay\s*\(\s*(\d+)\s*\)/) {
			my $delay = $1;
			# ignore udelay's < 10, however
			if (! ($delay < 10) ) {
				CHK("USLEEP_RANGE",
				    "usleep_range is preferred over udelay; see Documentation/timers/timers-howto.txt\n" . $herecurr);
			}
			if ($delay > 2000) {
				WARN("LONG_UDELAY",
				     "long udelay - prefer mdelay; see arch/arm/include/asm/delay.h\n" . $herecurr);
			}
		}

# warn about unexpectedly long msleep's
		if ($line =~ /\bmsleep\s*\((\d+)\);/) {
			if ($1 < 20) {
				WARN("MSLEEP",
				     "msleep < 20ms can sleep for up to 20ms; see Documentation/timers/timers-howto.txt\n" . $herecurr);
			}
		}

# check for comparisons of jiffies
		if ($line =~ /\bjiffies\s*$Compare|$Compare\s*jiffies\b/) {
			WARN("JIFFIES_COMPARISON",
			     "Comparing jiffies is almost always wrong; prefer time_after, time_before and friends\n" . $herecurr);
		}

# check for comparisons of get_jiffies_64()
		if ($line =~ /\bget_jiffies_64\s*\(\s*\)\s*$Compare|$Compare\s*get_jiffies_64\s*\(\s*\)/) {
			WARN("JIFFIES_COMPARISON",
			     "Comparing get_jiffies_64() is almost always wrong; prefer time_after64, time_before64 and friends\n" . $herecurr);
		}

# warn about #ifdefs in C files
#		if ($line =~ /^.\s*\#\s*if(|n)def/ && ($realfile =~ /\.c$/)) {
#			print "#ifdef in C files should be avoided\n";
#			print "$herecurr";
#			$clean = 0;
#		}

# warn about spacing in #ifdefs
		if ($line =~ /^.\s*\#\s*(ifdef|ifndef|elif)\s\s+/) {
			if (ERROR("SPACING",
				  "exactly one space required after that #$1\n" . $herecurr) &&
			    $fix) {
				$fixed[$fixlinenr] =~
				    s/^(.\s*\#\s*(ifdef|ifndef|elif))\s{2,}/$1 /;
			}

		}

# check for spinlock_t definitions without a comment.
		if ($line =~ /^.\s*(struct\s+mutex|spinlock_t)\s+\S+;/ ||
		    $line =~ /^.\s*(DEFINE_MUTEX)\s*\(/) {
			my $which = $1;
			if (!ctx_has_comment($first_line, $linenr)) {
				CHK("UNCOMMENTED_DEFINITION",
				    "$1 definition without comment\n" . $herecurr);
			}
		}
# check for memory barriers without a comment.
		if ($line =~ /\b(mb|rmb|wmb|read_barrier_depends|smp_mb|smp_rmb|smp_wmb|smp_read_barrier_depends)\(/) {
			if (!ctx_has_comment($first_line, $linenr)) {
				WARN("MEMORY_BARRIER",
				     "memory barrier without comment\n" . $herecurr);
			}
		}
# check of hardware specific defines
		if ($line =~ m@^.\s*\#\s*if.*\b(__i386__|__powerpc64__|__sun__|__s390x__)\b@ && $realfile !~ m@include/asm-@) {
			CHK("ARCH_DEFINES",
			    "architecture specific defines should be avoided\n" .  $herecurr);
		}

# Check that the storage class is at the beginning of a declaration
		if ($line =~ /\b$Storage\b/ && $line !~ /^.\s*$Storage\b/) {
			WARN("STORAGE_CLASS",
			     "storage class should be at the beginning of the declaration\n" . $herecurr)
		}

# check the location of the inline attribute, that it is between
# storage class and type.
		if ($line =~ /\b$Type\s+$Inline\b/ ||
		    $line =~ /\b$Inline\s+$Storage\b/) {
			ERROR("INLINE_LOCATION",
			      "inline keyword should sit between storage class and type\n" . $herecurr);
		}

# Check for __inline__ and __inline, prefer inline
		if ($realfile !~ m@\binclude/uapi/@ &&
		    $line =~ /\b(__inline__|__inline)\b/) {
			if (WARN("INLINE",
				 "plain inline is preferred over $1\n" . $herecurr) &&
			    $fix) {
				$fixed[$fixlinenr] =~ s/\b(__inline__|__inline)\b/inline/;

			}
		}

# Check for __attribute__ packed, prefer __packed
		if ($realfile !~ m@\binclude/uapi/@ &&
		    $line =~ /\b__attribute__\s*\(\s*\(.*\bpacked\b/) {
			WARN("PREFER_PACKED",
			     "__packed is preferred over __attribute__((packed))\n" . $herecurr);
		}

# Check for __attribute__ aligned, prefer __aligned
		if ($realfile !~ m@\binclude/uapi/@ &&
		    $line =~ /\b__attribute__\s*\(\s*\(.*aligned/) {
			WARN("PREFER_ALIGNED",
			     "__aligned(size) is preferred over __attribute__((aligned(size)))\n" . $herecurr);
		}

# Check for __attribute__ format(printf, prefer __printf
		if ($realfile !~ m@\binclude/uapi/@ &&
		    $line =~ /\b__attribute__\s*\(\s*\(\s*format\s*\(\s*printf/) {
			if (WARN("PREFER_PRINTF",
				 "__printf(string-index, first-to-check) is preferred over __attribute__((format(printf, string-index, first-to-check)))\n" . $herecurr) &&
			    $fix) {
				$fixed[$fixlinenr] =~ s/\b__attribute__\s*\(\s*\(\s*format\s*\(\s*printf\s*,\s*(.*)\)\s*\)\s*\)/"__printf(" . trim($1) . ")"/ex;

			}
		}

# Check for __attribute__ format(scanf, prefer __scanf
		if ($realfile !~ m@\binclude/uapi/@ &&
		    $line =~ /\b__attribute__\s*\(\s*\(\s*format\s*\(\s*scanf\b/) {
			if (WARN("PREFER_SCANF",
				 "__scanf(string-index, first-to-check) is preferred over __attribute__((format(scanf, string-index, first-to-check)))\n" . $herecurr) &&
			    $fix) {
				$fixed[$fixlinenr] =~ s/\b__attribute__\s*\(\s*\(\s*format\s*\(\s*scanf\s*,\s*(.*)\)\s*\)\s*\)/"__scanf(" . trim($1) . ")"/ex;
			}
		}

# Check for __attribute__ weak, or __weak declarations (may have link issues)
		if ($^V && $^V ge 5.10.0 &&
		    $line =~ /(?:$Declare|$DeclareMisordered)\s*$Ident\s*$balanced_parens\s*(?:$Attribute)?\s*;/ &&
		    ($line =~ /\b__attribute__\s*\(\s*\(.*\bweak\b/ ||
		     $line =~ /\b__weak\b/)) {
			ERROR("WEAK_DECLARATION",
			      "Using weak declarations can have unintended link defects\n" . $herecurr);
		}

# check for sizeof(&)
		if ($line =~ /\bsizeof\s*\(\s*\&/) {
			WARN("SIZEOF_ADDRESS",
			     "sizeof(& should be avoided\n" . $herecurr);
		}

# check for sizeof without parenthesis
		if ($line =~ /\bsizeof\s+((?:\*\s*|)$Lval|$Type(?:\s+$Lval|))/) {
			if (WARN("SIZEOF_PARENTHESIS",
				 "sizeof $1 should be sizeof($1)\n" . $herecurr) &&
			    $fix) {
				$fixed[$fixlinenr] =~ s/\bsizeof\s+((?:\*\s*|)$Lval|$Type(?:\s+$Lval|))/"sizeof(" . trim($1) . ")"/ex;
			}
		}

# check for struct spinlock declarations
		if ($line =~ /^.\s*\bstruct\s+spinlock\s+\w+\s*;/) {
			WARN("USE_SPINLOCK_T",
			     "struct spinlock should be spinlock_t\n" . $herecurr);
		}

# check for seq_printf uses that could be seq_puts
		if ($sline =~ /\bseq_printf\s*\(.*"\s*\)\s*;\s*$/) {
			my $fmt = get_quoted_string($line, $rawline);
			if ($fmt ne "" && $fmt !~ /[^\\]\%/) {
				if (WARN("PREFER_SEQ_PUTS",
					 "Prefer seq_puts to seq_printf\n" . $herecurr) &&
				    $fix) {
					$fixed[$fixlinenr] =~ s/\bseq_printf\b/seq_puts/;
				}
			}
		}

# Check for misused memsets
		if ($^V && $^V ge 5.10.0 &&
		    defined $stat &&
		    $stat =~ /^\+(?:.*?)\bmemset\s*\(\s*$FuncArg\s*,\s*$FuncArg\s*\,\s*$FuncArg\s*\)/s) {

			my $ms_addr = $2;
			my $ms_val = $7;
			my $ms_size = $12;

			if ($ms_size =~ /^(0x|)0$/i) {
				ERROR("MEMSET",
				      "memset to 0's uses 0 as the 2nd argument, not the 3rd\n" . "$here\n$stat\n");
			} elsif ($ms_size =~ /^(0x|)1$/i) {
				WARN("MEMSET",
				     "single byte memset is suspicious. Swapped 2nd/3rd argument?\n" . "$here\n$stat\n");
			}
		}

# Check for memcpy(foo, bar, ETH_ALEN) that could be ether_addr_copy(foo, bar)
		if ($^V && $^V ge 5.10.0 &&
		    $line =~ /^\+(?:.*?)\bmemcpy\s*\(\s*$FuncArg\s*,\s*$FuncArg\s*\,\s*ETH_ALEN\s*\)/s) {
			if (WARN("PREFER_ETHER_ADDR_COPY",
				 "Prefer ether_addr_copy() over memcpy() if the Ethernet addresses are __aligned(2)\n" . $herecurr) &&
			    $fix) {
				$fixed[$fixlinenr] =~ s/\bmemcpy\s*\(\s*$FuncArg\s*,\s*$FuncArg\s*\,\s*ETH_ALEN\s*\)/ether_addr_copy($2, $7)/;
			}
		}

# typecasts on min/max could be min_t/max_t
		if ($^V && $^V ge 5.10.0 &&
		    defined $stat &&
		    $stat =~ /^\+(?:.*?)\b(min|max)\s*\(\s*$FuncArg\s*,\s*$FuncArg\s*\)/) {
			if (defined $2 || defined $7) {
				my $call = $1;
				my $cast1 = deparenthesize($2);
				my $arg1 = $3;
				my $cast2 = deparenthesize($7);
				my $arg2 = $8;
				my $cast;

				if ($cast1 ne "" && $cast2 ne "" && $cast1 ne $cast2) {
					$cast = "$cast1 or $cast2";
				} elsif ($cast1 ne "") {
					$cast = $cast1;
				} else {
					$cast = $cast2;
				}
				WARN("MINMAX",
				     "$call() should probably be ${call}_t($cast, $arg1, $arg2)\n" . "$here\n$stat\n");
			}
		}

# check usleep_range arguments
		if ($^V && $^V ge 5.10.0 &&
		    defined $stat &&
		    $stat =~ /^\+(?:.*?)\busleep_range\s*\(\s*($FuncArg)\s*,\s*($FuncArg)\s*\)/) {
			my $min = $1;
			my $max = $7;
			if ($min eq $max) {
				WARN("USLEEP_RANGE",
				     "usleep_range should not use min == max args; see Documentation/timers/timers-howto.txt\n" . "$here\n$stat\n");
			} elsif ($min =~ /^\d+$/ && $max =~ /^\d+$/ &&
				 $min > $max) {
				WARN("USLEEP_RANGE",
				     "usleep_range args reversed, use min then max; see Documentation/timers/timers-howto.txt\n" . "$here\n$stat\n");
			}
		}

# check for naked sscanf
		if ($^V && $^V ge 5.10.0 &&
		    defined $stat &&
		    $line =~ /\bsscanf\b/ &&
		    ($stat !~ /$Ident\s*=\s*sscanf\s*$balanced_parens/ &&
		     $stat !~ /\bsscanf\s*$balanced_parens\s*(?:$Compare)/ &&
		     $stat !~ /(?:$Compare)\s*\bsscanf\s*$balanced_parens/)) {
			my $lc = $stat =~ tr@\n@@;
			$lc = $lc + $linenr;
			my $stat_real = raw_line($linenr, 0);
		        for (my $count = $linenr + 1; $count <= $lc; $count++) {
				$stat_real = $stat_real . "\n" . raw_line($count, 0);
			}
			WARN("NAKED_SSCANF",
			     "unchecked sscanf return value\n" . "$here\n$stat_real\n");
		}

# check for simple sscanf that should be kstrto<foo>
		if ($^V && $^V ge 5.10.0 &&
		    defined $stat &&
		    $line =~ /\bsscanf\b/) {
			my $lc = $stat =~ tr@\n@@;
			$lc = $lc + $linenr;
			my $stat_real = raw_line($linenr, 0);
		        for (my $count = $linenr + 1; $count <= $lc; $count++) {
				$stat_real = $stat_real . "\n" . raw_line($count, 0);
			}
			if ($stat_real =~ /\bsscanf\b\s*\(\s*$FuncArg\s*,\s*("[^"]+")/) {
				my $format = $6;
				my $count = $format =~ tr@%@%@;
				if ($count == 1 &&
				    $format =~ /^"\%(?i:ll[udxi]|[udxi]ll|ll|[hl]h?[udxi]|[udxi][hl]h?|[hl]h?|[udxi])"$/) {
					WARN("SSCANF_TO_KSTRTO",
					     "Prefer kstrto<type> to single variable sscanf\n" . "$here\n$stat_real\n");
				}
			}
		}

# check for new externs in .h files.
		if ($realfile =~ /\.h$/ &&
		    $line =~ /^\+\s*(extern\s+)$Type\s*$Ident\s*\(/s) {
			if (CHK("AVOID_EXTERNS",
				"extern prototypes should be avoided in .h files\n" . $herecurr) &&
			    $fix) {
				$fixed[$fixlinenr] =~ s/(.*)\bextern\b\s*(.*)/$1$2/;
			}
		}

# check for new externs in .c files.
		if ($realfile =~ /\.c$/ && defined $stat &&
		    $stat =~ /^.\s*(?:extern\s+)?$Type\s+($Ident)(\s*)\(/s)
		{
			my $function_name = $1;
			my $paren_space = $2;

			my $s = $stat;
			if (defined $cond) {
				substr($s, 0, length($cond), '');
			}
			if ($s =~ /^\s*;/ &&
			    $function_name ne 'uninitialized_var')
			{
				WARN("AVOID_EXTERNS",
				     "externs should be avoided in .c files\n" .  $herecurr);
			}

			if ($paren_space =~ /\n/) {
				WARN("FUNCTION_ARGUMENTS",
				     "arguments for function declarations should follow identifier\n" . $herecurr);
			}

		} elsif ($realfile =~ /\.c$/ && defined $stat &&
		    $stat =~ /^.\s*extern\s+/)
		{
			WARN("AVOID_EXTERNS",
			     "externs should be avoided in .c files\n" .  $herecurr);
		}

# checks for new __setup's
		if ($rawline =~ /\b__setup\("([^"]*)"/) {
			my $name = $1;

			if (!grep(/$name/, @setup_docs)) {
				CHK("UNDOCUMENTED_SETUP",
				    "__setup appears un-documented -- check Documentation/kernel-parameters.txt\n" . $herecurr);
			}
		}

# check for pointless casting of kmalloc return
		if ($line =~ /\*\s*\)\s*[kv][czm]alloc(_node){0,1}\b/) {
			WARN("UNNECESSARY_CASTS",
			     "unnecessary cast may hide bugs, see http://c-faq.com/malloc/mallocnocast.html\n" . $herecurr);
		}

# alloc style
# p = alloc(sizeof(struct foo), ...) should be p = alloc(sizeof(*p), ...)
		if ($^V && $^V ge 5.10.0 &&
		    $line =~ /\b($Lval)\s*\=\s*(?:$balanced_parens)?\s*([kv][mz]alloc(?:_node)?)\s*\(\s*(sizeof\s*\(\s*struct\s+$Lval\s*\))/) {
			CHK("ALLOC_SIZEOF_STRUCT",
			    "Prefer $3(sizeof(*$1)...) over $3($4...)\n" . $herecurr);
		}

# check for k[mz]alloc with multiplies that could be kmalloc_array/kcalloc
		if ($^V && $^V ge 5.10.0 &&
		    $line =~ /\b($Lval)\s*\=\s*(?:$balanced_parens)?\s*(k[mz]alloc)\s*\(\s*($FuncArg)\s*\*\s*($FuncArg)\s*,/) {
			my $oldfunc = $3;
			my $a1 = $4;
			my $a2 = $10;
			my $newfunc = "kmalloc_array";
			$newfunc = "kcalloc" if ($oldfunc eq "kzalloc");
			my $r1 = $a1;
			my $r2 = $a2;
			if ($a1 =~ /^sizeof\s*\S/) {
				$r1 = $a2;
				$r2 = $a1;
			}
			if ($r1 !~ /^sizeof\b/ && $r2 =~ /^sizeof\s*\S/ &&
			    !($r1 =~ /^$Constant$/ || $r1 =~ /^[A-Z_][A-Z0-9_]*$/)) {
				if (WARN("ALLOC_WITH_MULTIPLY",
					 "Prefer $newfunc over $oldfunc with multiply\n" . $herecurr) &&
				    $fix) {
					$fixed[$fixlinenr] =~ s/\b($Lval)\s*\=\s*(?:$balanced_parens)?\s*(k[mz]alloc)\s*\(\s*($FuncArg)\s*\*\s*($FuncArg)/$1 . ' = ' . "$newfunc(" . trim($r1) . ', ' . trim($r2)/e;

				}
			}
		}

# check for krealloc arg reuse
		if ($^V && $^V ge 5.10.0 &&
		    $line =~ /\b($Lval)\s*\=\s*(?:$balanced_parens)?\s*krealloc\s*\(\s*\1\s*,/) {
			WARN("KREALLOC_ARG_REUSE",
			     "Reusing the krealloc arg is almost always a bug\n" . $herecurr);
		}

# check for alloc argument mismatch
		if ($line =~ /\b(kcalloc|kmalloc_array)\s*\(\s*sizeof\b/) {
			WARN("ALLOC_ARRAY_ARGS",
			     "$1 uses number as first arg, sizeof is generally wrong\n" . $herecurr);
		}

# check for multiple semicolons
		if ($line =~ /;\s*;\s*$/) {
			if (WARN("ONE_SEMICOLON",
				 "Statements terminations use 1 semicolon\n" . $herecurr) &&
			    $fix) {
				$fixed[$fixlinenr] =~ s/(\s*;\s*){2,}$/;/g;
			}
		}

# check for #defines like: 1 << <digit> that could be BIT(digit)
		if ($line =~ /#\s*define\s+\w+\s+\(?\s*1\s*([ulUL]*)\s*\<\<\s*(?:\d+|$Ident)\s*\)?/) {
			my $ull = "";
			$ull = "_ULL" if (defined($1) && $1 =~ /ll/i);
			if (CHK("BIT_MACRO",
				"Prefer using the BIT$ull macro\n" . $herecurr) &&
			    $fix) {
				$fixed[$fixlinenr] =~ s/\(?\s*1\s*[ulUL]*\s*<<\s*(\d+|$Ident)\s*\)?/BIT${ull}($1)/;
			}
		}

# check for case / default statements not preceded by break/fallthrough/switch
		if ($line =~ /^.\s*(?:case\s+(?:$Ident|$Constant)\s*|default):/) {
			my $has_break = 0;
			my $has_statement = 0;
			my $count = 0;
			my $prevline = $linenr;
			while ($prevline > 1 && ($file || $count < 3) && !$has_break) {
				$prevline--;
				my $rline = $rawlines[$prevline - 1];
				my $fline = $lines[$prevline - 1];
				last if ($fline =~ /^\@\@/);
				next if ($fline =~ /^\-/);
				next if ($fline =~ /^.(?:\s*(?:case\s+(?:$Ident|$Constant)[\s$;]*|default):[\s$;]*)*$/);
				$has_break = 1 if ($rline =~ /fall[\s_-]*(through|thru)/i);
				next if ($fline =~ /^.[\s$;]*$/);
				$has_statement = 1;
				$count++;
				$has_break = 1 if ($fline =~ /\bswitch\b|\b(?:break\s*;[\s$;]*$|return\b|goto\b|continue\b)/);
			}
			if (!$has_break && $has_statement) {
				WARN("MISSING_BREAK",
				     "Possible switch case/default not preceeded by break or fallthrough comment\n" . $herecurr);
			}
		}

# check for switch/default statements without a break;
		if ($^V && $^V ge 5.10.0 &&
		    defined $stat &&
		    $stat =~ /^\+[$;\s]*(?:case[$;\s]+\w+[$;\s]*:[$;\s]*|)*[$;\s]*\bdefault[$;\s]*:[$;\s]*;/g) {
			my $ctx = '';
			my $herectx = $here . "\n";
			my $cnt = statement_rawlines($stat);
			for (my $n = 0; $n < $cnt; $n++) {
				$herectx .= raw_line($linenr, $n) . "\n";
			}
			WARN("DEFAULT_NO_BREAK",
			     "switch default: should use break\n" . $herectx);
		}

# check for gcc specific __FUNCTION__
		if ($line =~ /\b__FUNCTION__\b/) {
			if (WARN("USE_FUNC",
				 "__func__ should be used instead of gcc specific __FUNCTION__\n"  . $herecurr) &&
			    $fix) {
				$fixed[$fixlinenr] =~ s/\b__FUNCTION__\b/__func__/g;
			}
		}

# check for use of yield()
		if ($line =~ /\byield\s*\(\s*\)/) {
			WARN("YIELD",
			     "Using yield() is generally wrong. See yield() kernel-doc (sched/core.c)\n"  . $herecurr);
		}

# check for comparisons against true and false
		if ($line =~ /\+\s*(.*?)\b(true|false|$Lval)\s*(==|\!=)\s*(true|false|$Lval)\b(.*)$/i) {
			my $lead = $1;
			my $arg = $2;
			my $test = $3;
			my $otype = $4;
			my $trail = $5;
			my $op = "!";

			($arg, $otype) = ($otype, $arg) if ($arg =~ /^(?:true|false)$/i);

			my $type = lc($otype);
			if ($type =~ /^(?:true|false)$/) {
				if (("$test" eq "==" && "$type" eq "true") ||
				    ("$test" eq "!=" && "$type" eq "false")) {
					$op = "";
				}

				CHK("BOOL_COMPARISON",
				    "Using comparison to $otype is error prone\n" . $herecurr);

## maybe suggesting a correct construct would better
##				    "Using comparison to $otype is error prone.  Perhaps use '${lead}${op}${arg}${trail}'\n" . $herecurr);

			}
		}

# check for semaphores initialized locked
		if ($line =~ /^.\s*sema_init.+,\W?0\W?\)/) {
			WARN("CONSIDER_COMPLETION",
			     "consider using a completion\n" . $herecurr);
		}

# recommend kstrto* over simple_strto* and strict_strto*
		if ($line =~ /\b((simple|strict)_(strto(l|ll|ul|ull)))\s*\(/) {
			WARN("CONSIDER_KSTRTO",
			     "$1 is obsolete, use k$3 instead\n" . $herecurr);
		}

# check for __initcall(), use device_initcall() explicitly or more appropriate function please
		if ($line =~ /^.\s*__initcall\s*\(/) {
			WARN("USE_DEVICE_INITCALL",
			     "please use device_initcall() or more appropriate function instead of __initcall() (see include/linux/init.h)\n" . $herecurr);
		}

# check for various ops structs, ensure they are const.
		my $struct_ops = qr{acpi_dock_ops|
				address_space_operations|
				backlight_ops|
				block_device_operations|
				dentry_operations|
				dev_pm_ops|
				dma_map_ops|
				extent_io_ops|
				file_lock_operations|
				file_operations|
				hv_ops|
				ide_dma_ops|
				intel_dvo_dev_ops|
				item_operations|
				iwl_ops|
				kgdb_arch|
				kgdb_io|
				kset_uevent_ops|
				lock_manager_operations|
				microcode_ops|
				mtrr_ops|
				neigh_ops|
				nlmsvc_binding|
				pci_raw_ops|
				pipe_buf_operations|
				platform_hibernation_ops|
				platform_suspend_ops|
				proto_ops|
				rpc_pipe_ops|
				seq_operations|
				snd_ac97_build_ops|
				soc_pcmcia_socket_ops|
				stacktrace_ops|
				sysfs_ops|
				tty_operations|
				usb_mon_operations|
				wd_ops}x;
		if ($line !~ /\bconst\b/ &&
		    $line =~ /\bstruct\s+($struct_ops)\b/) {
			WARN("CONST_STRUCT",
			     "struct $1 should normally be const\n" .
				$herecurr);
		}

# use of NR_CPUS is usually wrong
# ignore definitions of NR_CPUS and usage to define arrays as likely right
		if ($line =~ /\bNR_CPUS\b/ &&
		    $line !~ /^.\s*\s*#\s*if\b.*\bNR_CPUS\b/ &&
		    $line !~ /^.\s*\s*#\s*define\b.*\bNR_CPUS\b/ &&
		    $line !~ /^.\s*$Declare\s.*\[[^\]]*NR_CPUS[^\]]*\]/ &&
		    $line !~ /\[[^\]]*\.\.\.[^\]]*NR_CPUS[^\]]*\]/ &&
		    $line !~ /\[[^\]]*NR_CPUS[^\]]*\.\.\.[^\]]*\]/)
		{
			WARN("NR_CPUS",
			     "usage of NR_CPUS is often wrong - consider using cpu_possible(), num_possible_cpus(), for_each_possible_cpu(), etc\n" . $herecurr);
		}

# Use of __ARCH_HAS_<FOO> or ARCH_HAVE_<BAR> is wrong.
		if ($line =~ /\+\s*#\s*define\s+((?:__)?ARCH_(?:HAS|HAVE)\w*)\b/) {
			ERROR("DEFINE_ARCH_HAS",
			      "#define of '$1' is wrong - use Kconfig variables or standard guards instead\n" . $herecurr);
		}

# whine mightly about in_atomic
		if ($line =~ /\bin_atomic\s*\(/) {
			if ($realfile =~ m@^drivers/@) {
				ERROR("IN_ATOMIC",
				      "do not use in_atomic in drivers\n" . $herecurr);
			} elsif ($realfile !~ m@^kernel/@) {
				WARN("IN_ATOMIC",
				     "use of in_atomic() is incorrect outside core kernel code\n" . $herecurr);
			}
		}

# check for lockdep_set_novalidate_class
		if ($line =~ /^.\s*lockdep_set_novalidate_class\s*\(/ ||
		    $line =~ /__lockdep_no_validate__\s*\)/ ) {
			if ($realfile !~ m@^kernel/lockdep@ &&
			    $realfile !~ m@^include/linux/lockdep@ &&
			    $realfile !~ m@^drivers/base/core@) {
				ERROR("LOCKDEP",
				      "lockdep_no_validate class is reserved for device->mutex.\n" . $herecurr);
			}
		}

		if ($line =~ /debugfs_create_file.*S_IWUGO/ ||
		    $line =~ /DEVICE_ATTR.*S_IWUGO/ ) {
			WARN("EXPORTED_WORLD_WRITABLE",
			     "Exporting world writable files is usually an error. Consider more restrictive permissions.\n" . $herecurr);
		}

# Mode permission misuses where it seems decimal should be octal
# This uses a shortcut match to avoid unnecessary uses of a slow foreach loop
		if ($^V && $^V ge 5.10.0 &&
		    $line =~ /$mode_perms_search/) {
			foreach my $entry (@mode_permission_funcs) {
				my $func = $entry->[0];
				my $arg_pos = $entry->[1];

				my $skip_args = "";
				if ($arg_pos > 1) {
					$arg_pos--;
					$skip_args = "(?:\\s*$FuncArg\\s*,\\s*){$arg_pos,$arg_pos}";
				}
				my $test = "\\b$func\\s*\\(${skip_args}([\\d]+)\\s*[,\\)]";
				if ($line =~ /$test/) {
					my $val = $1;
					$val = $6 if ($skip_args ne "");

					if ($val !~ /^0$/ &&
					    (($val =~ /^$Int$/ && $val !~ /^$Octal$/) ||
					     length($val) ne 4)) {
						ERROR("NON_OCTAL_PERMISSIONS",
						      "Use 4 digit octal (0777) not decimal permissions\n" . $herecurr);
					}
				}
			}
		}
	}

	# If we have no input at all, then there is nothing to report on
	# so just keep quiet.
	if ($#rawlines == -1) {
		exit(0);
	}

	# In mailback mode only produce a report in the negative, for
	# things that appear to be patches.
	if ($mailback && ($clean == 1 || !$is_patch)) {
		exit(0);
	}

	# This is not a patch, and we are are in 'no-patch' mode so
	# just keep quiet.
	if (!$chk_patch && !$is_patch) {
		exit(0);
	}

	if (!$is_patch) {
		ERROR("NOT_UNIFIED_DIFF",
		      "Does not appear to be a unified-diff format patch\n");
	}
	if ($is_patch && $chk_signoff && $signoff == 0) {
		ERROR("MISSING_SIGN_OFF",
		      "Missing Signed-off-by: line(s)\n");
	}

	print report_dump();
	if ($summary && !($clean == 1 && $quiet == 1)) {
		print "$filename " if ($summary_file);
		print "total: $cnt_error errors, $cnt_warn warnings, " .
			(($check)? "$cnt_chk checks, " : "") .
			"$cnt_lines lines checked\n";
		print "\n" if ($quiet == 0);
	}

	if ($quiet == 0) {

		if ($^V lt 5.10.0) {
			print("NOTE: perl $^V is not modern enough to detect all possible issues.\n");
			print("An upgrade to at least perl v5.10.0 is suggested.\n\n");
		}

		# If there were whitespace errors which cleanpatch can fix
		# then suggest that.
		if ($rpt_cleaners) {
			print "NOTE: whitespace errors detected, you may wish to use scripts/cleanpatch or\n";
			print "      scripts/cleanfile\n\n";
			$rpt_cleaners = 0;
		}
	}

	hash_show_words(\%use_type, "Used");
	hash_show_words(\%ignore_type, "Ignored");

	if ($clean == 0 && $fix &&
	    ("@rawlines" ne "@fixed" ||
	     $#fixed_inserted >= 0 || $#fixed_deleted >= 0)) {
		my $newfile = $filename;
		$newfile .= ".EXPERIMENTAL-checkpatch-fixes" if (!$fix_inplace);
		my $linecount = 0;
		my $f;

		@fixed = fix_inserted_deleted_lines(\@fixed, \@fixed_inserted, \@fixed_deleted);

		open($f, '>', $newfile)
		    or die "$P: Can't open $newfile for write\n";
		foreach my $fixed_line (@fixed) {
			$linecount++;
			if ($file) {
				if ($linecount > 3) {
					$fixed_line =~ s/^\+//;
					print $f $fixed_line . "\n";
				}
			} else {
				print $f $fixed_line . "\n";
			}
		}
		close($f);

		if (!$quiet) {
			print << "EOM";
Wrote EXPERIMENTAL --fix correction(s) to '$newfile'

Do _NOT_ trust the results written to this file.
Do _NOT_ submit these changes without inspecting them for correctness.

This EXPERIMENTAL file is simply a convenience to help rewrite patches.
No warranties, expressed or implied...

EOM
		}
	}

	if ($clean == 1 && $quiet == 0) {
		print "$vname has no obvious style problems and is ready for submission.\n"
	}
	if ($clean == 0 && $quiet == 0) {
		print << "EOM";
$vname has style problems, please review.

If any of these errors are false positives, please report
them to the maintainer, see CHECKPATCH in MAINTAINERS.
EOM
	}

	return $clean;
}<|MERGE_RESOLUTION|>--- conflicted
+++ resolved
@@ -11,12 +11,7 @@
 use Cwd 'abs_path';
 
 my $P = $0;
-<<<<<<< HEAD
-$P =~ s@(.*)/@@g;
-my $D = $1;
-=======
 my $D = dirname(abs_path($P));
->>>>>>> e529fea9
 
 my $V = '0.32';
 
@@ -444,28 +439,6 @@
 
 # Load common spelling mistakes and build regular expression list.
 my $misspellings;
-<<<<<<< HEAD
-my @spelling_list;
-my %spelling_fix;
-open(my $spelling, '<', $spelling_file)
-    or die "$P: Can't open $spelling_file for reading: $!\n";
-while (<$spelling>) {
-	my $line = $_;
-
-	$line =~ s/\s*\n?$//g;
-	$line =~ s/^\s*//g;
-
-	next if ($line =~ m/^\s*#/);
-	next if ($line =~ m/^\s*$/);
-
-	my ($suspect, $fix) = split(/\|\|/, $line);
-
-	push(@spelling_list, $suspect);
-	$spelling_fix{$suspect} = $fix;
-}
-close($spelling);
-$misspellings = join("|", @spelling_list);
-=======
 my %spelling_fix;
 
 if (open(my $spelling, '<', $spelling_file)) {
@@ -489,7 +462,6 @@
 } else {
 	warn "No typos will be found - file '$spelling_file': $!\n";
 }
->>>>>>> e529fea9
 
 sub build_types {
 	my $mods = "(?x:  \n" . join("|\n  ", @modifierList) . "\n)";
@@ -2285,11 +2257,7 @@
 		}
 
 # Check for various typo / spelling mistakes
-<<<<<<< HEAD
-		if ($in_commit_log || $line =~ /^\+/) {
-=======
 		if (defined($misspellings) && ($in_commit_log || $line =~ /^\+/)) {
->>>>>>> e529fea9
 			while ($rawline =~ /(?:^|[^a-z@])($misspellings)(?:$|[^a-z@])/gi) {
 				my $typo = $1;
 				my $typo_fix = $spelling_fix{lc($typo)};
@@ -4240,23 +4208,7 @@
 				} else {
 					ERROR("COMPLEX_MACRO",
 					      "Macros with complex values should be enclosed in parentheses\n" . "$herectx");
-<<<<<<< HEAD
-=======
-				}
-			}
-
-# check for macros with flow control, but without ## concatenation
-# ## concatenation is commonly a macro that defines a function so ignore those
-			if ($has_flow_statement && !$has_arg_concat) {
-				my $herectx = $here . "\n";
-				my $cnt = statement_rawlines($ctx);
-
-				for (my $n = 0; $n < $cnt; $n++) {
-					$herectx .= raw_line($linenr, $n) . "\n";
->>>>>>> e529fea9
-				}
-				WARN("MACRO_WITH_FLOW_CONTROL",
-				     "Macros with flow control statements should be avoided\n" . "$herectx");
+				}
 			}
 
 # check for macros with flow control, but without ## concatenation
@@ -4480,8 +4432,6 @@
 			     "Use of volatile is usually wrong: see Documentation/volatile-considered-harmful.txt\n" . $herecurr);
 		}
 
-<<<<<<< HEAD
-=======
 # Check for user-visible strings broken across lines, which breaks the ability
 # to grep for the string.  Make exceptions when the previous string ends in a
 # newline (multiple lines in one string constant) or '\t', '\r', ';', or '{'
@@ -4531,15 +4481,12 @@
 
 		}
 
->>>>>>> e529fea9
 # concatenated string without spaces between elements
 		if ($line =~ /"X+"[A-Z_]+/ || $line =~ /[A-Z_]+"X+"/) {
 			CHK("CONCATENATED_STRING",
 			    "Concatenated strings should use spaces between elements\n" . $herecurr);
 		}
 
-<<<<<<< HEAD
-=======
 # uncoalesced string fragments
 		if ($line =~ /"X*"\s*"/) {
 			WARN("STRING_FRAGMENTS",
@@ -4564,7 +4511,6 @@
 			     "Avoid line continuations in quoted strings\n" . $herecurr);
 		}
 
->>>>>>> e529fea9
 # warn about #if 0
 		if ($line =~ /^.\s*\#\s*if\s+0\b/) {
 			CHK("REDUNDANT_CODE",
@@ -4609,8 +4555,6 @@
 			}
 		}
 
-<<<<<<< HEAD
-=======
 # check for mask then right shift without a parentheses
 		if ($^V && $^V ge 5.10.0 &&
 		    $line =~ /$LvalOrFunc\s*\&\s*($LvalOrFunc)\s*>>/ &&
@@ -4633,7 +4577,6 @@
 			}
 		}
 
->>>>>>> e529fea9
 # check for bad placement of section $InitAttribute (e.g.: __initdata)
 		if ($line =~ /(\b$InitAttribute\b)/) {
 			my $attr = $1;

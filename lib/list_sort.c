// SPDX-License-Identifier: GPL-2.0
#include <linux/kernel.h>
#include <linux/bug.h>
#include <linux/compiler.h>
#include <linux/export.h>
#include <linux/string.h>
#include <linux/list_sort.h>
#include <linux/list.h>

typedef int __attribute__((nonnull(2,3))) (*cmp_func)(void *,
		struct list_head const *, struct list_head const *);

/*
 * Returns a list organized in an intermediate format suited
 * to chaining of merge() calls: null-terminated, no reserved or
 * sentinel head node, "prev" links not maintained.
 */
__attribute__((nonnull(2,3,4)))
static struct list_head *merge(void *priv, cmp_func cmp,
				struct list_head *a, struct list_head *b)
{
	struct list_head *head, **tail = &head;

	for (;;) {
		/* if equal, take 'a' -- important for sort stability */
		if (cmp(priv, a, b) <= 0) {
			*tail = a;
			tail = &a->next;
			a = a->next;
			if (!a) {
				*tail = b;
				break;
			}
		} else {
			*tail = b;
			tail = &b->next;
			b = b->next;
			if (!b) {
				*tail = a;
				break;
			}
		}
	}
	return head;
}

/*
 * Combine final list merge with restoration of standard doubly-linked
 * list structure.  This approach duplicates code from merge(), but
 * runs faster than the tidier alternatives of either a separate final
 * prev-link restoration pass, or maintaining the prev links
 * throughout.
 */
__attribute__((nonnull(2,3,4,5)))
static void merge_final(void *priv, cmp_func cmp, struct list_head *head,
			struct list_head *a, struct list_head *b)
{
	struct list_head *tail = head;
	u8 count = 0;

	for (;;) {
		/* if equal, take 'a' -- important for sort stability */
		if (cmp(priv, a, b) <= 0) {
			tail->next = a;
			a->prev = tail;
			tail = a;
			a = a->next;
			if (!a)
				break;
		} else {
			tail->next = b;
			b->prev = tail;
			tail = b;
			b = b->next;
			if (!b) {
				b = a;
				break;
			}
		}
	}

	/* Finish linking remainder of list b on to tail */
	tail->next = b;
	do {
		/*
		 * If the merge is highly unbalanced (e.g. the input is
		 * already sorted), this loop may run many iterations.
		 * Continue callbacks to the client even though no
		 * element comparison is needed, so the client's cmp()
		 * routine can invoke cond_resched() periodically.
		 */
		if (unlikely(!++count))
			cmp(priv, b, b);
		b->prev = tail;
		tail = b;
		b = b->next;
	} while (b);

	/* And the final links to make a circular doubly-linked list */
	tail->next = head;
	head->prev = tail;
}

/**
 * list_sort - sort a list
 * @priv: private data, opaque to list_sort(), passed to @cmp
 * @head: the list to sort
 * @cmp: the elements comparison function
 *
 * The comparison funtion @cmp must return > 0 if @a should sort after
 * @b ("@a > @b" if you want an ascending sort), and <= 0 if @a should
 * sort before @b *or* their original order should be preserved.  It is
 * always called with the element that came first in the input in @a,
 * and list_sort is a stable sort, so it is not necessary to distinguish
 * the @a < @b and @a == @b cases.
 *
 * This is compatible with two styles of @cmp function:
 * - The traditional style which returns <0 / =0 / >0, or
 * - Returning a boolean 0/1.
 * The latter offers a chance to save a few cycles in the comparison
 * (which is used by e.g. plug_ctx_cmp() in block/blk-mq.c).
 *
 * A good way to write a multi-word comparison is::
 *
 *	if (a->high != b->high)
 *		return a->high > b->high;
 *	if (a->middle != b->middle)
 *		return a->middle > b->middle;
 *	return a->low > b->low;
 *
 *
 * This mergesort is as eager as possible while always performing at least
 * 2:1 balanced merges.  Given two pending sublists of size 2^k, they are
 * merged to a size-2^(k+1) list as soon as we have 2^k following elements.
 *
 * Thus, it will avoid cache thrashing as long as 3*2^k elements can
 * fit into the cache.  Not quite as good as a fully-eager bottom-up
 * mergesort, but it does use 0.2*n fewer comparisons, so is faster in
 * the common case that everything fits into L1.
 *
 *
 * The merging is controlled by "count", the number of elements in the
 * pending lists.  This is beautiully simple code, but rather subtle.
<<<<<<< HEAD
 *
 * Each time we increment "count", we set one bit (bit k) and clear
 * bits k-1 .. 0.  Each time this happens (except the very first time
 * for each bit, when count increments to 2^k), we merge two lists of
 * size 2^k into one list of size 2^(k+1).
 *
=======
 *
 * Each time we increment "count", we set one bit (bit k) and clear
 * bits k-1 .. 0.  Each time this happens (except the very first time
 * for each bit, when count increments to 2^k), we merge two lists of
 * size 2^k into one list of size 2^(k+1).
 *
>>>>>>> 6fb08f1a
 * This merge happens exactly when the count reaches an odd multiple of
 * 2^k, which is when we have 2^k elements pending in smaller lists,
 * so it's safe to merge away two lists of size 2^k.
 *
 * After this happens twice, we have created two lists of size 2^(k+1),
 * which will be merged into a list of size 2^(k+2) before we create
 * a third list of size 2^(k+1), so there are never more than two pending.
 *
 * The number of pending lists of size 2^k is determined by the
 * state of bit k of "count" plus two extra pieces of information:
<<<<<<< HEAD
 * - The state of bit k-1 (when k == 0, consider bit -1 always set), and
 * - Whether the higher-order bits are zero or non-zero (i.e.
 *   is count >= 2^(k+1)).
=======
 *
 * - The state of bit k-1 (when k == 0, consider bit -1 always set), and
 * - Whether the higher-order bits are zero or non-zero (i.e.
 *   is count >= 2^(k+1)).
 *
>>>>>>> 6fb08f1a
 * There are six states we distinguish.  "x" represents some arbitrary
 * bits, and "y" represents some arbitrary non-zero bits:
 * 0:  00x: 0 pending of size 2^k;           x pending of sizes < 2^k
 * 1:  01x: 0 pending of size 2^k; 2^(k-1) + x pending of sizes < 2^k
 * 2: x10x: 0 pending of size 2^k; 2^k     + x pending of sizes < 2^k
 * 3: x11x: 1 pending of size 2^k; 2^(k-1) + x pending of sizes < 2^k
 * 4: y00x: 1 pending of size 2^k; 2^k     + x pending of sizes < 2^k
 * 5: y01x: 2 pending of size 2^k; 2^(k-1) + x pending of sizes < 2^k
 * (merge and loop back to state 2)
 *
 * We gain lists of size 2^k in the 2->3 and 4->5 transitions (because
 * bit k-1 is set while the more significant bits are non-zero) and
 * merge them away in the 5->2 transition.  Note in particular that just
 * before the 5->2 transition, all lower-order bits are 11 (state 3),
 * so there is one list of each smaller size.
 *
 * When we reach the end of the input, we merge all the pending
 * lists, from smallest to largest.  If you work through cases 2 to
 * 5 above, you can see that the number of elements we merge with a list
 * of size 2^k varies from 2^(k-1) (cases 3 and 5 when x == 0) to
 * 2^(k+1) - 1 (second merge of case 5 when x == 2^(k-1) - 1).
 */
__attribute__((nonnull(2,3)))
void list_sort(void *priv, struct list_head *head,
		int (*cmp)(void *priv, struct list_head *a,
			struct list_head *b))
{
	struct list_head *list = head->next, *pending = NULL;
	size_t count = 0;	/* Count of pending */

	if (list == head->prev)	/* Zero or one elements */
		return;

	/* Convert to a null-terminated singly-linked list. */
	head->prev->next = NULL;

	/*
	 * Data structure invariants:
	 * - All lists are singly linked and null-terminated; prev
	 *   pointers are not maintained.
	 * - pending is a prev-linked "list of lists" of sorted
	 *   sublists awaiting further merging.
	 * - Each of the sorted sublists is power-of-two in size.
	 * - Sublists are sorted by size and age, smallest & newest at front.
	 * - There are zero to two sublists of each size.
	 * - A pair of pending sublists are merged as soon as the number
	 *   of following pending elements equals their size (i.e.
	 *   each time count reaches an odd multiple of that size).
	 *   That ensures each later final merge will be at worst 2:1.
	 * - Each round consists of:
	 *   - Merging the two sublists selected by the highest bit
	 *     which flips when count is incremented, and
	 *   - Adding an element from the input as a size-1 sublist.
	 */
	do {
		size_t bits;
		struct list_head **tail = &pending;

		/* Find the least-significant clear bit in count */
		for (bits = count; bits & 1; bits >>= 1)
			tail = &(*tail)->prev;
		/* Do the indicated merge */
		if (likely(bits)) {
			struct list_head *a = *tail, *b = a->prev;

			a = merge(priv, (cmp_func)cmp, b, a);
			/* Install the merged result in place of the inputs */
			a->prev = b->prev;
			*tail = a;
		}

		/* Move one element from input list to pending */
		list->prev = pending;
		pending = list;
		list = list->next;
		pending->next = NULL;
		count++;
	} while (list);

	/* End of input; merge together all the pending lists. */
	list = pending;
	pending = pending->prev;
	for (;;) {
		struct list_head *next = pending->prev;

		if (!next)
			break;
		list = merge(priv, (cmp_func)cmp, pending, list);
		pending = next;
	}
	/* The final merge, rebuilding prev links */
	merge_final(priv, (cmp_func)cmp, head, pending, list);
}
EXPORT_SYMBOL(list_sort);<|MERGE_RESOLUTION|>--- conflicted
+++ resolved
@@ -141,21 +141,12 @@
  *
  * The merging is controlled by "count", the number of elements in the
  * pending lists.  This is beautiully simple code, but rather subtle.
-<<<<<<< HEAD
  *
  * Each time we increment "count", we set one bit (bit k) and clear
  * bits k-1 .. 0.  Each time this happens (except the very first time
  * for each bit, when count increments to 2^k), we merge two lists of
  * size 2^k into one list of size 2^(k+1).
  *
-=======
- *
- * Each time we increment "count", we set one bit (bit k) and clear
- * bits k-1 .. 0.  Each time this happens (except the very first time
- * for each bit, when count increments to 2^k), we merge two lists of
- * size 2^k into one list of size 2^(k+1).
- *
->>>>>>> 6fb08f1a
  * This merge happens exactly when the count reaches an odd multiple of
  * 2^k, which is when we have 2^k elements pending in smaller lists,
  * so it's safe to merge away two lists of size 2^k.
@@ -166,17 +157,11 @@
  *
  * The number of pending lists of size 2^k is determined by the
  * state of bit k of "count" plus two extra pieces of information:
-<<<<<<< HEAD
+ *
  * - The state of bit k-1 (when k == 0, consider bit -1 always set), and
  * - Whether the higher-order bits are zero or non-zero (i.e.
  *   is count >= 2^(k+1)).
-=======
- *
- * - The state of bit k-1 (when k == 0, consider bit -1 always set), and
- * - Whether the higher-order bits are zero or non-zero (i.e.
- *   is count >= 2^(k+1)).
- *
->>>>>>> 6fb08f1a
+ *
  * There are six states we distinguish.  "x" represents some arbitrary
  * bits, and "y" represents some arbitrary non-zero bits:
  * 0:  00x: 0 pending of size 2^k;           x pending of sizes < 2^k

#!/bin/bash
#
# Run a series of 14 tests under KVM.  These are not particularly
# well-selected or well-tuned, but are the current set.  Run from the
# top level of the source tree.
#
# Edit the definitions below to set the locations of the various directories,
# as well as the test duration.
#
# Usage: kvm.sh [ options ]
#
# This program is free software; you can redistribute it and/or modify
# it under the terms of the GNU General Public License as published by
# the Free Software Foundation; either version 2 of the License, or
# (at your option) any later version.
#
# This program is distributed in the hope that it will be useful,
# but WITHOUT ANY WARRANTY; without even the implied warranty of
# MERCHANTABILITY or FITNESS FOR A PARTICULAR PURPOSE.  See the
# GNU General Public License for more details.
#
# You should have received a copy of the GNU General Public License
# along with this program; if not, you can access it online at
# http://www.gnu.org/licenses/gpl-2.0.html.
#
# Copyright (C) IBM Corporation, 2011
#
# Authors: Paul E. McKenney <paulmck@linux.vnet.ibm.com>

scriptname=$0
args="$*"

T=/tmp/kvm.sh.$$
trap 'rm -rf $T' 0
mkdir $T

dur=30
dryrun=""
KVM="`pwd`/tools/testing/selftests/rcutorture"; export KVM
PATH=${KVM}/bin:$PATH; export PATH
TORTURE_DEFCONFIG=defconfig
TORTURE_BOOT_IMAGE=""
TORTURE_INITRD="$KVM/initrd"; export TORTURE_INITRD
TORTURE_KMAKE_ARG=""
TORTURE_SUITE=rcu
resdir=""
configs=""
cpus=0
ds=`date +%Y.%m.%d-%H:%M:%S`

. functions.sh

usage () {
	echo "Usage: $scriptname optional arguments:"
	echo "       --bootargs kernel-boot-arguments"
	echo "       --bootimage relative-path-to-kernel-boot-image"
	echo "       --buildonly"
	echo "       --configs \"config-file list\""
	echo "       --cpus N"
	echo "       --datestamp string"
	echo "       --defconfig string"
	echo "       --dryrun sched|script"
	echo "       --duration minutes"
	echo "       --interactive"
	echo "       --kmake-arg kernel-make-arguments"
	echo "       --mac nn:nn:nn:nn:nn:nn"
	echo "       --no-initrd"
	echo "       --qemu-args qemu-system-..."
	echo "       --qemu-cmd qemu-system-..."
	echo "       --results absolute-pathname"
	echo "       --torture rcu"
	exit 1
}

while test $# -gt 0
do
	case "$1" in
	--bootargs)
		checkarg --bootargs "(list of kernel boot arguments)" "$#" "$2" '.*' '^--'
		TORTURE_BOOTARGS="$2"
		shift
		;;
	--bootimage)
		checkarg --bootimage "(relative path to kernel boot image)" "$#" "$2" '[a-zA-Z0-9][a-zA-Z0-9_]*' '^--'
		TORTURE_BOOT_IMAGE="$2"
		shift
		;;
	--buildonly)
		TORTURE_BUILDONLY=1
		;;
	--configs)
		checkarg --configs "(list of config files)" "$#" "$2" '^[^/]*$' '^--'
		configs="$2"
		shift
		;;
	--cpus)
		checkarg --cpus "(number)" "$#" "$2" '^[0-9]*$' '^--'
		cpus=$2
		shift
		;;
	--datestamp)
		checkarg --datestamp "(relative pathname)" "$#" "$2" '^[^/]*$' '^--'
		ds=$2
		shift
		;;
	--defconfig)
		checkarg --defconfig "defconfigtype" "$#" "$2" '^[^/][^/]*$' '^--'
		TORTURE_DEFCONFIG=$2
		shift
		;;
	--dryrun)
		checkarg --dryrun "sched|script" $# "$2" 'sched\|script' '^--'
		dryrun=$2
		shift
		;;
	--duration)
		checkarg --duration "(minutes)" $# "$2" '^[0-9]*$' '^error'
		dur=$2
		shift
		;;
	--interactive)
		TORTURE_QEMU_INTERACTIVE=1; export TORTURE_QEMU_INTERACTIVE
		;;
	--kmake-arg)
		checkarg --kmake-arg "(kernel make arguments)" $# "$2" '.*' '^error$'
		TORTURE_KMAKE_ARG="$2"
		shift
		;;
	--mac)
		checkarg --mac "(MAC address)" $# "$2" '^\([0-9a-fA-F]\{2\}:\)\{5\}[0-9a-fA-F]\{2\}$' error
		TORTURE_QEMU_MAC=$2
		shift
		;;
	--no-initrd)
		TORTURE_INITRD=""; export TORTURE_INITRD
		;;
	--qemu-args)
		checkarg --qemu-args "-qemu args" $# "$2" '^-' '^error'
		TORTURE_QEMU_ARG="$2"
		shift
		;;
	--qemu-cmd)
		checkarg --qemu-cmd "(qemu-system-...)" $# "$2" 'qemu-system-' '^--'
		TORTURE_QEMU_CMD="$2"
		shift
		;;
	--results)
		checkarg --results "(absolute pathname)" "$#" "$2" '^/' '^error'
		resdir=$2
		shift
		;;
	--torture)
		checkarg --torture "(suite name)" "$#" "$2" '^\(lock\|rcu\)$' '^--'
		TORTURE_SUITE=$2
		shift
		;;
	*)
		echo Unknown argument $1
		usage
		;;
	esac
	shift
done

CONFIGFRAG=${KVM}/configs/${TORTURE_SUITE}; export CONFIGFRAG

if test -z "$configs"
then
	configs="`cat $CONFIGFRAG/CFLIST`"
fi

if test -z "$resdir"
then
	resdir=$KVM/res
fi

# Create a file of test-name/#cpus pairs, sorted by decreasing #cpus.
touch $T/cfgcpu
for CF in $configs
do
	if test -f "$CONFIGFRAG/$CF"
	then
<<<<<<< HEAD
		cpu_count=`configNR_CPUS.sh $CONFIGFRAG/$kversion/$CF`
		cpu_count=`configfrag_boot_cpus "$TORTURE_BOOTARGS" "$CONFIGFRAG/$kversion/$CF" "$cpu_count"`
=======
		cpu_count=`configNR_CPUS.sh $CONFIGFRAG/$CF`
		cpu_count=`configfrag_boot_cpus "$TORTURE_BOOTARGS" "$CONFIGFRAG/$CF" "$cpu_count"`
>>>>>>> e529fea9
		echo $CF $cpu_count >> $T/cfgcpu
	else
		echo "The --configs file $CF does not exist, terminating."
		exit 1
	fi
done
sort -k2nr $T/cfgcpu > $T/cfgcpu.sort

# Use a greedy bin-packing algorithm, sorting the list accordingly.
awk < $T/cfgcpu.sort > $T/cfgcpu.pack -v ncpus=$cpus '
BEGIN {
	njobs = 0;
}

{
	# Read file of tests and corresponding required numbers of CPUs.
	cf[njobs] = $1;
	cpus[njobs] = $2;
	njobs++;
}

END {
	alldone = 0;
	batch = 0;
	nc = -1;

	# Each pass through the following loop creates on test batch
	# that can be executed concurrently given ncpus.  Note that a
	# given test that requires more than the available CPUs will run in
	# their own batch.  Such tests just have to make do with what
	# is available.
	while (nc != ncpus) {
		batch++;
		nc = ncpus;

		# Each pass through the following loop considers one
		# test for inclusion in the current batch.
		for (i = 0; i < njobs; i++) {
			if (done[i])
				continue; # Already part of a batch.
			if (nc >= cpus[i] || nc == ncpus) {

				# This test fits into the current batch.
				done[i] = batch;
				nc -= cpus[i];
				if (nc <= 0)
					break; # Too-big test in its own batch.
			}
		}
	}

	# Dump out the tests in batch order.
	for (b = 1; b <= batch; b++)
		for (i = 0; i < njobs; i++)
			if (done[i] == b)
				print cf[i], cpus[i];
}'

# Generate a script to execute the tests in appropriate batches.
cat << ___EOF___ > $T/script
CONFIGFRAG="$CONFIGFRAG"; export CONFIGFRAG
KVM="$KVM"; export KVM
PATH="$PATH"; export PATH
TORTURE_BOOT_IMAGE="$TORTURE_BOOT_IMAGE"; export TORTURE_BOOT_IMAGE
TORTURE_BUILDONLY="$TORTURE_BUILDONLY"; export TORTURE_BUILDONLY
TORTURE_DEFCONFIG="$TORTURE_DEFCONFIG"; export TORTURE_DEFCONFIG
TORTURE_INITRD="$TORTURE_INITRD"; export TORTURE_INITRD
TORTURE_KMAKE_ARG="$TORTURE_KMAKE_ARG"; export TORTURE_KMAKE_ARG
TORTURE_QEMU_CMD="$TORTURE_QEMU_CMD"; export TORTURE_QEMU_CMD
TORTURE_QEMU_INTERACTIVE="$TORTURE_QEMU_INTERACTIVE"; export TORTURE_QEMU_INTERACTIVE
TORTURE_QEMU_MAC="$TORTURE_QEMU_MAC"; export TORTURE_QEMU_MAC
TORTURE_SUITE="$TORTURE_SUITE"; export TORTURE_SUITE
if ! test -e $resdir
then
	mkdir -p "$resdir" || :
fi
mkdir $resdir/$ds
echo Results directory: $resdir/$ds
echo $scriptname $args
touch $resdir/$ds/log
echo $scriptname $args >> $resdir/$ds/log
echo ${TORTURE_SUITE} > $resdir/$ds/TORTURE_SUITE
pwd > $resdir/$ds/testid.txt
if test -d .git
then
	git status >> $resdir/$ds/testid.txt
	git rev-parse HEAD >> $resdir/$ds/testid.txt
	if ! git diff HEAD > $T/git-diff 2>&1
	then
		cp $T/git-diff $resdir/$ds
	fi
fi
___EOF___
awk < $T/cfgcpu.pack \
	-v CONFIGDIR="$CONFIGFRAG/" \
	-v KVM="$KVM" \
	-v ncpus=$cpus \
	-v rd=$resdir/$ds/ \
	-v dur=$dur \
	-v TORTURE_QEMU_ARG="$TORTURE_QEMU_ARG" \
	-v TORTURE_BOOTARGS="$TORTURE_BOOTARGS" \
'BEGIN {
	i = 0;
}

{
	cf[i] = $1;
	cpus[i] = $2;
	i++;
}

# Dump out the scripting required to run one test batch.
function dump(first, pastlast)
{
	print "echo ----Start batch: `date`";
	print "echo ----Start batch: `date` >> " rd "/log";
	jn=1
	for (j = first; j < pastlast; j++) {
		builddir=KVM "/b" jn
		cpusr[jn] = cpus[j];
		if (cfrep[cf[j]] == "") {
			cfr[jn] = cf[j];
			cfrep[cf[j]] = 1;
		} else {
			cfrep[cf[j]]++;
			cfr[jn] = cf[j] "." cfrep[cf[j]];
		}
		if (cpusr[jn] > ncpus && ncpus != 0)
			ovf = "(!)";
		else
			ovf = "";
		print "echo ", cfr[jn], cpusr[jn] ovf ": Starting build. `date`";
		print "echo ", cfr[jn], cpusr[jn] ovf ": Starting build. `date` >> " rd "/log";
		print "rm -f " builddir ".*";
		print "touch " builddir ".wait";
		print "mkdir " builddir " > /dev/null 2>&1 || :";
		print "mkdir " rd cfr[jn] " || :";
		print "kvm-test-1-run.sh " CONFIGDIR cf[j], builddir, rd cfr[jn], dur " \"" TORTURE_QEMU_ARG "\" \"" TORTURE_BOOTARGS "\" > " rd cfr[jn]  "/kvm-test-1-run.sh.out 2>&1 &"
		print "echo ", cfr[jn], cpusr[jn] ovf ": Waiting for build to complete. `date`";
		print "echo ", cfr[jn], cpusr[jn] ovf ": Waiting for build to complete. `date` >> " rd "/log";
		print "while test -f " builddir ".wait"
		print "do"
		print "\tsleep 1"
		print "done"
		print "echo ", cfr[jn], cpusr[jn] ovf ": Build complete. `date`";
		print "echo ", cfr[jn], cpusr[jn] ovf ": Build complete. `date` >> " rd "/log";
		jn++;
	}
	for (j = 1; j < jn; j++) {
		builddir=KVM "/b" j
		print "rm -f " builddir ".ready"
		print "if test -z \"$TORTURE_BUILDONLY\""
		print "then"
		print "\techo ----", cfr[j], cpusr[j] ovf ": Starting kernel. `date`";
		print "\techo ----", cfr[j], cpusr[j] ovf ": Starting kernel. `date` >> " rd "/log";
		print "fi"
	}
	print "wait"
	print "if test -z \"$TORTURE_BUILDONLY\""
	print "then"
	print "\techo ---- All kernel runs complete. `date`";
	print "\techo ---- All kernel runs complete. `date` >> " rd "/log";
	print "fi"
	for (j = 1; j < jn; j++) {
		builddir=KVM "/b" j
		print "echo ----", cfr[j], cpusr[j] ovf ": Build/run results:";
		print "echo ----", cfr[j], cpusr[j] ovf ": Build/run results: >> " rd "/log";
		print "cat " rd cfr[j]  "/kvm-test-1-run.sh.out";
		print "cat " rd cfr[j]  "/kvm-test-1-run.sh.out >> " rd "/log";
	}
}

END {
	njobs = i;
	nc = ncpus;
	first = 0;

	# Each pass through the following loop considers one test.
	for (i = 0; i < njobs; i++) {
		if (ncpus == 0) {
			# Sequential test specified, each test its own batch.
			dump(i, i + 1);
			first = i;
		} else if (nc < cpus[i] && i != 0) {
			# Out of CPUs, dump out a batch.
			dump(first, i);
			first = i;
			nc = ncpus;
		}
		# Account for the CPUs needed by the current test.
		nc -= cpus[i];
	}
	# Dump the last batch.
	if (ncpus != 0)
		dump(first, i);
}' >> $T/script

cat << ___EOF___ >> $T/script
echo
echo
echo " --- `date` Test summary:"
echo Results directory: $resdir/$ds
kvm-recheck.sh $resdir/$ds
___EOF___

if test "$dryrun" = script
then
	cat $T/script
	exit 0
elif test "$dryrun" = sched
then
	# Extract the test run schedule from the script.
	egrep 'Start batch|Starting build\.' $T/script |
		grep -v ">>" |
		sed -e 's/:.*$//' -e 's/^echo //'
	exit 0
else
	# Not a dryrun, so run the script.
	sh $T/script
fi

# Tracing: trace_event=rcu:rcu_grace_period,rcu:rcu_future_grace_period,rcu:rcu_grace_period_init,rcu:rcu_nocb_wake,rcu:rcu_preempt_task,rcu:rcu_unlock_preempted_task,rcu:rcu_quiescent_state_report,rcu:rcu_fqs,rcu:rcu_callback,rcu:rcu_kfree_callback,rcu:rcu_batch_start,rcu:rcu_invoke_callback,rcu:rcu_invoke_kfree_callback,rcu:rcu_batch_end,rcu:rcu_torture_read,rcu:rcu_barrier<|MERGE_RESOLUTION|>--- conflicted
+++ resolved
@@ -180,13 +180,8 @@
 do
 	if test -f "$CONFIGFRAG/$CF"
 	then
-<<<<<<< HEAD
-		cpu_count=`configNR_CPUS.sh $CONFIGFRAG/$kversion/$CF`
-		cpu_count=`configfrag_boot_cpus "$TORTURE_BOOTARGS" "$CONFIGFRAG/$kversion/$CF" "$cpu_count"`
-=======
 		cpu_count=`configNR_CPUS.sh $CONFIGFRAG/$CF`
 		cpu_count=`configfrag_boot_cpus "$TORTURE_BOOTARGS" "$CONFIGFRAG/$CF" "$cpu_count"`
->>>>>>> e529fea9
 		echo $CF $cpu_count >> $T/cfgcpu
 	else
 		echo "The --configs file $CF does not exist, terminating."

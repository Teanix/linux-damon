--- conflicted
+++ resolved
@@ -413,11 +413,7 @@
 	int nfds = 0;
 	struct perf_evsel *evsel;
 
-<<<<<<< HEAD
-	list_for_each_entry(evsel, &evlist->entries, node) {
-=======
 	evlist__for_each(evlist, evsel) {
->>>>>>> e529fea9
 		if (evsel->system_wide)
 			nfds += nr_cpus;
 		else
@@ -429,7 +425,6 @@
 		return -ENOMEM;
 
 	return 0;
-<<<<<<< HEAD
 }
 
 static int __perf_evlist__add_pollfd(struct perf_evlist *evlist, int fd, int idx)
@@ -468,46 +463,6 @@
 
 int perf_evlist__poll(struct perf_evlist *evlist, int timeout)
 {
-=======
-}
-
-static int __perf_evlist__add_pollfd(struct perf_evlist *evlist, int fd, int idx)
-{
-	int pos = fdarray__add(&evlist->pollfd, fd, POLLIN | POLLERR | POLLHUP);
-	/*
-	 * Save the idx so that when we filter out fds POLLHUP'ed we can
-	 * close the associated evlist->mmap[] entry.
-	 */
-	if (pos >= 0) {
-		evlist->pollfd.priv[pos].idx = idx;
-
-		fcntl(fd, F_SETFL, O_NONBLOCK);
-	}
-
-	return pos;
-}
-
-int perf_evlist__add_pollfd(struct perf_evlist *evlist, int fd)
-{
-	return __perf_evlist__add_pollfd(evlist, fd, -1);
-}
-
-static void perf_evlist__munmap_filtered(struct fdarray *fda, int fd)
-{
-	struct perf_evlist *evlist = container_of(fda, struct perf_evlist, pollfd);
-
-	perf_evlist__mmap_put(evlist, fda->priv[fd].idx);
-}
-
-int perf_evlist__filter_pollfd(struct perf_evlist *evlist, short revents_and_mask)
-{
-	return fdarray__filter(&evlist->pollfd, revents_and_mask,
-			       perf_evlist__munmap_filtered);
-}
-
-int perf_evlist__poll(struct perf_evlist *evlist, int timeout)
-{
->>>>>>> e529fea9
 	return fdarray__poll(&evlist->pollfd, timeout);
 }
 
@@ -859,14 +814,6 @@
 				return -1;
 
 			perf_evlist__mmap_get(evlist, idx);
-<<<<<<< HEAD
-		}
-
-		if (__perf_evlist__add_pollfd(evlist, fd, idx) < 0) {
-			perf_evlist__mmap_put(evlist, idx);
-			return -1;
-=======
->>>>>>> e529fea9
 		}
 
 		/*

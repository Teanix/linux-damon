#include "util.h"
#include <sys/types.h>
#include <byteswap.h>
#include <unistd.h>
#include <stdio.h>
#include <stdlib.h>
#include <linux/list.h>
#include <linux/kernel.h>
#include <linux/bitops.h>
#include <sys/utsname.h>

#include "evlist.h"
#include "evsel.h"
#include "header.h"
#include "../perf.h"
#include "trace-event.h"
#include "session.h"
#include "symbol.h"
#include "debug.h"
#include "cpumap.h"
#include "pmu.h"
#include "vdso.h"
#include "strbuf.h"
#include "build-id.h"
#include "data.h"

static bool no_buildid_cache = false;

static u32 header_argc;
static const char **header_argv;

/*
 * magic2 = "PERFILE2"
 * must be a numerical value to let the endianness
 * determine the memory layout. That way we are able
 * to detect endianness when reading the perf.data file
 * back.
 *
 * we check for legacy (PERFFILE) format.
 */
static const char *__perf_magic1 = "PERFFILE";
static const u64 __perf_magic2    = 0x32454c4946524550ULL;
static const u64 __perf_magic2_sw = 0x50455246494c4532ULL;

#define PERF_MAGIC	__perf_magic2

struct perf_file_attr {
	struct perf_event_attr	attr;
	struct perf_file_section	ids;
};

void perf_header__set_feat(struct perf_header *header, int feat)
{
	set_bit(feat, header->adds_features);
}

void perf_header__clear_feat(struct perf_header *header, int feat)
{
	clear_bit(feat, header->adds_features);
}

bool perf_header__has_feat(const struct perf_header *header, int feat)
{
	return test_bit(feat, header->adds_features);
}

static int do_write(int fd, const void *buf, size_t size)
{
	while (size) {
		int ret = write(fd, buf, size);

		if (ret < 0)
			return -errno;

		size -= ret;
		buf += ret;
	}

	return 0;
}

#define NAME_ALIGN 64

static int write_padded(int fd, const void *bf, size_t count,
			size_t count_aligned)
{
	static const char zero_buf[NAME_ALIGN];
	int err = do_write(fd, bf, count);

	if (!err)
		err = do_write(fd, zero_buf, count_aligned - count);

	return err;
}

static int do_write_string(int fd, const char *str)
{
	u32 len, olen;
	int ret;

	olen = strlen(str) + 1;
	len = PERF_ALIGN(olen, NAME_ALIGN);

	/* write len, incl. \0 */
	ret = do_write(fd, &len, sizeof(len));
	if (ret < 0)
		return ret;

	return write_padded(fd, str, olen, len);
}

static char *do_read_string(int fd, struct perf_header *ph)
{
	ssize_t sz, ret;
	u32 len;
	char *buf;

	sz = readn(fd, &len, sizeof(len));
	if (sz < (ssize_t)sizeof(len))
		return NULL;

	if (ph->needs_swap)
		len = bswap_32(len);

	buf = malloc(len);
	if (!buf)
		return NULL;

	ret = readn(fd, buf, len);
	if (ret == (ssize_t)len) {
		/*
		 * strings are padded by zeroes
		 * thus the actual strlen of buf
		 * may be less than len
		 */
		return buf;
	}

	free(buf);
	return NULL;
}

int
perf_header__set_cmdline(int argc, const char **argv)
{
	int i;

	/*
	 * If header_argv has already been set, do not override it.
	 * This allows a command to set the cmdline, parse args and
	 * then call another builtin function that implements a
	 * command -- e.g, cmd_kvm calling cmd_record.
	 */
	if (header_argv)
		return 0;

	header_argc = (u32)argc;

	/* do not include NULL termination */
	header_argv = calloc(argc, sizeof(char *));
	if (!header_argv)
		return -ENOMEM;

	/*
	 * must copy argv contents because it gets moved
	 * around during option parsing
	 */
	for (i = 0; i < argc ; i++)
		header_argv[i] = argv[i];

	return 0;
}

#define dsos__for_each_with_build_id(pos, head)	\
	list_for_each_entry(pos, head, node)	\
		if (!pos->has_build_id)		\
			continue;		\
		else

static int write_buildid(char *name, size_t name_len, u8 *build_id,
			 pid_t pid, u16 misc, int fd)
{
	int err;
	struct build_id_event b;
	size_t len;

	len = name_len + 1;
	len = PERF_ALIGN(len, NAME_ALIGN);

	memset(&b, 0, sizeof(b));
	memcpy(&b.build_id, build_id, BUILD_ID_SIZE);
	b.pid = pid;
	b.header.misc = misc;
	b.header.size = sizeof(b) + len;

	err = do_write(fd, &b, sizeof(b));
	if (err < 0)
		return err;

	return write_padded(fd, name, name_len + 1, len);
}

static int __dsos__write_buildid_table(struct list_head *head,
				       struct machine *machine,
				       pid_t pid, u16 misc, int fd)
{
	char nm[PATH_MAX];
	struct dso *pos;

	dsos__for_each_with_build_id(pos, head) {
		int err;
		char  *name;
		size_t name_len;

		if (!pos->hit)
			continue;

		if (is_vdso_map(pos->short_name)) {
			name = (char *) VDSO__MAP_NAME;
			name_len = sizeof(VDSO__MAP_NAME) + 1;
		} else if (dso__is_kcore(pos)) {
			machine__mmap_name(machine, nm, sizeof(nm));
			name = nm;
			name_len = strlen(nm) + 1;
		} else {
			name = pos->long_name;
			name_len = pos->long_name_len + 1;
		}

		err = write_buildid(name, name_len, pos->build_id,
				    pid, misc, fd);
		if (err)
			return err;
	}

	return 0;
}

static int machine__write_buildid_table(struct machine *machine, int fd)
{
	int err;
	u16 kmisc = PERF_RECORD_MISC_KERNEL,
	    umisc = PERF_RECORD_MISC_USER;

	if (!machine__is_host(machine)) {
		kmisc = PERF_RECORD_MISC_GUEST_KERNEL;
		umisc = PERF_RECORD_MISC_GUEST_USER;
	}

	err = __dsos__write_buildid_table(&machine->kernel_dsos, machine,
					  machine->pid, kmisc, fd);
	if (err == 0)
		err = __dsos__write_buildid_table(&machine->user_dsos, machine,
						  machine->pid, umisc, fd);
	return err;
}

static int dsos__write_buildid_table(struct perf_header *header, int fd)
{
	struct perf_session *session = container_of(header,
			struct perf_session, header);
	struct rb_node *nd;
	int err = machine__write_buildid_table(&session->machines.host, fd);

	if (err)
		return err;

	for (nd = rb_first(&session->machines.guests); nd; nd = rb_next(nd)) {
		struct machine *pos = rb_entry(nd, struct machine, rb_node);
		err = machine__write_buildid_table(pos, fd);
		if (err)
			break;
	}
	return err;
}

int build_id_cache__add_s(const char *sbuild_id, const char *debugdir,
			  const char *name, bool is_kallsyms, bool is_vdso)
{
	const size_t size = PATH_MAX;
	char *realname, *filename = zalloc(size),
	     *linkname = zalloc(size), *targetname;
	int len, err = -1;
	bool slash = is_kallsyms || is_vdso;

	if (is_kallsyms) {
		if (symbol_conf.kptr_restrict) {
			pr_debug("Not caching a kptr_restrict'ed /proc/kallsyms\n");
			err = 0;
			goto out_free;
		}
		realname = (char *) name;
	} else
		realname = realpath(name, NULL);

	if (realname == NULL || filename == NULL || linkname == NULL)
		goto out_free;

	len = scnprintf(filename, size, "%s%s%s",
		       debugdir, slash ? "/" : "",
		       is_vdso ? VDSO__MAP_NAME : realname);
	if (mkdir_p(filename, 0755))
		goto out_free;

	snprintf(filename + len, size - len, "/%s", sbuild_id);

	if (access(filename, F_OK)) {
		if (is_kallsyms) {
			 if (copyfile("/proc/kallsyms", filename))
				goto out_free;
		} else if (link(realname, filename) && copyfile(name, filename))
			goto out_free;
	}

	len = scnprintf(linkname, size, "%s/.build-id/%.2s",
		       debugdir, sbuild_id);

	if (access(linkname, X_OK) && mkdir_p(linkname, 0755))
		goto out_free;

	snprintf(linkname + len, size - len, "/%s", sbuild_id + 2);
	targetname = filename + strlen(debugdir) - 5;
	memcpy(targetname, "../..", 5);

	if (symlink(targetname, linkname) == 0)
		err = 0;
out_free:
	if (!is_kallsyms)
		free(realname);
	free(filename);
	free(linkname);
	return err;
}

static int build_id_cache__add_b(const u8 *build_id, size_t build_id_size,
				 const char *name, const char *debugdir,
				 bool is_kallsyms, bool is_vdso)
{
	char sbuild_id[BUILD_ID_SIZE * 2 + 1];

	build_id__sprintf(build_id, build_id_size, sbuild_id);

	return build_id_cache__add_s(sbuild_id, debugdir, name,
				     is_kallsyms, is_vdso);
}

int build_id_cache__remove_s(const char *sbuild_id, const char *debugdir)
{
	const size_t size = PATH_MAX;
	char *filename = zalloc(size),
	     *linkname = zalloc(size);
	int err = -1;

	if (filename == NULL || linkname == NULL)
		goto out_free;

	snprintf(linkname, size, "%s/.build-id/%.2s/%s",
		 debugdir, sbuild_id, sbuild_id + 2);

	if (access(linkname, F_OK))
		goto out_free;

	if (readlink(linkname, filename, size - 1) < 0)
		goto out_free;

	if (unlink(linkname))
		goto out_free;

	/*
	 * Since the link is relative, we must make it absolute:
	 */
	snprintf(linkname, size, "%s/.build-id/%.2s/%s",
		 debugdir, sbuild_id, filename);

	if (unlink(linkname))
		goto out_free;

	err = 0;
out_free:
	free(filename);
	free(linkname);
	return err;
}

static int dso__cache_build_id(struct dso *dso, struct machine *machine,
			       const char *debugdir)
{
	bool is_kallsyms = dso->kernel && dso->long_name[0] != '/';
	bool is_vdso = is_vdso_map(dso->short_name);
	char *name = dso->long_name;
	char nm[PATH_MAX];

	if (dso__is_kcore(dso)) {
		is_kallsyms = true;
		machine__mmap_name(machine, nm, sizeof(nm));
		name = nm;
	}
	return build_id_cache__add_b(dso->build_id, sizeof(dso->build_id), name,
				     debugdir, is_kallsyms, is_vdso);
}

static int __dsos__cache_build_ids(struct list_head *head,
				   struct machine *machine, const char *debugdir)
{
	struct dso *pos;
	int err = 0;

	dsos__for_each_with_build_id(pos, head)
		if (dso__cache_build_id(pos, machine, debugdir))
			err = -1;

	return err;
}

static int machine__cache_build_ids(struct machine *machine, const char *debugdir)
{
	int ret = __dsos__cache_build_ids(&machine->kernel_dsos, machine,
					  debugdir);
	ret |= __dsos__cache_build_ids(&machine->user_dsos, machine, debugdir);
	return ret;
}

static int perf_session__cache_build_ids(struct perf_session *session)
{
	struct rb_node *nd;
	int ret;
	char debugdir[PATH_MAX];

	snprintf(debugdir, sizeof(debugdir), "%s", buildid_dir);

	if (mkdir(debugdir, 0755) != 0 && errno != EEXIST)
		return -1;

	ret = machine__cache_build_ids(&session->machines.host, debugdir);

	for (nd = rb_first(&session->machines.guests); nd; nd = rb_next(nd)) {
		struct machine *pos = rb_entry(nd, struct machine, rb_node);
		ret |= machine__cache_build_ids(pos, debugdir);
	}
	return ret ? -1 : 0;
}

static bool machine__read_build_ids(struct machine *machine, bool with_hits)
{
	bool ret = __dsos__read_build_ids(&machine->kernel_dsos, with_hits);
	ret |= __dsos__read_build_ids(&machine->user_dsos, with_hits);
	return ret;
}

static bool perf_session__read_build_ids(struct perf_session *session, bool with_hits)
{
	struct rb_node *nd;
	bool ret = machine__read_build_ids(&session->machines.host, with_hits);

	for (nd = rb_first(&session->machines.guests); nd; nd = rb_next(nd)) {
		struct machine *pos = rb_entry(nd, struct machine, rb_node);
		ret |= machine__read_build_ids(pos, with_hits);
	}

	return ret;
}

static int write_tracing_data(int fd, struct perf_header *h __maybe_unused,
			    struct perf_evlist *evlist)
{
	return read_tracing_data(fd, &evlist->entries);
}


static int write_build_id(int fd, struct perf_header *h,
			  struct perf_evlist *evlist __maybe_unused)
{
	struct perf_session *session;
	int err;

	session = container_of(h, struct perf_session, header);

	if (!perf_session__read_build_ids(session, true))
		return -1;

	err = dsos__write_buildid_table(h, fd);
	if (err < 0) {
		pr_debug("failed to write buildid table\n");
		return err;
	}
	if (!no_buildid_cache)
		perf_session__cache_build_ids(session);

	return 0;
}

static int write_hostname(int fd, struct perf_header *h __maybe_unused,
			  struct perf_evlist *evlist __maybe_unused)
{
	struct utsname uts;
	int ret;

	ret = uname(&uts);
	if (ret < 0)
		return -1;

	return do_write_string(fd, uts.nodename);
}

static int write_osrelease(int fd, struct perf_header *h __maybe_unused,
			   struct perf_evlist *evlist __maybe_unused)
{
	struct utsname uts;
	int ret;

	ret = uname(&uts);
	if (ret < 0)
		return -1;

	return do_write_string(fd, uts.release);
}

static int write_arch(int fd, struct perf_header *h __maybe_unused,
		      struct perf_evlist *evlist __maybe_unused)
{
	struct utsname uts;
	int ret;

	ret = uname(&uts);
	if (ret < 0)
		return -1;

	return do_write_string(fd, uts.machine);
}

static int write_version(int fd, struct perf_header *h __maybe_unused,
			 struct perf_evlist *evlist __maybe_unused)
{
	return do_write_string(fd, perf_version_string);
}

static int write_cpudesc(int fd, struct perf_header *h __maybe_unused,
		       struct perf_evlist *evlist __maybe_unused)
{
#ifndef CPUINFO_PROC
#define CPUINFO_PROC NULL
#endif
	FILE *file;
	char *buf = NULL;
	char *s, *p;
	const char *search = CPUINFO_PROC;
	size_t len = 0;
	int ret = -1;

	if (!search)
		return -1;

	file = fopen("/proc/cpuinfo", "r");
	if (!file)
		return -1;

	while (getline(&buf, &len, file) > 0) {
		ret = strncmp(buf, search, strlen(search));
		if (!ret)
			break;
	}

	if (ret)
		goto done;

	s = buf;

	p = strchr(buf, ':');
	if (p && *(p+1) == ' ' && *(p+2))
		s = p + 2;
	p = strchr(s, '\n');
	if (p)
		*p = '\0';

	/* squash extra space characters (branding string) */
	p = s;
	while (*p) {
		if (isspace(*p)) {
			char *r = p + 1;
			char *q = r;
			*p = ' ';
			while (*q && isspace(*q))
				q++;
			if (q != (p+1))
				while ((*r++ = *q++));
		}
		p++;
	}
	ret = do_write_string(fd, s);
done:
	free(buf);
	fclose(file);
	return ret;
}

static int write_nrcpus(int fd, struct perf_header *h __maybe_unused,
			struct perf_evlist *evlist __maybe_unused)
{
	long nr;
	u32 nrc, nra;
	int ret;

	nr = sysconf(_SC_NPROCESSORS_CONF);
	if (nr < 0)
		return -1;

	nrc = (u32)(nr & UINT_MAX);

	nr = sysconf(_SC_NPROCESSORS_ONLN);
	if (nr < 0)
		return -1;

	nra = (u32)(nr & UINT_MAX);

	ret = do_write(fd, &nrc, sizeof(nrc));
	if (ret < 0)
		return ret;

	return do_write(fd, &nra, sizeof(nra));
}

static int write_event_desc(int fd, struct perf_header *h __maybe_unused,
			    struct perf_evlist *evlist)
{
	struct perf_evsel *evsel;
	u32 nre, nri, sz;
	int ret;

	nre = evlist->nr_entries;

	/*
	 * write number of events
	 */
	ret = do_write(fd, &nre, sizeof(nre));
	if (ret < 0)
		return ret;

	/*
	 * size of perf_event_attr struct
	 */
	sz = (u32)sizeof(evsel->attr);
	ret = do_write(fd, &sz, sizeof(sz));
	if (ret < 0)
		return ret;

	list_for_each_entry(evsel, &evlist->entries, node) {

		ret = do_write(fd, &evsel->attr, sz);
		if (ret < 0)
			return ret;
		/*
		 * write number of unique id per event
		 * there is one id per instance of an event
		 *
		 * copy into an nri to be independent of the
		 * type of ids,
		 */
		nri = evsel->ids;
		ret = do_write(fd, &nri, sizeof(nri));
		if (ret < 0)
			return ret;

		/*
		 * write event string as passed on cmdline
		 */
		ret = do_write_string(fd, perf_evsel__name(evsel));
		if (ret < 0)
			return ret;
		/*
		 * write unique ids for this event
		 */
		ret = do_write(fd, evsel->id, evsel->ids * sizeof(u64));
		if (ret < 0)
			return ret;
	}
	return 0;
}

static int write_cmdline(int fd, struct perf_header *h __maybe_unused,
			 struct perf_evlist *evlist __maybe_unused)
{
	char buf[MAXPATHLEN];
	char proc[32];
	u32 i, n;
	int ret;

	/*
	 * actual atual path to perf binary
	 */
	sprintf(proc, "/proc/%d/exe", getpid());
	ret = readlink(proc, buf, sizeof(buf));
	if (ret <= 0)
		return -1;

	/* readlink() does not add null termination */
	buf[ret] = '\0';

	/* account for binary path */
	n = header_argc + 1;

	ret = do_write(fd, &n, sizeof(n));
	if (ret < 0)
		return ret;

	ret = do_write_string(fd, buf);
	if (ret < 0)
		return ret;

	for (i = 0 ; i < header_argc; i++) {
		ret = do_write_string(fd, header_argv[i]);
		if (ret < 0)
			return ret;
	}
	return 0;
}

#define CORE_SIB_FMT \
	"/sys/devices/system/cpu/cpu%d/topology/core_siblings_list"
#define THRD_SIB_FMT \
	"/sys/devices/system/cpu/cpu%d/topology/thread_siblings_list"

struct cpu_topo {
	u32 core_sib;
	u32 thread_sib;
	char **core_siblings;
	char **thread_siblings;
};

static int build_cpu_topo(struct cpu_topo *tp, int cpu)
{
	FILE *fp;
	char filename[MAXPATHLEN];
	char *buf = NULL, *p;
	size_t len = 0;
	ssize_t sret;
	u32 i = 0;
	int ret = -1;

	sprintf(filename, CORE_SIB_FMT, cpu);
	fp = fopen(filename, "r");
	if (!fp)
		goto try_threads;

	sret = getline(&buf, &len, fp);
	fclose(fp);
	if (sret <= 0)
		goto try_threads;

	p = strchr(buf, '\n');
	if (p)
		*p = '\0';

	for (i = 0; i < tp->core_sib; i++) {
		if (!strcmp(buf, tp->core_siblings[i]))
			break;
	}
	if (i == tp->core_sib) {
		tp->core_siblings[i] = buf;
		tp->core_sib++;
		buf = NULL;
		len = 0;
	}
	ret = 0;

try_threads:
	sprintf(filename, THRD_SIB_FMT, cpu);
	fp = fopen(filename, "r");
	if (!fp)
		goto done;

	if (getline(&buf, &len, fp) <= 0)
		goto done;

	p = strchr(buf, '\n');
	if (p)
		*p = '\0';

	for (i = 0; i < tp->thread_sib; i++) {
		if (!strcmp(buf, tp->thread_siblings[i]))
			break;
	}
	if (i == tp->thread_sib) {
		tp->thread_siblings[i] = buf;
		tp->thread_sib++;
		buf = NULL;
	}
	ret = 0;
done:
	if(fp)
		fclose(fp);
	free(buf);
	return ret;
}

static void free_cpu_topo(struct cpu_topo *tp)
{
	u32 i;

	if (!tp)
		return;

	for (i = 0 ; i < tp->core_sib; i++)
		free(tp->core_siblings[i]);

	for (i = 0 ; i < tp->thread_sib; i++)
		free(tp->thread_siblings[i]);

	free(tp);
}

static struct cpu_topo *build_cpu_topology(void)
{
	struct cpu_topo *tp;
	void *addr;
	u32 nr, i;
	size_t sz;
	long ncpus;
	int ret = -1;

	ncpus = sysconf(_SC_NPROCESSORS_CONF);
	if (ncpus < 0)
		return NULL;

	nr = (u32)(ncpus & UINT_MAX);

	sz = nr * sizeof(char *);

	addr = calloc(1, sizeof(*tp) + 2 * sz);
	if (!addr)
		return NULL;

	tp = addr;

	addr += sizeof(*tp);
	tp->core_siblings = addr;
	addr += sz;
	tp->thread_siblings = addr;

	for (i = 0; i < nr; i++) {
		ret = build_cpu_topo(tp, i);
		if (ret < 0)
			break;
	}
	if (ret) {
		free_cpu_topo(tp);
		tp = NULL;
	}
	return tp;
}

static int write_cpu_topology(int fd, struct perf_header *h __maybe_unused,
			  struct perf_evlist *evlist __maybe_unused)
{
	struct cpu_topo *tp;
	u32 i;
	int ret;

	tp = build_cpu_topology();
	if (!tp)
		return -1;

	ret = do_write(fd, &tp->core_sib, sizeof(tp->core_sib));
	if (ret < 0)
		goto done;

	for (i = 0; i < tp->core_sib; i++) {
		ret = do_write_string(fd, tp->core_siblings[i]);
		if (ret < 0)
			goto done;
	}
	ret = do_write(fd, &tp->thread_sib, sizeof(tp->thread_sib));
	if (ret < 0)
		goto done;

	for (i = 0; i < tp->thread_sib; i++) {
		ret = do_write_string(fd, tp->thread_siblings[i]);
		if (ret < 0)
			break;
	}
done:
	free_cpu_topo(tp);
	return ret;
}



static int write_total_mem(int fd, struct perf_header *h __maybe_unused,
			  struct perf_evlist *evlist __maybe_unused)
{
	char *buf = NULL;
	FILE *fp;
	size_t len = 0;
	int ret = -1, n;
	uint64_t mem;

	fp = fopen("/proc/meminfo", "r");
	if (!fp)
		return -1;

	while (getline(&buf, &len, fp) > 0) {
		ret = strncmp(buf, "MemTotal:", 9);
		if (!ret)
			break;
	}
	if (!ret) {
		n = sscanf(buf, "%*s %"PRIu64, &mem);
		if (n == 1)
			ret = do_write(fd, &mem, sizeof(mem));
	}
	free(buf);
	fclose(fp);
	return ret;
}

static int write_topo_node(int fd, int node)
{
	char str[MAXPATHLEN];
	char field[32];
	char *buf = NULL, *p;
	size_t len = 0;
	FILE *fp;
	u64 mem_total, mem_free, mem;
	int ret = -1;

	sprintf(str, "/sys/devices/system/node/node%d/meminfo", node);
	fp = fopen(str, "r");
	if (!fp)
		return -1;

	while (getline(&buf, &len, fp) > 0) {
		/* skip over invalid lines */
		if (!strchr(buf, ':'))
			continue;
		if (sscanf(buf, "%*s %*d %s %"PRIu64, field, &mem) != 2)
			goto done;
		if (!strcmp(field, "MemTotal:"))
			mem_total = mem;
		if (!strcmp(field, "MemFree:"))
			mem_free = mem;
	}

	fclose(fp);
	fp = NULL;

	ret = do_write(fd, &mem_total, sizeof(u64));
	if (ret)
		goto done;

	ret = do_write(fd, &mem_free, sizeof(u64));
	if (ret)
		goto done;

	ret = -1;
	sprintf(str, "/sys/devices/system/node/node%d/cpulist", node);

	fp = fopen(str, "r");
	if (!fp)
		goto done;

	if (getline(&buf, &len, fp) <= 0)
		goto done;

	p = strchr(buf, '\n');
	if (p)
		*p = '\0';

	ret = do_write_string(fd, buf);
done:
	free(buf);
	if (fp)
		fclose(fp);
	return ret;
}

static int write_numa_topology(int fd, struct perf_header *h __maybe_unused,
			  struct perf_evlist *evlist __maybe_unused)
{
	char *buf = NULL;
	size_t len = 0;
	FILE *fp;
	struct cpu_map *node_map = NULL;
	char *c;
	u32 nr, i, j;
	int ret = -1;

	fp = fopen("/sys/devices/system/node/online", "r");
	if (!fp)
		return -1;

	if (getline(&buf, &len, fp) <= 0)
		goto done;

	c = strchr(buf, '\n');
	if (c)
		*c = '\0';

	node_map = cpu_map__new(buf);
	if (!node_map)
		goto done;

	nr = (u32)node_map->nr;

	ret = do_write(fd, &nr, sizeof(nr));
	if (ret < 0)
		goto done;

	for (i = 0; i < nr; i++) {
		j = (u32)node_map->map[i];
		ret = do_write(fd, &j, sizeof(j));
		if (ret < 0)
			break;

		ret = write_topo_node(fd, i);
		if (ret < 0)
			break;
	}
done:
	free(buf);
	fclose(fp);
	free(node_map);
	return ret;
}

/*
 * File format:
 *
 * struct pmu_mappings {
 *	u32	pmu_num;
 *	struct pmu_map {
 *		u32	type;
 *		char	name[];
 *	}[pmu_num];
 * };
 */

static int write_pmu_mappings(int fd, struct perf_header *h __maybe_unused,
			      struct perf_evlist *evlist __maybe_unused)
{
	struct perf_pmu *pmu = NULL;
	off_t offset = lseek(fd, 0, SEEK_CUR);
	__u32 pmu_num = 0;
	int ret;

	/* write real pmu_num later */
	ret = do_write(fd, &pmu_num, sizeof(pmu_num));
	if (ret < 0)
		return ret;

	while ((pmu = perf_pmu__scan(pmu))) {
		if (!pmu->name)
			continue;
		pmu_num++;

		ret = do_write(fd, &pmu->type, sizeof(pmu->type));
		if (ret < 0)
			return ret;

		ret = do_write_string(fd, pmu->name);
		if (ret < 0)
			return ret;
	}

	if (pwrite(fd, &pmu_num, sizeof(pmu_num), offset) != sizeof(pmu_num)) {
		/* discard all */
		lseek(fd, offset, SEEK_SET);
		return -1;
	}

	return 0;
}

/*
 * File format:
 *
 * struct group_descs {
 *	u32	nr_groups;
 *	struct group_desc {
 *		char	name[];
 *		u32	leader_idx;
 *		u32	nr_members;
 *	}[nr_groups];
 * };
 */
static int write_group_desc(int fd, struct perf_header *h __maybe_unused,
			    struct perf_evlist *evlist)
{
	u32 nr_groups = evlist->nr_groups;
	struct perf_evsel *evsel;
	int ret;

	ret = do_write(fd, &nr_groups, sizeof(nr_groups));
	if (ret < 0)
		return ret;

	list_for_each_entry(evsel, &evlist->entries, node) {
		if (perf_evsel__is_group_leader(evsel) &&
		    evsel->nr_members > 1) {
			const char *name = evsel->group_name ?: "{anon_group}";
			u32 leader_idx = evsel->idx;
			u32 nr_members = evsel->nr_members;

			ret = do_write_string(fd, name);
			if (ret < 0)
				return ret;

			ret = do_write(fd, &leader_idx, sizeof(leader_idx));
			if (ret < 0)
				return ret;

			ret = do_write(fd, &nr_members, sizeof(nr_members));
			if (ret < 0)
				return ret;
		}
	}
	return 0;
}

/*
 * default get_cpuid(): nothing gets recorded
 * actual implementation must be in arch/$(ARCH)/util/header.c
 */
int __attribute__ ((weak)) get_cpuid(char *buffer __maybe_unused,
				     size_t sz __maybe_unused)
{
	return -1;
}

static int write_cpuid(int fd, struct perf_header *h __maybe_unused,
		       struct perf_evlist *evlist __maybe_unused)
{
	char buffer[64];
	int ret;

	ret = get_cpuid(buffer, sizeof(buffer));
	if (!ret)
		goto write_it;

	return -1;
write_it:
	return do_write_string(fd, buffer);
}

static int write_branch_stack(int fd __maybe_unused,
			      struct perf_header *h __maybe_unused,
		       struct perf_evlist *evlist __maybe_unused)
{
	return 0;
}

static void print_hostname(struct perf_header *ph, int fd __maybe_unused,
			   FILE *fp)
{
	fprintf(fp, "# hostname : %s\n", ph->env.hostname);
}

static void print_osrelease(struct perf_header *ph, int fd __maybe_unused,
			    FILE *fp)
{
	fprintf(fp, "# os release : %s\n", ph->env.os_release);
}

static void print_arch(struct perf_header *ph, int fd __maybe_unused, FILE *fp)
{
	fprintf(fp, "# arch : %s\n", ph->env.arch);
}

static void print_cpudesc(struct perf_header *ph, int fd __maybe_unused,
			  FILE *fp)
{
	fprintf(fp, "# cpudesc : %s\n", ph->env.cpu_desc);
}

static void print_nrcpus(struct perf_header *ph, int fd __maybe_unused,
			 FILE *fp)
{
	fprintf(fp, "# nrcpus online : %u\n", ph->env.nr_cpus_online);
	fprintf(fp, "# nrcpus avail : %u\n", ph->env.nr_cpus_avail);
}

static void print_version(struct perf_header *ph, int fd __maybe_unused,
			  FILE *fp)
{
	fprintf(fp, "# perf version : %s\n", ph->env.version);
}

static void print_cmdline(struct perf_header *ph, int fd __maybe_unused,
			  FILE *fp)
{
	int nr, i;
	char *str;

	nr = ph->env.nr_cmdline;
	str = ph->env.cmdline;

	fprintf(fp, "# cmdline : ");

	for (i = 0; i < nr; i++) {
		fprintf(fp, "%s ", str);
		str += strlen(str) + 1;
	}
	fputc('\n', fp);
}

static void print_cpu_topology(struct perf_header *ph, int fd __maybe_unused,
			       FILE *fp)
{
	int nr, i;
	char *str;

	nr = ph->env.nr_sibling_cores;
	str = ph->env.sibling_cores;

	for (i = 0; i < nr; i++) {
		fprintf(fp, "# sibling cores   : %s\n", str);
		str += strlen(str) + 1;
	}

	nr = ph->env.nr_sibling_threads;
	str = ph->env.sibling_threads;

	for (i = 0; i < nr; i++) {
		fprintf(fp, "# sibling threads : %s\n", str);
		str += strlen(str) + 1;
	}
}

static void free_event_desc(struct perf_evsel *events)
{
	struct perf_evsel *evsel;

	if (!events)
		return;

	for (evsel = events; evsel->attr.size; evsel++) {
		if (evsel->name)
			free(evsel->name);
		if (evsel->id)
			free(evsel->id);
	}

	free(events);
}

static struct perf_evsel *
read_event_desc(struct perf_header *ph, int fd)
{
	struct perf_evsel *evsel, *events = NULL;
	u64 *id;
	void *buf = NULL;
	u32 nre, sz, nr, i, j;
	ssize_t ret;
	size_t msz;

	/* number of events */
	ret = readn(fd, &nre, sizeof(nre));
	if (ret != (ssize_t)sizeof(nre))
		goto error;

	if (ph->needs_swap)
		nre = bswap_32(nre);

	ret = readn(fd, &sz, sizeof(sz));
	if (ret != (ssize_t)sizeof(sz))
		goto error;

	if (ph->needs_swap)
		sz = bswap_32(sz);

	/* buffer to hold on file attr struct */
	buf = malloc(sz);
	if (!buf)
		goto error;

	/* the last event terminates with evsel->attr.size == 0: */
	events = calloc(nre + 1, sizeof(*events));
	if (!events)
		goto error;

	msz = sizeof(evsel->attr);
	if (sz < msz)
		msz = sz;

	for (i = 0, evsel = events; i < nre; evsel++, i++) {
		evsel->idx = i;

		/*
		 * must read entire on-file attr struct to
		 * sync up with layout.
		 */
		ret = readn(fd, buf, sz);
		if (ret != (ssize_t)sz)
			goto error;

		if (ph->needs_swap)
			perf_event__attr_swap(buf);

		memcpy(&evsel->attr, buf, msz);

		ret = readn(fd, &nr, sizeof(nr));
		if (ret != (ssize_t)sizeof(nr))
			goto error;

		if (ph->needs_swap) {
			nr = bswap_32(nr);
			evsel->needs_swap = true;
		}

		evsel->name = do_read_string(fd, ph);

		if (!nr)
			continue;

		id = calloc(nr, sizeof(*id));
		if (!id)
			goto error;
		evsel->ids = nr;
		evsel->id = id;

		for (j = 0 ; j < nr; j++) {
			ret = readn(fd, id, sizeof(*id));
			if (ret != (ssize_t)sizeof(*id))
				goto error;
			if (ph->needs_swap)
				*id = bswap_64(*id);
			id++;
		}
	}
out:
	if (buf)
		free(buf);
	return events;
error:
	if (events)
		free_event_desc(events);
	events = NULL;
	goto out;
}

static void print_event_desc(struct perf_header *ph, int fd, FILE *fp)
{
	struct perf_evsel *evsel, *events = read_event_desc(ph, fd);
	u32 j;
	u64 *id;

	if (!events) {
		fprintf(fp, "# event desc: not available or unable to read\n");
		return;
	}

	for (evsel = events; evsel->attr.size; evsel++) {
		fprintf(fp, "# event : name = %s, ", evsel->name);

		fprintf(fp, "type = %d, config = 0x%"PRIx64
			    ", config1 = 0x%"PRIx64", config2 = 0x%"PRIx64,
				evsel->attr.type,
				(u64)evsel->attr.config,
				(u64)evsel->attr.config1,
				(u64)evsel->attr.config2);

		fprintf(fp, ", excl_usr = %d, excl_kern = %d",
				evsel->attr.exclude_user,
				evsel->attr.exclude_kernel);

		fprintf(fp, ", excl_host = %d, excl_guest = %d",
				evsel->attr.exclude_host,
				evsel->attr.exclude_guest);

		fprintf(fp, ", precise_ip = %d", evsel->attr.precise_ip);

		fprintf(fp, ", attr_mmap2 = %d", evsel->attr.mmap2);
		fprintf(fp, ", attr_mmap  = %d", evsel->attr.mmap);
		fprintf(fp, ", attr_mmap_data = %d", evsel->attr.mmap_data);
		if (evsel->ids) {
			fprintf(fp, ", id = {");
			for (j = 0, id = evsel->id; j < evsel->ids; j++, id++) {
				if (j)
					fputc(',', fp);
				fprintf(fp, " %"PRIu64, *id);
			}
			fprintf(fp, " }");
		}

		fputc('\n', fp);
	}

	free_event_desc(events);
}

static void print_total_mem(struct perf_header *ph, int fd __maybe_unused,
			    FILE *fp)
{
	fprintf(fp, "# total memory : %Lu kB\n", ph->env.total_mem);
}

static void print_numa_topology(struct perf_header *ph, int fd __maybe_unused,
				FILE *fp)
{
	u32 nr, c, i;
	char *str, *tmp;
	uint64_t mem_total, mem_free;

	/* nr nodes */
	nr = ph->env.nr_numa_nodes;
	str = ph->env.numa_nodes;

	for (i = 0; i < nr; i++) {
		/* node number */
		c = strtoul(str, &tmp, 0);
		if (*tmp != ':')
			goto error;

		str = tmp + 1;
		mem_total = strtoull(str, &tmp, 0);
		if (*tmp != ':')
			goto error;

		str = tmp + 1;
		mem_free = strtoull(str, &tmp, 0);
		if (*tmp != ':')
			goto error;

		fprintf(fp, "# node%u meminfo  : total = %"PRIu64" kB,"
			    " free = %"PRIu64" kB\n",
			c, mem_total, mem_free);

		str = tmp + 1;
		fprintf(fp, "# node%u cpu list : %s\n", c, str);

		str += strlen(str) + 1;
	}
	return;
error:
	fprintf(fp, "# numa topology : not available\n");
}

static void print_cpuid(struct perf_header *ph, int fd __maybe_unused, FILE *fp)
{
	fprintf(fp, "# cpuid : %s\n", ph->env.cpuid);
}

static void print_branch_stack(struct perf_header *ph __maybe_unused,
			       int fd __maybe_unused, FILE *fp)
{
	fprintf(fp, "# contains samples with branch stack\n");
}

static void print_pmu_mappings(struct perf_header *ph, int fd __maybe_unused,
			       FILE *fp)
{
	const char *delimiter = "# pmu mappings: ";
	char *str, *tmp;
	u32 pmu_num;
	u32 type;

	pmu_num = ph->env.nr_pmu_mappings;
	if (!pmu_num) {
		fprintf(fp, "# pmu mappings: not available\n");
		return;
	}

	str = ph->env.pmu_mappings;

	while (pmu_num) {
		type = strtoul(str, &tmp, 0);
		if (*tmp != ':')
			goto error;

		str = tmp + 1;
		fprintf(fp, "%s%s = %" PRIu32, delimiter, str, type);

		delimiter = ", ";
		str += strlen(str) + 1;
		pmu_num--;
	}

	fprintf(fp, "\n");

	if (!pmu_num)
		return;
error:
	fprintf(fp, "# pmu mappings: unable to read\n");
}

static void print_group_desc(struct perf_header *ph, int fd __maybe_unused,
			     FILE *fp)
{
	struct perf_session *session;
	struct perf_evsel *evsel;
	u32 nr = 0;

	session = container_of(ph, struct perf_session, header);

	list_for_each_entry(evsel, &session->evlist->entries, node) {
		if (perf_evsel__is_group_leader(evsel) &&
		    evsel->nr_members > 1) {
			fprintf(fp, "# group: %s{%s", evsel->group_name ?: "",
				perf_evsel__name(evsel));

			nr = evsel->nr_members - 1;
		} else if (nr) {
			fprintf(fp, ",%s", perf_evsel__name(evsel));

			if (--nr == 0)
				fprintf(fp, "}\n");
		}
	}
}

static int __event_process_build_id(struct build_id_event *bev,
				    char *filename,
				    struct perf_session *session)
{
	int err = -1;
	struct list_head *head;
	struct machine *machine;
	u16 misc;
	struct dso *dso;
	enum dso_kernel_type dso_type;

	machine = perf_session__findnew_machine(session, bev->pid);
	if (!machine)
		goto out;

	misc = bev->header.misc & PERF_RECORD_MISC_CPUMODE_MASK;

	switch (misc) {
	case PERF_RECORD_MISC_KERNEL:
		dso_type = DSO_TYPE_KERNEL;
		head = &machine->kernel_dsos;
		break;
	case PERF_RECORD_MISC_GUEST_KERNEL:
		dso_type = DSO_TYPE_GUEST_KERNEL;
		head = &machine->kernel_dsos;
		break;
	case PERF_RECORD_MISC_USER:
	case PERF_RECORD_MISC_GUEST_USER:
		dso_type = DSO_TYPE_USER;
		head = &machine->user_dsos;
		break;
	default:
		goto out;
	}

	dso = __dsos__findnew(head, filename);
	if (dso != NULL) {
		char sbuild_id[BUILD_ID_SIZE * 2 + 1];

		dso__set_build_id(dso, &bev->build_id);

		if (filename[0] == '[')
			dso->kernel = dso_type;

		build_id__sprintf(dso->build_id, sizeof(dso->build_id),
				  sbuild_id);
		pr_debug("build id event received for %s: %s\n",
			 dso->long_name, sbuild_id);
	}

	err = 0;
out:
	return err;
}

static int perf_header__read_build_ids_abi_quirk(struct perf_header *header,
						 int input, u64 offset, u64 size)
{
	struct perf_session *session = container_of(header, struct perf_session, header);
	struct {
		struct perf_event_header   header;
		u8			   build_id[PERF_ALIGN(BUILD_ID_SIZE, sizeof(u64))];
		char			   filename[0];
	} old_bev;
	struct build_id_event bev;
	char filename[PATH_MAX];
	u64 limit = offset + size;

	while (offset < limit) {
		ssize_t len;

		if (readn(input, &old_bev, sizeof(old_bev)) != sizeof(old_bev))
			return -1;

		if (header->needs_swap)
			perf_event_header__bswap(&old_bev.header);

		len = old_bev.header.size - sizeof(old_bev);
		if (readn(input, filename, len) != len)
			return -1;

		bev.header = old_bev.header;

		/*
		 * As the pid is the missing value, we need to fill
		 * it properly. The header.misc value give us nice hint.
		 */
		bev.pid	= HOST_KERNEL_ID;
		if (bev.header.misc == PERF_RECORD_MISC_GUEST_USER ||
		    bev.header.misc == PERF_RECORD_MISC_GUEST_KERNEL)
			bev.pid	= DEFAULT_GUEST_KERNEL_ID;

		memcpy(bev.build_id, old_bev.build_id, sizeof(bev.build_id));
		__event_process_build_id(&bev, filename, session);

		offset += bev.header.size;
	}

	return 0;
}

static int perf_header__read_build_ids(struct perf_header *header,
				       int input, u64 offset, u64 size)
{
	struct perf_session *session = container_of(header, struct perf_session, header);
	struct build_id_event bev;
	char filename[PATH_MAX];
	u64 limit = offset + size, orig_offset = offset;
	int err = -1;

	while (offset < limit) {
		ssize_t len;

		if (readn(input, &bev, sizeof(bev)) != sizeof(bev))
			goto out;

		if (header->needs_swap)
			perf_event_header__bswap(&bev.header);

		len = bev.header.size - sizeof(bev);
		if (readn(input, filename, len) != len)
			goto out;
		/*
		 * The a1645ce1 changeset:
		 *
		 * "perf: 'perf kvm' tool for monitoring guest performance from host"
		 *
		 * Added a field to struct build_id_event that broke the file
		 * format.
		 *
		 * Since the kernel build-id is the first entry, process the
		 * table using the old format if the well known
		 * '[kernel.kallsyms]' string for the kernel build-id has the
		 * first 4 characters chopped off (where the pid_t sits).
		 */
		if (memcmp(filename, "nel.kallsyms]", 13) == 0) {
			if (lseek(input, orig_offset, SEEK_SET) == (off_t)-1)
				return -1;
			return perf_header__read_build_ids_abi_quirk(header, input, offset, size);
		}

		__event_process_build_id(&bev, filename, session);

		offset += bev.header.size;
	}
	err = 0;
out:
	return err;
}

static int process_tracing_data(struct perf_file_section *section __maybe_unused,
				struct perf_header *ph __maybe_unused,
				int fd, void *data)
{
	ssize_t ret = trace_report(fd, data, false);
	return ret < 0 ? -1 : 0;
}

static int process_build_id(struct perf_file_section *section,
			    struct perf_header *ph, int fd,
			    void *data __maybe_unused)
{
	if (perf_header__read_build_ids(ph, fd, section->offset, section->size))
		pr_debug("Failed to read buildids, continuing...\n");
	return 0;
}

static int process_hostname(struct perf_file_section *section __maybe_unused,
			    struct perf_header *ph, int fd,
			    void *data __maybe_unused)
{
	ph->env.hostname = do_read_string(fd, ph);
	return ph->env.hostname ? 0 : -ENOMEM;
}

static int process_osrelease(struct perf_file_section *section __maybe_unused,
			     struct perf_header *ph, int fd,
			     void *data __maybe_unused)
{
	ph->env.os_release = do_read_string(fd, ph);
	return ph->env.os_release ? 0 : -ENOMEM;
}

static int process_version(struct perf_file_section *section __maybe_unused,
			   struct perf_header *ph, int fd,
			   void *data __maybe_unused)
{
	ph->env.version = do_read_string(fd, ph);
	return ph->env.version ? 0 : -ENOMEM;
}

static int process_arch(struct perf_file_section *section __maybe_unused,
			struct perf_header *ph,	int fd,
			void *data __maybe_unused)
{
	ph->env.arch = do_read_string(fd, ph);
	return ph->env.arch ? 0 : -ENOMEM;
}

static int process_nrcpus(struct perf_file_section *section __maybe_unused,
			  struct perf_header *ph, int fd,
			  void *data __maybe_unused)
{
	size_t ret;
	u32 nr;

	ret = readn(fd, &nr, sizeof(nr));
	if (ret != sizeof(nr))
		return -1;

	if (ph->needs_swap)
		nr = bswap_32(nr);

	ph->env.nr_cpus_online = nr;

	ret = readn(fd, &nr, sizeof(nr));
	if (ret != sizeof(nr))
		return -1;

	if (ph->needs_swap)
		nr = bswap_32(nr);

	ph->env.nr_cpus_avail = nr;
	return 0;
}

static int process_cpudesc(struct perf_file_section *section __maybe_unused,
			   struct perf_header *ph, int fd,
			   void *data __maybe_unused)
{
	ph->env.cpu_desc = do_read_string(fd, ph);
	return ph->env.cpu_desc ? 0 : -ENOMEM;
}

static int process_cpuid(struct perf_file_section *section __maybe_unused,
			 struct perf_header *ph,  int fd,
			 void *data __maybe_unused)
{
	ph->env.cpuid = do_read_string(fd, ph);
	return ph->env.cpuid ? 0 : -ENOMEM;
}

static int process_total_mem(struct perf_file_section *section __maybe_unused,
			     struct perf_header *ph, int fd,
			     void *data __maybe_unused)
{
	uint64_t mem;
	size_t ret;

	ret = readn(fd, &mem, sizeof(mem));
	if (ret != sizeof(mem))
		return -1;

	if (ph->needs_swap)
		mem = bswap_64(mem);

	ph->env.total_mem = mem;
	return 0;
}

static struct perf_evsel *
perf_evlist__find_by_index(struct perf_evlist *evlist, int idx)
{
	struct perf_evsel *evsel;

	list_for_each_entry(evsel, &evlist->entries, node) {
		if (evsel->idx == idx)
			return evsel;
	}

	return NULL;
}

static void
perf_evlist__set_event_name(struct perf_evlist *evlist,
			    struct perf_evsel *event)
{
	struct perf_evsel *evsel;

	if (!event->name)
		return;

	evsel = perf_evlist__find_by_index(evlist, event->idx);
	if (!evsel)
		return;

	if (evsel->name)
		return;

	evsel->name = strdup(event->name);
}

static int
process_event_desc(struct perf_file_section *section __maybe_unused,
		   struct perf_header *header, int fd,
		   void *data __maybe_unused)
{
	struct perf_session *session;
	struct perf_evsel *evsel, *events = read_event_desc(header, fd);

	if (!events)
		return 0;

	session = container_of(header, struct perf_session, header);
	for (evsel = events; evsel->attr.size; evsel++)
		perf_evlist__set_event_name(session->evlist, evsel);

	free_event_desc(events);

	return 0;
}

static int process_cmdline(struct perf_file_section *section __maybe_unused,
			   struct perf_header *ph, int fd,
			   void *data __maybe_unused)
{
	size_t ret;
	char *str;
	u32 nr, i;
	struct strbuf sb;

	ret = readn(fd, &nr, sizeof(nr));
	if (ret != sizeof(nr))
		return -1;

	if (ph->needs_swap)
		nr = bswap_32(nr);

	ph->env.nr_cmdline = nr;
	strbuf_init(&sb, 128);

	for (i = 0; i < nr; i++) {
		str = do_read_string(fd, ph);
		if (!str)
			goto error;

		/* include a NULL character at the end */
		strbuf_add(&sb, str, strlen(str) + 1);
		free(str);
	}
	ph->env.cmdline = strbuf_detach(&sb, NULL);
	return 0;

error:
	strbuf_release(&sb);
	return -1;
}

static int process_cpu_topology(struct perf_file_section *section __maybe_unused,
				struct perf_header *ph, int fd,
				void *data __maybe_unused)
{
	size_t ret;
	u32 nr, i;
	char *str;
	struct strbuf sb;

	ret = readn(fd, &nr, sizeof(nr));
	if (ret != sizeof(nr))
		return -1;

	if (ph->needs_swap)
		nr = bswap_32(nr);

	ph->env.nr_sibling_cores = nr;
	strbuf_init(&sb, 128);

	for (i = 0; i < nr; i++) {
		str = do_read_string(fd, ph);
		if (!str)
			goto error;

		/* include a NULL character at the end */
		strbuf_add(&sb, str, strlen(str) + 1);
		free(str);
	}
	ph->env.sibling_cores = strbuf_detach(&sb, NULL);

	ret = readn(fd, &nr, sizeof(nr));
	if (ret != sizeof(nr))
		return -1;

	if (ph->needs_swap)
		nr = bswap_32(nr);

	ph->env.nr_sibling_threads = nr;

	for (i = 0; i < nr; i++) {
		str = do_read_string(fd, ph);
		if (!str)
			goto error;

		/* include a NULL character at the end */
		strbuf_add(&sb, str, strlen(str) + 1);
		free(str);
	}
	ph->env.sibling_threads = strbuf_detach(&sb, NULL);
	return 0;

error:
	strbuf_release(&sb);
	return -1;
}

static int process_numa_topology(struct perf_file_section *section __maybe_unused,
				 struct perf_header *ph, int fd,
				 void *data __maybe_unused)
{
	size_t ret;
	u32 nr, node, i;
	char *str;
	uint64_t mem_total, mem_free;
	struct strbuf sb;

	/* nr nodes */
	ret = readn(fd, &nr, sizeof(nr));
	if (ret != sizeof(nr))
		goto error;

	if (ph->needs_swap)
		nr = bswap_32(nr);

	ph->env.nr_numa_nodes = nr;
	strbuf_init(&sb, 256);

	for (i = 0; i < nr; i++) {
		/* node number */
		ret = readn(fd, &node, sizeof(node));
		if (ret != sizeof(node))
			goto error;

		ret = readn(fd, &mem_total, sizeof(u64));
		if (ret != sizeof(u64))
			goto error;

		ret = readn(fd, &mem_free, sizeof(u64));
		if (ret != sizeof(u64))
			goto error;

		if (ph->needs_swap) {
			node = bswap_32(node);
			mem_total = bswap_64(mem_total);
			mem_free = bswap_64(mem_free);
		}

		strbuf_addf(&sb, "%u:%"PRIu64":%"PRIu64":",
			    node, mem_total, mem_free);

		str = do_read_string(fd, ph);
		if (!str)
			goto error;

		/* include a NULL character at the end */
		strbuf_add(&sb, str, strlen(str) + 1);
		free(str);
	}
	ph->env.numa_nodes = strbuf_detach(&sb, NULL);
	return 0;

error:
	strbuf_release(&sb);
	return -1;
}

static int process_pmu_mappings(struct perf_file_section *section __maybe_unused,
				struct perf_header *ph, int fd,
				void *data __maybe_unused)
{
	size_t ret;
	char *name;
	u32 pmu_num;
	u32 type;
	struct strbuf sb;

	ret = readn(fd, &pmu_num, sizeof(pmu_num));
	if (ret != sizeof(pmu_num))
		return -1;

	if (ph->needs_swap)
		pmu_num = bswap_32(pmu_num);

	if (!pmu_num) {
		pr_debug("pmu mappings not available\n");
		return 0;
	}

	ph->env.nr_pmu_mappings = pmu_num;
	strbuf_init(&sb, 128);

	while (pmu_num) {
		if (readn(fd, &type, sizeof(type)) != sizeof(type))
			goto error;
		if (ph->needs_swap)
			type = bswap_32(type);

		name = do_read_string(fd, ph);
		if (!name)
			goto error;

		strbuf_addf(&sb, "%u:%s", type, name);
		/* include a NULL character at the end */
		strbuf_add(&sb, "", 1);

		free(name);
		pmu_num--;
	}
	ph->env.pmu_mappings = strbuf_detach(&sb, NULL);
	return 0;

error:
	strbuf_release(&sb);
	return -1;
}

static int process_group_desc(struct perf_file_section *section __maybe_unused,
			      struct perf_header *ph, int fd,
			      void *data __maybe_unused)
{
	size_t ret = -1;
	u32 i, nr, nr_groups;
	struct perf_session *session;
	struct perf_evsel *evsel, *leader = NULL;
	struct group_desc {
		char *name;
		u32 leader_idx;
		u32 nr_members;
	} *desc;

	if (readn(fd, &nr_groups, sizeof(nr_groups)) != sizeof(nr_groups))
		return -1;

	if (ph->needs_swap)
		nr_groups = bswap_32(nr_groups);

	ph->env.nr_groups = nr_groups;
	if (!nr_groups) {
		pr_debug("group desc not available\n");
		return 0;
	}

	desc = calloc(nr_groups, sizeof(*desc));
	if (!desc)
		return -1;

	for (i = 0; i < nr_groups; i++) {
		desc[i].name = do_read_string(fd, ph);
		if (!desc[i].name)
			goto out_free;

		if (readn(fd, &desc[i].leader_idx, sizeof(u32)) != sizeof(u32))
			goto out_free;

		if (readn(fd, &desc[i].nr_members, sizeof(u32)) != sizeof(u32))
			goto out_free;

		if (ph->needs_swap) {
			desc[i].leader_idx = bswap_32(desc[i].leader_idx);
			desc[i].nr_members = bswap_32(desc[i].nr_members);
		}
	}

	/*
	 * Rebuild group relationship based on the group_desc
	 */
	session = container_of(ph, struct perf_session, header);
	session->evlist->nr_groups = nr_groups;

	i = nr = 0;
	list_for_each_entry(evsel, &session->evlist->entries, node) {
		if (evsel->idx == (int) desc[i].leader_idx) {
			evsel->leader = evsel;
			/* {anon_group} is a dummy name */
			if (strcmp(desc[i].name, "{anon_group}"))
				evsel->group_name = desc[i].name;
			evsel->nr_members = desc[i].nr_members;

			if (i >= nr_groups || nr > 0) {
				pr_debug("invalid group desc\n");
				goto out_free;
			}

			leader = evsel;
			nr = evsel->nr_members - 1;
			i++;
		} else if (nr) {
			/* This is a group member */
			evsel->leader = leader;

			nr--;
		}
	}

	if (i != nr_groups || nr != 0) {
		pr_debug("invalid group desc\n");
		goto out_free;
	}

	ret = 0;
out_free:
	while ((int) --i >= 0)
		free(desc[i].name);
	free(desc);

	return ret;
}

struct feature_ops {
	int (*write)(int fd, struct perf_header *h, struct perf_evlist *evlist);
	void (*print)(struct perf_header *h, int fd, FILE *fp);
	int (*process)(struct perf_file_section *section,
		       struct perf_header *h, int fd, void *data);
	const char *name;
	bool full_only;
};

#define FEAT_OPA(n, func) \
	[n] = { .name = #n, .write = write_##func, .print = print_##func }
#define FEAT_OPP(n, func) \
	[n] = { .name = #n, .write = write_##func, .print = print_##func, \
		.process = process_##func }
#define FEAT_OPF(n, func) \
	[n] = { .name = #n, .write = write_##func, .print = print_##func, \
		.process = process_##func, .full_only = true }

/* feature_ops not implemented: */
#define print_tracing_data	NULL
#define print_build_id		NULL

static const struct feature_ops feat_ops[HEADER_LAST_FEATURE] = {
	FEAT_OPP(HEADER_TRACING_DATA,	tracing_data),
	FEAT_OPP(HEADER_BUILD_ID,	build_id),
	FEAT_OPP(HEADER_HOSTNAME,	hostname),
	FEAT_OPP(HEADER_OSRELEASE,	osrelease),
	FEAT_OPP(HEADER_VERSION,	version),
	FEAT_OPP(HEADER_ARCH,		arch),
	FEAT_OPP(HEADER_NRCPUS,		nrcpus),
	FEAT_OPP(HEADER_CPUDESC,	cpudesc),
	FEAT_OPP(HEADER_CPUID,		cpuid),
	FEAT_OPP(HEADER_TOTAL_MEM,	total_mem),
	FEAT_OPP(HEADER_EVENT_DESC,	event_desc),
	FEAT_OPP(HEADER_CMDLINE,	cmdline),
	FEAT_OPF(HEADER_CPU_TOPOLOGY,	cpu_topology),
	FEAT_OPF(HEADER_NUMA_TOPOLOGY,	numa_topology),
	FEAT_OPA(HEADER_BRANCH_STACK,	branch_stack),
	FEAT_OPP(HEADER_PMU_MAPPINGS,	pmu_mappings),
	FEAT_OPP(HEADER_GROUP_DESC,	group_desc),
};

struct header_print_data {
	FILE *fp;
	bool full; /* extended list of headers */
};

static int perf_file_section__fprintf_info(struct perf_file_section *section,
					   struct perf_header *ph,
					   int feat, int fd, void *data)
{
	struct header_print_data *hd = data;

	if (lseek(fd, section->offset, SEEK_SET) == (off_t)-1) {
		pr_debug("Failed to lseek to %" PRIu64 " offset for feature "
				"%d, continuing...\n", section->offset, feat);
		return 0;
	}
	if (feat >= HEADER_LAST_FEATURE) {
		pr_warning("unknown feature %d\n", feat);
		return 0;
	}
	if (!feat_ops[feat].print)
		return 0;

	if (!feat_ops[feat].full_only || hd->full)
		feat_ops[feat].print(ph, fd, hd->fp);
	else
		fprintf(hd->fp, "# %s info available, use -I to display\n",
			feat_ops[feat].name);

	return 0;
}

int perf_header__fprintf_info(struct perf_session *session, FILE *fp, bool full)
{
	struct header_print_data hd;
	struct perf_header *header = &session->header;
	int fd = perf_data_file__fd(session->file);
	hd.fp = fp;
	hd.full = full;

	perf_header__process_sections(header, fd, &hd,
				      perf_file_section__fprintf_info);
	return 0;
}

static int do_write_feat(int fd, struct perf_header *h, int type,
			 struct perf_file_section **p,
			 struct perf_evlist *evlist)
{
	int err;
	int ret = 0;

	if (perf_header__has_feat(h, type)) {
		if (!feat_ops[type].write)
			return -1;

		(*p)->offset = lseek(fd, 0, SEEK_CUR);

		err = feat_ops[type].write(fd, h, evlist);
		if (err < 0) {
			pr_debug("failed to write feature %d\n", type);

			/* undo anything written */
			lseek(fd, (*p)->offset, SEEK_SET);

			return -1;
		}
		(*p)->size = lseek(fd, 0, SEEK_CUR) - (*p)->offset;
		(*p)++;
	}
	return ret;
}

static int perf_header__adds_write(struct perf_header *header,
				   struct perf_evlist *evlist, int fd)
{
	int nr_sections;
	struct perf_file_section *feat_sec, *p;
	int sec_size;
	u64 sec_start;
	int feat;
	int err;

	nr_sections = bitmap_weight(header->adds_features, HEADER_FEAT_BITS);
	if (!nr_sections)
		return 0;

	feat_sec = p = calloc(nr_sections, sizeof(*feat_sec));
	if (feat_sec == NULL)
		return -ENOMEM;

	sec_size = sizeof(*feat_sec) * nr_sections;

	sec_start = header->feat_offset;
	lseek(fd, sec_start + sec_size, SEEK_SET);

	for_each_set_bit(feat, header->adds_features, HEADER_FEAT_BITS) {
		if (do_write_feat(fd, header, feat, &p, evlist))
			perf_header__clear_feat(header, feat);
	}

	lseek(fd, sec_start, SEEK_SET);
	/*
	 * may write more than needed due to dropped feature, but
	 * this is okay, reader will skip the mising entries
	 */
	err = do_write(fd, feat_sec, sec_size);
	if (err < 0)
		pr_debug("failed to write feature section\n");
	free(feat_sec);
	return err;
}

int perf_header__write_pipe(int fd)
{
	struct perf_pipe_file_header f_header;
	int err;

	f_header = (struct perf_pipe_file_header){
		.magic	   = PERF_MAGIC,
		.size	   = sizeof(f_header),
	};

	err = do_write(fd, &f_header, sizeof(f_header));
	if (err < 0) {
		pr_debug("failed to write perf pipe header\n");
		return err;
	}

	return 0;
}

int perf_session__write_header(struct perf_session *session,
			       struct perf_evlist *evlist,
			       int fd, bool at_exit)
{
	struct perf_file_header f_header;
	struct perf_file_attr   f_attr;
	struct perf_header *header = &session->header;
	struct perf_evsel *evsel;
	u64 attr_offset;
	int err;

	lseek(fd, sizeof(f_header), SEEK_SET);

	list_for_each_entry(evsel, &evlist->entries, node) {
		evsel->id_offset = lseek(fd, 0, SEEK_CUR);
		err = do_write(fd, evsel->id, evsel->ids * sizeof(u64));
		if (err < 0) {
			pr_debug("failed to write perf header\n");
			return err;
		}
	}

	attr_offset = lseek(fd, 0, SEEK_CUR);

	list_for_each_entry(evsel, &evlist->entries, node) {
		f_attr = (struct perf_file_attr){
			.attr = evsel->attr,
			.ids  = {
				.offset = evsel->id_offset,
				.size   = evsel->ids * sizeof(u64),
			}
		};
		err = do_write(fd, &f_attr, sizeof(f_attr));
		if (err < 0) {
			pr_debug("failed to write perf header attribute\n");
			return err;
		}
	}

	header->data_offset = lseek(fd, 0, SEEK_CUR);
	header->feat_offset = header->data_offset + header->data_size;

	if (at_exit) {
		err = perf_header__adds_write(header, evlist, fd);
		if (err < 0)
			return err;
	}

	f_header = (struct perf_file_header){
		.magic	   = PERF_MAGIC,
		.size	   = sizeof(f_header),
		.attr_size = sizeof(f_attr),
		.attrs = {
			.offset = attr_offset,
			.size   = evlist->nr_entries * sizeof(f_attr),
		},
		.data = {
			.offset = header->data_offset,
			.size	= header->data_size,
		},
		/* event_types is ignored, store zeros */
	};

	memcpy(&f_header.adds_features, &header->adds_features, sizeof(header->adds_features));

	lseek(fd, 0, SEEK_SET);
	err = do_write(fd, &f_header, sizeof(f_header));
	if (err < 0) {
		pr_debug("failed to write perf header\n");
		return err;
	}
	lseek(fd, header->data_offset + header->data_size, SEEK_SET);

	return 0;
}

static int perf_header__getbuffer64(struct perf_header *header,
				    int fd, void *buf, size_t size)
{
	if (readn(fd, buf, size) <= 0)
		return -1;

	if (header->needs_swap)
		mem_bswap_64(buf, size);

	return 0;
}

int perf_header__process_sections(struct perf_header *header, int fd,
				  void *data,
				  int (*process)(struct perf_file_section *section,
						 struct perf_header *ph,
						 int feat, int fd, void *data))
{
	struct perf_file_section *feat_sec, *sec;
	int nr_sections;
	int sec_size;
	int feat;
	int err;

	nr_sections = bitmap_weight(header->adds_features, HEADER_FEAT_BITS);
	if (!nr_sections)
		return 0;

	feat_sec = sec = calloc(nr_sections, sizeof(*feat_sec));
	if (!feat_sec)
		return -1;

	sec_size = sizeof(*feat_sec) * nr_sections;

	lseek(fd, header->feat_offset, SEEK_SET);

	err = perf_header__getbuffer64(header, fd, feat_sec, sec_size);
	if (err < 0)
		goto out_free;

	for_each_set_bit(feat, header->adds_features, HEADER_LAST_FEATURE) {
		err = process(sec++, header, feat, fd, data);
		if (err < 0)
			goto out_free;
	}
	err = 0;
out_free:
	free(feat_sec);
	return err;
}

static const int attr_file_abi_sizes[] = {
	[0] = PERF_ATTR_SIZE_VER0,
	[1] = PERF_ATTR_SIZE_VER1,
	[2] = PERF_ATTR_SIZE_VER2,
	[3] = PERF_ATTR_SIZE_VER3,
	0,
};

/*
 * In the legacy file format, the magic number is not used to encode endianness.
 * hdr_sz was used to encode endianness. But given that hdr_sz can vary based
 * on ABI revisions, we need to try all combinations for all endianness to
 * detect the endianness.
 */
static int try_all_file_abis(uint64_t hdr_sz, struct perf_header *ph)
{
	uint64_t ref_size, attr_size;
	int i;

	for (i = 0 ; attr_file_abi_sizes[i]; i++) {
		ref_size = attr_file_abi_sizes[i]
			 + sizeof(struct perf_file_section);
		if (hdr_sz != ref_size) {
			attr_size = bswap_64(hdr_sz);
			if (attr_size != ref_size)
				continue;

			ph->needs_swap = true;
		}
		pr_debug("ABI%d perf.data file detected, need_swap=%d\n",
			 i,
			 ph->needs_swap);
		return 0;
	}
	/* could not determine endianness */
	return -1;
}

#define PERF_PIPE_HDR_VER0	16

static const size_t attr_pipe_abi_sizes[] = {
	[0] = PERF_PIPE_HDR_VER0,
	0,
};

/*
 * In the legacy pipe format, there is an implicit assumption that endiannesss
 * between host recording the samples, and host parsing the samples is the
 * same. This is not always the case given that the pipe output may always be
 * redirected into a file and analyzed on a different machine with possibly a
 * different endianness and perf_event ABI revsions in the perf tool itself.
 */
static int try_all_pipe_abis(uint64_t hdr_sz, struct perf_header *ph)
{
	u64 attr_size;
	int i;

	for (i = 0 ; attr_pipe_abi_sizes[i]; i++) {
		if (hdr_sz != attr_pipe_abi_sizes[i]) {
			attr_size = bswap_64(hdr_sz);
			if (attr_size != hdr_sz)
				continue;

			ph->needs_swap = true;
		}
		pr_debug("Pipe ABI%d perf.data file detected\n", i);
		return 0;
	}
	return -1;
}

bool is_perf_magic(u64 magic)
{
	if (!memcmp(&magic, __perf_magic1, sizeof(magic))
		|| magic == __perf_magic2
		|| magic == __perf_magic2_sw)
		return true;

	return false;
}

static int check_magic_endian(u64 magic, uint64_t hdr_sz,
			      bool is_pipe, struct perf_header *ph)
{
	int ret;

	/* check for legacy format */
	ret = memcmp(&magic, __perf_magic1, sizeof(magic));
	if (ret == 0) {
		ph->version = PERF_HEADER_VERSION_1;
		pr_debug("legacy perf.data format\n");
		if (is_pipe)
			return try_all_pipe_abis(hdr_sz, ph);

		return try_all_file_abis(hdr_sz, ph);
	}
	/*
	 * the new magic number serves two purposes:
	 * - unique number to identify actual perf.data files
	 * - encode endianness of file
	 */

	/* check magic number with one endianness */
	if (magic == __perf_magic2)
		return 0;

	/* check magic number with opposite endianness */
	if (magic != __perf_magic2_sw)
		return -1;

	ph->needs_swap = true;
	ph->version = PERF_HEADER_VERSION_2;

	return 0;
}

int perf_file_header__read(struct perf_file_header *header,
			   struct perf_header *ph, int fd)
{
	int ret;

	lseek(fd, 0, SEEK_SET);

	ret = readn(fd, header, sizeof(*header));
	if (ret <= 0)
		return -1;

	if (check_magic_endian(header->magic,
			       header->attr_size, false, ph) < 0) {
		pr_debug("magic/endian check failed\n");
		return -1;
	}

	if (ph->needs_swap) {
		mem_bswap_64(header, offsetof(struct perf_file_header,
			     adds_features));
	}

	if (header->size != sizeof(*header)) {
		/* Support the previous format */
		if (header->size == offsetof(typeof(*header), adds_features))
			bitmap_zero(header->adds_features, HEADER_FEAT_BITS);
		else
			return -1;
	} else if (ph->needs_swap) {
		/*
		 * feature bitmap is declared as an array of unsigned longs --
		 * not good since its size can differ between the host that
		 * generated the data file and the host analyzing the file.
		 *
		 * We need to handle endianness, but we don't know the size of
		 * the unsigned long where the file was generated. Take a best
		 * guess at determining it: try 64-bit swap first (ie., file
		 * created on a 64-bit host), and check if the hostname feature
		 * bit is set (this feature bit is forced on as of fbe96f2).
		 * If the bit is not, undo the 64-bit swap and try a 32-bit
		 * swap. If the hostname bit is still not set (e.g., older data
		 * file), punt and fallback to the original behavior --
		 * clearing all feature bits and setting buildid.
		 */
		mem_bswap_64(&header->adds_features,
			    BITS_TO_U64(HEADER_FEAT_BITS));

		if (!test_bit(HEADER_HOSTNAME, header->adds_features)) {
			/* unswap as u64 */
			mem_bswap_64(&header->adds_features,
				    BITS_TO_U64(HEADER_FEAT_BITS));

			/* unswap as u32 */
			mem_bswap_32(&header->adds_features,
				    BITS_TO_U32(HEADER_FEAT_BITS));
		}

		if (!test_bit(HEADER_HOSTNAME, header->adds_features)) {
			bitmap_zero(header->adds_features, HEADER_FEAT_BITS);
			set_bit(HEADER_BUILD_ID, header->adds_features);
		}
	}

	memcpy(&ph->adds_features, &header->adds_features,
	       sizeof(ph->adds_features));

	ph->data_offset  = header->data.offset;
	ph->data_size	 = header->data.size;
	ph->feat_offset  = header->data.offset + header->data.size;
	return 0;
}

static int perf_file_section__process(struct perf_file_section *section,
				      struct perf_header *ph,
				      int feat, int fd, void *data)
{
	if (lseek(fd, section->offset, SEEK_SET) == (off_t)-1) {
		pr_debug("Failed to lseek to %" PRIu64 " offset for feature "
			  "%d, continuing...\n", section->offset, feat);
		return 0;
	}

	if (feat >= HEADER_LAST_FEATURE) {
		pr_debug("unknown feature %d, continuing...\n", feat);
		return 0;
	}

	if (!feat_ops[feat].process)
		return 0;

	return feat_ops[feat].process(section, ph, fd, data);
}

static int perf_file_header__read_pipe(struct perf_pipe_file_header *header,
				       struct perf_header *ph, int fd,
				       bool repipe)
{
	int ret;

	ret = readn(fd, header, sizeof(*header));
	if (ret <= 0)
		return -1;

	if (check_magic_endian(header->magic, header->size, true, ph) < 0) {
		pr_debug("endian/magic failed\n");
		return -1;
	}

	if (ph->needs_swap)
		header->size = bswap_64(header->size);

	if (repipe && do_write(STDOUT_FILENO, header, sizeof(*header)) < 0)
		return -1;

	return 0;
}

static int perf_header__read_pipe(struct perf_session *session)
{
	struct perf_header *header = &session->header;
	struct perf_pipe_file_header f_header;

	if (perf_file_header__read_pipe(&f_header, header,
					perf_data_file__fd(session->file),
					session->repipe) < 0) {
		pr_debug("incompatible file format\n");
		return -EINVAL;
	}

	return 0;
}

static int read_attr(int fd, struct perf_header *ph,
		     struct perf_file_attr *f_attr)
{
	struct perf_event_attr *attr = &f_attr->attr;
	size_t sz, left;
	size_t our_sz = sizeof(f_attr->attr);
	int ret;

	memset(f_attr, 0, sizeof(*f_attr));

	/* read minimal guaranteed structure */
	ret = readn(fd, attr, PERF_ATTR_SIZE_VER0);
	if (ret <= 0) {
		pr_debug("cannot read %d bytes of header attr\n",
			 PERF_ATTR_SIZE_VER0);
		return -1;
	}

	/* on file perf_event_attr size */
	sz = attr->size;

	if (ph->needs_swap)
		sz = bswap_32(sz);

	if (sz == 0) {
		/* assume ABI0 */
		sz =  PERF_ATTR_SIZE_VER0;
	} else if (sz > our_sz) {
		pr_debug("file uses a more recent and unsupported ABI"
			 " (%zu bytes extra)\n", sz - our_sz);
		return -1;
	}
	/* what we have not yet read and that we know about */
	left = sz - PERF_ATTR_SIZE_VER0;
	if (left) {
		void *ptr = attr;
		ptr += PERF_ATTR_SIZE_VER0;

		ret = readn(fd, ptr, left);
	}
	/* read perf_file_section, ids are read in caller */
	ret = readn(fd, &f_attr->ids, sizeof(f_attr->ids));

	return ret <= 0 ? -1 : 0;
}

static int perf_evsel__prepare_tracepoint_event(struct perf_evsel *evsel,
						struct pevent *pevent)
{
	struct event_format *event;
	char bf[128];

	/* already prepared */
	if (evsel->tp_format)
		return 0;

	if (pevent == NULL) {
		pr_debug("broken or missing trace data\n");
		return -1;
	}

	event = pevent_find_event(pevent, evsel->attr.config);
	if (event == NULL)
		return -1;

	if (!evsel->name) {
		snprintf(bf, sizeof(bf), "%s:%s", event->system, event->name);
		evsel->name = strdup(bf);
		if (evsel->name == NULL)
			return -1;
	}

	evsel->tp_format = event;
	return 0;
}

static int perf_evlist__prepare_tracepoint_events(struct perf_evlist *evlist,
						  struct pevent *pevent)
{
	struct perf_evsel *pos;

	list_for_each_entry(pos, &evlist->entries, node) {
		if (pos->attr.type == PERF_TYPE_TRACEPOINT &&
		    perf_evsel__prepare_tracepoint_event(pos, pevent))
			return -1;
	}

	return 0;
}

int perf_session__read_header(struct perf_session *session)
{
	struct perf_data_file *file = session->file;
	struct perf_header *header = &session->header;
	struct perf_file_header	f_header;
	struct perf_file_attr	f_attr;
	u64			f_id;
	int nr_attrs, nr_ids, i, j;
	int fd = perf_data_file__fd(file);

	session->evlist = perf_evlist__new();
	if (session->evlist == NULL)
		return -ENOMEM;

	if (perf_data_file__is_pipe(file))
		return perf_header__read_pipe(session);

	if (perf_file_header__read(&f_header, header, fd) < 0)
		return -EINVAL;

	/*
	 * Sanity check that perf.data was written cleanly; data size is
	 * initialized to 0 and updated only if the on_exit function is run.
	 * If data size is still 0 then the file contains only partial
	 * information.  Just warn user and process it as much as it can.
	 */
	if (f_header.data.size == 0) {
		pr_warning("WARNING: The %s file's data size field is 0 which is unexpected.\n"
			   "Was the 'perf record' command properly terminated?\n",
<<<<<<< HEAD
			   session->filename);
=======
			   file->path);
>>>>>>> 9fee8240
	}

	nr_attrs = f_header.attrs.size / f_header.attr_size;
	lseek(fd, f_header.attrs.offset, SEEK_SET);

	for (i = 0; i < nr_attrs; i++) {
		struct perf_evsel *evsel;
		off_t tmp;

		if (read_attr(fd, header, &f_attr) < 0)
			goto out_errno;

		if (header->needs_swap)
			perf_event__attr_swap(&f_attr.attr);

		tmp = lseek(fd, 0, SEEK_CUR);
		evsel = perf_evsel__new(&f_attr.attr);

		if (evsel == NULL)
			goto out_delete_evlist;

		evsel->needs_swap = header->needs_swap;
		/*
		 * Do it before so that if perf_evsel__alloc_id fails, this
		 * entry gets purged too at perf_evlist__delete().
		 */
		perf_evlist__add(session->evlist, evsel);

		nr_ids = f_attr.ids.size / sizeof(u64);
		/*
		 * We don't have the cpu and thread maps on the header, so
		 * for allocating the perf_sample_id table we fake 1 cpu and
		 * hattr->ids threads.
		 */
		if (perf_evsel__alloc_id(evsel, 1, nr_ids))
			goto out_delete_evlist;

		lseek(fd, f_attr.ids.offset, SEEK_SET);

		for (j = 0; j < nr_ids; j++) {
			if (perf_header__getbuffer64(header, fd, &f_id, sizeof(f_id)))
				goto out_errno;

			perf_evlist__id_add(session->evlist, evsel, 0, j, f_id);
		}

		lseek(fd, tmp, SEEK_SET);
	}

	symbol_conf.nr_events = nr_attrs;

	perf_header__process_sections(header, fd, &session->pevent,
				      perf_file_section__process);

	if (perf_evlist__prepare_tracepoint_events(session->evlist,
						   session->pevent))
		goto out_delete_evlist;

	return 0;
out_errno:
	return -errno;

out_delete_evlist:
	perf_evlist__delete(session->evlist);
	session->evlist = NULL;
	return -ENOMEM;
}

int perf_event__synthesize_attr(struct perf_tool *tool,
				struct perf_event_attr *attr, u32 ids, u64 *id,
				perf_event__handler_t process)
{
	union perf_event *ev;
	size_t size;
	int err;

	size = sizeof(struct perf_event_attr);
	size = PERF_ALIGN(size, sizeof(u64));
	size += sizeof(struct perf_event_header);
	size += ids * sizeof(u64);

	ev = malloc(size);

	if (ev == NULL)
		return -ENOMEM;

	ev->attr.attr = *attr;
	memcpy(ev->attr.id, id, ids * sizeof(u64));

	ev->attr.header.type = PERF_RECORD_HEADER_ATTR;
	ev->attr.header.size = (u16)size;

	if (ev->attr.header.size == size)
		err = process(tool, ev, NULL, NULL);
	else
		err = -E2BIG;

	free(ev);

	return err;
}

int perf_event__synthesize_attrs(struct perf_tool *tool,
				   struct perf_session *session,
				   perf_event__handler_t process)
{
	struct perf_evsel *evsel;
	int err = 0;

	list_for_each_entry(evsel, &session->evlist->entries, node) {
		err = perf_event__synthesize_attr(tool, &evsel->attr, evsel->ids,
						  evsel->id, process);
		if (err) {
			pr_debug("failed to create perf header attribute\n");
			return err;
		}
	}

	return err;
}

int perf_event__process_attr(struct perf_tool *tool __maybe_unused,
			     union perf_event *event,
			     struct perf_evlist **pevlist)
{
	u32 i, ids, n_ids;
	struct perf_evsel *evsel;
	struct perf_evlist *evlist = *pevlist;

	if (evlist == NULL) {
		*pevlist = evlist = perf_evlist__new();
		if (evlist == NULL)
			return -ENOMEM;
	}

	evsel = perf_evsel__new(&event->attr.attr);
	if (evsel == NULL)
		return -ENOMEM;

	perf_evlist__add(evlist, evsel);

	ids = event->header.size;
	ids -= (void *)&event->attr.id - (void *)event;
	n_ids = ids / sizeof(u64);
	/*
	 * We don't have the cpu and thread maps on the header, so
	 * for allocating the perf_sample_id table we fake 1 cpu and
	 * hattr->ids threads.
	 */
	if (perf_evsel__alloc_id(evsel, 1, n_ids))
		return -ENOMEM;

	for (i = 0; i < n_ids; i++) {
		perf_evlist__id_add(evlist, evsel, 0, i, event->attr.id[i]);
	}

	symbol_conf.nr_events = evlist->nr_entries;

	return 0;
}

int perf_event__synthesize_tracing_data(struct perf_tool *tool, int fd,
					struct perf_evlist *evlist,
					perf_event__handler_t process)
{
	union perf_event ev;
	struct tracing_data *tdata;
	ssize_t size = 0, aligned_size = 0, padding;
	int err __maybe_unused = 0;

	/*
	 * We are going to store the size of the data followed
	 * by the data contents. Since the fd descriptor is a pipe,
	 * we cannot seek back to store the size of the data once
	 * we know it. Instead we:
	 *
	 * - write the tracing data to the temp file
	 * - get/write the data size to pipe
	 * - write the tracing data from the temp file
	 *   to the pipe
	 */
	tdata = tracing_data_get(&evlist->entries, fd, true);
	if (!tdata)
		return -1;

	memset(&ev, 0, sizeof(ev));

	ev.tracing_data.header.type = PERF_RECORD_HEADER_TRACING_DATA;
	size = tdata->size;
	aligned_size = PERF_ALIGN(size, sizeof(u64));
	padding = aligned_size - size;
	ev.tracing_data.header.size = sizeof(ev.tracing_data);
	ev.tracing_data.size = aligned_size;

	process(tool, &ev, NULL, NULL);

	/*
	 * The put function will copy all the tracing data
	 * stored in temp file to the pipe.
	 */
	tracing_data_put(tdata);

	write_padded(fd, NULL, 0, padding);

	return aligned_size;
}

int perf_event__process_tracing_data(struct perf_tool *tool __maybe_unused,
				     union perf_event *event,
				     struct perf_session *session)
{
	ssize_t size_read, padding, size = event->tracing_data.size;
	int fd = perf_data_file__fd(session->file);
	off_t offset = lseek(fd, 0, SEEK_CUR);
	char buf[BUFSIZ];

	/* setup for reading amidst mmap */
	lseek(fd, offset + sizeof(struct tracing_data_event),
	      SEEK_SET);

	size_read = trace_report(fd, &session->pevent,
				 session->repipe);
	padding = PERF_ALIGN(size_read, sizeof(u64)) - size_read;

	if (readn(fd, buf, padding) < 0) {
		pr_err("%s: reading input file", __func__);
		return -1;
	}
	if (session->repipe) {
		int retw = write(STDOUT_FILENO, buf, padding);
		if (retw <= 0 || retw != padding) {
			pr_err("%s: repiping tracing data padding", __func__);
			return -1;
		}
	}

	if (size_read + padding != size) {
		pr_err("%s: tracing data size mismatch", __func__);
		return -1;
	}

	perf_evlist__prepare_tracepoint_events(session->evlist,
					       session->pevent);

	return size_read + padding;
}

int perf_event__synthesize_build_id(struct perf_tool *tool,
				    struct dso *pos, u16 misc,
				    perf_event__handler_t process,
				    struct machine *machine)
{
	union perf_event ev;
	size_t len;
	int err = 0;

	if (!pos->hit)
		return err;

	memset(&ev, 0, sizeof(ev));

	len = pos->long_name_len + 1;
	len = PERF_ALIGN(len, NAME_ALIGN);
	memcpy(&ev.build_id.build_id, pos->build_id, sizeof(pos->build_id));
	ev.build_id.header.type = PERF_RECORD_HEADER_BUILD_ID;
	ev.build_id.header.misc = misc;
	ev.build_id.pid = machine->pid;
	ev.build_id.header.size = sizeof(ev.build_id) + len;
	memcpy(&ev.build_id.filename, pos->long_name, pos->long_name_len);

	err = process(tool, &ev, NULL, machine);

	return err;
}

int perf_event__process_build_id(struct perf_tool *tool __maybe_unused,
				 union perf_event *event,
				 struct perf_session *session)
{
	__event_process_build_id(&event->build_id,
				 event->build_id.filename,
				 session);
	return 0;
}

void disable_buildid_cache(void)
{
	no_buildid_cache = true;
}<|MERGE_RESOLUTION|>--- conflicted
+++ resolved
@@ -2780,11 +2780,7 @@
 	if (f_header.data.size == 0) {
 		pr_warning("WARNING: The %s file's data size field is 0 which is unexpected.\n"
 			   "Was the 'perf record' command properly terminated?\n",
-<<<<<<< HEAD
-			   session->filename);
-=======
 			   file->path);
->>>>>>> 9fee8240
 	}
 
 	nr_attrs = f_header.attrs.size / f_header.attr_size;

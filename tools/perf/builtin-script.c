#include "builtin.h"

#include "perf.h"
#include "util/cache.h"
#include "util/debug.h"
#include "util/exec_cmd.h"
#include "util/header.h"
#include "util/parse-options.h"
#include "util/session.h"
#include "util/tool.h"
#include "util/symbol.h"
#include "util/thread.h"
#include "util/trace-event.h"
#include "util/util.h"
#include "util/evlist.h"
#include "util/evsel.h"
#include "util/sort.h"
#include "util/data.h"
#include <linux/bitmap.h>

static char const		*script_name;
static char const		*generate_script_lang;
static bool			debug_mode;
static u64			last_timestamp;
static u64			nr_unordered;
extern const struct option	record_options[];
static bool			no_callchain;
static bool			latency_format;
static bool			system_wide;
static const char		*cpu_list;
static DECLARE_BITMAP(cpu_bitmap, MAX_NR_CPUS);

enum perf_output_field {
	PERF_OUTPUT_COMM            = 1U << 0,
	PERF_OUTPUT_TID             = 1U << 1,
	PERF_OUTPUT_PID             = 1U << 2,
	PERF_OUTPUT_TIME            = 1U << 3,
	PERF_OUTPUT_CPU             = 1U << 4,
	PERF_OUTPUT_EVNAME          = 1U << 5,
	PERF_OUTPUT_TRACE           = 1U << 6,
	PERF_OUTPUT_IP              = 1U << 7,
	PERF_OUTPUT_SYM             = 1U << 8,
	PERF_OUTPUT_DSO             = 1U << 9,
	PERF_OUTPUT_ADDR            = 1U << 10,
	PERF_OUTPUT_SYMOFFSET       = 1U << 11,
};

struct output_option {
	const char *str;
	enum perf_output_field field;
} all_output_options[] = {
	{.str = "comm",  .field = PERF_OUTPUT_COMM},
	{.str = "tid",   .field = PERF_OUTPUT_TID},
	{.str = "pid",   .field = PERF_OUTPUT_PID},
	{.str = "time",  .field = PERF_OUTPUT_TIME},
	{.str = "cpu",   .field = PERF_OUTPUT_CPU},
	{.str = "event", .field = PERF_OUTPUT_EVNAME},
	{.str = "trace", .field = PERF_OUTPUT_TRACE},
	{.str = "ip",    .field = PERF_OUTPUT_IP},
	{.str = "sym",   .field = PERF_OUTPUT_SYM},
	{.str = "dso",   .field = PERF_OUTPUT_DSO},
	{.str = "addr",  .field = PERF_OUTPUT_ADDR},
	{.str = "symoff", .field = PERF_OUTPUT_SYMOFFSET},
};

/* default set to maintain compatibility with current format */
static struct {
	bool user_set;
	bool wildcard_set;
	unsigned int print_ip_opts;
	u64 fields;
	u64 invalid_fields;
} output[PERF_TYPE_MAX] = {

	[PERF_TYPE_HARDWARE] = {
		.user_set = false,

		.fields = PERF_OUTPUT_COMM | PERF_OUTPUT_TID |
			      PERF_OUTPUT_CPU | PERF_OUTPUT_TIME |
			      PERF_OUTPUT_EVNAME | PERF_OUTPUT_IP |
				  PERF_OUTPUT_SYM | PERF_OUTPUT_DSO,

		.invalid_fields = PERF_OUTPUT_TRACE,
	},

	[PERF_TYPE_SOFTWARE] = {
		.user_set = false,

		.fields = PERF_OUTPUT_COMM | PERF_OUTPUT_TID |
			      PERF_OUTPUT_CPU | PERF_OUTPUT_TIME |
			      PERF_OUTPUT_EVNAME | PERF_OUTPUT_IP |
				  PERF_OUTPUT_SYM | PERF_OUTPUT_DSO,

		.invalid_fields = PERF_OUTPUT_TRACE,
	},

	[PERF_TYPE_TRACEPOINT] = {
		.user_set = false,

		.fields = PERF_OUTPUT_COMM | PERF_OUTPUT_TID |
				  PERF_OUTPUT_CPU | PERF_OUTPUT_TIME |
				  PERF_OUTPUT_EVNAME | PERF_OUTPUT_TRACE,
	},

	[PERF_TYPE_RAW] = {
		.user_set = false,

		.fields = PERF_OUTPUT_COMM | PERF_OUTPUT_TID |
			      PERF_OUTPUT_CPU | PERF_OUTPUT_TIME |
			      PERF_OUTPUT_EVNAME | PERF_OUTPUT_IP |
				  PERF_OUTPUT_SYM | PERF_OUTPUT_DSO,

		.invalid_fields = PERF_OUTPUT_TRACE,
	},
};

static bool output_set_by_user(void)
{
	int j;
	for (j = 0; j < PERF_TYPE_MAX; ++j) {
		if (output[j].user_set)
			return true;
	}
	return false;
}

static const char *output_field2str(enum perf_output_field field)
{
	int i, imax = ARRAY_SIZE(all_output_options);
	const char *str = "";

	for (i = 0; i < imax; ++i) {
		if (all_output_options[i].field == field) {
			str = all_output_options[i].str;
			break;
		}
	}
	return str;
}

#define PRINT_FIELD(x)  (output[attr->type].fields & PERF_OUTPUT_##x)

static int perf_evsel__check_stype(struct perf_evsel *evsel,
				   u64 sample_type, const char *sample_msg,
				   enum perf_output_field field)
{
	struct perf_event_attr *attr = &evsel->attr;
	int type = attr->type;
	const char *evname;

	if (attr->sample_type & sample_type)
		return 0;

	if (output[type].user_set) {
		evname = perf_evsel__name(evsel);
		pr_err("Samples for '%s' event do not have %s attribute set. "
		       "Cannot print '%s' field.\n",
		       evname, sample_msg, output_field2str(field));
		return -1;
	}

	/* user did not ask for it explicitly so remove from the default list */
	output[type].fields &= ~field;
	evname = perf_evsel__name(evsel);
	pr_debug("Samples for '%s' event do not have %s attribute set. "
		 "Skipping '%s' field.\n",
		 evname, sample_msg, output_field2str(field));

	return 0;
}

static int perf_evsel__check_attr(struct perf_evsel *evsel,
				  struct perf_session *session)
{
	struct perf_event_attr *attr = &evsel->attr;

	if (PRINT_FIELD(TRACE) &&
		!perf_session__has_traces(session, "record -R"))
		return -EINVAL;

	if (PRINT_FIELD(IP)) {
		if (perf_evsel__check_stype(evsel, PERF_SAMPLE_IP, "IP",
					    PERF_OUTPUT_IP))
			return -EINVAL;

		if (!no_callchain &&
		    !(attr->sample_type & PERF_SAMPLE_CALLCHAIN))
			symbol_conf.use_callchain = false;
	}

	if (PRINT_FIELD(ADDR) &&
		perf_evsel__check_stype(evsel, PERF_SAMPLE_ADDR, "ADDR",
					PERF_OUTPUT_ADDR))
		return -EINVAL;

	if (PRINT_FIELD(SYM) && !PRINT_FIELD(IP) && !PRINT_FIELD(ADDR)) {
		pr_err("Display of symbols requested but neither sample IP nor "
			   "sample address\nis selected. Hence, no addresses to convert "
		       "to symbols.\n");
		return -EINVAL;
	}
	if (PRINT_FIELD(SYMOFFSET) && !PRINT_FIELD(SYM)) {
		pr_err("Display of offsets requested but symbol is not"
		       "selected.\n");
		return -EINVAL;
	}
	if (PRINT_FIELD(DSO) && !PRINT_FIELD(IP) && !PRINT_FIELD(ADDR)) {
		pr_err("Display of DSO requested but neither sample IP nor "
			   "sample address\nis selected. Hence, no addresses to convert "
		       "to DSO.\n");
		return -EINVAL;
	}

	if ((PRINT_FIELD(PID) || PRINT_FIELD(TID)) &&
		perf_evsel__check_stype(evsel, PERF_SAMPLE_TID, "TID",
					PERF_OUTPUT_TID|PERF_OUTPUT_PID))
		return -EINVAL;

	if (PRINT_FIELD(TIME) &&
		perf_evsel__check_stype(evsel, PERF_SAMPLE_TIME, "TIME",
					PERF_OUTPUT_TIME))
		return -EINVAL;

	if (PRINT_FIELD(CPU) &&
		perf_evsel__check_stype(evsel, PERF_SAMPLE_CPU, "CPU",
					PERF_OUTPUT_CPU))
		return -EINVAL;

	return 0;
}

static void set_print_ip_opts(struct perf_event_attr *attr)
{
	unsigned int type = attr->type;

	output[type].print_ip_opts = 0;
	if (PRINT_FIELD(IP))
		output[type].print_ip_opts |= PRINT_IP_OPT_IP;

	if (PRINT_FIELD(SYM))
		output[type].print_ip_opts |= PRINT_IP_OPT_SYM;

	if (PRINT_FIELD(DSO))
		output[type].print_ip_opts |= PRINT_IP_OPT_DSO;

	if (PRINT_FIELD(SYMOFFSET))
		output[type].print_ip_opts |= PRINT_IP_OPT_SYMOFFSET;
}

/*
 * verify all user requested events exist and the samples
 * have the expected data
 */
static int perf_session__check_output_opt(struct perf_session *session)
{
	int j;
	struct perf_evsel *evsel;

	for (j = 0; j < PERF_TYPE_MAX; ++j) {
		evsel = perf_session__find_first_evtype(session, j);

		/*
		 * even if fields is set to 0 (ie., show nothing) event must
		 * exist if user explicitly includes it on the command line
		 */
		if (!evsel && output[j].user_set && !output[j].wildcard_set) {
			pr_err("%s events do not exist. "
			       "Remove corresponding -f option to proceed.\n",
			       event_type(j));
			return -1;
		}

		if (evsel && output[j].fields &&
			perf_evsel__check_attr(evsel, session))
			return -1;

		if (evsel == NULL)
			continue;

		set_print_ip_opts(&evsel->attr);
	}

	return 0;
}

static void print_sample_start(struct perf_sample *sample,
			       struct thread *thread,
			       struct perf_evsel *evsel)
{
	struct perf_event_attr *attr = &evsel->attr;
	const char *evname = NULL;
	unsigned long secs;
	unsigned long usecs;
	unsigned long long nsecs;

	if (PRINT_FIELD(COMM)) {
		if (latency_format)
			printf("%8.8s ", thread__comm_str(thread));
		else if (PRINT_FIELD(IP) && symbol_conf.use_callchain)
			printf("%s ", thread__comm_str(thread));
		else
			printf("%16s ", thread__comm_str(thread));
	}

	if (PRINT_FIELD(PID) && PRINT_FIELD(TID))
		printf("%5d/%-5d ", sample->pid, sample->tid);
	else if (PRINT_FIELD(PID))
		printf("%5d ", sample->pid);
	else if (PRINT_FIELD(TID))
		printf("%5d ", sample->tid);

	if (PRINT_FIELD(CPU)) {
		if (latency_format)
			printf("%3d ", sample->cpu);
		else
			printf("[%03d] ", sample->cpu);
	}

	if (PRINT_FIELD(TIME)) {
		nsecs = sample->time;
		secs = nsecs / NSECS_PER_SEC;
		nsecs -= secs * NSECS_PER_SEC;
		usecs = nsecs / NSECS_PER_USEC;
		printf("%5lu.%06lu: ", secs, usecs);
	}

	if (PRINT_FIELD(EVNAME)) {
		evname = perf_evsel__name(evsel);
		printf("%s: ", evname ? evname : "[unknown]");
	}
}

static bool is_bts_event(struct perf_event_attr *attr)
{
	return ((attr->type == PERF_TYPE_HARDWARE) &&
		(attr->config & PERF_COUNT_HW_BRANCH_INSTRUCTIONS) &&
		(attr->sample_period == 1));
}

static bool sample_addr_correlates_sym(struct perf_event_attr *attr)
{
	if ((attr->type == PERF_TYPE_SOFTWARE) &&
	    ((attr->config == PERF_COUNT_SW_PAGE_FAULTS) ||
	     (attr->config == PERF_COUNT_SW_PAGE_FAULTS_MIN) ||
	     (attr->config == PERF_COUNT_SW_PAGE_FAULTS_MAJ)))
		return true;

	if (is_bts_event(attr))
		return true;

	return false;
}

static void print_sample_addr(union perf_event *event,
			  struct perf_sample *sample,
			  struct machine *machine,
			  struct thread *thread,
			  struct perf_event_attr *attr)
{
	struct addr_location al;
	u8 cpumode = event->header.misc & PERF_RECORD_MISC_CPUMODE_MASK;

	printf("%16" PRIx64, sample->addr);

	if (!sample_addr_correlates_sym(attr))
		return;

	thread__find_addr_map(thread, machine, cpumode, MAP__FUNCTION,
			      sample->addr, &al);
	if (!al.map)
		thread__find_addr_map(thread, machine, cpumode, MAP__VARIABLE,
				      sample->addr, &al);

	al.cpu = sample->cpu;
	al.sym = NULL;

	if (al.map)
		al.sym = map__find_symbol(al.map, al.addr, NULL);

	if (PRINT_FIELD(SYM)) {
		printf(" ");
		if (PRINT_FIELD(SYMOFFSET))
			symbol__fprintf_symname_offs(al.sym, &al, stdout);
		else
			symbol__fprintf_symname(al.sym, stdout);
	}

	if (PRINT_FIELD(DSO)) {
		printf(" (");
		map__fprintf_dsoname(al.map, stdout);
		printf(")");
	}
}

static void print_sample_bts(union perf_event *event,
			     struct perf_sample *sample,
			     struct perf_evsel *evsel,
			     struct machine *machine,
			     struct thread *thread)
{
	struct perf_event_attr *attr = &evsel->attr;

	/* print branch_from information */
	if (PRINT_FIELD(IP)) {
		if (!symbol_conf.use_callchain)
			printf(" ");
		else
			printf("\n");
		perf_evsel__print_ip(evsel, event, sample, machine,
				     output[attr->type].print_ip_opts,
				     PERF_MAX_STACK_DEPTH);
	}

	printf(" => ");

	/* print branch_to information */
	if (PRINT_FIELD(ADDR) ||
	    ((evsel->attr.sample_type & PERF_SAMPLE_ADDR) &&
	     !output[attr->type].user_set))
		print_sample_addr(event, sample, machine, thread, attr);

	printf("\n");
}

static void process_event(union perf_event *event, struct perf_sample *sample,
			  struct perf_evsel *evsel, struct machine *machine,
			  struct thread *thread,
			  struct addr_location *al __maybe_unused)
{
	struct perf_event_attr *attr = &evsel->attr;

	if (output[attr->type].fields == 0)
		return;

	print_sample_start(sample, thread, evsel);

	if (is_bts_event(attr)) {
		print_sample_bts(event, sample, evsel, machine, thread);
		return;
	}

	if (PRINT_FIELD(TRACE))
		event_format__print(evsel->tp_format, sample->cpu,
				    sample->raw_data, sample->raw_size);
	if (PRINT_FIELD(ADDR))
		print_sample_addr(event, sample, machine, thread, attr);

	if (PRINT_FIELD(IP)) {
		if (!symbol_conf.use_callchain)
			printf(" ");
		else
			printf("\n");

		perf_evsel__print_ip(evsel, event, sample, machine,
				     output[attr->type].print_ip_opts,
				     PERF_MAX_STACK_DEPTH);
	}

	printf("\n");
}

static int default_start_script(const char *script __maybe_unused,
				int argc __maybe_unused,
				const char **argv __maybe_unused)
{
	return 0;
}

static int default_stop_script(void)
{
	return 0;
}

static int default_generate_script(struct pevent *pevent __maybe_unused,
				   const char *outfile __maybe_unused)
{
	return 0;
}

static struct scripting_ops default_scripting_ops = {
	.start_script		= default_start_script,
	.stop_script		= default_stop_script,
	.process_event		= process_event,
	.generate_script	= default_generate_script,
};

static struct scripting_ops	*scripting_ops;

static void setup_scripting(void)
{
	setup_perl_scripting();
	setup_python_scripting();

	scripting_ops = &default_scripting_ops;
}

static int cleanup_scripting(void)
{
	pr_debug("\nperf script stopped\n");

	return scripting_ops->stop_script();
}

static int process_sample_event(struct perf_tool *tool __maybe_unused,
				union perf_event *event,
				struct perf_sample *sample,
				struct perf_evsel *evsel,
				struct machine *machine)
{
	struct addr_location al;
	struct thread *thread = machine__findnew_thread(machine, sample->pid,
							sample->tid);

	if (thread == NULL) {
		pr_debug("problem processing %d event, skipping it.\n",
			 event->header.type);
		return -1;
	}

	if (debug_mode) {
		if (sample->time < last_timestamp) {
			pr_err("Samples misordered, previous: %" PRIu64
				" this: %" PRIu64 "\n", last_timestamp,
				sample->time);
			nr_unordered++;
		}
		last_timestamp = sample->time;
		return 0;
	}

	if (perf_event__preprocess_sample(event, machine, &al, sample) < 0) {
		pr_err("problem processing %d event, skipping it.\n",
		       event->header.type);
		return -1;
	}

	if (al.filtered)
		return 0;

	if (cpu_list && !test_bit(sample->cpu, cpu_bitmap))
		return 0;

	scripting_ops->process_event(event, sample, evsel, machine, thread, &al);

	evsel->hists.stats.total_period += sample->period;
	return 0;
}

struct perf_script {
	struct perf_tool	tool;
	struct perf_session	*session;
};

<<<<<<< HEAD
=======
static int process_attr(struct perf_tool *tool, union perf_event *event,
			struct perf_evlist **pevlist)
{
	struct perf_script *scr = container_of(tool, struct perf_script, tool);
	struct perf_evlist *evlist;
	struct perf_evsel *evsel, *pos;
	int err;

	err = perf_event__process_attr(tool, event, pevlist);
	if (err)
		return err;

	evlist = *pevlist;
	evsel = perf_evlist__last(*pevlist);

	if (evsel->attr.type >= PERF_TYPE_MAX)
		return 0;

	list_for_each_entry(pos, &evlist->entries, node) {
		if (pos->attr.type == evsel->attr.type && pos != evsel)
			return 0;
	}

	set_print_ip_opts(&evsel->attr);

	return perf_evsel__check_attr(evsel, scr->session);
}

>>>>>>> 9fee8240
static void sig_handler(int sig __maybe_unused)
{
	session_done = 1;
}

static int __cmd_script(struct perf_script *script)
{
	int ret;

	signal(SIGINT, sig_handler);

	ret = perf_session__process_events(script->session, &script->tool);

	if (debug_mode)
		pr_err("Misordered timestamps: %" PRIu64 "\n", nr_unordered);

	return ret;
}

struct script_spec {
	struct list_head	node;
	struct scripting_ops	*ops;
	char			spec[0];
};

static LIST_HEAD(script_specs);

static struct script_spec *script_spec__new(const char *spec,
					    struct scripting_ops *ops)
{
	struct script_spec *s = malloc(sizeof(*s) + strlen(spec) + 1);

	if (s != NULL) {
		strcpy(s->spec, spec);
		s->ops = ops;
	}

	return s;
}

static void script_spec__add(struct script_spec *s)
{
	list_add_tail(&s->node, &script_specs);
}

static struct script_spec *script_spec__find(const char *spec)
{
	struct script_spec *s;

	list_for_each_entry(s, &script_specs, node)
		if (strcasecmp(s->spec, spec) == 0)
			return s;
	return NULL;
}

static struct script_spec *script_spec__findnew(const char *spec,
						struct scripting_ops *ops)
{
	struct script_spec *s = script_spec__find(spec);

	if (s)
		return s;

	s = script_spec__new(spec, ops);
	if (!s)
		return NULL;

	script_spec__add(s);

	return s;
}

int script_spec_register(const char *spec, struct scripting_ops *ops)
{
	struct script_spec *s;

	s = script_spec__find(spec);
	if (s)
		return -1;

	s = script_spec__findnew(spec, ops);
	if (!s)
		return -1;

	return 0;
}

static struct scripting_ops *script_spec__lookup(const char *spec)
{
	struct script_spec *s = script_spec__find(spec);
	if (!s)
		return NULL;

	return s->ops;
}

static void list_available_languages(void)
{
	struct script_spec *s;

	fprintf(stderr, "\n");
	fprintf(stderr, "Scripting language extensions (used in "
		"perf script -s [spec:]script.[spec]):\n\n");

	list_for_each_entry(s, &script_specs, node)
		fprintf(stderr, "  %-42s [%s]\n", s->spec, s->ops->name);

	fprintf(stderr, "\n");
}

static int parse_scriptname(const struct option *opt __maybe_unused,
			    const char *str, int unset __maybe_unused)
{
	char spec[PATH_MAX];
	const char *script, *ext;
	int len;

	if (strcmp(str, "lang") == 0) {
		list_available_languages();
		exit(0);
	}

	script = strchr(str, ':');
	if (script) {
		len = script - str;
		if (len >= PATH_MAX) {
			fprintf(stderr, "invalid language specifier");
			return -1;
		}
		strncpy(spec, str, len);
		spec[len] = '\0';
		scripting_ops = script_spec__lookup(spec);
		if (!scripting_ops) {
			fprintf(stderr, "invalid language specifier");
			return -1;
		}
		script++;
	} else {
		script = str;
		ext = strrchr(script, '.');
		if (!ext) {
			fprintf(stderr, "invalid script extension");
			return -1;
		}
		scripting_ops = script_spec__lookup(++ext);
		if (!scripting_ops) {
			fprintf(stderr, "invalid script extension");
			return -1;
		}
	}

	script_name = strdup(script);

	return 0;
}

static int parse_output_fields(const struct option *opt __maybe_unused,
			    const char *arg, int unset __maybe_unused)
{
	char *tok;
	int i, imax = ARRAY_SIZE(all_output_options);
	int j;
	int rc = 0;
	char *str = strdup(arg);
	int type = -1;

	if (!str)
		return -ENOMEM;

	/* first word can state for which event type the user is specifying
	 * the fields. If no type exists, the specified fields apply to all
	 * event types found in the file minus the invalid fields for a type.
	 */
	tok = strchr(str, ':');
	if (tok) {
		*tok = '\0';
		tok++;
		if (!strcmp(str, "hw"))
			type = PERF_TYPE_HARDWARE;
		else if (!strcmp(str, "sw"))
			type = PERF_TYPE_SOFTWARE;
		else if (!strcmp(str, "trace"))
			type = PERF_TYPE_TRACEPOINT;
		else if (!strcmp(str, "raw"))
			type = PERF_TYPE_RAW;
		else {
			fprintf(stderr, "Invalid event type in field string.\n");
			rc = -EINVAL;
			goto out;
		}

		if (output[type].user_set)
			pr_warning("Overriding previous field request for %s events.\n",
				   event_type(type));

		output[type].fields = 0;
		output[type].user_set = true;
		output[type].wildcard_set = false;

	} else {
		tok = str;
		if (strlen(str) == 0) {
			fprintf(stderr,
				"Cannot set fields to 'none' for all event types.\n");
			rc = -EINVAL;
			goto out;
		}

		if (output_set_by_user())
			pr_warning("Overriding previous field request for all events.\n");

		for (j = 0; j < PERF_TYPE_MAX; ++j) {
			output[j].fields = 0;
			output[j].user_set = true;
			output[j].wildcard_set = true;
		}
	}

	tok = strtok(tok, ",");
	while (tok) {
		for (i = 0; i < imax; ++i) {
			if (strcmp(tok, all_output_options[i].str) == 0)
				break;
		}
		if (i == imax) {
			fprintf(stderr, "Invalid field requested.\n");
			rc = -EINVAL;
			goto out;
		}

		if (type == -1) {
			/* add user option to all events types for
			 * which it is valid
			 */
			for (j = 0; j < PERF_TYPE_MAX; ++j) {
				if (output[j].invalid_fields & all_output_options[i].field) {
					pr_warning("\'%s\' not valid for %s events. Ignoring.\n",
						   all_output_options[i].str, event_type(j));
				} else
					output[j].fields |= all_output_options[i].field;
			}
		} else {
			if (output[type].invalid_fields & all_output_options[i].field) {
				fprintf(stderr, "\'%s\' not valid for %s events.\n",
					 all_output_options[i].str, event_type(type));

				rc = -EINVAL;
				goto out;
			}
			output[type].fields |= all_output_options[i].field;
		}

		tok = strtok(NULL, ",");
	}

	if (type >= 0) {
		if (output[type].fields == 0) {
			pr_debug("No fields requested for %s type. "
				 "Events will not be displayed.\n", event_type(type));
		}
	}

out:
	free(str);
	return rc;
}

/* Helper function for filesystems that return a dent->d_type DT_UNKNOWN */
static int is_directory(const char *base_path, const struct dirent *dent)
{
	char path[PATH_MAX];
	struct stat st;

	sprintf(path, "%s/%s", base_path, dent->d_name);
	if (stat(path, &st))
		return 0;

	return S_ISDIR(st.st_mode);
}

#define for_each_lang(scripts_path, scripts_dir, lang_dirent, lang_next)\
	while (!readdir_r(scripts_dir, &lang_dirent, &lang_next) &&	\
	       lang_next)						\
		if ((lang_dirent.d_type == DT_DIR ||			\
		     (lang_dirent.d_type == DT_UNKNOWN &&		\
		      is_directory(scripts_path, &lang_dirent))) &&	\
		    (strcmp(lang_dirent.d_name, ".")) &&		\
		    (strcmp(lang_dirent.d_name, "..")))

#define for_each_script(lang_path, lang_dir, script_dirent, script_next)\
	while (!readdir_r(lang_dir, &script_dirent, &script_next) &&	\
	       script_next)						\
		if (script_dirent.d_type != DT_DIR &&			\
		    (script_dirent.d_type != DT_UNKNOWN ||		\
		     !is_directory(lang_path, &script_dirent)))


#define RECORD_SUFFIX			"-record"
#define REPORT_SUFFIX			"-report"

struct script_desc {
	struct list_head	node;
	char			*name;
	char			*half_liner;
	char			*args;
};

static LIST_HEAD(script_descs);

static struct script_desc *script_desc__new(const char *name)
{
	struct script_desc *s = zalloc(sizeof(*s));

	if (s != NULL && name)
		s->name = strdup(name);

	return s;
}

static void script_desc__delete(struct script_desc *s)
{
	free(s->name);
	free(s->half_liner);
	free(s->args);
	free(s);
}

static void script_desc__add(struct script_desc *s)
{
	list_add_tail(&s->node, &script_descs);
}

static struct script_desc *script_desc__find(const char *name)
{
	struct script_desc *s;

	list_for_each_entry(s, &script_descs, node)
		if (strcasecmp(s->name, name) == 0)
			return s;
	return NULL;
}

static struct script_desc *script_desc__findnew(const char *name)
{
	struct script_desc *s = script_desc__find(name);

	if (s)
		return s;

	s = script_desc__new(name);
	if (!s)
		goto out_delete_desc;

	script_desc__add(s);

	return s;

out_delete_desc:
	script_desc__delete(s);

	return NULL;
}

static const char *ends_with(const char *str, const char *suffix)
{
	size_t suffix_len = strlen(suffix);
	const char *p = str;

	if (strlen(str) > suffix_len) {
		p = str + strlen(str) - suffix_len;
		if (!strncmp(p, suffix, suffix_len))
			return p;
	}

	return NULL;
}

static int read_script_info(struct script_desc *desc, const char *filename)
{
	char line[BUFSIZ], *p;
	FILE *fp;

	fp = fopen(filename, "r");
	if (!fp)
		return -1;

	while (fgets(line, sizeof(line), fp)) {
		p = ltrim(line);
		if (strlen(p) == 0)
			continue;
		if (*p != '#')
			continue;
		p++;
		if (strlen(p) && *p == '!')
			continue;

		p = ltrim(p);
		if (strlen(p) && p[strlen(p) - 1] == '\n')
			p[strlen(p) - 1] = '\0';

		if (!strncmp(p, "description:", strlen("description:"))) {
			p += strlen("description:");
			desc->half_liner = strdup(ltrim(p));
			continue;
		}

		if (!strncmp(p, "args:", strlen("args:"))) {
			p += strlen("args:");
			desc->args = strdup(ltrim(p));
			continue;
		}
	}

	fclose(fp);

	return 0;
}

static char *get_script_root(struct dirent *script_dirent, const char *suffix)
{
	char *script_root, *str;

	script_root = strdup(script_dirent->d_name);
	if (!script_root)
		return NULL;

	str = (char *)ends_with(script_root, suffix);
	if (!str) {
		free(script_root);
		return NULL;
	}

	*str = '\0';
	return script_root;
}

static int list_available_scripts(const struct option *opt __maybe_unused,
				  const char *s __maybe_unused,
				  int unset __maybe_unused)
{
	struct dirent *script_next, *lang_next, script_dirent, lang_dirent;
	char scripts_path[MAXPATHLEN];
	DIR *scripts_dir, *lang_dir;
	char script_path[MAXPATHLEN];
	char lang_path[MAXPATHLEN];
	struct script_desc *desc;
	char first_half[BUFSIZ];
	char *script_root;

	snprintf(scripts_path, MAXPATHLEN, "%s/scripts", perf_exec_path());

	scripts_dir = opendir(scripts_path);
	if (!scripts_dir)
		return -1;

	for_each_lang(scripts_path, scripts_dir, lang_dirent, lang_next) {
		snprintf(lang_path, MAXPATHLEN, "%s/%s/bin", scripts_path,
			 lang_dirent.d_name);
		lang_dir = opendir(lang_path);
		if (!lang_dir)
			continue;

		for_each_script(lang_path, lang_dir, script_dirent, script_next) {
			script_root = get_script_root(&script_dirent, REPORT_SUFFIX);
			if (script_root) {
				desc = script_desc__findnew(script_root);
				snprintf(script_path, MAXPATHLEN, "%s/%s",
					 lang_path, script_dirent.d_name);
				read_script_info(desc, script_path);
				free(script_root);
			}
		}
	}

	fprintf(stdout, "List of available trace scripts:\n");
	list_for_each_entry(desc, &script_descs, node) {
		sprintf(first_half, "%s %s", desc->name,
			desc->args ? desc->args : "");
		fprintf(stdout, "  %-36s %s\n", first_half,
			desc->half_liner ? desc->half_liner : "");
	}

	exit(0);
}

/*
 * Some scripts specify the required events in their "xxx-record" file,
 * this function will check if the events in perf.data match those
 * mentioned in the "xxx-record".
 *
 * Fixme: All existing "xxx-record" are all in good formats "-e event ",
 * which is covered well now. And new parsing code should be added to
 * cover the future complexing formats like event groups etc.
 */
static int check_ev_match(char *dir_name, char *scriptname,
			struct perf_session *session)
{
	char filename[MAXPATHLEN], evname[128];
	char line[BUFSIZ], *p;
	struct perf_evsel *pos;
	int match, len;
	FILE *fp;

	sprintf(filename, "%s/bin/%s-record", dir_name, scriptname);

	fp = fopen(filename, "r");
	if (!fp)
		return -1;

	while (fgets(line, sizeof(line), fp)) {
		p = ltrim(line);
		if (*p == '#')
			continue;

		while (strlen(p)) {
			p = strstr(p, "-e");
			if (!p)
				break;

			p += 2;
			p = ltrim(p);
			len = strcspn(p, " \t");
			if (!len)
				break;

			snprintf(evname, len + 1, "%s", p);

			match = 0;
			list_for_each_entry(pos,
					&session->evlist->entries, node) {
				if (!strcmp(perf_evsel__name(pos), evname)) {
					match = 1;
					break;
				}
			}

			if (!match) {
				fclose(fp);
				return -1;
			}
		}
	}

	fclose(fp);
	return 0;
}

/*
 * Return -1 if none is found, otherwise the actual scripts number.
 *
 * Currently the only user of this function is the script browser, which
 * will list all statically runnable scripts, select one, execute it and
 * show the output in a perf browser.
 */
int find_scripts(char **scripts_array, char **scripts_path_array)
{
	struct dirent *script_next, *lang_next, script_dirent, lang_dirent;
	char scripts_path[MAXPATHLEN], lang_path[MAXPATHLEN];
	DIR *scripts_dir, *lang_dir;
	struct perf_session *session;
	struct perf_data_file file = {
		.path = input_name,
		.mode = PERF_DATA_MODE_READ,
	};
	char *temp;
	int i = 0;

	session = perf_session__new(&file, false, NULL);
	if (!session)
		return -1;

	snprintf(scripts_path, MAXPATHLEN, "%s/scripts", perf_exec_path());

	scripts_dir = opendir(scripts_path);
	if (!scripts_dir) {
		perf_session__delete(session);
		return -1;
	}

	for_each_lang(scripts_path, scripts_dir, lang_dirent, lang_next) {
		snprintf(lang_path, MAXPATHLEN, "%s/%s", scripts_path,
			 lang_dirent.d_name);
#ifdef NO_LIBPERL
		if (strstr(lang_path, "perl"))
			continue;
#endif
#ifdef NO_LIBPYTHON
		if (strstr(lang_path, "python"))
			continue;
#endif

		lang_dir = opendir(lang_path);
		if (!lang_dir)
			continue;

		for_each_script(lang_path, lang_dir, script_dirent, script_next) {
			/* Skip those real time scripts: xxxtop.p[yl] */
			if (strstr(script_dirent.d_name, "top."))
				continue;
			sprintf(scripts_path_array[i], "%s/%s", lang_path,
				script_dirent.d_name);
			temp = strchr(script_dirent.d_name, '.');
			snprintf(scripts_array[i],
				(temp - script_dirent.d_name) + 1,
				"%s", script_dirent.d_name);

			if (check_ev_match(lang_path,
					scripts_array[i], session))
				continue;

			i++;
		}
		closedir(lang_dir);
	}

	closedir(scripts_dir);
	perf_session__delete(session);
	return i;
}

static char *get_script_path(const char *script_root, const char *suffix)
{
	struct dirent *script_next, *lang_next, script_dirent, lang_dirent;
	char scripts_path[MAXPATHLEN];
	char script_path[MAXPATHLEN];
	DIR *scripts_dir, *lang_dir;
	char lang_path[MAXPATHLEN];
	char *__script_root;

	snprintf(scripts_path, MAXPATHLEN, "%s/scripts", perf_exec_path());

	scripts_dir = opendir(scripts_path);
	if (!scripts_dir)
		return NULL;

	for_each_lang(scripts_path, scripts_dir, lang_dirent, lang_next) {
		snprintf(lang_path, MAXPATHLEN, "%s/%s/bin", scripts_path,
			 lang_dirent.d_name);
		lang_dir = opendir(lang_path);
		if (!lang_dir)
			continue;

		for_each_script(lang_path, lang_dir, script_dirent, script_next) {
			__script_root = get_script_root(&script_dirent, suffix);
			if (__script_root && !strcmp(script_root, __script_root)) {
				free(__script_root);
				closedir(lang_dir);
				closedir(scripts_dir);
				snprintf(script_path, MAXPATHLEN, "%s/%s",
					 lang_path, script_dirent.d_name);
				return strdup(script_path);
			}
			free(__script_root);
		}
		closedir(lang_dir);
	}
	closedir(scripts_dir);

	return NULL;
}

static bool is_top_script(const char *script_path)
{
	return ends_with(script_path, "top") == NULL ? false : true;
}

static int has_required_arg(char *script_path)
{
	struct script_desc *desc;
	int n_args = 0;
	char *p;

	desc = script_desc__new(NULL);

	if (read_script_info(desc, script_path))
		goto out;

	if (!desc->args)
		goto out;

	for (p = desc->args; *p; p++)
		if (*p == '<')
			n_args++;
out:
	script_desc__delete(desc);

	return n_args;
}

static int have_cmd(int argc, const char **argv)
{
	char **__argv = malloc(sizeof(const char *) * argc);

	if (!__argv) {
		pr_err("malloc failed\n");
		return -1;
	}

	memcpy(__argv, argv, sizeof(const char *) * argc);
	argc = parse_options(argc, (const char **)__argv, record_options,
			     NULL, PARSE_OPT_STOP_AT_NON_OPTION);
	free(__argv);

	system_wide = (argc == 0);

	return 0;
}

int cmd_script(int argc, const char **argv, const char *prefix __maybe_unused)
{
	bool show_full_info = false;
	char *rec_script_path = NULL;
	char *rep_script_path = NULL;
	struct perf_session *session;
	char *script_path = NULL;
	const char **__argv;
	int i, j, err;
	struct perf_script script = {
		.tool = {
			.sample		 = process_sample_event,
			.mmap		 = perf_event__process_mmap,
			.mmap2		 = perf_event__process_mmap2,
			.comm		 = perf_event__process_comm,
			.exit		 = perf_event__process_exit,
			.fork		 = perf_event__process_fork,
			.attr		 = process_attr,
			.tracing_data	 = perf_event__process_tracing_data,
			.build_id	 = perf_event__process_build_id,
			.ordered_samples = true,
			.ordering_requires_timestamps = true,
		},
	};
	const struct option options[] = {
	OPT_BOOLEAN('D', "dump-raw-trace", &dump_trace,
		    "dump raw trace in ASCII"),
	OPT_INCR('v', "verbose", &verbose,
		 "be more verbose (show symbol address, etc)"),
	OPT_BOOLEAN('L', "Latency", &latency_format,
		    "show latency attributes (irqs/preemption disabled, etc)"),
	OPT_CALLBACK_NOOPT('l', "list", NULL, NULL, "list available scripts",
			   list_available_scripts),
	OPT_CALLBACK('s', "script", NULL, "name",
		     "script file name (lang:script name, script name, or *)",
		     parse_scriptname),
	OPT_STRING('g', "gen-script", &generate_script_lang, "lang",
		   "generate perf-script.xx script in specified language"),
	OPT_STRING('i', "input", &input_name, "file", "input file name"),
	OPT_BOOLEAN('d', "debug-mode", &debug_mode,
		   "do various checks like samples ordering and lost events"),
	OPT_STRING('k', "vmlinux", &symbol_conf.vmlinux_name,
		   "file", "vmlinux pathname"),
	OPT_STRING(0, "kallsyms", &symbol_conf.kallsyms_name,
		   "file", "kallsyms pathname"),
	OPT_BOOLEAN('G', "hide-call-graph", &no_callchain,
		    "When printing symbols do not display call chain"),
	OPT_STRING(0, "symfs", &symbol_conf.symfs, "directory",
		    "Look for files with symbols relative to this directory"),
	OPT_CALLBACK('f', "fields", NULL, "str",
		     "comma separated output fields prepend with 'type:'. "
		     "Valid types: hw,sw,trace,raw. "
		     "Fields: comm,tid,pid,time,cpu,event,trace,ip,sym,dso,"
		     "addr,symoff", parse_output_fields),
	OPT_BOOLEAN('a', "all-cpus", &system_wide,
		    "system-wide collection from all CPUs"),
	OPT_STRING('S', "symbols", &symbol_conf.sym_list_str, "symbol[,symbol...]",
		   "only consider these symbols"),
	OPT_STRING('C', "cpu", &cpu_list, "cpu", "list of cpus to profile"),
	OPT_STRING('c', "comms", &symbol_conf.comm_list_str, "comm[,comm...]",
		   "only display events for these comms"),
	OPT_BOOLEAN('I', "show-info", &show_full_info,
		    "display extended information from perf.data file"),
	OPT_BOOLEAN('\0', "show-kernel-path", &symbol_conf.show_kernel_path,
		    "Show the path of [kernel.kallsyms]"),
	OPT_END()
	};
	const char * const script_usage[] = {
		"perf script [<options>]",
		"perf script [<options>] record <script> [<record-options>] <command>",
		"perf script [<options>] report <script> [script-args]",
		"perf script [<options>] <script> [<record-options>] <command>",
		"perf script [<options>] <top-script> [script-args]",
		NULL
	};
	struct perf_data_file file = {
		.mode = PERF_DATA_MODE_READ,
	};

	setup_scripting();

	argc = parse_options(argc, argv, options, script_usage,
			     PARSE_OPT_STOP_AT_NON_OPTION);

	file.path = input_name;

	if (argc > 1 && !strncmp(argv[0], "rec", strlen("rec"))) {
		rec_script_path = get_script_path(argv[1], RECORD_SUFFIX);
		if (!rec_script_path)
			return cmd_record(argc, argv, NULL);
	}

	if (argc > 1 && !strncmp(argv[0], "rep", strlen("rep"))) {
		rep_script_path = get_script_path(argv[1], REPORT_SUFFIX);
		if (!rep_script_path) {
			fprintf(stderr,
				"Please specify a valid report script"
				"(see 'perf script -l' for listing)\n");
			return -1;
		}
	}

	/* make sure PERF_EXEC_PATH is set for scripts */
	perf_set_argv_exec_path(perf_exec_path());

	if (argc && !script_name && !rec_script_path && !rep_script_path) {
		int live_pipe[2];
		int rep_args;
		pid_t pid;

		rec_script_path = get_script_path(argv[0], RECORD_SUFFIX);
		rep_script_path = get_script_path(argv[0], REPORT_SUFFIX);

		if (!rec_script_path && !rep_script_path) {
			fprintf(stderr, " Couldn't find script %s\n\n See perf"
				" script -l for available scripts.\n", argv[0]);
			usage_with_options(script_usage, options);
		}

		if (is_top_script(argv[0])) {
			rep_args = argc - 1;
		} else {
			int rec_args;

			rep_args = has_required_arg(rep_script_path);
			rec_args = (argc - 1) - rep_args;
			if (rec_args < 0) {
				fprintf(stderr, " %s script requires options."
					"\n\n See perf script -l for available "
					"scripts and options.\n", argv[0]);
				usage_with_options(script_usage, options);
			}
		}

		if (pipe(live_pipe) < 0) {
			perror("failed to create pipe");
			return -1;
		}

		pid = fork();
		if (pid < 0) {
			perror("failed to fork");
			return -1;
		}

		if (!pid) {
			j = 0;

			dup2(live_pipe[1], 1);
			close(live_pipe[0]);

			if (is_top_script(argv[0])) {
				system_wide = true;
			} else if (!system_wide) {
				if (have_cmd(argc - rep_args, &argv[rep_args]) != 0) {
					err = -1;
					goto out;
				}
			}

			__argv = malloc((argc + 6) * sizeof(const char *));
			if (!__argv) {
				pr_err("malloc failed\n");
				err = -ENOMEM;
				goto out;
			}

			__argv[j++] = "/bin/sh";
			__argv[j++] = rec_script_path;
			if (system_wide)
				__argv[j++] = "-a";
			__argv[j++] = "-q";
			__argv[j++] = "-o";
			__argv[j++] = "-";
			for (i = rep_args + 1; i < argc; i++)
				__argv[j++] = argv[i];
			__argv[j++] = NULL;

			execvp("/bin/sh", (char **)__argv);
			free(__argv);
			exit(-1);
		}

		dup2(live_pipe[0], 0);
		close(live_pipe[1]);

		__argv = malloc((argc + 4) * sizeof(const char *));
		if (!__argv) {
			pr_err("malloc failed\n");
			err = -ENOMEM;
			goto out;
		}

		j = 0;
		__argv[j++] = "/bin/sh";
		__argv[j++] = rep_script_path;
		for (i = 1; i < rep_args + 1; i++)
			__argv[j++] = argv[i];
		__argv[j++] = "-i";
		__argv[j++] = "-";
		__argv[j++] = NULL;

		execvp("/bin/sh", (char **)__argv);
		free(__argv);
		exit(-1);
	}

	if (rec_script_path)
		script_path = rec_script_path;
	if (rep_script_path)
		script_path = rep_script_path;

	if (script_path) {
		j = 0;

		if (!rec_script_path)
			system_wide = false;
		else if (!system_wide) {
			if (have_cmd(argc - 1, &argv[1]) != 0) {
				err = -1;
				goto out;
			}
		}

		__argv = malloc((argc + 2) * sizeof(const char *));
		if (!__argv) {
			pr_err("malloc failed\n");
			err = -ENOMEM;
			goto out;
		}

		__argv[j++] = "/bin/sh";
		__argv[j++] = script_path;
		if (system_wide)
			__argv[j++] = "-a";
		for (i = 2; i < argc; i++)
			__argv[j++] = argv[i];
		__argv[j++] = NULL;

		execvp("/bin/sh", (char **)__argv);
		free(__argv);
		exit(-1);
	}

	if (symbol__init() < 0)
		return -1;
	if (!script_name)
		setup_pager();

	session = perf_session__new(&file, false, &script.tool);
	if (session == NULL)
		return -ENOMEM;

	script.session = session;

	if (cpu_list) {
		if (perf_session__cpu_bitmap(session, cpu_list, cpu_bitmap))
			return -1;
	}

	if (!script_name && !generate_script_lang)
		perf_session__fprintf_info(session, stdout, show_full_info);

	if (!no_callchain)
		symbol_conf.use_callchain = true;
	else
		symbol_conf.use_callchain = false;

	if (generate_script_lang) {
		struct stat perf_stat;
		int input;

		if (output_set_by_user()) {
			fprintf(stderr,
				"custom fields not supported for generated scripts");
			return -1;
		}

		input = open(file.path, O_RDONLY);	/* input_name */
		if (input < 0) {
			perror("failed to open file");
			return -1;
		}

		err = fstat(input, &perf_stat);
		if (err < 0) {
			perror("failed to stat file");
			return -1;
		}

		if (!perf_stat.st_size) {
			fprintf(stderr, "zero-sized file, nothing to do!\n");
			return 0;
		}

		scripting_ops = script_spec__lookup(generate_script_lang);
		if (!scripting_ops) {
			fprintf(stderr, "invalid language specifier");
			return -1;
		}

		err = scripting_ops->generate_script(session->pevent,
						     "perf-script");
		goto out;
	}

	if (script_name) {
		err = scripting_ops->start_script(script_name, argc, argv);
		if (err)
			goto out;
		pr_debug("perf script started with script %s\n\n", script_name);
	}


	err = perf_session__check_output_opt(session);
	if (err < 0)
		goto out;

	err = __cmd_script(&script);

	perf_session__delete(session);
	cleanup_scripting();
out:
	return err;
}<|MERGE_RESOLUTION|>--- conflicted
+++ resolved
@@ -551,8 +551,6 @@
 	struct perf_session	*session;
 };
 
-<<<<<<< HEAD
-=======
 static int process_attr(struct perf_tool *tool, union perf_event *event,
 			struct perf_evlist **pevlist)
 {
@@ -581,7 +579,6 @@
 	return perf_evsel__check_attr(evsel, scr->session);
 }
 
->>>>>>> 9fee8240
 static void sig_handler(int sig __maybe_unused)
 {
 	session_done = 1;

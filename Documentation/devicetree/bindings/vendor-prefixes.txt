Device tree binding vendor prefix registry.  Keep list in alphabetical order.

This isn't an exhaustive list, but you should add new prefixes to it before
using them to avoid name-space collisions.

ad	Avionic Design GmbH
adi	Analog Devices, Inc.
aeroflexgaisler	Aeroflex Gaisler AB
ak	Asahi Kasei Corp.
altr	Altera Corp.
amcc	Applied Micro Circuits Corporation (APM, formally AMCC)
apm	Applied Micro Circuits Corporation (APM)
arm	ARM Ltd.
atmel	Atmel Corporation
auo	AU Optronics Corporation
avago	Avago Technologies
bosch	Bosch Sensortec GmbH
brcm	Broadcom Corporation
capella	Capella Microsystems, Inc
cavium	Cavium, Inc.
cdns	Cadence Design Systems Inc.
chrp	Common Hardware Reference Platform
chunghwa	Chunghwa Picture Tubes Ltd.
cirrus	Cirrus Logic, Inc.
cortina	Cortina Systems, Inc.
dallas	Maxim Integrated Products (formerly Dallas Semiconductor)
davicom	DAVICOM Semiconductor, Inc.
denx	Denx Software Engineering
emmicro	EM Microelectronic
epson	Seiko Epson Corp.
est	ESTeem Wireless Modems
fsl	Freescale Semiconductor
GEFanuc	GE Fanuc Intelligent Platforms Embedded Systems, Inc.
gef	GE Fanuc Intelligent Platforms Embedded Systems, Inc.
gmt	Global Mixed-mode Technology, Inc.
hisilicon	Hisilicon Limited.
hp	Hewlett Packard
ibm	International Business Machines (IBM)
idt	Integrated Device Technologies, Inc.
img	Imagination Technologies Ltd.
intercontrol	Inter Control Group
<<<<<<< HEAD
=======
isl	Intersil
>>>>>>> a7dedb4f
lg	LG Corporation
linux	Linux-specific binding
lsi	LSI Corp. (LSI Logic)
marvell	Marvell Technology Group Ltd.
maxim	Maxim Integrated Products
microchip	Microchip Technology Inc.
mosaixtech	Mosaix Technologies, Inc.
national	National Semiconductor
nintendo	Nintendo
nvidia	NVIDIA
nxp	NXP Semiconductors
onnn	ON Semiconductor Corp.
panasonic	Panasonic Corporation
phytec	PHYTEC Messtechnik GmbH
picochip	Picochip Ltd
powervr	PowerVR (deprecated, use img)
qca	Qualcomm Atheros, Inc.
qcom	Qualcomm, Inc.
ralink	Mediatek/Ralink Technology Corp.
ramtron	Ramtron International
realtek Realtek Semiconductor Corp.
renesas	Renesas Electronics Corporation
samsung	Samsung Semiconductor
sbs	Smart Battery System
schindler	Schindler
sil	Silicon Image
silabs	Silicon Laboratories
simtek
sirf	SiRF Technology, Inc.
snps 	Synopsys, Inc.
st	STMicroelectronics
ste	ST-Ericsson
stericsson	ST-Ericsson
ti	Texas Instruments
tlm	Trusted Logic Mobility
toshiba	Toshiba Corporation
toumaz	Toumaz
v3	V3 Semiconductor
via	VIA Technologies, Inc.
winbond Winbond Electronics corp.
wlf	Wolfson Microelectronics
wm	Wondermedia Technologies, Inc.
xlnx	Xilinx<|MERGE_RESOLUTION|>--- conflicted
+++ resolved
@@ -39,10 +39,7 @@
 idt	Integrated Device Technologies, Inc.
 img	Imagination Technologies Ltd.
 intercontrol	Inter Control Group
-<<<<<<< HEAD
-=======
 isl	Intersil
->>>>>>> a7dedb4f
 lg	LG Corporation
 linux	Linux-specific binding
 lsi	LSI Corp. (LSI Logic)

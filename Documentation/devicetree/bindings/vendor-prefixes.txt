--- conflicted
+++ resolved
@@ -42,12 +42,9 @@
 idt	Integrated Device Technologies, Inc.
 img	Imagination Technologies Ltd.
 intercontrol	Inter Control Group
-<<<<<<< HEAD
 isl	Intersil
+karo	Ka-Ro electronics GmbH
 lg	LG Corporation
-=======
-karo	Ka-Ro electronics GmbH
->>>>>>> 7e73700c
 linux	Linux-specific binding
 lsi	LSI Corp. (LSI Logic)
 marvell	Marvell Technology Group Ltd.

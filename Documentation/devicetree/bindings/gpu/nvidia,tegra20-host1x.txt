--- conflicted
+++ resolved
@@ -171,17 +171,12 @@
   - clock-names: Must include the following entries:
     - dsi
       This MUST be the first entry.
-<<<<<<< HEAD
-=======
     - lp
->>>>>>> 76f4f415
     - parent
   - resets: Must contain an entry for each entry in reset-names.
     See ../reset/reset.txt for details.
   - reset-names: Must include the following entries:
     - dsi
-<<<<<<< HEAD
-=======
   - nvidia,mipi-calibrate: Should contain a phandle and a specifier specifying
     which pads are used by this DSI output and need to be calibrated. See also
     ../mipi/nvidia,tegra114-mipi.txt.
@@ -191,7 +186,6 @@
   - nvidia,hpd-gpio: specifies a GPIO used for hotplug detection
   - nvidia,edid: supplies a binary EDID blob
   - nvidia,panel: phandle of a display panel
->>>>>>> 76f4f415
 
 Example:
 
@@ -271,11 +265,7 @@
 			interrupts = <0 73 0x04>;
 			clocks = <&tegra_car TEGRA20_CLK_DISP1>,
 				 <&tegra_car TEGRA20_CLK_PLL_P>;
-<<<<<<< HEAD
-			clock-names = "disp1", "parent";
-=======
 			clock-names = "dc", "parent";
->>>>>>> 76f4f415
 			resets = <&tegra_car 27>;
 			reset-names = "dc";
 
@@ -290,11 +280,7 @@
 			interrupts = <0 74 0x04>;
 			clocks = <&tegra_car TEGRA20_CLK_DISP2>,
 				 <&tegra_car TEGRA20_CLK_PLL_P>;
-<<<<<<< HEAD
-			clock-names = "disp2", "parent";
-=======
 			clock-names = "dc", "parent";
->>>>>>> 76f4f415
 			resets = <&tegra_car 26>;
 			reset-names = "dc";
 

--- conflicted
+++ resolved
@@ -51,13 +51,10 @@
  *               sent when the child exits.
  * @stack:       Specify the location of the stack for the
  *               child process.
-<<<<<<< HEAD
-=======
  *               Note, @stack is expected to point to the
  *               lowest address. The stack direction will be
  *               determined by the kernel and set up
  *               appropriately based on @stack_size.
->>>>>>> 1cb0d2ae
  * @stack_size:  The size of the stack for the child process.
  * @tls:         If CLONE_SETTLS is set, the tls descriptor
  *               is set to tls.

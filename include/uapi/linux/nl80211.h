#ifndef __LINUX_NL80211_H
#define __LINUX_NL80211_H
/*
 * 802.11 netlink interface public header
 *
 * Copyright 2006-2010 Johannes Berg <johannes@sipsolutions.net>
 * Copyright 2008 Michael Wu <flamingice@sourmilk.net>
 * Copyright 2008 Luis Carlos Cobo <luisca@cozybit.com>
 * Copyright 2008 Michael Buesch <m@bues.ch>
 * Copyright 2008, 2009 Luis R. Rodriguez <lrodriguez@atheros.com>
 * Copyright 2008 Jouni Malinen <jouni.malinen@atheros.com>
 * Copyright 2008 Colin McCabe <colin@cozybit.com>
 * Copyright 2015-2017	Intel Deutschland GmbH
 * Copyright (C) 2018-2019 Intel Corporation
 *
 * Permission to use, copy, modify, and/or distribute this software for any
 * purpose with or without fee is hereby granted, provided that the above
 * copyright notice and this permission notice appear in all copies.
 *
 * THE SOFTWARE IS PROVIDED "AS IS" AND THE AUTHOR DISCLAIMS ALL WARRANTIES
 * WITH REGARD TO THIS SOFTWARE INCLUDING ALL IMPLIED WARRANTIES OF
 * MERCHANTABILITY AND FITNESS. IN NO EVENT SHALL THE AUTHOR BE LIABLE FOR
 * ANY SPECIAL, DIRECT, INDIRECT, OR CONSEQUENTIAL DAMAGES OR ANY DAMAGES
 * WHATSOEVER RESULTING FROM LOSS OF USE, DATA OR PROFITS, WHETHER IN AN
 * ACTION OF CONTRACT, NEGLIGENCE OR OTHER TORTIOUS ACTION, ARISING OUT OF
 * OR IN CONNECTION WITH THE USE OR PERFORMANCE OF THIS SOFTWARE.
 *
 */

/*
 * This header file defines the userspace API to the wireless stack. Please
 * be careful not to break things - i.e. don't move anything around or so
 * unless you can demonstrate that it breaks neither API nor ABI.
 *
 * Additions to the API should be accompanied by actual implementations in
 * an upstream driver, so that example implementations exist in case there
 * are ever concerns about the precise semantics of the API or changes are
 * needed, and to ensure that code for dead (no longer implemented) API
 * can actually be identified and removed.
 * Nonetheless, semantics should also be documented carefully in this file.
 */

#include <linux/types.h>

#define NL80211_GENL_NAME "nl80211"

#define NL80211_MULTICAST_GROUP_CONFIG		"config"
#define NL80211_MULTICAST_GROUP_SCAN		"scan"
#define NL80211_MULTICAST_GROUP_REG		"regulatory"
#define NL80211_MULTICAST_GROUP_MLME		"mlme"
#define NL80211_MULTICAST_GROUP_VENDOR		"vendor"
#define NL80211_MULTICAST_GROUP_NAN		"nan"
#define NL80211_MULTICAST_GROUP_TESTMODE	"testmode"

/**
 * DOC: Station handling
 *
 * Stations are added per interface, but a special case exists with VLAN
 * interfaces. When a station is bound to an AP interface, it may be moved
 * into a VLAN identified by a VLAN interface index (%NL80211_ATTR_STA_VLAN).
 * The station is still assumed to belong to the AP interface it was added
 * to.
 *
 * Station handling varies per interface type and depending on the driver's
 * capabilities.
 *
 * For drivers supporting TDLS with external setup (WIPHY_FLAG_SUPPORTS_TDLS
 * and WIPHY_FLAG_TDLS_EXTERNAL_SETUP), the station lifetime is as follows:
 *  - a setup station entry is added, not yet authorized, without any rate
 *    or capability information, this just exists to avoid race conditions
 *  - when the TDLS setup is done, a single NL80211_CMD_SET_STATION is valid
 *    to add rate and capability information to the station and at the same
 *    time mark it authorized.
 *  - %NL80211_TDLS_ENABLE_LINK is then used
 *  - after this, the only valid operation is to remove it by tearing down
 *    the TDLS link (%NL80211_TDLS_DISABLE_LINK)
 *
 * TODO: need more info for other interface types
 */

/**
 * DOC: Frame transmission/registration support
 *
 * Frame transmission and registration support exists to allow userspace
 * management entities such as wpa_supplicant react to management frames
 * that are not being handled by the kernel. This includes, for example,
 * certain classes of action frames that cannot be handled in the kernel
 * for various reasons.
 *
 * Frame registration is done on a per-interface basis and registrations
 * cannot be removed other than by closing the socket. It is possible to
 * specify a registration filter to register, for example, only for a
 * certain type of action frame. In particular with action frames, those
 * that userspace registers for will not be returned as unhandled by the
 * driver, so that the registered application has to take responsibility
 * for doing that.
 *
 * The type of frame that can be registered for is also dependent on the
 * driver and interface type. The frame types are advertised in wiphy
 * attributes so applications know what to expect.
 *
 * NOTE: When an interface changes type while registrations are active,
 *       these registrations are ignored until the interface type is
 *       changed again. This means that changing the interface type can
 *       lead to a situation that couldn't otherwise be produced, but
 *       any such registrations will be dormant in the sense that they
 *       will not be serviced, i.e. they will not receive any frames.
 *
 * Frame transmission allows userspace to send for example the required
 * responses to action frames. It is subject to some sanity checking,
 * but many frames can be transmitted. When a frame was transmitted, its
 * status is indicated to the sending socket.
 *
 * For more technical details, see the corresponding command descriptions
 * below.
 */

/**
 * DOC: Virtual interface / concurrency capabilities
 *
 * Some devices are able to operate with virtual MACs, they can have
 * more than one virtual interface. The capability handling for this
 * is a bit complex though, as there may be a number of restrictions
 * on the types of concurrency that are supported.
 *
 * To start with, each device supports the interface types listed in
 * the %NL80211_ATTR_SUPPORTED_IFTYPES attribute, but by listing the
 * types there no concurrency is implied.
 *
 * Once concurrency is desired, more attributes must be observed:
 * To start with, since some interface types are purely managed in
 * software, like the AP-VLAN type in mac80211 for example, there's
 * an additional list of these, they can be added at any time and
 * are only restricted by some semantic restrictions (e.g. AP-VLAN
 * cannot be added without a corresponding AP interface). This list
 * is exported in the %NL80211_ATTR_SOFTWARE_IFTYPES attribute.
 *
 * Further, the list of supported combinations is exported. This is
 * in the %NL80211_ATTR_INTERFACE_COMBINATIONS attribute. Basically,
 * it exports a list of "groups", and at any point in time the
 * interfaces that are currently active must fall into any one of
 * the advertised groups. Within each group, there are restrictions
 * on the number of interfaces of different types that are supported
 * and also the number of different channels, along with potentially
 * some other restrictions. See &enum nl80211_if_combination_attrs.
 *
 * All together, these attributes define the concurrency of virtual
 * interfaces that a given device supports.
 */

/**
 * DOC: packet coalesce support
 *
 * In most cases, host that receives IPv4 and IPv6 multicast/broadcast
 * packets does not do anything with these packets. Therefore the
 * reception of these unwanted packets causes unnecessary processing
 * and power consumption.
 *
 * Packet coalesce feature helps to reduce number of received interrupts
 * to host by buffering these packets in firmware/hardware for some
 * predefined time. Received interrupt will be generated when one of the
 * following events occur.
 * a) Expiration of hardware timer whose expiration time is set to maximum
 * coalescing delay of matching coalesce rule.
 * b) Coalescing buffer in hardware reaches it's limit.
 * c) Packet doesn't match any of the configured coalesce rules.
 *
 * User needs to configure following parameters for creating a coalesce
 * rule.
 * a) Maximum coalescing delay
 * b) List of packet patterns which needs to be matched
 * c) Condition for coalescence. pattern 'match' or 'no match'
 * Multiple such rules can be created.
 */

/**
 * DOC: WPA/WPA2 EAPOL handshake offload
 *
 * By setting @NL80211_EXT_FEATURE_4WAY_HANDSHAKE_STA_PSK flag drivers
 * can indicate they support offloading EAPOL handshakes for WPA/WPA2
 * preshared key authentication. In %NL80211_CMD_CONNECT the preshared
 * key should be specified using %NL80211_ATTR_PMK. Drivers supporting
 * this offload may reject the %NL80211_CMD_CONNECT when no preshared
 * key material is provided, for example when that driver does not
 * support setting the temporal keys through %CMD_NEW_KEY.
 *
 * Similarly @NL80211_EXT_FEATURE_4WAY_HANDSHAKE_STA_1X flag can be
 * set by drivers indicating offload support of the PTK/GTK EAPOL
 * handshakes during 802.1X authentication. In order to use the offload
 * the %NL80211_CMD_CONNECT should have %NL80211_ATTR_WANT_1X_4WAY_HS
 * attribute flag. Drivers supporting this offload may reject the
 * %NL80211_CMD_CONNECT when the attribute flag is not present.
 *
 * For 802.1X the PMK or PMK-R0 are set by providing %NL80211_ATTR_PMK
 * using %NL80211_CMD_SET_PMK. For offloaded FT support also
 * %NL80211_ATTR_PMKR0_NAME must be provided.
 */

/**
 * DOC: FILS shared key authentication offload
 *
 * FILS shared key authentication offload can be advertized by drivers by
 * setting @NL80211_EXT_FEATURE_FILS_SK_OFFLOAD flag. The drivers that support
 * FILS shared key authentication offload should be able to construct the
 * authentication and association frames for FILS shared key authentication and
 * eventually do a key derivation as per IEEE 802.11ai. The below additional
 * parameters should be given to driver in %NL80211_CMD_CONNECT and/or in
 * %NL80211_CMD_UPDATE_CONNECT_PARAMS.
 *	%NL80211_ATTR_FILS_ERP_USERNAME - used to construct keyname_nai
 *	%NL80211_ATTR_FILS_ERP_REALM - used to construct keyname_nai
 *	%NL80211_ATTR_FILS_ERP_NEXT_SEQ_NUM - used to construct erp message
 *	%NL80211_ATTR_FILS_ERP_RRK - used to generate the rIK and rMSK
 * rIK should be used to generate an authentication tag on the ERP message and
 * rMSK should be used to derive a PMKSA.
 * rIK, rMSK should be generated and keyname_nai, sequence number should be used
 * as specified in IETF RFC 6696.
 *
 * When FILS shared key authentication is completed, driver needs to provide the
 * below additional parameters to userspace, which can be either after setting
 * up a connection or after roaming.
 *	%NL80211_ATTR_FILS_KEK - used for key renewal
 *	%NL80211_ATTR_FILS_ERP_NEXT_SEQ_NUM - used in further EAP-RP exchanges
 *	%NL80211_ATTR_PMKID - used to identify the PMKSA used/generated
 *	%Nl80211_ATTR_PMK - used to update PMKSA cache in userspace
 * The PMKSA can be maintained in userspace persistently so that it can be used
 * later after reboots or wifi turn off/on also.
 *
 * %NL80211_ATTR_FILS_CACHE_ID is the cache identifier advertized by a FILS
 * capable AP supporting PMK caching. It specifies the scope within which the
 * PMKSAs are cached in an ESS. %NL80211_CMD_SET_PMKSA and
 * %NL80211_CMD_DEL_PMKSA are enhanced to allow support for PMKSA caching based
 * on FILS cache identifier. Additionally %NL80211_ATTR_PMK is used with
 * %NL80211_SET_PMKSA to specify the PMK corresponding to a PMKSA for driver to
 * use in a FILS shared key connection with PMKSA caching.
 */

/**
 * DOC: SAE authentication offload
 *
 * By setting @NL80211_EXT_FEATURE_SAE_OFFLOAD flag drivers can indicate they
 * support offloading SAE authentication for WPA3-Personal networks. In
 * %NL80211_CMD_CONNECT the password for SAE should be specified using
 * %NL80211_ATTR_SAE_PASSWORD.
 */

/**
 * enum nl80211_commands - supported nl80211 commands
 *
 * @NL80211_CMD_UNSPEC: unspecified command to catch errors
 *
 * @NL80211_CMD_GET_WIPHY: request information about a wiphy or dump request
 *	to get a list of all present wiphys.
 * @NL80211_CMD_SET_WIPHY: set wiphy parameters, needs %NL80211_ATTR_WIPHY or
 *	%NL80211_ATTR_IFINDEX; can be used to set %NL80211_ATTR_WIPHY_NAME,
 *	%NL80211_ATTR_WIPHY_TXQ_PARAMS, %NL80211_ATTR_WIPHY_FREQ (and the
 *	attributes determining the channel width; this is used for setting
 *	monitor mode channel),  %NL80211_ATTR_WIPHY_RETRY_SHORT,
 *	%NL80211_ATTR_WIPHY_RETRY_LONG, %NL80211_ATTR_WIPHY_FRAG_THRESHOLD,
 *	and/or %NL80211_ATTR_WIPHY_RTS_THRESHOLD.
 *	However, for setting the channel, see %NL80211_CMD_SET_CHANNEL
 *	instead, the support here is for backward compatibility only.
 * @NL80211_CMD_NEW_WIPHY: Newly created wiphy, response to get request
 *	or rename notification. Has attributes %NL80211_ATTR_WIPHY and
 *	%NL80211_ATTR_WIPHY_NAME.
 * @NL80211_CMD_DEL_WIPHY: Wiphy deleted. Has attributes
 *	%NL80211_ATTR_WIPHY and %NL80211_ATTR_WIPHY_NAME.
 *
 * @NL80211_CMD_GET_INTERFACE: Request an interface's configuration;
 *	either a dump request for all interfaces or a specific get with a
 *	single %NL80211_ATTR_IFINDEX is supported.
 * @NL80211_CMD_SET_INTERFACE: Set type of a virtual interface, requires
 *	%NL80211_ATTR_IFINDEX and %NL80211_ATTR_IFTYPE.
 * @NL80211_CMD_NEW_INTERFACE: Newly created virtual interface or response
 *	to %NL80211_CMD_GET_INTERFACE. Has %NL80211_ATTR_IFINDEX,
 *	%NL80211_ATTR_WIPHY and %NL80211_ATTR_IFTYPE attributes. Can also
 *	be sent from userspace to request creation of a new virtual interface,
 *	then requires attributes %NL80211_ATTR_WIPHY, %NL80211_ATTR_IFTYPE and
 *	%NL80211_ATTR_IFNAME.
 * @NL80211_CMD_DEL_INTERFACE: Virtual interface was deleted, has attributes
 *	%NL80211_ATTR_IFINDEX and %NL80211_ATTR_WIPHY. Can also be sent from
 *	userspace to request deletion of a virtual interface, then requires
 *	attribute %NL80211_ATTR_IFINDEX.
 *
 * @NL80211_CMD_GET_KEY: Get sequence counter information for a key specified
 *	by %NL80211_ATTR_KEY_IDX and/or %NL80211_ATTR_MAC.
 * @NL80211_CMD_SET_KEY: Set key attributes %NL80211_ATTR_KEY_DEFAULT,
 *	%NL80211_ATTR_KEY_DEFAULT_MGMT, or %NL80211_ATTR_KEY_THRESHOLD.
 * @NL80211_CMD_NEW_KEY: add a key with given %NL80211_ATTR_KEY_DATA,
 *	%NL80211_ATTR_KEY_IDX, %NL80211_ATTR_MAC, %NL80211_ATTR_KEY_CIPHER,
 *	and %NL80211_ATTR_KEY_SEQ attributes.
 * @NL80211_CMD_DEL_KEY: delete a key identified by %NL80211_ATTR_KEY_IDX
 *	or %NL80211_ATTR_MAC.
 *
 * @NL80211_CMD_GET_BEACON: (not used)
 * @NL80211_CMD_SET_BEACON: change the beacon on an access point interface
 *	using the %NL80211_ATTR_BEACON_HEAD and %NL80211_ATTR_BEACON_TAIL
 *	attributes. For drivers that generate the beacon and probe responses
 *	internally, the following attributes must be provided: %NL80211_ATTR_IE,
 *	%NL80211_ATTR_IE_PROBE_RESP and %NL80211_ATTR_IE_ASSOC_RESP.
 * @NL80211_CMD_START_AP: Start AP operation on an AP interface, parameters
 *	are like for %NL80211_CMD_SET_BEACON, and additionally parameters that
 *	do not change are used, these include %NL80211_ATTR_BEACON_INTERVAL,
 *	%NL80211_ATTR_DTIM_PERIOD, %NL80211_ATTR_SSID,
 *	%NL80211_ATTR_HIDDEN_SSID, %NL80211_ATTR_CIPHERS_PAIRWISE,
 *	%NL80211_ATTR_CIPHER_GROUP, %NL80211_ATTR_WPA_VERSIONS,
 *	%NL80211_ATTR_AKM_SUITES, %NL80211_ATTR_PRIVACY,
 *	%NL80211_ATTR_AUTH_TYPE, %NL80211_ATTR_INACTIVITY_TIMEOUT,
 *	%NL80211_ATTR_ACL_POLICY and %NL80211_ATTR_MAC_ADDRS.
 *	The channel to use can be set on the interface or be given using the
 *	%NL80211_ATTR_WIPHY_FREQ and the attributes determining channel width.
 * @NL80211_CMD_NEW_BEACON: old alias for %NL80211_CMD_START_AP
 * @NL80211_CMD_STOP_AP: Stop AP operation on the given interface
 * @NL80211_CMD_DEL_BEACON: old alias for %NL80211_CMD_STOP_AP
 *
 * @NL80211_CMD_GET_STATION: Get station attributes for station identified by
 *	%NL80211_ATTR_MAC on the interface identified by %NL80211_ATTR_IFINDEX.
 * @NL80211_CMD_SET_STATION: Set station attributes for station identified by
 *	%NL80211_ATTR_MAC on the interface identified by %NL80211_ATTR_IFINDEX.
 * @NL80211_CMD_NEW_STATION: Add a station with given attributes to the
 *	the interface identified by %NL80211_ATTR_IFINDEX.
 * @NL80211_CMD_DEL_STATION: Remove a station identified by %NL80211_ATTR_MAC
 *	or, if no MAC address given, all stations, on the interface identified
 *	by %NL80211_ATTR_IFINDEX. %NL80211_ATTR_MGMT_SUBTYPE and
 *	%NL80211_ATTR_REASON_CODE can optionally be used to specify which type
 *	of disconnection indication should be sent to the station
 *	(Deauthentication or Disassociation frame and reason code for that
 *	frame).
 *
 * @NL80211_CMD_GET_MPATH: Get mesh path attributes for mesh path to
 * 	destination %NL80211_ATTR_MAC on the interface identified by
 * 	%NL80211_ATTR_IFINDEX.
 * @NL80211_CMD_SET_MPATH:  Set mesh path attributes for mesh path to
 * 	destination %NL80211_ATTR_MAC on the interface identified by
 * 	%NL80211_ATTR_IFINDEX.
 * @NL80211_CMD_NEW_MPATH: Create a new mesh path for the destination given by
 *	%NL80211_ATTR_MAC via %NL80211_ATTR_MPATH_NEXT_HOP.
 * @NL80211_CMD_DEL_MPATH: Delete a mesh path to the destination given by
 *	%NL80211_ATTR_MAC.
 * @NL80211_CMD_NEW_PATH: Add a mesh path with given attributes to the
 *	the interface identified by %NL80211_ATTR_IFINDEX.
 * @NL80211_CMD_DEL_PATH: Remove a mesh path identified by %NL80211_ATTR_MAC
 *	or, if no MAC address given, all mesh paths, on the interface identified
 *	by %NL80211_ATTR_IFINDEX.
 * @NL80211_CMD_SET_BSS: Set BSS attributes for BSS identified by
 *	%NL80211_ATTR_IFINDEX.
 *
 * @NL80211_CMD_GET_REG: ask the wireless core to send us its currently set
 *	regulatory domain. If %NL80211_ATTR_WIPHY is specified and the device
 *	has a private regulatory domain, it will be returned. Otherwise, the
 *	global regdomain will be returned.
 *	A device will have a private regulatory domain if it uses the
 *	regulatory_hint() API. Even when a private regdomain is used the channel
 *	information will still be mended according to further hints from
 *	the regulatory core to help with compliance. A dump version of this API
 *	is now available which will returns the global regdomain as well as
 *	all private regdomains of present wiphys (for those that have it).
 *	If a wiphy is self-managed (%NL80211_ATTR_WIPHY_SELF_MANAGED_REG), then
 *	its private regdomain is the only valid one for it. The regulatory
 *	core is not used to help with compliance in this case.
 * @NL80211_CMD_SET_REG: Set current regulatory domain. CRDA sends this command
 *	after being queried by the kernel. CRDA replies by sending a regulatory
 *	domain structure which consists of %NL80211_ATTR_REG_ALPHA set to our
 *	current alpha2 if it found a match. It also provides
 * 	NL80211_ATTR_REG_RULE_FLAGS, and a set of regulatory rules. Each
 * 	regulatory rule is a nested set of attributes  given by
 * 	%NL80211_ATTR_REG_RULE_FREQ_[START|END] and
 * 	%NL80211_ATTR_FREQ_RANGE_MAX_BW with an attached power rule given by
 * 	%NL80211_ATTR_REG_RULE_POWER_MAX_ANT_GAIN and
 * 	%NL80211_ATTR_REG_RULE_POWER_MAX_EIRP.
 * @NL80211_CMD_REQ_SET_REG: ask the wireless core to set the regulatory domain
 * 	to the specified ISO/IEC 3166-1 alpha2 country code. The core will
 * 	store this as a valid request and then query userspace for it.
 *
 * @NL80211_CMD_GET_MESH_CONFIG: Get mesh networking properties for the
 *	interface identified by %NL80211_ATTR_IFINDEX
 *
 * @NL80211_CMD_SET_MESH_CONFIG: Set mesh networking properties for the
 *      interface identified by %NL80211_ATTR_IFINDEX
 *
 * @NL80211_CMD_SET_MGMT_EXTRA_IE: Set extra IEs for management frames. The
 *	interface is identified with %NL80211_ATTR_IFINDEX and the management
 *	frame subtype with %NL80211_ATTR_MGMT_SUBTYPE. The extra IE data to be
 *	added to the end of the specified management frame is specified with
 *	%NL80211_ATTR_IE. If the command succeeds, the requested data will be
 *	added to all specified management frames generated by
 *	kernel/firmware/driver.
 *	Note: This command has been removed and it is only reserved at this
 *	point to avoid re-using existing command number. The functionality this
 *	command was planned for has been provided with cleaner design with the
 *	option to specify additional IEs in NL80211_CMD_TRIGGER_SCAN,
 *	NL80211_CMD_AUTHENTICATE, NL80211_CMD_ASSOCIATE,
 *	NL80211_CMD_DEAUTHENTICATE, and NL80211_CMD_DISASSOCIATE.
 *
 * @NL80211_CMD_GET_SCAN: get scan results
 * @NL80211_CMD_TRIGGER_SCAN: trigger a new scan with the given parameters
 *	%NL80211_ATTR_TX_NO_CCK_RATE is used to decide whether to send the
 *	probe requests at CCK rate or not. %NL80211_ATTR_BSSID can be used to
 *	specify a BSSID to scan for; if not included, the wildcard BSSID will
 *	be used.
 * @NL80211_CMD_NEW_SCAN_RESULTS: scan notification (as a reply to
 *	NL80211_CMD_GET_SCAN and on the "scan" multicast group)
 * @NL80211_CMD_SCAN_ABORTED: scan was aborted, for unspecified reasons,
 *	partial scan results may be available
 *
 * @NL80211_CMD_START_SCHED_SCAN: start a scheduled scan at certain
 *	intervals and certain number of cycles, as specified by
 *	%NL80211_ATTR_SCHED_SCAN_PLANS. If %NL80211_ATTR_SCHED_SCAN_PLANS is
 *	not specified and only %NL80211_ATTR_SCHED_SCAN_INTERVAL is specified,
 *	scheduled scan will run in an infinite loop with the specified interval.
 *	These attributes are mutually exculsive,
 *	i.e. NL80211_ATTR_SCHED_SCAN_INTERVAL must not be passed if
 *	NL80211_ATTR_SCHED_SCAN_PLANS is defined.
 *	If for some reason scheduled scan is aborted by the driver, all scan
 *	plans are canceled (including scan plans that did not start yet).
 *	Like with normal scans, if SSIDs (%NL80211_ATTR_SCAN_SSIDS)
 *	are passed, they are used in the probe requests.  For
 *	broadcast, a broadcast SSID must be passed (ie. an empty
 *	string).  If no SSID is passed, no probe requests are sent and
 *	a passive scan is performed.  %NL80211_ATTR_SCAN_FREQUENCIES,
 *	if passed, define which channels should be scanned; if not
 *	passed, all channels allowed for the current regulatory domain
 *	are used.  Extra IEs can also be passed from the userspace by
 *	using the %NL80211_ATTR_IE attribute.  The first cycle of the
 *	scheduled scan can be delayed by %NL80211_ATTR_SCHED_SCAN_DELAY
 *	is supplied. If the device supports multiple concurrent scheduled
 *	scans, it will allow such when the caller provides the flag attribute
 *	%NL80211_ATTR_SCHED_SCAN_MULTI to indicate user-space support for it.
 * @NL80211_CMD_STOP_SCHED_SCAN: stop a scheduled scan. Returns -ENOENT if
 *	scheduled scan is not running. The caller may assume that as soon
 *	as the call returns, it is safe to start a new scheduled scan again.
 * @NL80211_CMD_SCHED_SCAN_RESULTS: indicates that there are scheduled scan
 *	results available.
 * @NL80211_CMD_SCHED_SCAN_STOPPED: indicates that the scheduled scan has
 *	stopped.  The driver may issue this event at any time during a
 *	scheduled scan.  One reason for stopping the scan is if the hardware
 *	does not support starting an association or a normal scan while running
 *	a scheduled scan.  This event is also sent when the
 *	%NL80211_CMD_STOP_SCHED_SCAN command is received or when the interface
 *	is brought down while a scheduled scan was running.
 *
 * @NL80211_CMD_GET_SURVEY: get survey resuls, e.g. channel occupation
 *      or noise level
 * @NL80211_CMD_NEW_SURVEY_RESULTS: survey data notification (as a reply to
 *	NL80211_CMD_GET_SURVEY and on the "scan" multicast group)
 *
 * @NL80211_CMD_SET_PMKSA: Add a PMKSA cache entry using %NL80211_ATTR_MAC
 *	(for the BSSID), %NL80211_ATTR_PMKID, and optionally %NL80211_ATTR_PMK
 *	(PMK is used for PTKSA derivation in case of FILS shared key offload) or
 *	using %NL80211_ATTR_SSID, %NL80211_ATTR_FILS_CACHE_ID,
 *	%NL80211_ATTR_PMKID, and %NL80211_ATTR_PMK in case of FILS
 *	authentication where %NL80211_ATTR_FILS_CACHE_ID is the identifier
 *	advertized by a FILS capable AP identifying the scope of PMKSA in an
 *	ESS.
 * @NL80211_CMD_DEL_PMKSA: Delete a PMKSA cache entry, using %NL80211_ATTR_MAC
 *	(for the BSSID) and %NL80211_ATTR_PMKID or using %NL80211_ATTR_SSID,
 *	%NL80211_ATTR_FILS_CACHE_ID, and %NL80211_ATTR_PMKID in case of FILS
 *	authentication.
 * @NL80211_CMD_FLUSH_PMKSA: Flush all PMKSA cache entries.
 *
 * @NL80211_CMD_REG_CHANGE: indicates to userspace the regulatory domain
 * 	has been changed and provides details of the request information
 * 	that caused the change such as who initiated the regulatory request
 * 	(%NL80211_ATTR_REG_INITIATOR), the wiphy_idx
 * 	(%NL80211_ATTR_REG_ALPHA2) on which the request was made from if
 * 	the initiator was %NL80211_REGDOM_SET_BY_COUNTRY_IE or
 * 	%NL80211_REGDOM_SET_BY_DRIVER, the type of regulatory domain
 * 	set (%NL80211_ATTR_REG_TYPE), if the type of regulatory domain is
 * 	%NL80211_REG_TYPE_COUNTRY the alpha2 to which we have moved on
 * 	to (%NL80211_ATTR_REG_ALPHA2).
 * @NL80211_CMD_REG_BEACON_HINT: indicates to userspace that an AP beacon
 * 	has been found while world roaming thus enabling active scan or
 * 	any mode of operation that initiates TX (beacons) on a channel
 * 	where we would not have been able to do either before. As an example
 * 	if you are world roaming (regulatory domain set to world or if your
 * 	driver is using a custom world roaming regulatory domain) and while
 * 	doing a passive scan on the 5 GHz band you find an AP there (if not
 * 	on a DFS channel) you will now be able to actively scan for that AP
 * 	or use AP mode on your card on that same channel. Note that this will
 * 	never be used for channels 1-11 on the 2 GHz band as they are always
 * 	enabled world wide. This beacon hint is only sent if your device had
 * 	either disabled active scanning or beaconing on a channel. We send to
 * 	userspace the wiphy on which we removed a restriction from
 * 	(%NL80211_ATTR_WIPHY) and the channel on which this occurred
 * 	before (%NL80211_ATTR_FREQ_BEFORE) and after (%NL80211_ATTR_FREQ_AFTER)
 * 	the beacon hint was processed.
 *
 * @NL80211_CMD_AUTHENTICATE: authentication request and notification.
 *	This command is used both as a command (request to authenticate) and
 *	as an event on the "mlme" multicast group indicating completion of the
 *	authentication process.
 *	When used as a command, %NL80211_ATTR_IFINDEX is used to identify the
 *	interface. %NL80211_ATTR_MAC is used to specify PeerSTAAddress (and
 *	BSSID in case of station mode). %NL80211_ATTR_SSID is used to specify
 *	the SSID (mainly for association, but is included in authentication
 *	request, too, to help BSS selection. %NL80211_ATTR_WIPHY_FREQ is used
 *	to specify the frequence of the channel in MHz. %NL80211_ATTR_AUTH_TYPE
 *	is used to specify the authentication type. %NL80211_ATTR_IE is used to
 *	define IEs (VendorSpecificInfo, but also including RSN IE and FT IEs)
 *	to be added to the frame.
 *	When used as an event, this reports reception of an Authentication
 *	frame in station and IBSS modes when the local MLME processed the
 *	frame, i.e., it was for the local STA and was received in correct
 *	state. This is similar to MLME-AUTHENTICATE.confirm primitive in the
 *	MLME SAP interface (kernel providing MLME, userspace SME). The
 *	included %NL80211_ATTR_FRAME attribute contains the management frame
 *	(including both the header and frame body, but not FCS). This event is
 *	also used to indicate if the authentication attempt timed out. In that
 *	case the %NL80211_ATTR_FRAME attribute is replaced with a
 *	%NL80211_ATTR_TIMED_OUT flag (and %NL80211_ATTR_MAC to indicate which
 *	pending authentication timed out).
 * @NL80211_CMD_ASSOCIATE: association request and notification; like
 *	NL80211_CMD_AUTHENTICATE but for Association and Reassociation
 *	(similar to MLME-ASSOCIATE.request, MLME-REASSOCIATE.request,
 *	MLME-ASSOCIATE.confirm or MLME-REASSOCIATE.confirm primitives). The
 *	%NL80211_ATTR_PREV_BSSID attribute is used to specify whether the
 *	request is for the initial association to an ESS (that attribute not
 *	included) or for reassociation within the ESS (that attribute is
 *	included).
 * @NL80211_CMD_DEAUTHENTICATE: deauthentication request and notification; like
 *	NL80211_CMD_AUTHENTICATE but for Deauthentication frames (similar to
 *	MLME-DEAUTHENTICATION.request and MLME-DEAUTHENTICATE.indication
 *	primitives).
 * @NL80211_CMD_DISASSOCIATE: disassociation request and notification; like
 *	NL80211_CMD_AUTHENTICATE but for Disassociation frames (similar to
 *	MLME-DISASSOCIATE.request and MLME-DISASSOCIATE.indication primitives).
 *
 * @NL80211_CMD_MICHAEL_MIC_FAILURE: notification of a locally detected Michael
 *	MIC (part of TKIP) failure; sent on the "mlme" multicast group; the
 *	event includes %NL80211_ATTR_MAC to describe the source MAC address of
 *	the frame with invalid MIC, %NL80211_ATTR_KEY_TYPE to show the key
 *	type, %NL80211_ATTR_KEY_IDX to indicate the key identifier, and
 *	%NL80211_ATTR_KEY_SEQ to indicate the TSC value of the frame; this
 *	event matches with MLME-MICHAELMICFAILURE.indication() primitive
 *
 * @NL80211_CMD_JOIN_IBSS: Join a new IBSS -- given at least an SSID and a
 *	FREQ attribute (for the initial frequency if no peer can be found)
 *	and optionally a MAC (as BSSID) and FREQ_FIXED attribute if those
 *	should be fixed rather than automatically determined. Can only be
 *	executed on a network interface that is UP, and fixed BSSID/FREQ
 *	may be rejected. Another optional parameter is the beacon interval,
 *	given in the %NL80211_ATTR_BEACON_INTERVAL attribute, which if not
 *	given defaults to 100 TU (102.4ms).
 * @NL80211_CMD_LEAVE_IBSS: Leave the IBSS -- no special arguments, the IBSS is
 *	determined by the network interface.
 *
 * @NL80211_CMD_TESTMODE: testmode command, takes a wiphy (or ifindex) attribute
 *	to identify the device, and the TESTDATA blob attribute to pass through
 *	to the driver.
 *
 * @NL80211_CMD_CONNECT: connection request and notification; this command
 *	requests to connect to a specified network but without separating
 *	auth and assoc steps. For this, you need to specify the SSID in a
 *	%NL80211_ATTR_SSID attribute, and can optionally specify the association
 *	IEs in %NL80211_ATTR_IE, %NL80211_ATTR_AUTH_TYPE, %NL80211_ATTR_USE_MFP,
 *	%NL80211_ATTR_MAC, %NL80211_ATTR_WIPHY_FREQ, %NL80211_ATTR_CONTROL_PORT,
 *	%NL80211_ATTR_CONTROL_PORT_ETHERTYPE,
 *	%NL80211_ATTR_CONTROL_PORT_NO_ENCRYPT,
 *	%NL80211_ATTR_CONTROL_PORT_OVER_NL80211, %NL80211_ATTR_MAC_HINT, and
 *	%NL80211_ATTR_WIPHY_FREQ_HINT.
 *	If included, %NL80211_ATTR_MAC and %NL80211_ATTR_WIPHY_FREQ are
 *	restrictions on BSS selection, i.e., they effectively prevent roaming
 *	within the ESS. %NL80211_ATTR_MAC_HINT and %NL80211_ATTR_WIPHY_FREQ_HINT
 *	can be included to provide a recommendation of the initial BSS while
 *	allowing the driver to roam to other BSSes within the ESS and also to
 *	ignore this recommendation if the indicated BSS is not ideal. Only one
 *	set of BSSID,frequency parameters is used (i.e., either the enforcing
 *	%NL80211_ATTR_MAC,%NL80211_ATTR_WIPHY_FREQ or the less strict
 *	%NL80211_ATTR_MAC_HINT and %NL80211_ATTR_WIPHY_FREQ_HINT).
 *	%NL80211_ATTR_PREV_BSSID can be used to request a reassociation within
 *	the ESS in case the device is already associated and an association with
 *	a different BSS is desired.
 *	Background scan period can optionally be
 *	specified in %NL80211_ATTR_BG_SCAN_PERIOD,
 *	if not specified default background scan configuration
 *	in driver is used and if period value is 0, bg scan will be disabled.
 *	This attribute is ignored if driver does not support roam scan.
 *	It is also sent as an event, with the BSSID and response IEs when the
 *	connection is established or failed to be established. This can be
 *	determined by the %NL80211_ATTR_STATUS_CODE attribute (0 = success,
 *	non-zero = failure). If %NL80211_ATTR_TIMED_OUT is included in the
 *	event, the connection attempt failed due to not being able to initiate
 *	authentication/association or not receiving a response from the AP.
 *	Non-zero %NL80211_ATTR_STATUS_CODE value is indicated in that case as
 *	well to remain backwards compatible.
 *	When establishing a security association, drivers that support 4 way
 *	handshake offload should send %NL80211_CMD_PORT_AUTHORIZED event when
 *	the 4 way handshake is completed successfully.
 * @NL80211_CMD_ROAM: Notification indicating the card/driver roamed by itself.
 *	When a security association was established with the new AP (e.g. if
 *	the FT protocol was used for roaming or the driver completed the 4 way
 *	handshake), this event should be followed by an
 *	%NL80211_CMD_PORT_AUTHORIZED event.
 * @NL80211_CMD_DISCONNECT: drop a given connection; also used to notify
 *	userspace that a connection was dropped by the AP or due to other
 *	reasons, for this the %NL80211_ATTR_DISCONNECTED_BY_AP and
 *	%NL80211_ATTR_REASON_CODE attributes are used.
 *
 * @NL80211_CMD_SET_WIPHY_NETNS: Set a wiphy's netns. Note that all devices
 *	associated with this wiphy must be down and will follow.
 *
 * @NL80211_CMD_REMAIN_ON_CHANNEL: Request to remain awake on the specified
 *	channel for the specified amount of time. This can be used to do
 *	off-channel operations like transmit a Public Action frame and wait for
 *	a response while being associated to an AP on another channel.
 *	%NL80211_ATTR_IFINDEX is used to specify which interface (and thus
 *	radio) is used. %NL80211_ATTR_WIPHY_FREQ is used to specify the
 *	frequency for the operation.
 *	%NL80211_ATTR_DURATION is used to specify the duration in milliseconds
 *	to remain on the channel. This command is also used as an event to
 *	notify when the requested duration starts (it may take a while for the
 *	driver to schedule this time due to other concurrent needs for the
 *	radio).
 *	When called, this operation returns a cookie (%NL80211_ATTR_COOKIE)
 *	that will be included with any events pertaining to this request;
 *	the cookie is also used to cancel the request.
 * @NL80211_CMD_CANCEL_REMAIN_ON_CHANNEL: This command can be used to cancel a
 *	pending remain-on-channel duration if the desired operation has been
 *	completed prior to expiration of the originally requested duration.
 *	%NL80211_ATTR_WIPHY or %NL80211_ATTR_IFINDEX is used to specify the
 *	radio. The %NL80211_ATTR_COOKIE attribute must be given as well to
 *	uniquely identify the request.
 *	This command is also used as an event to notify when a requested
 *	remain-on-channel duration has expired.
 *
 * @NL80211_CMD_SET_TX_BITRATE_MASK: Set the mask of rates to be used in TX
 *	rate selection. %NL80211_ATTR_IFINDEX is used to specify the interface
 *	and @NL80211_ATTR_TX_RATES the set of allowed rates.
 *
 * @NL80211_CMD_REGISTER_FRAME: Register for receiving certain mgmt frames
 *	(via @NL80211_CMD_FRAME) for processing in userspace. This command
 *	requires an interface index, a frame type attribute (optional for
 *	backward compatibility reasons, if not given assumes action frames)
 *	and a match attribute containing the first few bytes of the frame
 *	that should match, e.g. a single byte for only a category match or
 *	four bytes for vendor frames including the OUI. The registration
 *	cannot be dropped, but is removed automatically when the netlink
 *	socket is closed. Multiple registrations can be made.
 * @NL80211_CMD_REGISTER_ACTION: Alias for @NL80211_CMD_REGISTER_FRAME for
 *	backward compatibility
 * @NL80211_CMD_FRAME: Management frame TX request and RX notification. This
 *	command is used both as a request to transmit a management frame and
 *	as an event indicating reception of a frame that was not processed in
 *	kernel code, but is for us (i.e., which may need to be processed in a
 *	user space application). %NL80211_ATTR_FRAME is used to specify the
 *	frame contents (including header). %NL80211_ATTR_WIPHY_FREQ is used
 *	to indicate on which channel the frame is to be transmitted or was
 *	received. If this channel is not the current channel (remain-on-channel
 *	or the operational channel) the device will switch to the given channel
 *	and transmit the frame, optionally waiting for a response for the time
 *	specified using %NL80211_ATTR_DURATION. When called, this operation
 *	returns a cookie (%NL80211_ATTR_COOKIE) that will be included with the
 *	TX status event pertaining to the TX request.
 *	%NL80211_ATTR_TX_NO_CCK_RATE is used to decide whether to send the
 *	management frames at CCK rate or not in 2GHz band.
 *	%NL80211_ATTR_CSA_C_OFFSETS_TX is an array of offsets to CSA
 *	counters which will be updated to the current value. This attribute
 *	is used during CSA period.
 * @NL80211_CMD_FRAME_WAIT_CANCEL: When an off-channel TX was requested, this
 *	command may be used with the corresponding cookie to cancel the wait
 *	time if it is known that it is no longer necessary.
 * @NL80211_CMD_ACTION: Alias for @NL80211_CMD_FRAME for backward compatibility.
 * @NL80211_CMD_FRAME_TX_STATUS: Report TX status of a management frame
 *	transmitted with %NL80211_CMD_FRAME. %NL80211_ATTR_COOKIE identifies
 *	the TX command and %NL80211_ATTR_FRAME includes the contents of the
 *	frame. %NL80211_ATTR_ACK flag is included if the recipient acknowledged
 *	the frame.
 * @NL80211_CMD_ACTION_TX_STATUS: Alias for @NL80211_CMD_FRAME_TX_STATUS for
 *	backward compatibility.
 *
 * @NL80211_CMD_SET_POWER_SAVE: Set powersave, using %NL80211_ATTR_PS_STATE
 * @NL80211_CMD_GET_POWER_SAVE: Get powersave status in %NL80211_ATTR_PS_STATE
 *
 * @NL80211_CMD_SET_CQM: Connection quality monitor configuration. This command
 *	is used to configure connection quality monitoring notification trigger
 *	levels.
 * @NL80211_CMD_NOTIFY_CQM: Connection quality monitor notification. This
 *	command is used as an event to indicate the that a trigger level was
 *	reached.
 * @NL80211_CMD_SET_CHANNEL: Set the channel (using %NL80211_ATTR_WIPHY_FREQ
 *	and the attributes determining channel width) the given interface
 *	(identifed by %NL80211_ATTR_IFINDEX) shall operate on.
 *	In case multiple channels are supported by the device, the mechanism
 *	with which it switches channels is implementation-defined.
 *	When a monitor interface is given, it can only switch channel while
 *	no other interfaces are operating to avoid disturbing the operation
 *	of any other interfaces, and other interfaces will again take
 *	precedence when they are used.
 *
 * @NL80211_CMD_SET_WDS_PEER: Set the MAC address of the peer on a WDS interface.
 *
 * @NL80211_CMD_SET_MULTICAST_TO_UNICAST: Configure if this AP should perform
 *	multicast to unicast conversion. When enabled, all multicast packets
 *	with ethertype ARP, IPv4 or IPv6 (possibly within an 802.1Q header)
 *	will be sent out to each station once with the destination (multicast)
 *	MAC address replaced by the station's MAC address. Note that this may
 *	break certain expectations of the receiver, e.g. the ability to drop
 *	unicast IP packets encapsulated in multicast L2 frames, or the ability
 *	to not send destination unreachable messages in such cases.
 *	This can only be toggled per BSS. Configure this on an interface of
 *	type %NL80211_IFTYPE_AP. It applies to all its VLAN interfaces
 *	(%NL80211_IFTYPE_AP_VLAN), except for those in 4addr (WDS) mode.
 *	If %NL80211_ATTR_MULTICAST_TO_UNICAST_ENABLED is not present with this
 *	command, the feature is disabled.
 *
 * @NL80211_CMD_JOIN_MESH: Join a mesh. The mesh ID must be given, and initial
 *	mesh config parameters may be given.
 * @NL80211_CMD_LEAVE_MESH: Leave the mesh network -- no special arguments, the
 *	network is determined by the network interface.
 *
 * @NL80211_CMD_UNPROT_DEAUTHENTICATE: Unprotected deauthentication frame
 *	notification. This event is used to indicate that an unprotected
 *	deauthentication frame was dropped when MFP is in use.
 * @NL80211_CMD_UNPROT_DISASSOCIATE: Unprotected disassociation frame
 *	notification. This event is used to indicate that an unprotected
 *	disassociation frame was dropped when MFP is in use.
 *
 * @NL80211_CMD_NEW_PEER_CANDIDATE: Notification on the reception of a
 *      beacon or probe response from a compatible mesh peer.  This is only
 *      sent while no station information (sta_info) exists for the new peer
 *      candidate and when @NL80211_MESH_SETUP_USERSPACE_AUTH,
 *      @NL80211_MESH_SETUP_USERSPACE_AMPE, or
 *      @NL80211_MESH_SETUP_USERSPACE_MPM is set.  On reception of this
 *      notification, userspace may decide to create a new station
 *      (@NL80211_CMD_NEW_STATION).  To stop this notification from
 *      reoccurring, the userspace authentication daemon may want to create the
 *      new station with the AUTHENTICATED flag unset and maybe change it later
 *      depending on the authentication result.
 *
 * @NL80211_CMD_GET_WOWLAN: get Wake-on-Wireless-LAN (WoWLAN) settings.
 * @NL80211_CMD_SET_WOWLAN: set Wake-on-Wireless-LAN (WoWLAN) settings.
 *	Since wireless is more complex than wired ethernet, it supports
 *	various triggers. These triggers can be configured through this
 *	command with the %NL80211_ATTR_WOWLAN_TRIGGERS attribute. For
 *	more background information, see
 *	http://wireless.kernel.org/en/users/Documentation/WoWLAN.
 *	The @NL80211_CMD_SET_WOWLAN command can also be used as a notification
 *	from the driver reporting the wakeup reason. In this case, the
 *	@NL80211_ATTR_WOWLAN_TRIGGERS attribute will contain the reason
 *	for the wakeup, if it was caused by wireless. If it is not present
 *	in the wakeup notification, the wireless device didn't cause the
 *	wakeup but reports that it was woken up.
 *
 * @NL80211_CMD_SET_REKEY_OFFLOAD: This command is used give the driver
 *	the necessary information for supporting GTK rekey offload. This
 *	feature is typically used during WoWLAN. The configuration data
 *	is contained in %NL80211_ATTR_REKEY_DATA (which is nested and
 *	contains the data in sub-attributes). After rekeying happened,
 *	this command may also be sent by the driver as an MLME event to
 *	inform userspace of the new replay counter.
 *
 * @NL80211_CMD_PMKSA_CANDIDATE: This is used as an event to inform userspace
 *	of PMKSA caching dandidates.
 *
 * @NL80211_CMD_TDLS_OPER: Perform a high-level TDLS command (e.g. link setup).
 *	In addition, this can be used as an event to request userspace to take
 *	actions on TDLS links (set up a new link or tear down an existing one).
 *	In such events, %NL80211_ATTR_TDLS_OPERATION indicates the requested
 *	operation, %NL80211_ATTR_MAC contains the peer MAC address, and
 *	%NL80211_ATTR_REASON_CODE the reason code to be used (only with
 *	%NL80211_TDLS_TEARDOWN).
 * @NL80211_CMD_TDLS_MGMT: Send a TDLS management frame. The
 *	%NL80211_ATTR_TDLS_ACTION attribute determines the type of frame to be
 *	sent. Public Action codes (802.11-2012 8.1.5.1) will be sent as
 *	802.11 management frames, while TDLS action codes (802.11-2012
 *	8.5.13.1) will be encapsulated and sent as data frames. The currently
 *	supported Public Action code is %WLAN_PUB_ACTION_TDLS_DISCOVER_RES
 *	and the currently supported TDLS actions codes are given in
 *	&enum ieee80211_tdls_actioncode.
 *
 * @NL80211_CMD_UNEXPECTED_FRAME: Used by an application controlling an AP
 *	(or GO) interface (i.e. hostapd) to ask for unexpected frames to
 *	implement sending deauth to stations that send unexpected class 3
 *	frames. Also used as the event sent by the kernel when such a frame
 *	is received.
 *	For the event, the %NL80211_ATTR_MAC attribute carries the TA and
 *	other attributes like the interface index are present.
 *	If used as the command it must have an interface index and you can
 *	only unsubscribe from the event by closing the socket. Subscription
 *	is also for %NL80211_CMD_UNEXPECTED_4ADDR_FRAME events.
 *
 * @NL80211_CMD_UNEXPECTED_4ADDR_FRAME: Sent as an event indicating that the
 *	associated station identified by %NL80211_ATTR_MAC sent a 4addr frame
 *	and wasn't already in a 4-addr VLAN. The event will be sent similarly
 *	to the %NL80211_CMD_UNEXPECTED_FRAME event, to the same listener.
 *
 * @NL80211_CMD_PROBE_CLIENT: Probe an associated station on an AP interface
 *	by sending a null data frame to it and reporting when the frame is
 *	acknowleged. This is used to allow timing out inactive clients. Uses
 *	%NL80211_ATTR_IFINDEX and %NL80211_ATTR_MAC. The command returns a
 *	direct reply with an %NL80211_ATTR_COOKIE that is later used to match
 *	up the event with the request. The event includes the same data and
 *	has %NL80211_ATTR_ACK set if the frame was ACKed.
 *
 * @NL80211_CMD_REGISTER_BEACONS: Register this socket to receive beacons from
 *	other BSSes when any interfaces are in AP mode. This helps implement
 *	OLBC handling in hostapd. Beacons are reported in %NL80211_CMD_FRAME
 *	messages. Note that per PHY only one application may register.
 *
 * @NL80211_CMD_SET_NOACK_MAP: sets a bitmap for the individual TIDs whether
 *      No Acknowledgement Policy should be applied.
 *
 * @NL80211_CMD_CH_SWITCH_NOTIFY: An AP or GO may decide to switch channels
 *	independently of the userspace SME, send this event indicating
 *	%NL80211_ATTR_IFINDEX is now on %NL80211_ATTR_WIPHY_FREQ and the
 *	attributes determining channel width.  This indication may also be
 *	sent when a remotely-initiated switch (e.g., when a STA receives a CSA
 *	from the remote AP) is completed;
 *
 * @NL80211_CMD_CH_SWITCH_STARTED_NOTIFY: Notify that a channel switch
 *	has been started on an interface, regardless of the initiator
 *	(ie. whether it was requested from a remote device or
 *	initiated on our own).  It indicates that
 *	%NL80211_ATTR_IFINDEX will be on %NL80211_ATTR_WIPHY_FREQ
 *	after %NL80211_ATTR_CH_SWITCH_COUNT TBTT's.  The userspace may
 *	decide to react to this indication by requesting other
 *	interfaces to change channel as well.
 *
 * @NL80211_CMD_START_P2P_DEVICE: Start the given P2P Device, identified by
 *	its %NL80211_ATTR_WDEV identifier. It must have been created with
 *	%NL80211_CMD_NEW_INTERFACE previously. After it has been started, the
 *	P2P Device can be used for P2P operations, e.g. remain-on-channel and
 *	public action frame TX.
 * @NL80211_CMD_STOP_P2P_DEVICE: Stop the given P2P Device, identified by
 *	its %NL80211_ATTR_WDEV identifier.
 *
 * @NL80211_CMD_CONN_FAILED: connection request to an AP failed; used to
 *	notify userspace that AP has rejected the connection request from a
 *	station, due to particular reason. %NL80211_ATTR_CONN_FAILED_REASON
 *	is used for this.
 *
 * @NL80211_CMD_SET_MCAST_RATE: Change the rate used to send multicast frames
 *	for IBSS or MESH vif.
 *
 * @NL80211_CMD_SET_MAC_ACL: sets ACL for MAC address based access control.
 *	This is to be used with the drivers advertising the support of MAC
 *	address based access control. List of MAC addresses is passed in
 *	%NL80211_ATTR_MAC_ADDRS and ACL policy is passed in
 *	%NL80211_ATTR_ACL_POLICY. Driver will enable ACL with this list, if it
 *	is not already done. The new list will replace any existing list. Driver
 *	will clear its ACL when the list of MAC addresses passed is empty. This
 *	command is used in AP/P2P GO mode. Driver has to make sure to clear its
 *	ACL list during %NL80211_CMD_STOP_AP.
 *
 * @NL80211_CMD_RADAR_DETECT: Start a Channel availability check (CAC). Once
 *	a radar is detected or the channel availability scan (CAC) has finished
 *	or was aborted, or a radar was detected, usermode will be notified with
 *	this event. This command is also used to notify userspace about radars
 *	while operating on this channel.
 *	%NL80211_ATTR_RADAR_EVENT is used to inform about the type of the
 *	event.
 *
 * @NL80211_CMD_GET_PROTOCOL_FEATURES: Get global nl80211 protocol features,
 *	i.e. features for the nl80211 protocol rather than device features.
 *	Returns the features in the %NL80211_ATTR_PROTOCOL_FEATURES bitmap.
 *
 * @NL80211_CMD_UPDATE_FT_IES: Pass down the most up-to-date Fast Transition
 *	Information Element to the WLAN driver
 *
 * @NL80211_CMD_FT_EVENT: Send a Fast transition event from the WLAN driver
 *	to the supplicant. This will carry the target AP's MAC address along
 *	with the relevant Information Elements. This event is used to report
 *	received FT IEs (MDIE, FTIE, RSN IE, TIE, RICIE).
 *
 * @NL80211_CMD_CRIT_PROTOCOL_START: Indicates user-space will start running
 *	a critical protocol that needs more reliability in the connection to
 *	complete.
 *
 * @NL80211_CMD_CRIT_PROTOCOL_STOP: Indicates the connection reliability can
 *	return back to normal.
 *
 * @NL80211_CMD_GET_COALESCE: Get currently supported coalesce rules.
 * @NL80211_CMD_SET_COALESCE: Configure coalesce rules or clear existing rules.
 *
 * @NL80211_CMD_CHANNEL_SWITCH: Perform a channel switch by announcing the
 *	the new channel information (Channel Switch Announcement - CSA)
 *	in the beacon for some time (as defined in the
 *	%NL80211_ATTR_CH_SWITCH_COUNT parameter) and then change to the
 *	new channel. Userspace provides the new channel information (using
 *	%NL80211_ATTR_WIPHY_FREQ and the attributes determining channel
 *	width). %NL80211_ATTR_CH_SWITCH_BLOCK_TX may be supplied to inform
 *	other station that transmission must be blocked until the channel
 *	switch is complete.
 *
 * @NL80211_CMD_VENDOR: Vendor-specified command/event. The command is specified
 *	by the %NL80211_ATTR_VENDOR_ID attribute and a sub-command in
 *	%NL80211_ATTR_VENDOR_SUBCMD. Parameter(s) can be transported in
 *	%NL80211_ATTR_VENDOR_DATA.
 *	For feature advertisement, the %NL80211_ATTR_VENDOR_DATA attribute is
 *	used in the wiphy data as a nested attribute containing descriptions
 *	(&struct nl80211_vendor_cmd_info) of the supported vendor commands.
 *	This may also be sent as an event with the same attributes.
 *
 * @NL80211_CMD_SET_QOS_MAP: Set Interworking QoS mapping for IP DSCP values.
 *	The QoS mapping information is included in %NL80211_ATTR_QOS_MAP. If
 *	that attribute is not included, QoS mapping is disabled. Since this
 *	QoS mapping is relevant for IP packets, it is only valid during an
 *	association. This is cleared on disassociation and AP restart.
 *
 * @NL80211_CMD_ADD_TX_TS: Ask the kernel to add a traffic stream for the given
 *	%NL80211_ATTR_TSID and %NL80211_ATTR_MAC with %NL80211_ATTR_USER_PRIO
 *	and %NL80211_ATTR_ADMITTED_TIME parameters.
 *	Note that the action frame handshake with the AP shall be handled by
 *	userspace via the normal management RX/TX framework, this only sets
 *	up the TX TS in the driver/device.
 *	If the admitted time attribute is not added then the request just checks
 *	if a subsequent setup could be successful, the intent is to use this to
 *	avoid setting up a session with the AP when local restrictions would
 *	make that impossible. However, the subsequent "real" setup may still
 *	fail even if the check was successful.
 * @NL80211_CMD_DEL_TX_TS: Remove an existing TS with the %NL80211_ATTR_TSID
 *	and %NL80211_ATTR_MAC parameters. It isn't necessary to call this
 *	before removing a station entry entirely, or before disassociating
 *	or similar, cleanup will happen in the driver/device in this case.
 *
 * @NL80211_CMD_GET_MPP: Get mesh path attributes for mesh proxy path to
 *	destination %NL80211_ATTR_MAC on the interface identified by
 *	%NL80211_ATTR_IFINDEX.
 *
 * @NL80211_CMD_JOIN_OCB: Join the OCB network. The center frequency and
 *	bandwidth of a channel must be given.
 * @NL80211_CMD_LEAVE_OCB: Leave the OCB network -- no special arguments, the
 *	network is determined by the network interface.
 *
 * @NL80211_CMD_TDLS_CHANNEL_SWITCH: Start channel-switching with a TDLS peer,
 *	identified by the %NL80211_ATTR_MAC parameter. A target channel is
 *	provided via %NL80211_ATTR_WIPHY_FREQ and other attributes determining
 *	channel width/type. The target operating class is given via
 *	%NL80211_ATTR_OPER_CLASS.
 *	The driver is responsible for continually initiating channel-switching
 *	operations and returning to the base channel for communication with the
 *	AP.
 * @NL80211_CMD_TDLS_CANCEL_CHANNEL_SWITCH: Stop channel-switching with a TDLS
 *	peer given by %NL80211_ATTR_MAC. Both peers must be on the base channel
 *	when this command completes.
 *
 * @NL80211_CMD_WIPHY_REG_CHANGE: Similar to %NL80211_CMD_REG_CHANGE, but used
 *	as an event to indicate changes for devices with wiphy-specific regdom
 *	management.
 *
 * @NL80211_CMD_ABORT_SCAN: Stop an ongoing scan. Returns -ENOENT if a scan is
 *	not running. The driver indicates the status of the scan through
 *	cfg80211_scan_done().
 *
 * @NL80211_CMD_START_NAN: Start NAN operation, identified by its
 *	%NL80211_ATTR_WDEV interface. This interface must have been
 *	previously created with %NL80211_CMD_NEW_INTERFACE. After it
 *	has been started, the NAN interface will create or join a
 *	cluster. This command must have a valid
 *	%NL80211_ATTR_NAN_MASTER_PREF attribute and optional
 *	%NL80211_ATTR_BANDS attributes.  If %NL80211_ATTR_BANDS is
 *	omitted or set to 0, it means don't-care and the device will
 *	decide what to use.  After this command NAN functions can be
 *	added.
 * @NL80211_CMD_STOP_NAN: Stop the NAN operation, identified by
 *	its %NL80211_ATTR_WDEV interface.
 * @NL80211_CMD_ADD_NAN_FUNCTION: Add a NAN function. The function is defined
 *	with %NL80211_ATTR_NAN_FUNC nested attribute. When called, this
 *	operation returns the strictly positive and unique instance id
 *	(%NL80211_ATTR_NAN_FUNC_INST_ID) and a cookie (%NL80211_ATTR_COOKIE)
 *	of the function upon success.
 *	Since instance ID's can be re-used, this cookie is the right
 *	way to identify the function. This will avoid races when a termination
 *	event is handled by the user space after it has already added a new
 *	function that got the same instance id from the kernel as the one
 *	which just terminated.
 *	This cookie may be used in NAN events even before the command
 *	returns, so userspace shouldn't process NAN events until it processes
 *	the response to this command.
 *	Look at %NL80211_ATTR_SOCKET_OWNER as well.
 * @NL80211_CMD_DEL_NAN_FUNCTION: Delete a NAN function by cookie.
 *	This command is also used as a notification sent when a NAN function is
 *	terminated. This will contain a %NL80211_ATTR_NAN_FUNC_INST_ID
 *	and %NL80211_ATTR_COOKIE attributes.
 * @NL80211_CMD_CHANGE_NAN_CONFIG: Change current NAN
 *	configuration. NAN must be operational (%NL80211_CMD_START_NAN
 *	was executed).  It must contain at least one of the following
 *	attributes: %NL80211_ATTR_NAN_MASTER_PREF,
 *	%NL80211_ATTR_BANDS.  If %NL80211_ATTR_BANDS is omitted, the
 *	current configuration is not changed.  If it is present but
 *	set to zero, the configuration is changed to don't-care
 *	(i.e. the device can decide what to do).
 * @NL80211_CMD_NAN_FUNC_MATCH: Notification sent when a match is reported.
 *	This will contain a %NL80211_ATTR_NAN_MATCH nested attribute and
 *	%NL80211_ATTR_COOKIE.
 *
 * @NL80211_CMD_UPDATE_CONNECT_PARAMS: Update one or more connect parameters
 *	for subsequent roaming cases if the driver or firmware uses internal
 *	BSS selection. This command can be issued only while connected and it
 *	does not result in a change for the current association. Currently,
 *	only the %NL80211_ATTR_IE data is used and updated with this command.
 *
 * @NL80211_CMD_SET_PMK: For offloaded 4-Way handshake, set the PMK or PMK-R0
 *	for the given authenticator address (specified with %NL80211_ATTR_MAC).
 *	When %NL80211_ATTR_PMKR0_NAME is set, %NL80211_ATTR_PMK specifies the
 *	PMK-R0, otherwise it specifies the PMK.
 * @NL80211_CMD_DEL_PMK: For offloaded 4-Way handshake, delete the previously
 *	configured PMK for the authenticator address identified by
 *	%NL80211_ATTR_MAC.
 * @NL80211_CMD_PORT_AUTHORIZED: An event that indicates that the 4 way
 *	handshake was completed successfully by the driver. The BSSID is
 *	specified with %NL80211_ATTR_MAC. Drivers that support 4 way handshake
 *	offload should send this event after indicating 802.11 association with
 *	%NL80211_CMD_CONNECT or %NL80211_CMD_ROAM. If the 4 way handshake failed
 *	%NL80211_CMD_DISCONNECT should be indicated instead.
 *
 * @NL80211_CMD_CONTROL_PORT_FRAME: Control Port (e.g. PAE) frame TX request
 *	and RX notification.  This command is used both as a request to transmit
 *	a control port frame and as a notification that a control port frame
 *	has been received. %NL80211_ATTR_FRAME is used to specify the
 *	frame contents.  The frame is the raw EAPoL data, without ethernet or
 *	802.11 headers.
 *	When used as an event indication %NL80211_ATTR_CONTROL_PORT_ETHERTYPE,
 *	%NL80211_ATTR_CONTROL_PORT_NO_ENCRYPT and %NL80211_ATTR_MAC are added
 *	indicating the protocol type of the received frame; whether the frame
 *	was received unencrypted and the MAC address of the peer respectively.
 *
 * @NL80211_CMD_RELOAD_REGDB: Request that the regdb firmware file is reloaded.
 *
 * @NL80211_CMD_EXTERNAL_AUTH: This interface is exclusively defined for host
 *	drivers that do not define separate commands for authentication and
 *	association, but rely on user space for the authentication to happen.
 *	This interface acts both as the event request (driver to user space)
 *	to trigger the authentication and command response (userspace to
 *	driver) to indicate the authentication status.
 *
 *	User space uses the %NL80211_CMD_CONNECT command to the host driver to
 *	trigger a connection. The host driver selects a BSS and further uses
 *	this interface to offload only the authentication part to the user
 *	space. Authentication frames are passed between the driver and user
 *	space through the %NL80211_CMD_FRAME interface. Host driver proceeds
 *	further with the association after getting successful authentication
 *	status. User space indicates the authentication status through
 *	%NL80211_ATTR_STATUS_CODE attribute in %NL80211_CMD_EXTERNAL_AUTH
 *	command interface.
 *
 *	Host driver reports this status on an authentication failure to the
 *	user space through the connect result as the user space would have
 *	initiated the connection through the connect request.
 *
 * @NL80211_CMD_STA_OPMODE_CHANGED: An event that notify station's
 *	ht opmode or vht opmode changes using any of %NL80211_ATTR_SMPS_MODE,
 *	%NL80211_ATTR_CHANNEL_WIDTH,%NL80211_ATTR_NSS attributes with its
 *	address(specified in %NL80211_ATTR_MAC).
 *
 * @NL80211_CMD_GET_FTM_RESPONDER_STATS: Retrieve FTM responder statistics, in
 *	the %NL80211_ATTR_FTM_RESPONDER_STATS attribute.
 *
 * @NL80211_CMD_PEER_MEASUREMENT_START: start a (set of) peer measurement(s)
 *	with the given parameters, which are encapsulated in the nested
 *	%NL80211_ATTR_PEER_MEASUREMENTS attribute. Optionally, MAC address
 *	randomization may be enabled and configured by specifying the
 *	%NL80211_ATTR_MAC and %NL80211_ATTR_MAC_MASK attributes.
 *	If a timeout is requested, use the %NL80211_ATTR_TIMEOUT attribute.
 *	A u64 cookie for further %NL80211_ATTR_COOKIE use is is returned in
 *	the netlink extended ack message.
 *
 *	To cancel a measurement, close the socket that requested it.
 *
 *	Measurement results are reported to the socket that requested the
 *	measurement using @NL80211_CMD_PEER_MEASUREMENT_RESULT when they
 *	become available, so applications must ensure a large enough socket
 *	buffer size.
 *
 *	Depending on driver support it may or may not be possible to start
 *	multiple concurrent measurements.
 * @NL80211_CMD_PEER_MEASUREMENT_RESULT: This command number is used for the
 *	result notification from the driver to the requesting socket.
 * @NL80211_CMD_PEER_MEASUREMENT_COMPLETE: Notification only, indicating that
 *	the measurement completed, using the measurement cookie
 *	(%NL80211_ATTR_COOKIE).
 *
 * @NL80211_CMD_NOTIFY_RADAR: Notify the kernel that a radar signal was
 *	detected and reported by a neighboring device on the channel
 *	indicated by %NL80211_ATTR_WIPHY_FREQ and other attributes
 *	determining the width and type.
 *
 * @NL80211_CMD_UPDATE_OWE_INFO: This interface allows the host driver to
 *	offload OWE processing to user space. This intends to support
 *	OWE AKM by the host drivers that implement SME but rely
 *	on the user space for the cryptographic/DH IE processing in AP mode.
 *
 * @NL80211_CMD_PROBE_MESH_LINK: The requirement for mesh link metric
 *	refreshing, is that from one mesh point we be able to send some data
 *	frames to other mesh points which are not currently selected as a
 *	primary traffic path, but which are only 1 hop away. The absence of
 *	the primary path to the chosen node makes it necessary to apply some
 *	form of marking on a chosen packet stream so that the packets can be
 *	properly steered to the selected node for testing, and not by the
 *	regular mesh path lookup. Further, the packets must be of type data
 *	so that the rate control (often embedded in firmware) is used for
 *	rate selection.
 *
 *	Here attribute %NL80211_ATTR_MAC is used to specify connected mesh
 *	peer MAC address and %NL80211_ATTR_FRAME is used to specify the frame
 *	content. The frame is ethernet data.
 *
 * @NL80211_CMD_MAX: highest used command number
 * @__NL80211_CMD_AFTER_LAST: internal use
 */
enum nl80211_commands {
/* don't change the order or add anything between, this is ABI! */
	NL80211_CMD_UNSPEC,

	NL80211_CMD_GET_WIPHY,		/* can dump */
	NL80211_CMD_SET_WIPHY,
	NL80211_CMD_NEW_WIPHY,
	NL80211_CMD_DEL_WIPHY,

	NL80211_CMD_GET_INTERFACE,	/* can dump */
	NL80211_CMD_SET_INTERFACE,
	NL80211_CMD_NEW_INTERFACE,
	NL80211_CMD_DEL_INTERFACE,

	NL80211_CMD_GET_KEY,
	NL80211_CMD_SET_KEY,
	NL80211_CMD_NEW_KEY,
	NL80211_CMD_DEL_KEY,

	NL80211_CMD_GET_BEACON,
	NL80211_CMD_SET_BEACON,
	NL80211_CMD_START_AP,
	NL80211_CMD_NEW_BEACON = NL80211_CMD_START_AP,
	NL80211_CMD_STOP_AP,
	NL80211_CMD_DEL_BEACON = NL80211_CMD_STOP_AP,

	NL80211_CMD_GET_STATION,
	NL80211_CMD_SET_STATION,
	NL80211_CMD_NEW_STATION,
	NL80211_CMD_DEL_STATION,

	NL80211_CMD_GET_MPATH,
	NL80211_CMD_SET_MPATH,
	NL80211_CMD_NEW_MPATH,
	NL80211_CMD_DEL_MPATH,

	NL80211_CMD_SET_BSS,

	NL80211_CMD_SET_REG,
	NL80211_CMD_REQ_SET_REG,

	NL80211_CMD_GET_MESH_CONFIG,
	NL80211_CMD_SET_MESH_CONFIG,

	NL80211_CMD_SET_MGMT_EXTRA_IE /* reserved; not used */,

	NL80211_CMD_GET_REG,

	NL80211_CMD_GET_SCAN,
	NL80211_CMD_TRIGGER_SCAN,
	NL80211_CMD_NEW_SCAN_RESULTS,
	NL80211_CMD_SCAN_ABORTED,

	NL80211_CMD_REG_CHANGE,

	NL80211_CMD_AUTHENTICATE,
	NL80211_CMD_ASSOCIATE,
	NL80211_CMD_DEAUTHENTICATE,
	NL80211_CMD_DISASSOCIATE,

	NL80211_CMD_MICHAEL_MIC_FAILURE,

	NL80211_CMD_REG_BEACON_HINT,

	NL80211_CMD_JOIN_IBSS,
	NL80211_CMD_LEAVE_IBSS,

	NL80211_CMD_TESTMODE,

	NL80211_CMD_CONNECT,
	NL80211_CMD_ROAM,
	NL80211_CMD_DISCONNECT,

	NL80211_CMD_SET_WIPHY_NETNS,

	NL80211_CMD_GET_SURVEY,
	NL80211_CMD_NEW_SURVEY_RESULTS,

	NL80211_CMD_SET_PMKSA,
	NL80211_CMD_DEL_PMKSA,
	NL80211_CMD_FLUSH_PMKSA,

	NL80211_CMD_REMAIN_ON_CHANNEL,
	NL80211_CMD_CANCEL_REMAIN_ON_CHANNEL,

	NL80211_CMD_SET_TX_BITRATE_MASK,

	NL80211_CMD_REGISTER_FRAME,
	NL80211_CMD_REGISTER_ACTION = NL80211_CMD_REGISTER_FRAME,
	NL80211_CMD_FRAME,
	NL80211_CMD_ACTION = NL80211_CMD_FRAME,
	NL80211_CMD_FRAME_TX_STATUS,
	NL80211_CMD_ACTION_TX_STATUS = NL80211_CMD_FRAME_TX_STATUS,

	NL80211_CMD_SET_POWER_SAVE,
	NL80211_CMD_GET_POWER_SAVE,

	NL80211_CMD_SET_CQM,
	NL80211_CMD_NOTIFY_CQM,

	NL80211_CMD_SET_CHANNEL,
	NL80211_CMD_SET_WDS_PEER,

	NL80211_CMD_FRAME_WAIT_CANCEL,

	NL80211_CMD_JOIN_MESH,
	NL80211_CMD_LEAVE_MESH,

	NL80211_CMD_UNPROT_DEAUTHENTICATE,
	NL80211_CMD_UNPROT_DISASSOCIATE,

	NL80211_CMD_NEW_PEER_CANDIDATE,

	NL80211_CMD_GET_WOWLAN,
	NL80211_CMD_SET_WOWLAN,

	NL80211_CMD_START_SCHED_SCAN,
	NL80211_CMD_STOP_SCHED_SCAN,
	NL80211_CMD_SCHED_SCAN_RESULTS,
	NL80211_CMD_SCHED_SCAN_STOPPED,

	NL80211_CMD_SET_REKEY_OFFLOAD,

	NL80211_CMD_PMKSA_CANDIDATE,

	NL80211_CMD_TDLS_OPER,
	NL80211_CMD_TDLS_MGMT,

	NL80211_CMD_UNEXPECTED_FRAME,

	NL80211_CMD_PROBE_CLIENT,

	NL80211_CMD_REGISTER_BEACONS,

	NL80211_CMD_UNEXPECTED_4ADDR_FRAME,

	NL80211_CMD_SET_NOACK_MAP,

	NL80211_CMD_CH_SWITCH_NOTIFY,

	NL80211_CMD_START_P2P_DEVICE,
	NL80211_CMD_STOP_P2P_DEVICE,

	NL80211_CMD_CONN_FAILED,

	NL80211_CMD_SET_MCAST_RATE,

	NL80211_CMD_SET_MAC_ACL,

	NL80211_CMD_RADAR_DETECT,

	NL80211_CMD_GET_PROTOCOL_FEATURES,

	NL80211_CMD_UPDATE_FT_IES,
	NL80211_CMD_FT_EVENT,

	NL80211_CMD_CRIT_PROTOCOL_START,
	NL80211_CMD_CRIT_PROTOCOL_STOP,

	NL80211_CMD_GET_COALESCE,
	NL80211_CMD_SET_COALESCE,

	NL80211_CMD_CHANNEL_SWITCH,

	NL80211_CMD_VENDOR,

	NL80211_CMD_SET_QOS_MAP,

	NL80211_CMD_ADD_TX_TS,
	NL80211_CMD_DEL_TX_TS,

	NL80211_CMD_GET_MPP,

	NL80211_CMD_JOIN_OCB,
	NL80211_CMD_LEAVE_OCB,

	NL80211_CMD_CH_SWITCH_STARTED_NOTIFY,

	NL80211_CMD_TDLS_CHANNEL_SWITCH,
	NL80211_CMD_TDLS_CANCEL_CHANNEL_SWITCH,

	NL80211_CMD_WIPHY_REG_CHANGE,

	NL80211_CMD_ABORT_SCAN,

	NL80211_CMD_START_NAN,
	NL80211_CMD_STOP_NAN,
	NL80211_CMD_ADD_NAN_FUNCTION,
	NL80211_CMD_DEL_NAN_FUNCTION,
	NL80211_CMD_CHANGE_NAN_CONFIG,
	NL80211_CMD_NAN_MATCH,

	NL80211_CMD_SET_MULTICAST_TO_UNICAST,

	NL80211_CMD_UPDATE_CONNECT_PARAMS,

	NL80211_CMD_SET_PMK,
	NL80211_CMD_DEL_PMK,

	NL80211_CMD_PORT_AUTHORIZED,

	NL80211_CMD_RELOAD_REGDB,

	NL80211_CMD_EXTERNAL_AUTH,

	NL80211_CMD_STA_OPMODE_CHANGED,

	NL80211_CMD_CONTROL_PORT_FRAME,

	NL80211_CMD_GET_FTM_RESPONDER_STATS,

	NL80211_CMD_PEER_MEASUREMENT_START,
	NL80211_CMD_PEER_MEASUREMENT_RESULT,
	NL80211_CMD_PEER_MEASUREMENT_COMPLETE,

	NL80211_CMD_NOTIFY_RADAR,

	NL80211_CMD_UPDATE_OWE_INFO,

	NL80211_CMD_PROBE_MESH_LINK,

	/* add new commands above here */

	/* used to define NL80211_CMD_MAX below */
	__NL80211_CMD_AFTER_LAST,
	NL80211_CMD_MAX = __NL80211_CMD_AFTER_LAST - 1
};

/*
 * Allow user space programs to use #ifdef on new commands by defining them
 * here
 */
#define NL80211_CMD_SET_BSS NL80211_CMD_SET_BSS
#define NL80211_CMD_SET_MGMT_EXTRA_IE NL80211_CMD_SET_MGMT_EXTRA_IE
#define NL80211_CMD_REG_CHANGE NL80211_CMD_REG_CHANGE
#define NL80211_CMD_AUTHENTICATE NL80211_CMD_AUTHENTICATE
#define NL80211_CMD_ASSOCIATE NL80211_CMD_ASSOCIATE
#define NL80211_CMD_DEAUTHENTICATE NL80211_CMD_DEAUTHENTICATE
#define NL80211_CMD_DISASSOCIATE NL80211_CMD_DISASSOCIATE
#define NL80211_CMD_REG_BEACON_HINT NL80211_CMD_REG_BEACON_HINT

#define NL80211_ATTR_FEATURE_FLAGS NL80211_ATTR_FEATURE_FLAGS

/* source-level API compatibility */
#define NL80211_CMD_GET_MESH_PARAMS NL80211_CMD_GET_MESH_CONFIG
#define NL80211_CMD_SET_MESH_PARAMS NL80211_CMD_SET_MESH_CONFIG
#define NL80211_MESH_SETUP_VENDOR_PATH_SEL_IE NL80211_MESH_SETUP_IE

/**
 * enum nl80211_attrs - nl80211 netlink attributes
 *
 * @NL80211_ATTR_UNSPEC: unspecified attribute to catch errors
 *
 * @NL80211_ATTR_WIPHY: index of wiphy to operate on, cf.
 *	/sys/class/ieee80211/<phyname>/index
 * @NL80211_ATTR_WIPHY_NAME: wiphy name (used for renaming)
 * @NL80211_ATTR_WIPHY_TXQ_PARAMS: a nested array of TX queue parameters
 * @NL80211_ATTR_WIPHY_FREQ: frequency of the selected channel in MHz,
 *	defines the channel together with the (deprecated)
 *	%NL80211_ATTR_WIPHY_CHANNEL_TYPE attribute or the attributes
 *	%NL80211_ATTR_CHANNEL_WIDTH and if needed %NL80211_ATTR_CENTER_FREQ1
 *	and %NL80211_ATTR_CENTER_FREQ2
 * @NL80211_ATTR_CHANNEL_WIDTH: u32 attribute containing one of the values
 *	of &enum nl80211_chan_width, describing the channel width. See the
 *	documentation of the enum for more information.
 * @NL80211_ATTR_CENTER_FREQ1: Center frequency of the first part of the
 *	channel, used for anything but 20 MHz bandwidth
 * @NL80211_ATTR_CENTER_FREQ2: Center frequency of the second part of the
 *	channel, used only for 80+80 MHz bandwidth
 * @NL80211_ATTR_WIPHY_CHANNEL_TYPE: included with NL80211_ATTR_WIPHY_FREQ
 *	if HT20 or HT40 are to be used (i.e., HT disabled if not included):
 *	NL80211_CHAN_NO_HT = HT not allowed (i.e., same as not including
 *		this attribute)
 *	NL80211_CHAN_HT20 = HT20 only
 *	NL80211_CHAN_HT40MINUS = secondary channel is below the primary channel
 *	NL80211_CHAN_HT40PLUS = secondary channel is above the primary channel
 *	This attribute is now deprecated.
 * @NL80211_ATTR_WIPHY_RETRY_SHORT: TX retry limit for frames whose length is
 *	less than or equal to the RTS threshold; allowed range: 1..255;
 *	dot11ShortRetryLimit; u8
 * @NL80211_ATTR_WIPHY_RETRY_LONG: TX retry limit for frames whose length is
 *	greater than the RTS threshold; allowed range: 1..255;
 *	dot11ShortLongLimit; u8
 * @NL80211_ATTR_WIPHY_FRAG_THRESHOLD: fragmentation threshold, i.e., maximum
 *	length in octets for frames; allowed range: 256..8000, disable
 *	fragmentation with (u32)-1; dot11FragmentationThreshold; u32
 * @NL80211_ATTR_WIPHY_RTS_THRESHOLD: RTS threshold (TX frames with length
 *	larger than or equal to this use RTS/CTS handshake); allowed range:
 *	0..65536, disable with (u32)-1; dot11RTSThreshold; u32
 * @NL80211_ATTR_WIPHY_COVERAGE_CLASS: Coverage Class as defined by IEEE 802.11
 *	section 7.3.2.9; dot11CoverageClass; u8
 *
 * @NL80211_ATTR_IFINDEX: network interface index of the device to operate on
 * @NL80211_ATTR_IFNAME: network interface name
 * @NL80211_ATTR_IFTYPE: type of virtual interface, see &enum nl80211_iftype
 *
 * @NL80211_ATTR_WDEV: wireless device identifier, used for pseudo-devices
 *	that don't have a netdev (u64)
 *
 * @NL80211_ATTR_MAC: MAC address (various uses)
 *
 * @NL80211_ATTR_KEY_DATA: (temporal) key data; for TKIP this consists of
 *	16 bytes encryption key followed by 8 bytes each for TX and RX MIC
 *	keys
 * @NL80211_ATTR_KEY_IDX: key ID (u8, 0-3)
 * @NL80211_ATTR_KEY_CIPHER: key cipher suite (u32, as defined by IEEE 802.11
 *	section 7.3.2.25.1, e.g. 0x000FAC04)
 * @NL80211_ATTR_KEY_SEQ: transmit key sequence number (IV/PN) for TKIP and
 *	CCMP keys, each six bytes in little endian
 * @NL80211_ATTR_KEY_DEFAULT: Flag attribute indicating the key is default key
 * @NL80211_ATTR_KEY_DEFAULT_MGMT: Flag attribute indicating the key is the
 *	default management key
 * @NL80211_ATTR_CIPHER_SUITES_PAIRWISE: For crypto settings for connect or
 *	other commands, indicates which pairwise cipher suites are used
 * @NL80211_ATTR_CIPHER_SUITE_GROUP: For crypto settings for connect or
 *	other commands, indicates which group cipher suite is used
 *
 * @NL80211_ATTR_BEACON_INTERVAL: beacon interval in TU
 * @NL80211_ATTR_DTIM_PERIOD: DTIM period for beaconing
 * @NL80211_ATTR_BEACON_HEAD: portion of the beacon before the TIM IE
 * @NL80211_ATTR_BEACON_TAIL: portion of the beacon after the TIM IE
 *
 * @NL80211_ATTR_STA_AID: Association ID for the station (u16)
 * @NL80211_ATTR_STA_FLAGS: flags, nested element with NLA_FLAG attributes of
 *	&enum nl80211_sta_flags (deprecated, use %NL80211_ATTR_STA_FLAGS2)
 * @NL80211_ATTR_STA_LISTEN_INTERVAL: listen interval as defined by
 *	IEEE 802.11 7.3.1.6 (u16).
 * @NL80211_ATTR_STA_SUPPORTED_RATES: supported rates, array of supported
 *	rates as defined by IEEE 802.11 7.3.2.2 but without the length
 *	restriction (at most %NL80211_MAX_SUPP_RATES).
 * @NL80211_ATTR_STA_VLAN: interface index of VLAN interface to move station
 *	to, or the AP interface the station was originally added to to.
 * @NL80211_ATTR_STA_INFO: information about a station, part of station info
 *	given for %NL80211_CMD_GET_STATION, nested attribute containing
 *	info as possible, see &enum nl80211_sta_info.
 *
 * @NL80211_ATTR_WIPHY_BANDS: Information about an operating bands,
 *	consisting of a nested array.
 *
 * @NL80211_ATTR_MESH_ID: mesh id (1-32 bytes).
 * @NL80211_ATTR_STA_PLINK_ACTION: action to perform on the mesh peer link
 *	(see &enum nl80211_plink_action).
 * @NL80211_ATTR_MPATH_NEXT_HOP: MAC address of the next hop for a mesh path.
 * @NL80211_ATTR_MPATH_INFO: information about a mesh_path, part of mesh path
 * 	info given for %NL80211_CMD_GET_MPATH, nested attribute described at
 *	&enum nl80211_mpath_info.
 *
 * @NL80211_ATTR_MNTR_FLAGS: flags, nested element with NLA_FLAG attributes of
 *      &enum nl80211_mntr_flags.
 *
 * @NL80211_ATTR_REG_ALPHA2: an ISO-3166-alpha2 country code for which the
 * 	current regulatory domain should be set to or is already set to.
 * 	For example, 'CR', for Costa Rica. This attribute is used by the kernel
 * 	to query the CRDA to retrieve one regulatory domain. This attribute can
 * 	also be used by userspace to query the kernel for the currently set
 * 	regulatory domain. We chose an alpha2 as that is also used by the
 * 	IEEE-802.11 country information element to identify a country.
 * 	Users can also simply ask the wireless core to set regulatory domain
 * 	to a specific alpha2.
 * @NL80211_ATTR_REG_RULES: a nested array of regulatory domain regulatory
 *	rules.
 *
 * @NL80211_ATTR_BSS_CTS_PROT: whether CTS protection is enabled (u8, 0 or 1)
 * @NL80211_ATTR_BSS_SHORT_PREAMBLE: whether short preamble is enabled
 *	(u8, 0 or 1)
 * @NL80211_ATTR_BSS_SHORT_SLOT_TIME: whether short slot time enabled
 *	(u8, 0 or 1)
 * @NL80211_ATTR_BSS_BASIC_RATES: basic rates, array of basic
 *	rates in format defined by IEEE 802.11 7.3.2.2 but without the length
 *	restriction (at most %NL80211_MAX_SUPP_RATES).
 *
 * @NL80211_ATTR_HT_CAPABILITY: HT Capability information element (from
 *	association request when used with NL80211_CMD_NEW_STATION)
 *
 * @NL80211_ATTR_SUPPORTED_IFTYPES: nested attribute containing all
 *	supported interface types, each a flag attribute with the number
 *	of the interface mode.
 *
 * @NL80211_ATTR_MGMT_SUBTYPE: Management frame subtype for
 *	%NL80211_CMD_SET_MGMT_EXTRA_IE.
 *
 * @NL80211_ATTR_IE: Information element(s) data (used, e.g., with
 *	%NL80211_CMD_SET_MGMT_EXTRA_IE).
 *
 * @NL80211_ATTR_MAX_NUM_SCAN_SSIDS: number of SSIDs you can scan with
 *	a single scan request, a wiphy attribute.
 * @NL80211_ATTR_MAX_NUM_SCHED_SCAN_SSIDS: number of SSIDs you can
 *	scan with a single scheduled scan request, a wiphy attribute.
 * @NL80211_ATTR_MAX_SCAN_IE_LEN: maximum length of information elements
 *	that can be added to a scan request
 * @NL80211_ATTR_MAX_SCHED_SCAN_IE_LEN: maximum length of information
 *	elements that can be added to a scheduled scan request
 * @NL80211_ATTR_MAX_MATCH_SETS: maximum number of sets that can be
 *	used with @NL80211_ATTR_SCHED_SCAN_MATCH, a wiphy attribute.
 *
 * @NL80211_ATTR_SCAN_FREQUENCIES: nested attribute with frequencies (in MHz)
 * @NL80211_ATTR_SCAN_SSIDS: nested attribute with SSIDs, leave out for passive
 *	scanning and include a zero-length SSID (wildcard) for wildcard scan
 * @NL80211_ATTR_BSS: scan result BSS
 *
 * @NL80211_ATTR_REG_INITIATOR: indicates who requested the regulatory domain
 * 	currently in effect. This could be any of the %NL80211_REGDOM_SET_BY_*
 * @NL80211_ATTR_REG_TYPE: indicates the type of the regulatory domain currently
 * 	set. This can be one of the nl80211_reg_type (%NL80211_REGDOM_TYPE_*)
 *
 * @NL80211_ATTR_SUPPORTED_COMMANDS: wiphy attribute that specifies
 *	an array of command numbers (i.e. a mapping index to command number)
 *	that the driver for the given wiphy supports.
 *
 * @NL80211_ATTR_FRAME: frame data (binary attribute), including frame header
 *	and body, but not FCS; used, e.g., with NL80211_CMD_AUTHENTICATE and
 *	NL80211_CMD_ASSOCIATE events
 * @NL80211_ATTR_SSID: SSID (binary attribute, 0..32 octets)
 * @NL80211_ATTR_AUTH_TYPE: AuthenticationType, see &enum nl80211_auth_type,
 *	represented as a u32
 * @NL80211_ATTR_REASON_CODE: ReasonCode for %NL80211_CMD_DEAUTHENTICATE and
 *	%NL80211_CMD_DISASSOCIATE, u16
 *
 * @NL80211_ATTR_KEY_TYPE: Key Type, see &enum nl80211_key_type, represented as
 *	a u32
 *
 * @NL80211_ATTR_FREQ_BEFORE: A channel which has suffered a regulatory change
 * 	due to considerations from a beacon hint. This attribute reflects
 * 	the state of the channel _before_ the beacon hint processing. This
 * 	attributes consists of a nested attribute containing
 * 	NL80211_FREQUENCY_ATTR_*
 * @NL80211_ATTR_FREQ_AFTER: A channel which has suffered a regulatory change
 * 	due to considerations from a beacon hint. This attribute reflects
 * 	the state of the channel _after_ the beacon hint processing. This
 * 	attributes consists of a nested attribute containing
 * 	NL80211_FREQUENCY_ATTR_*
 *
 * @NL80211_ATTR_CIPHER_SUITES: a set of u32 values indicating the supported
 *	cipher suites
 *
 * @NL80211_ATTR_FREQ_FIXED: a flag indicating the IBSS should not try to look
 *	for other networks on different channels
 *
 * @NL80211_ATTR_TIMED_OUT: a flag indicating than an operation timed out; this
 *	is used, e.g., with %NL80211_CMD_AUTHENTICATE event
 *
 * @NL80211_ATTR_USE_MFP: Whether management frame protection (IEEE 802.11w) is
 *	used for the association (&enum nl80211_mfp, represented as a u32);
 *	this attribute can be used with %NL80211_CMD_ASSOCIATE and
 *	%NL80211_CMD_CONNECT requests. %NL80211_MFP_OPTIONAL is not allowed for
 *	%NL80211_CMD_ASSOCIATE since user space SME is expected and hence, it
 *	must have decided whether to use management frame protection or not.
 *	Setting %NL80211_MFP_OPTIONAL with a %NL80211_CMD_CONNECT request will
 *	let the driver (or the firmware) decide whether to use MFP or not.
 *
 * @NL80211_ATTR_STA_FLAGS2: Attribute containing a
 *	&struct nl80211_sta_flag_update.
 *
 * @NL80211_ATTR_CONTROL_PORT: A flag indicating whether user space controls
 *	IEEE 802.1X port, i.e., sets/clears %NL80211_STA_FLAG_AUTHORIZED, in
 *	station mode. If the flag is included in %NL80211_CMD_ASSOCIATE
 *	request, the driver will assume that the port is unauthorized until
 *	authorized by user space. Otherwise, port is marked authorized by
 *	default in station mode.
 * @NL80211_ATTR_CONTROL_PORT_ETHERTYPE: A 16-bit value indicating the
 *	ethertype that will be used for key negotiation. It can be
 *	specified with the associate and connect commands. If it is not
 *	specified, the value defaults to 0x888E (PAE, 802.1X). This
 *	attribute is also used as a flag in the wiphy information to
 *	indicate that protocols other than PAE are supported.
 * @NL80211_ATTR_CONTROL_PORT_NO_ENCRYPT: When included along with
 *	%NL80211_ATTR_CONTROL_PORT_ETHERTYPE, indicates that the custom
 *	ethertype frames used for key negotiation must not be encrypted.
 * @NL80211_ATTR_CONTROL_PORT_OVER_NL80211: A flag indicating whether control
 *	port frames (e.g. of type given in %NL80211_ATTR_CONTROL_PORT_ETHERTYPE)
 *	will be sent directly to the network interface or sent via the NL80211
 *	socket.  If this attribute is missing, then legacy behavior of sending
 *	control port frames directly to the network interface is used.  If the
 *	flag is included, then control port frames are sent over NL80211 instead
 *	using %CMD_CONTROL_PORT_FRAME.  If control port routing over NL80211 is
 *	to be used then userspace must also use the %NL80211_ATTR_SOCKET_OWNER
 *	flag.
 *
 * @NL80211_ATTR_TESTDATA: Testmode data blob, passed through to the driver.
 *	We recommend using nested, driver-specific attributes within this.
 *
 * @NL80211_ATTR_DISCONNECTED_BY_AP: A flag indicating that the DISCONNECT
 *	event was due to the AP disconnecting the station, and not due to
 *	a local disconnect request.
 * @NL80211_ATTR_STATUS_CODE: StatusCode for the %NL80211_CMD_CONNECT
 *	event (u16)
 * @NL80211_ATTR_PRIVACY: Flag attribute, used with connect(), indicating
 *	that protected APs should be used. This is also used with NEW_BEACON to
 *	indicate that the BSS is to use protection.
 *
 * @NL80211_ATTR_CIPHERS_PAIRWISE: Used with CONNECT, ASSOCIATE, and NEW_BEACON
 *	to indicate which unicast key ciphers will be used with the connection
 *	(an array of u32).
 * @NL80211_ATTR_CIPHER_GROUP: Used with CONNECT, ASSOCIATE, and NEW_BEACON to
 *	indicate which group key cipher will be used with the connection (a
 *	u32).
 * @NL80211_ATTR_WPA_VERSIONS: Used with CONNECT, ASSOCIATE, and NEW_BEACON to
 *	indicate which WPA version(s) the AP we want to associate with is using
 *	(a u32 with flags from &enum nl80211_wpa_versions).
 * @NL80211_ATTR_AKM_SUITES: Used with CONNECT, ASSOCIATE, and NEW_BEACON to
 *	indicate which key management algorithm(s) to use (an array of u32).
 *	This attribute is also sent in response to @NL80211_CMD_GET_WIPHY,
 *	indicating the supported AKM suites, intended for specific drivers which
 *	implement SME and have constraints on which AKMs are supported and also
 *	the cases where an AKM support is offloaded to the driver/firmware.
 *	If there is no such notification from the driver, user space should
 *	assume the driver supports all the AKM suites.
 *
 * @NL80211_ATTR_REQ_IE: (Re)association request information elements as
 *	sent out by the card, for ROAM and successful CONNECT events.
 * @NL80211_ATTR_RESP_IE: (Re)association response information elements as
 *	sent by peer, for ROAM and successful CONNECT events.
 *
 * @NL80211_ATTR_PREV_BSSID: previous BSSID, to be used in ASSOCIATE and CONNECT
 *	commands to specify a request to reassociate within an ESS, i.e., to use
 *	Reassociate Request frame (with the value of this attribute in the
 *	Current AP address field) instead of Association Request frame which is
 *	used for the initial association to an ESS.
 *
 * @NL80211_ATTR_KEY: key information in a nested attribute with
 *	%NL80211_KEY_* sub-attributes
 * @NL80211_ATTR_KEYS: array of keys for static WEP keys for connect()
 *	and join_ibss(), key information is in a nested attribute each
 *	with %NL80211_KEY_* sub-attributes
 *
 * @NL80211_ATTR_PID: Process ID of a network namespace.
 *
 * @NL80211_ATTR_GENERATION: Used to indicate consistent snapshots for
 *	dumps. This number increases whenever the object list being
 *	dumped changes, and as such userspace can verify that it has
 *	obtained a complete and consistent snapshot by verifying that
 *	all dump messages contain the same generation number. If it
 *	changed then the list changed and the dump should be repeated
 *	completely from scratch.
 *
 * @NL80211_ATTR_4ADDR: Use 4-address frames on a virtual interface
 *
 * @NL80211_ATTR_SURVEY_INFO: survey information about a channel, part of
 *      the survey response for %NL80211_CMD_GET_SURVEY, nested attribute
 *      containing info as possible, see &enum survey_info.
 *
 * @NL80211_ATTR_PMKID: PMK material for PMKSA caching.
 * @NL80211_ATTR_MAX_NUM_PMKIDS: maximum number of PMKIDs a firmware can
 *	cache, a wiphy attribute.
 *
 * @NL80211_ATTR_DURATION: Duration of an operation in milliseconds, u32.
 * @NL80211_ATTR_MAX_REMAIN_ON_CHANNEL_DURATION: Device attribute that
 *	specifies the maximum duration that can be requested with the
 *	remain-on-channel operation, in milliseconds, u32.
 *
 * @NL80211_ATTR_COOKIE: Generic 64-bit cookie to identify objects.
 *
 * @NL80211_ATTR_TX_RATES: Nested set of attributes
 *	(enum nl80211_tx_rate_attributes) describing TX rates per band. The
 *	enum nl80211_band value is used as the index (nla_type() of the nested
 *	data. If a band is not included, it will be configured to allow all
 *	rates based on negotiated supported rates information. This attribute
 *	is used with %NL80211_CMD_SET_TX_BITRATE_MASK and with starting AP,
 *	and joining mesh networks (not IBSS yet). In the later case, it must
 *	specify just a single bitrate, which is to be used for the beacon.
 *	The driver must also specify support for this with the extended
 *	features NL80211_EXT_FEATURE_BEACON_RATE_LEGACY,
 *	NL80211_EXT_FEATURE_BEACON_RATE_HT and
 *	NL80211_EXT_FEATURE_BEACON_RATE_VHT.
 *
 * @NL80211_ATTR_FRAME_MATCH: A binary attribute which typically must contain
 *	at least one byte, currently used with @NL80211_CMD_REGISTER_FRAME.
 * @NL80211_ATTR_FRAME_TYPE: A u16 indicating the frame type/subtype for the
 *	@NL80211_CMD_REGISTER_FRAME command.
 * @NL80211_ATTR_TX_FRAME_TYPES: wiphy capability attribute, which is a
 *	nested attribute of %NL80211_ATTR_FRAME_TYPE attributes, containing
 *	information about which frame types can be transmitted with
 *	%NL80211_CMD_FRAME.
 * @NL80211_ATTR_RX_FRAME_TYPES: wiphy capability attribute, which is a
 *	nested attribute of %NL80211_ATTR_FRAME_TYPE attributes, containing
 *	information about which frame types can be registered for RX.
 *
 * @NL80211_ATTR_ACK: Flag attribute indicating that the frame was
 *	acknowledged by the recipient.
 *
 * @NL80211_ATTR_PS_STATE: powersave state, using &enum nl80211_ps_state values.
 *
 * @NL80211_ATTR_CQM: connection quality monitor configuration in a
 *	nested attribute with %NL80211_ATTR_CQM_* sub-attributes.
 *
 * @NL80211_ATTR_LOCAL_STATE_CHANGE: Flag attribute to indicate that a command
 *	is requesting a local authentication/association state change without
 *	invoking actual management frame exchange. This can be used with
 *	NL80211_CMD_AUTHENTICATE, NL80211_CMD_DEAUTHENTICATE,
 *	NL80211_CMD_DISASSOCIATE.
 *
 * @NL80211_ATTR_AP_ISOLATE: (AP mode) Do not forward traffic between stations
 *	connected to this BSS.
 *
 * @NL80211_ATTR_WIPHY_TX_POWER_SETTING: Transmit power setting type. See
 *      &enum nl80211_tx_power_setting for possible values.
 * @NL80211_ATTR_WIPHY_TX_POWER_LEVEL: Transmit power level in signed mBm units.
 *      This is used in association with @NL80211_ATTR_WIPHY_TX_POWER_SETTING
 *      for non-automatic settings.
 *
 * @NL80211_ATTR_SUPPORT_IBSS_RSN: The device supports IBSS RSN, which mostly
 *	means support for per-station GTKs.
 *
 * @NL80211_ATTR_WIPHY_ANTENNA_TX: Bitmap of allowed antennas for transmitting.
 *	This can be used to mask out antennas which are not attached or should
 *	not be used for transmitting. If an antenna is not selected in this
 *	bitmap the hardware is not allowed to transmit on this antenna.
 *
 *	Each bit represents one antenna, starting with antenna 1 at the first
 *	bit. Depending on which antennas are selected in the bitmap, 802.11n
 *	drivers can derive which chainmasks to use (if all antennas belonging to
 *	a particular chain are disabled this chain should be disabled) and if
 *	a chain has diversity antennas wether diversity should be used or not.
 *	HT capabilities (STBC, TX Beamforming, Antenna selection) can be
 *	derived from the available chains after applying the antenna mask.
 *	Non-802.11n drivers can derive wether to use diversity or not.
 *	Drivers may reject configurations or RX/TX mask combinations they cannot
 *	support by returning -EINVAL.
 *
 * @NL80211_ATTR_WIPHY_ANTENNA_RX: Bitmap of allowed antennas for receiving.
 *	This can be used to mask out antennas which are not attached or should
 *	not be used for receiving. If an antenna is not selected in this bitmap
 *	the hardware should not be configured to receive on this antenna.
 *	For a more detailed description see @NL80211_ATTR_WIPHY_ANTENNA_TX.
 *
 * @NL80211_ATTR_WIPHY_ANTENNA_AVAIL_TX: Bitmap of antennas which are available
 *	for configuration as TX antennas via the above parameters.
 *
 * @NL80211_ATTR_WIPHY_ANTENNA_AVAIL_RX: Bitmap of antennas which are available
 *	for configuration as RX antennas via the above parameters.
 *
 * @NL80211_ATTR_MCAST_RATE: Multicast tx rate (in 100 kbps) for IBSS
 *
 * @NL80211_ATTR_OFFCHANNEL_TX_OK: For management frame TX, the frame may be
 *	transmitted on another channel when the channel given doesn't match
 *	the current channel. If the current channel doesn't match and this
 *	flag isn't set, the frame will be rejected. This is also used as an
 *	nl80211 capability flag.
 *
 * @NL80211_ATTR_BSS_HT_OPMODE: HT operation mode (u16)
 *
 * @NL80211_ATTR_KEY_DEFAULT_TYPES: A nested attribute containing flags
 *	attributes, specifying what a key should be set as default as.
 *	See &enum nl80211_key_default_types.
 *
 * @NL80211_ATTR_MESH_SETUP: Optional mesh setup parameters.  These cannot be
 *	changed once the mesh is active.
 * @NL80211_ATTR_MESH_CONFIG: Mesh configuration parameters, a nested attribute
 *	containing attributes from &enum nl80211_meshconf_params.
 * @NL80211_ATTR_SUPPORT_MESH_AUTH: Currently, this means the underlying driver
 *	allows auth frames in a mesh to be passed to userspace for processing via
 *	the @NL80211_MESH_SETUP_USERSPACE_AUTH flag.
 * @NL80211_ATTR_STA_PLINK_STATE: The state of a mesh peer link as defined in
 *	&enum nl80211_plink_state. Used when userspace is driving the peer link
 *	management state machine.  @NL80211_MESH_SETUP_USERSPACE_AMPE or
 *	@NL80211_MESH_SETUP_USERSPACE_MPM must be enabled.
 *
 * @NL80211_ATTR_WOWLAN_TRIGGERS_SUPPORTED: indicates, as part of the wiphy
 *	capabilities, the supported WoWLAN triggers
 * @NL80211_ATTR_WOWLAN_TRIGGERS: used by %NL80211_CMD_SET_WOWLAN to
 *	indicate which WoW triggers should be enabled. This is also
 *	used by %NL80211_CMD_GET_WOWLAN to get the currently enabled WoWLAN
 *	triggers.
 *
 * @NL80211_ATTR_SCHED_SCAN_INTERVAL: Interval between scheduled scan
 *	cycles, in msecs.
 *
 * @NL80211_ATTR_SCHED_SCAN_MATCH: Nested attribute with one or more
 *	sets of attributes to match during scheduled scans.  Only BSSs
 *	that match any of the sets will be reported.  These are
 *	pass-thru filter rules.
 *	For a match to succeed, the BSS must match all attributes of a
 *	set.  Since not every hardware supports matching all types of
 *	attributes, there is no guarantee that the reported BSSs are
 *	fully complying with the match sets and userspace needs to be
 *	able to ignore them by itself.
 *	Thus, the implementation is somewhat hardware-dependent, but
 *	this is only an optimization and the userspace application
 *	needs to handle all the non-filtered results anyway.
 *	If the match attributes don't make sense when combined with
 *	the values passed in @NL80211_ATTR_SCAN_SSIDS (eg. if an SSID
 *	is included in the probe request, but the match attributes
 *	will never let it go through), -EINVAL may be returned.
 *	If omitted, no filtering is done.
 *
 * @NL80211_ATTR_INTERFACE_COMBINATIONS: Nested attribute listing the supported
 *	interface combinations. In each nested item, it contains attributes
 *	defined in &enum nl80211_if_combination_attrs.
 * @NL80211_ATTR_SOFTWARE_IFTYPES: Nested attribute (just like
 *	%NL80211_ATTR_SUPPORTED_IFTYPES) containing the interface types that
 *	are managed in software: interfaces of these types aren't subject to
 *	any restrictions in their number or combinations.
 *
 * @NL80211_ATTR_REKEY_DATA: nested attribute containing the information
 *	necessary for GTK rekeying in the device, see &enum nl80211_rekey_data.
 *
 * @NL80211_ATTR_SCAN_SUPP_RATES: rates per to be advertised as supported in scan,
 *	nested array attribute containing an entry for each band, with the entry
 *	being a list of supported rates as defined by IEEE 802.11 7.3.2.2 but
 *	without the length restriction (at most %NL80211_MAX_SUPP_RATES).
 *
 * @NL80211_ATTR_HIDDEN_SSID: indicates whether SSID is to be hidden from Beacon
 *	and Probe Response (when response to wildcard Probe Request); see
 *	&enum nl80211_hidden_ssid, represented as a u32
 *
 * @NL80211_ATTR_IE_PROBE_RESP: Information element(s) for Probe Response frame.
 *	This is used with %NL80211_CMD_NEW_BEACON and %NL80211_CMD_SET_BEACON to
 *	provide extra IEs (e.g., WPS/P2P IE) into Probe Response frames when the
 *	driver (or firmware) replies to Probe Request frames.
 * @NL80211_ATTR_IE_ASSOC_RESP: Information element(s) for (Re)Association
 *	Response frames. This is used with %NL80211_CMD_NEW_BEACON and
 *	%NL80211_CMD_SET_BEACON to provide extra IEs (e.g., WPS/P2P IE) into
 *	(Re)Association Response frames when the driver (or firmware) replies to
 *	(Re)Association Request frames.
 *
 * @NL80211_ATTR_STA_WME: Nested attribute containing the wme configuration
 *	of the station, see &enum nl80211_sta_wme_attr.
 * @NL80211_ATTR_SUPPORT_AP_UAPSD: the device supports uapsd when working
 *	as AP.
 *
 * @NL80211_ATTR_ROAM_SUPPORT: Indicates whether the firmware is capable of
 *	roaming to another AP in the same ESS if the signal lever is low.
 *
 * @NL80211_ATTR_PMKSA_CANDIDATE: Nested attribute containing the PMKSA caching
 *	candidate information, see &enum nl80211_pmksa_candidate_attr.
 *
 * @NL80211_ATTR_TX_NO_CCK_RATE: Indicates whether to use CCK rate or not
 *	for management frames transmission. In order to avoid p2p probe/action
 *	frames are being transmitted at CCK rate in 2GHz band, the user space
 *	applications use this attribute.
 *	This attribute is used with %NL80211_CMD_TRIGGER_SCAN and
 *	%NL80211_CMD_FRAME commands.
 *
 * @NL80211_ATTR_TDLS_ACTION: Low level TDLS action code (e.g. link setup
 *	request, link setup confirm, link teardown, etc.). Values are
 *	described in the TDLS (802.11z) specification.
 * @NL80211_ATTR_TDLS_DIALOG_TOKEN: Non-zero token for uniquely identifying a
 *	TDLS conversation between two devices.
 * @NL80211_ATTR_TDLS_OPERATION: High level TDLS operation; see
 *	&enum nl80211_tdls_operation, represented as a u8.
 * @NL80211_ATTR_TDLS_SUPPORT: A flag indicating the device can operate
 *	as a TDLS peer sta.
 * @NL80211_ATTR_TDLS_EXTERNAL_SETUP: The TDLS discovery/setup and teardown
 *	procedures should be performed by sending TDLS packets via
 *	%NL80211_CMD_TDLS_MGMT. Otherwise %NL80211_CMD_TDLS_OPER should be
 *	used for asking the driver to perform a TDLS operation.
 *
 * @NL80211_ATTR_DEVICE_AP_SME: This u32 attribute may be listed for devices
 *	that have AP support to indicate that they have the AP SME integrated
 *	with support for the features listed in this attribute, see
 *	&enum nl80211_ap_sme_features.
 *
 * @NL80211_ATTR_DONT_WAIT_FOR_ACK: Used with %NL80211_CMD_FRAME, this tells
 *	the driver to not wait for an acknowledgement. Note that due to this,
 *	it will also not give a status callback nor return a cookie. This is
 *	mostly useful for probe responses to save airtime.
 *
 * @NL80211_ATTR_FEATURE_FLAGS: This u32 attribute contains flags from
 *	&enum nl80211_feature_flags and is advertised in wiphy information.
 * @NL80211_ATTR_PROBE_RESP_OFFLOAD: Indicates that the HW responds to probe
 *	requests while operating in AP-mode.
 *	This attribute holds a bitmap of the supported protocols for
 *	offloading (see &enum nl80211_probe_resp_offload_support_attr).
 *
 * @NL80211_ATTR_PROBE_RESP: Probe Response template data. Contains the entire
 *	probe-response frame. The DA field in the 802.11 header is zero-ed out,
 *	to be filled by the FW.
 * @NL80211_ATTR_DISABLE_HT:  Force HT capable interfaces to disable
 *      this feature.  Currently, only supported in mac80211 drivers.
 * @NL80211_ATTR_HT_CAPABILITY_MASK: Specify which bits of the
 *      ATTR_HT_CAPABILITY to which attention should be paid.
 *      Currently, only mac80211 NICs support this feature.
 *      The values that may be configured are:
 *       MCS rates, MAX-AMSDU, HT-20-40 and HT_CAP_SGI_40
 *       AMPDU density and AMPDU factor.
 *      All values are treated as suggestions and may be ignored
 *      by the driver as required.  The actual values may be seen in
 *      the station debugfs ht_caps file.
 *
 * @NL80211_ATTR_DFS_REGION: region for regulatory rules which this country
 *    abides to when initiating radiation on DFS channels. A country maps
 *    to one DFS region.
 *
 * @NL80211_ATTR_NOACK_MAP: This u16 bitmap contains the No Ack Policy of
 *      up to 16 TIDs.
 *
 * @NL80211_ATTR_INACTIVITY_TIMEOUT: timeout value in seconds, this can be
 *	used by the drivers which has MLME in firmware and does not have support
 *	to report per station tx/rx activity to free up the station entry from
 *	the list. This needs to be used when the driver advertises the
 *	capability to timeout the stations.
 *
 * @NL80211_ATTR_RX_SIGNAL_DBM: signal strength in dBm (as a 32-bit int);
 *	this attribute is (depending on the driver capabilities) added to
 *	received frames indicated with %NL80211_CMD_FRAME.
 *
 * @NL80211_ATTR_BG_SCAN_PERIOD: Background scan period in seconds
 *      or 0 to disable background scan.
 *
 * @NL80211_ATTR_USER_REG_HINT_TYPE: type of regulatory hint passed from
 *	userspace. If unset it is assumed the hint comes directly from
 *	a user. If set code could specify exactly what type of source
 *	was used to provide the hint. For the different types of
 *	allowed user regulatory hints see nl80211_user_reg_hint_type.
 *
 * @NL80211_ATTR_CONN_FAILED_REASON: The reason for which AP has rejected
 *	the connection request from a station. nl80211_connect_failed_reason
 *	enum has different reasons of connection failure.
 *
 * @NL80211_ATTR_AUTH_DATA: Fields and elements in Authentication frames.
 *	This contains the authentication frame body (non-IE and IE data),
 *	excluding the Authentication algorithm number, i.e., starting at the
 *	Authentication transaction sequence number field. It is used with
 *	authentication algorithms that need special fields to be added into
 *	the frames (SAE and FILS). Currently, only the SAE cases use the
 *	initial two fields (Authentication transaction sequence number and
 *	Status code). However, those fields are included in the attribute data
 *	for all authentication algorithms to keep the attribute definition
 *	consistent.
 *
 * @NL80211_ATTR_VHT_CAPABILITY: VHT Capability information element (from
 *	association request when used with NL80211_CMD_NEW_STATION)
 *
 * @NL80211_ATTR_SCAN_FLAGS: scan request control flags (u32)
 *
 * @NL80211_ATTR_P2P_CTWINDOW: P2P GO Client Traffic Window (u8), used with
 *	the START_AP and SET_BSS commands
 * @NL80211_ATTR_P2P_OPPPS: P2P GO opportunistic PS (u8), used with the
 *	START_AP and SET_BSS commands. This can have the values 0 or 1;
 *	if not given in START_AP 0 is assumed, if not given in SET_BSS
 *	no change is made.
 *
 * @NL80211_ATTR_LOCAL_MESH_POWER_MODE: local mesh STA link-specific power mode
 *	defined in &enum nl80211_mesh_power_mode.
 *
 * @NL80211_ATTR_ACL_POLICY: ACL policy, see &enum nl80211_acl_policy,
 *	carried in a u32 attribute
 *
 * @NL80211_ATTR_MAC_ADDRS: Array of nested MAC addresses, used for
 *	MAC ACL.
 *
 * @NL80211_ATTR_MAC_ACL_MAX: u32 attribute to advertise the maximum
 *	number of MAC addresses that a device can support for MAC
 *	ACL.
 *
 * @NL80211_ATTR_RADAR_EVENT: Type of radar event for notification to userspace,
 *	contains a value of enum nl80211_radar_event (u32).
 *
 * @NL80211_ATTR_EXT_CAPA: 802.11 extended capabilities that the kernel driver
 *	has and handles. The format is the same as the IE contents. See
 *	802.11-2012 8.4.2.29 for more information.
 * @NL80211_ATTR_EXT_CAPA_MASK: Extended capabilities that the kernel driver
 *	has set in the %NL80211_ATTR_EXT_CAPA value, for multibit fields.
 *
 * @NL80211_ATTR_STA_CAPABILITY: Station capabilities (u16) are advertised to
 *	the driver, e.g., to enable TDLS power save (PU-APSD).
 *
 * @NL80211_ATTR_STA_EXT_CAPABILITY: Station extended capabilities are
 *	advertised to the driver, e.g., to enable TDLS off channel operations
 *	and PU-APSD.
 *
 * @NL80211_ATTR_PROTOCOL_FEATURES: global nl80211 feature flags, see
 *	&enum nl80211_protocol_features, the attribute is a u32.
 *
 * @NL80211_ATTR_SPLIT_WIPHY_DUMP: flag attribute, userspace supports
 *	receiving the data for a single wiphy split across multiple
 *	messages, given with wiphy dump message
 *
 * @NL80211_ATTR_MDID: Mobility Domain Identifier
 *
 * @NL80211_ATTR_IE_RIC: Resource Information Container Information
 *	Element
 *
 * @NL80211_ATTR_CRIT_PROT_ID: critical protocol identifier requiring increased
 *	reliability, see &enum nl80211_crit_proto_id (u16).
 * @NL80211_ATTR_MAX_CRIT_PROT_DURATION: duration in milliseconds in which
 *      the connection should have increased reliability (u16).
 *
 * @NL80211_ATTR_PEER_AID: Association ID for the peer TDLS station (u16).
 *	This is similar to @NL80211_ATTR_STA_AID but with a difference of being
 *	allowed to be used with the first @NL80211_CMD_SET_STATION command to
 *	update a TDLS peer STA entry.
 *
 * @NL80211_ATTR_COALESCE_RULE: Coalesce rule information.
 *
 * @NL80211_ATTR_CH_SWITCH_COUNT: u32 attribute specifying the number of TBTT's
 *	until the channel switch event.
 * @NL80211_ATTR_CH_SWITCH_BLOCK_TX: flag attribute specifying that transmission
 *	must be blocked on the current channel (before the channel switch
 *	operation).
 * @NL80211_ATTR_CSA_IES: Nested set of attributes containing the IE information
 *	for the time while performing a channel switch.
 * @NL80211_ATTR_CSA_C_OFF_BEACON: An array of offsets (u16) to the channel
 *	switch counters in the beacons tail (%NL80211_ATTR_BEACON_TAIL).
 * @NL80211_ATTR_CSA_C_OFF_PRESP: An array of offsets (u16) to the channel
 *	switch counters in the probe response (%NL80211_ATTR_PROBE_RESP).
 *
 * @NL80211_ATTR_RXMGMT_FLAGS: flags for nl80211_send_mgmt(), u32.
 *	As specified in the &enum nl80211_rxmgmt_flags.
 *
 * @NL80211_ATTR_STA_SUPPORTED_CHANNELS: array of supported channels.
 *
 * @NL80211_ATTR_STA_SUPPORTED_OPER_CLASSES: array of supported
 *      supported operating classes.
 *
 * @NL80211_ATTR_HANDLE_DFS: A flag indicating whether user space
 *	controls DFS operation in IBSS mode. If the flag is included in
 *	%NL80211_CMD_JOIN_IBSS request, the driver will allow use of DFS
 *	channels and reports radar events to userspace. Userspace is required
 *	to react to radar events, e.g. initiate a channel switch or leave the
 *	IBSS network.
 *
 * @NL80211_ATTR_SUPPORT_5_MHZ: A flag indicating that the device supports
 *	5 MHz channel bandwidth.
 * @NL80211_ATTR_SUPPORT_10_MHZ: A flag indicating that the device supports
 *	10 MHz channel bandwidth.
 *
 * @NL80211_ATTR_OPMODE_NOTIF: Operating mode field from Operating Mode
 *	Notification Element based on association request when used with
 *	%NL80211_CMD_NEW_STATION or %NL80211_CMD_SET_STATION (only when
 *	%NL80211_FEATURE_FULL_AP_CLIENT_STATE is supported, or with TDLS);
 *	u8 attribute.
 *
 * @NL80211_ATTR_VENDOR_ID: The vendor ID, either a 24-bit OUI or, if
 *	%NL80211_VENDOR_ID_IS_LINUX is set, a special Linux ID (not used yet)
 * @NL80211_ATTR_VENDOR_SUBCMD: vendor sub-command
 * @NL80211_ATTR_VENDOR_DATA: data for the vendor command, if any; this
 *	attribute is also used for vendor command feature advertisement
 * @NL80211_ATTR_VENDOR_EVENTS: used for event list advertising in the wiphy
 *	info, containing a nested array of possible events
 *
 * @NL80211_ATTR_QOS_MAP: IP DSCP mapping for Interworking QoS mapping. This
 *	data is in the format defined for the payload of the QoS Map Set element
 *	in IEEE Std 802.11-2012, 8.4.2.97.
 *
 * @NL80211_ATTR_MAC_HINT: MAC address recommendation as initial BSS
 * @NL80211_ATTR_WIPHY_FREQ_HINT: frequency of the recommended initial BSS
 *
 * @NL80211_ATTR_MAX_AP_ASSOC_STA: Device attribute that indicates how many
 *	associated stations are supported in AP mode (including P2P GO); u32.
 *	Since drivers may not have a fixed limit on the maximum number (e.g.,
 *	other concurrent operations may affect this), drivers are allowed to
 *	advertise values that cannot always be met. In such cases, an attempt
 *	to add a new station entry with @NL80211_CMD_NEW_STATION may fail.
 *
 * @NL80211_ATTR_CSA_C_OFFSETS_TX: An array of csa counter offsets (u16) which
 *	should be updated when the frame is transmitted.
 * @NL80211_ATTR_MAX_CSA_COUNTERS: U8 attribute used to advertise the maximum
 *	supported number of csa counters.
 *
 * @NL80211_ATTR_TDLS_PEER_CAPABILITY: flags for TDLS peer capabilities, u32.
 *	As specified in the &enum nl80211_tdls_peer_capability.
 *
 * @NL80211_ATTR_SOCKET_OWNER: Flag attribute, if set during interface
 *	creation then the new interface will be owned by the netlink socket
 *	that created it and will be destroyed when the socket is closed.
 *	If set during scheduled scan start then the new scan req will be
 *	owned by the netlink socket that created it and the scheduled scan will
 *	be stopped when the socket is closed.
 *	If set during configuration of regulatory indoor operation then the
 *	regulatory indoor configuration would be owned by the netlink socket
 *	that configured the indoor setting, and the indoor operation would be
 *	cleared when the socket is closed.
 *	If set during NAN interface creation, the interface will be destroyed
 *	if the socket is closed just like any other interface. Moreover, NAN
 *	notifications will be sent in unicast to that socket. Without this
 *	attribute, the notifications will be sent to the %NL80211_MCGRP_NAN
 *	multicast group.
 *	If set during %NL80211_CMD_ASSOCIATE or %NL80211_CMD_CONNECT the
 *	station will deauthenticate when the socket is closed.
 *	If set during %NL80211_CMD_JOIN_IBSS the IBSS will be automatically
 *	torn down when the socket is closed.
 *	If set during %NL80211_CMD_JOIN_MESH the mesh setup will be
 *	automatically torn down when the socket is closed.
 *	If set during %NL80211_CMD_START_AP the AP will be automatically
 *	disabled when the socket is closed.
 *
 * @NL80211_ATTR_TDLS_INITIATOR: flag attribute indicating the current end is
 *	the TDLS link initiator.
 *
 * @NL80211_ATTR_USE_RRM: flag for indicating whether the current connection
 *	shall support Radio Resource Measurements (11k). This attribute can be
 *	used with %NL80211_CMD_ASSOCIATE and %NL80211_CMD_CONNECT requests.
 *	User space applications are expected to use this flag only if the
 *	underlying device supports these minimal RRM features:
 *		%NL80211_FEATURE_DS_PARAM_SET_IE_IN_PROBES,
 *		%NL80211_FEATURE_QUIET,
 *	Or, if global RRM is supported, see:
 *		%NL80211_EXT_FEATURE_RRM
 *	If this flag is used, driver must add the Power Capabilities IE to the
 *	association request. In addition, it must also set the RRM capability
 *	flag in the association request's Capability Info field.
 *
 * @NL80211_ATTR_WIPHY_DYN_ACK: flag attribute used to enable ACK timeout
 *	estimation algorithm (dynack). In order to activate dynack
 *	%NL80211_FEATURE_ACKTO_ESTIMATION feature flag must be set by lower
 *	drivers to indicate dynack capability. Dynack is automatically disabled
 *	setting valid value for coverage class.
 *
 * @NL80211_ATTR_TSID: a TSID value (u8 attribute)
 * @NL80211_ATTR_USER_PRIO: user priority value (u8 attribute)
 * @NL80211_ATTR_ADMITTED_TIME: admitted time in units of 32 microseconds
 *	(per second) (u16 attribute)
 *
 * @NL80211_ATTR_SMPS_MODE: SMPS mode to use (ap mode). see
 *	&enum nl80211_smps_mode.
 *
 * @NL80211_ATTR_OPER_CLASS: operating class
 *
 * @NL80211_ATTR_MAC_MASK: MAC address mask
 *
 * @NL80211_ATTR_WIPHY_SELF_MANAGED_REG: flag attribute indicating this device
 *	is self-managing its regulatory information and any regulatory domain
 *	obtained from it is coming from the device's wiphy and not the global
 *	cfg80211 regdomain.
 *
 * @NL80211_ATTR_EXT_FEATURES: extended feature flags contained in a byte
 *	array. The feature flags are identified by their bit index (see &enum
 *	nl80211_ext_feature_index). The bit index is ordered starting at the
 *	least-significant bit of the first byte in the array, ie. bit index 0
 *	is located at bit 0 of byte 0. bit index 25 would be located at bit 1
 *	of byte 3 (u8 array).
 *
 * @NL80211_ATTR_SURVEY_RADIO_STATS: Request overall radio statistics to be
 *	returned along with other survey data. If set, @NL80211_CMD_GET_SURVEY
 *	may return a survey entry without a channel indicating global radio
 *	statistics (only some values are valid and make sense.)
 *	For devices that don't return such an entry even then, the information
 *	should be contained in the result as the sum of the respective counters
 *	over all channels.
 *
 * @NL80211_ATTR_SCHED_SCAN_DELAY: delay before the first cycle of a
 *	scheduled scan is started.  Or the delay before a WoWLAN
 *	net-detect scan is started, counting from the moment the
 *	system is suspended.  This value is a u32, in seconds.

 * @NL80211_ATTR_REG_INDOOR: flag attribute, if set indicates that the device
 *      is operating in an indoor environment.
 *
 * @NL80211_ATTR_MAX_NUM_SCHED_SCAN_PLANS: maximum number of scan plans for
 *	scheduled scan supported by the device (u32), a wiphy attribute.
 * @NL80211_ATTR_MAX_SCAN_PLAN_INTERVAL: maximum interval (in seconds) for
 *	a scan plan (u32), a wiphy attribute.
 * @NL80211_ATTR_MAX_SCAN_PLAN_ITERATIONS: maximum number of iterations in
 *	a scan plan (u32), a wiphy attribute.
 * @NL80211_ATTR_SCHED_SCAN_PLANS: a list of scan plans for scheduled scan.
 *	Each scan plan defines the number of scan iterations and the interval
 *	between scans. The last scan plan will always run infinitely,
 *	thus it must not specify the number of iterations, only the interval
 *	between scans. The scan plans are executed sequentially.
 *	Each scan plan is a nested attribute of &enum nl80211_sched_scan_plan.
 * @NL80211_ATTR_PBSS: flag attribute. If set it means operate
 *	in a PBSS. Specified in %NL80211_CMD_CONNECT to request
 *	connecting to a PCP, and in %NL80211_CMD_START_AP to start
 *	a PCP instead of AP. Relevant for DMG networks only.
 * @NL80211_ATTR_BSS_SELECT: nested attribute for driver supporting the
 *	BSS selection feature. When used with %NL80211_CMD_GET_WIPHY it contains
 *	attributes according &enum nl80211_bss_select_attr to indicate what
 *	BSS selection behaviours are supported. When used with %NL80211_CMD_CONNECT
 *	it contains the behaviour-specific attribute containing the parameters for
 *	BSS selection to be done by driver and/or firmware.
 *
 * @NL80211_ATTR_STA_SUPPORT_P2P_PS: whether P2P PS mechanism supported
 *	or not. u8, one of the values of &enum nl80211_sta_p2p_ps_status
 *
 * @NL80211_ATTR_PAD: attribute used for padding for 64-bit alignment
 *
 * @NL80211_ATTR_IFTYPE_EXT_CAPA: Nested attribute of the following attributes:
 *	%NL80211_ATTR_IFTYPE, %NL80211_ATTR_EXT_CAPA,
 *	%NL80211_ATTR_EXT_CAPA_MASK, to specify the extended capabilities per
 *	interface type.
 *
 * @NL80211_ATTR_MU_MIMO_GROUP_DATA: array of 24 bytes that defines a MU-MIMO
 *	groupID for monitor mode.
 *	The first 8 bytes are a mask that defines the membership in each
 *	group (there are 64 groups, group 0 and 63 are reserved),
 *	each bit represents a group and set to 1 for being a member in
 *	that group and 0 for not being a member.
 *	The remaining 16 bytes define the position in each group: 2 bits for
 *	each group.
 *	(smaller group numbers represented on most significant bits and bigger
 *	group numbers on least significant bits.)
 *	This attribute is used only if all interfaces are in monitor mode.
 *	Set this attribute in order to monitor packets using the given MU-MIMO
 *	groupID data.
 *	to turn off that feature set all the bits of the groupID to zero.
 * @NL80211_ATTR_MU_MIMO_FOLLOW_MAC_ADDR: mac address for the sniffer to follow
 *	when using MU-MIMO air sniffer.
 *	to turn that feature off set an invalid mac address
 *	(e.g. FF:FF:FF:FF:FF:FF)
 *
 * @NL80211_ATTR_SCAN_START_TIME_TSF: The time at which the scan was actually
 *	started (u64). The time is the TSF of the BSS the interface that
 *	requested the scan is connected to (if available, otherwise this
 *	attribute must not be included).
 * @NL80211_ATTR_SCAN_START_TIME_TSF_BSSID: The BSS according to which
 *	%NL80211_ATTR_SCAN_START_TIME_TSF is set.
 * @NL80211_ATTR_MEASUREMENT_DURATION: measurement duration in TUs (u16). If
 *	%NL80211_ATTR_MEASUREMENT_DURATION_MANDATORY is not set, this is the
 *	maximum measurement duration allowed. This attribute is used with
 *	measurement requests. It can also be used with %NL80211_CMD_TRIGGER_SCAN
 *	if the scan is used for beacon report radio measurement.
 * @NL80211_ATTR_MEASUREMENT_DURATION_MANDATORY: flag attribute that indicates
 *	that the duration specified with %NL80211_ATTR_MEASUREMENT_DURATION is
 *	mandatory. If this flag is not set, the duration is the maximum duration
 *	and the actual measurement duration may be shorter.
 *
 * @NL80211_ATTR_MESH_PEER_AID: Association ID for the mesh peer (u16). This is
 *	used to pull the stored data for mesh peer in power save state.
 *
 * @NL80211_ATTR_NAN_MASTER_PREF: the master preference to be used by
 *	%NL80211_CMD_START_NAN and optionally with
 *	%NL80211_CMD_CHANGE_NAN_CONFIG. Its type is u8 and it can't be 0.
 *	Also, values 1 and 255 are reserved for certification purposes and
 *	should not be used during a normal device operation.
 * @NL80211_ATTR_BANDS: operating bands configuration.  This is a u32
 *	bitmask of BIT(NL80211_BAND_*) as described in %enum
 *	nl80211_band.  For instance, for NL80211_BAND_2GHZ, bit 0
 *	would be set.  This attribute is used with
 *	%NL80211_CMD_START_NAN and %NL80211_CMD_CHANGE_NAN_CONFIG, and
 *	it is optional.  If no bands are set, it means don't-care and
 *	the device will decide what to use.
 * @NL80211_ATTR_NAN_FUNC: a function that can be added to NAN. See
 *	&enum nl80211_nan_func_attributes for description of this nested
 *	attribute.
 * @NL80211_ATTR_NAN_MATCH: used to report a match. This is a nested attribute.
 *	See &enum nl80211_nan_match_attributes.
 * @NL80211_ATTR_FILS_KEK: KEK for FILS (Re)Association Request/Response frame
 *	protection.
 * @NL80211_ATTR_FILS_NONCES: Nonces (part of AAD) for FILS (Re)Association
 *	Request/Response frame protection. This attribute contains the 16 octet
 *	STA Nonce followed by 16 octets of AP Nonce.
 *
 * @NL80211_ATTR_MULTICAST_TO_UNICAST_ENABLED: Indicates whether or not multicast
 *	packets should be send out as unicast to all stations (flag attribute).
 *
 * @NL80211_ATTR_BSSID: The BSSID of the AP. Note that %NL80211_ATTR_MAC is also
 *	used in various commands/events for specifying the BSSID.
 *
 * @NL80211_ATTR_SCHED_SCAN_RELATIVE_RSSI: Relative RSSI threshold by which
 *	other BSSs has to be better or slightly worse than the current
 *	connected BSS so that they get reported to user space.
 *	This will give an opportunity to userspace to consider connecting to
 *	other matching BSSs which have better or slightly worse RSSI than
 *	the current connected BSS by using an offloaded operation to avoid
 *	unnecessary wakeups.
 *
 * @NL80211_ATTR_SCHED_SCAN_RSSI_ADJUST: When present the RSSI level for BSSs in
 *	the specified band is to be adjusted before doing
 *	%NL80211_ATTR_SCHED_SCAN_RELATIVE_RSSI based comparison to figure out
 *	better BSSs. The attribute value is a packed structure
 *	value as specified by &struct nl80211_bss_select_rssi_adjust.
 *
 * @NL80211_ATTR_TIMEOUT_REASON: The reason for which an operation timed out.
 *	u32 attribute with an &enum nl80211_timeout_reason value. This is used,
 *	e.g., with %NL80211_CMD_CONNECT event.
 *
 * @NL80211_ATTR_FILS_ERP_USERNAME: EAP Re-authentication Protocol (ERP)
 *	username part of NAI used to refer keys rRK and rIK. This is used with
 *	%NL80211_CMD_CONNECT.
 *
 * @NL80211_ATTR_FILS_ERP_REALM: EAP Re-authentication Protocol (ERP) realm part
 *	of NAI specifying the domain name of the ER server. This is used with
 *	%NL80211_CMD_CONNECT.
 *
 * @NL80211_ATTR_FILS_ERP_NEXT_SEQ_NUM: Unsigned 16-bit ERP next sequence number
 *	to use in ERP messages. This is used in generating the FILS wrapped data
 *	for FILS authentication and is used with %NL80211_CMD_CONNECT.
 *
 * @NL80211_ATTR_FILS_ERP_RRK: ERP re-authentication Root Key (rRK) for the
 *	NAI specified by %NL80211_ATTR_FILS_ERP_USERNAME and
 *	%NL80211_ATTR_FILS_ERP_REALM. This is used for generating rIK and rMSK
 *	from successful FILS authentication and is used with
 *	%NL80211_CMD_CONNECT.
 *
 * @NL80211_ATTR_FILS_CACHE_ID: A 2-octet identifier advertized by a FILS AP
 *	identifying the scope of PMKSAs. This is used with
 *	@NL80211_CMD_SET_PMKSA and @NL80211_CMD_DEL_PMKSA.
 *
 * @NL80211_ATTR_PMK: attribute for passing PMK key material. Used with
 *	%NL80211_CMD_SET_PMKSA for the PMKSA identified by %NL80211_ATTR_PMKID.
 *	For %NL80211_CMD_CONNECT it is used to provide PSK for offloading 4-way
 *	handshake for WPA/WPA2-PSK networks. For 802.1X authentication it is
 *	used with %NL80211_CMD_SET_PMK. For offloaded FT support this attribute
 *	specifies the PMK-R0 if NL80211_ATTR_PMKR0_NAME is included as well.
 *
 * @NL80211_ATTR_SCHED_SCAN_MULTI: flag attribute which user-space shall use to
 *	indicate that it supports multiple active scheduled scan requests.
 * @NL80211_ATTR_SCHED_SCAN_MAX_REQS: indicates maximum number of scheduled
 *	scan request that may be active for the device (u32).
 *
 * @NL80211_ATTR_WANT_1X_4WAY_HS: flag attribute which user-space can include
 *	in %NL80211_CMD_CONNECT to indicate that for 802.1X authentication it
 *	wants to use the supported offload of the 4-way handshake.
 * @NL80211_ATTR_PMKR0_NAME: PMK-R0 Name for offloaded FT.
 * @NL80211_ATTR_PORT_AUTHORIZED: (reserved)
 *
 * @NL80211_ATTR_EXTERNAL_AUTH_ACTION: Identify the requested external
 *     authentication operation (u32 attribute with an
 *     &enum nl80211_external_auth_action value). This is used with the
 *     %NL80211_CMD_EXTERNAL_AUTH request event.
 * @NL80211_ATTR_EXTERNAL_AUTH_SUPPORT: Flag attribute indicating that the user
 *	space supports external authentication. This attribute shall be used
 *	with %NL80211_CMD_CONNECT and %NL80211_CMD_START_AP request. The driver
 *	may offload authentication processing to user space if this capability
 *	is indicated in the respective requests from the user space.
 *
 * @NL80211_ATTR_NSS: Station's New/updated  RX_NSS value notified using this
 *	u8 attribute. This is used with %NL80211_CMD_STA_OPMODE_CHANGED.
 *
 * @NL80211_ATTR_TXQ_STATS: TXQ statistics (nested attribute, see &enum
 *      nl80211_txq_stats)
 * @NL80211_ATTR_TXQ_LIMIT: Total packet limit for the TXQ queues for this phy.
 *      The smaller of this and the memory limit is enforced.
 * @NL80211_ATTR_TXQ_MEMORY_LIMIT: Total memory memory limit (in bytes) for the
 *      TXQ queues for this phy. The smaller of this and the packet limit is
 *      enforced.
 * @NL80211_ATTR_TXQ_QUANTUM: TXQ scheduler quantum (bytes). Number of bytes
 *      a flow is assigned on each round of the DRR scheduler.
 * @NL80211_ATTR_HE_CAPABILITY: HE Capability information element (from
 *	association request when used with NL80211_CMD_NEW_STATION). Can be set
 *	only if %NL80211_STA_FLAG_WME is set.
 *
 * @NL80211_ATTR_FTM_RESPONDER: nested attribute which user-space can include
 *	in %NL80211_CMD_START_AP or %NL80211_CMD_SET_BEACON for fine timing
 *	measurement (FTM) responder functionality and containing parameters as
 *	possible, see &enum nl80211_ftm_responder_attr
 *
 * @NL80211_ATTR_FTM_RESPONDER_STATS: Nested attribute with FTM responder
 *	statistics, see &enum nl80211_ftm_responder_stats.
 *
 * @NL80211_ATTR_TIMEOUT: Timeout for the given operation in milliseconds (u32),
 *	if the attribute is not given no timeout is requested. Note that 0 is an
 *	invalid value.
 *
 * @NL80211_ATTR_PEER_MEASUREMENTS: peer measurements request (and result)
 *	data, uses nested attributes specified in
 *	&enum nl80211_peer_measurement_attrs.
 *	This is also used for capability advertisement in the wiphy information,
 *	with the appropriate sub-attributes.
 *
 * @NL80211_ATTR_AIRTIME_WEIGHT: Station's weight when scheduled by the airtime
 *	scheduler.
 *
 * @NL80211_ATTR_STA_TX_POWER_SETTING: Transmit power setting type (u8) for
 *	station associated with the AP. See &enum nl80211_tx_power_setting for
 *	possible values.
 * @NL80211_ATTR_STA_TX_POWER: Transmit power level (s16) in dBm units. This
 *	allows to set Tx power for a station. If this attribute is not included,
 *	the default per-interface tx power setting will be overriding. Driver
 *	should be picking up the lowest tx power, either tx power per-interface
 *	or per-station.
 *
<<<<<<< HEAD
=======
 * @NL80211_ATTR_SAE_PASSWORD: attribute for passing SAE password material. It
 *	is used with %NL80211_CMD_CONNECT to provide password for offloading
 *	SAE authentication for WPA3-Personal networks.
 *
 * @NL80211_ATTR_TWT_RESPONDER: Enable target wait time responder support.
 *
>>>>>>> 4ff96fb5
 * @NUM_NL80211_ATTR: total number of nl80211_attrs available
 * @NL80211_ATTR_MAX: highest attribute number currently defined
 * @__NL80211_ATTR_AFTER_LAST: internal use
 */
enum nl80211_attrs {
/* don't change the order or add anything between, this is ABI! */
	NL80211_ATTR_UNSPEC,

	NL80211_ATTR_WIPHY,
	NL80211_ATTR_WIPHY_NAME,

	NL80211_ATTR_IFINDEX,
	NL80211_ATTR_IFNAME,
	NL80211_ATTR_IFTYPE,

	NL80211_ATTR_MAC,

	NL80211_ATTR_KEY_DATA,
	NL80211_ATTR_KEY_IDX,
	NL80211_ATTR_KEY_CIPHER,
	NL80211_ATTR_KEY_SEQ,
	NL80211_ATTR_KEY_DEFAULT,

	NL80211_ATTR_BEACON_INTERVAL,
	NL80211_ATTR_DTIM_PERIOD,
	NL80211_ATTR_BEACON_HEAD,
	NL80211_ATTR_BEACON_TAIL,

	NL80211_ATTR_STA_AID,
	NL80211_ATTR_STA_FLAGS,
	NL80211_ATTR_STA_LISTEN_INTERVAL,
	NL80211_ATTR_STA_SUPPORTED_RATES,
	NL80211_ATTR_STA_VLAN,
	NL80211_ATTR_STA_INFO,

	NL80211_ATTR_WIPHY_BANDS,

	NL80211_ATTR_MNTR_FLAGS,

	NL80211_ATTR_MESH_ID,
	NL80211_ATTR_STA_PLINK_ACTION,
	NL80211_ATTR_MPATH_NEXT_HOP,
	NL80211_ATTR_MPATH_INFO,

	NL80211_ATTR_BSS_CTS_PROT,
	NL80211_ATTR_BSS_SHORT_PREAMBLE,
	NL80211_ATTR_BSS_SHORT_SLOT_TIME,

	NL80211_ATTR_HT_CAPABILITY,

	NL80211_ATTR_SUPPORTED_IFTYPES,

	NL80211_ATTR_REG_ALPHA2,
	NL80211_ATTR_REG_RULES,

	NL80211_ATTR_MESH_CONFIG,

	NL80211_ATTR_BSS_BASIC_RATES,

	NL80211_ATTR_WIPHY_TXQ_PARAMS,
	NL80211_ATTR_WIPHY_FREQ,
	NL80211_ATTR_WIPHY_CHANNEL_TYPE,

	NL80211_ATTR_KEY_DEFAULT_MGMT,

	NL80211_ATTR_MGMT_SUBTYPE,
	NL80211_ATTR_IE,

	NL80211_ATTR_MAX_NUM_SCAN_SSIDS,

	NL80211_ATTR_SCAN_FREQUENCIES,
	NL80211_ATTR_SCAN_SSIDS,
	NL80211_ATTR_GENERATION, /* replaces old SCAN_GENERATION */
	NL80211_ATTR_BSS,

	NL80211_ATTR_REG_INITIATOR,
	NL80211_ATTR_REG_TYPE,

	NL80211_ATTR_SUPPORTED_COMMANDS,

	NL80211_ATTR_FRAME,
	NL80211_ATTR_SSID,
	NL80211_ATTR_AUTH_TYPE,
	NL80211_ATTR_REASON_CODE,

	NL80211_ATTR_KEY_TYPE,

	NL80211_ATTR_MAX_SCAN_IE_LEN,
	NL80211_ATTR_CIPHER_SUITES,

	NL80211_ATTR_FREQ_BEFORE,
	NL80211_ATTR_FREQ_AFTER,

	NL80211_ATTR_FREQ_FIXED,


	NL80211_ATTR_WIPHY_RETRY_SHORT,
	NL80211_ATTR_WIPHY_RETRY_LONG,
	NL80211_ATTR_WIPHY_FRAG_THRESHOLD,
	NL80211_ATTR_WIPHY_RTS_THRESHOLD,

	NL80211_ATTR_TIMED_OUT,

	NL80211_ATTR_USE_MFP,

	NL80211_ATTR_STA_FLAGS2,

	NL80211_ATTR_CONTROL_PORT,

	NL80211_ATTR_TESTDATA,

	NL80211_ATTR_PRIVACY,

	NL80211_ATTR_DISCONNECTED_BY_AP,
	NL80211_ATTR_STATUS_CODE,

	NL80211_ATTR_CIPHER_SUITES_PAIRWISE,
	NL80211_ATTR_CIPHER_SUITE_GROUP,
	NL80211_ATTR_WPA_VERSIONS,
	NL80211_ATTR_AKM_SUITES,

	NL80211_ATTR_REQ_IE,
	NL80211_ATTR_RESP_IE,

	NL80211_ATTR_PREV_BSSID,

	NL80211_ATTR_KEY,
	NL80211_ATTR_KEYS,

	NL80211_ATTR_PID,

	NL80211_ATTR_4ADDR,

	NL80211_ATTR_SURVEY_INFO,

	NL80211_ATTR_PMKID,
	NL80211_ATTR_MAX_NUM_PMKIDS,

	NL80211_ATTR_DURATION,

	NL80211_ATTR_COOKIE,

	NL80211_ATTR_WIPHY_COVERAGE_CLASS,

	NL80211_ATTR_TX_RATES,

	NL80211_ATTR_FRAME_MATCH,

	NL80211_ATTR_ACK,

	NL80211_ATTR_PS_STATE,

	NL80211_ATTR_CQM,

	NL80211_ATTR_LOCAL_STATE_CHANGE,

	NL80211_ATTR_AP_ISOLATE,

	NL80211_ATTR_WIPHY_TX_POWER_SETTING,
	NL80211_ATTR_WIPHY_TX_POWER_LEVEL,

	NL80211_ATTR_TX_FRAME_TYPES,
	NL80211_ATTR_RX_FRAME_TYPES,
	NL80211_ATTR_FRAME_TYPE,

	NL80211_ATTR_CONTROL_PORT_ETHERTYPE,
	NL80211_ATTR_CONTROL_PORT_NO_ENCRYPT,

	NL80211_ATTR_SUPPORT_IBSS_RSN,

	NL80211_ATTR_WIPHY_ANTENNA_TX,
	NL80211_ATTR_WIPHY_ANTENNA_RX,

	NL80211_ATTR_MCAST_RATE,

	NL80211_ATTR_OFFCHANNEL_TX_OK,

	NL80211_ATTR_BSS_HT_OPMODE,

	NL80211_ATTR_KEY_DEFAULT_TYPES,

	NL80211_ATTR_MAX_REMAIN_ON_CHANNEL_DURATION,

	NL80211_ATTR_MESH_SETUP,

	NL80211_ATTR_WIPHY_ANTENNA_AVAIL_TX,
	NL80211_ATTR_WIPHY_ANTENNA_AVAIL_RX,

	NL80211_ATTR_SUPPORT_MESH_AUTH,
	NL80211_ATTR_STA_PLINK_STATE,

	NL80211_ATTR_WOWLAN_TRIGGERS,
	NL80211_ATTR_WOWLAN_TRIGGERS_SUPPORTED,

	NL80211_ATTR_SCHED_SCAN_INTERVAL,

	NL80211_ATTR_INTERFACE_COMBINATIONS,
	NL80211_ATTR_SOFTWARE_IFTYPES,

	NL80211_ATTR_REKEY_DATA,

	NL80211_ATTR_MAX_NUM_SCHED_SCAN_SSIDS,
	NL80211_ATTR_MAX_SCHED_SCAN_IE_LEN,

	NL80211_ATTR_SCAN_SUPP_RATES,

	NL80211_ATTR_HIDDEN_SSID,

	NL80211_ATTR_IE_PROBE_RESP,
	NL80211_ATTR_IE_ASSOC_RESP,

	NL80211_ATTR_STA_WME,
	NL80211_ATTR_SUPPORT_AP_UAPSD,

	NL80211_ATTR_ROAM_SUPPORT,

	NL80211_ATTR_SCHED_SCAN_MATCH,
	NL80211_ATTR_MAX_MATCH_SETS,

	NL80211_ATTR_PMKSA_CANDIDATE,

	NL80211_ATTR_TX_NO_CCK_RATE,

	NL80211_ATTR_TDLS_ACTION,
	NL80211_ATTR_TDLS_DIALOG_TOKEN,
	NL80211_ATTR_TDLS_OPERATION,
	NL80211_ATTR_TDLS_SUPPORT,
	NL80211_ATTR_TDLS_EXTERNAL_SETUP,

	NL80211_ATTR_DEVICE_AP_SME,

	NL80211_ATTR_DONT_WAIT_FOR_ACK,

	NL80211_ATTR_FEATURE_FLAGS,

	NL80211_ATTR_PROBE_RESP_OFFLOAD,

	NL80211_ATTR_PROBE_RESP,

	NL80211_ATTR_DFS_REGION,

	NL80211_ATTR_DISABLE_HT,
	NL80211_ATTR_HT_CAPABILITY_MASK,

	NL80211_ATTR_NOACK_MAP,

	NL80211_ATTR_INACTIVITY_TIMEOUT,

	NL80211_ATTR_RX_SIGNAL_DBM,

	NL80211_ATTR_BG_SCAN_PERIOD,

	NL80211_ATTR_WDEV,

	NL80211_ATTR_USER_REG_HINT_TYPE,

	NL80211_ATTR_CONN_FAILED_REASON,

	NL80211_ATTR_AUTH_DATA,

	NL80211_ATTR_VHT_CAPABILITY,

	NL80211_ATTR_SCAN_FLAGS,

	NL80211_ATTR_CHANNEL_WIDTH,
	NL80211_ATTR_CENTER_FREQ1,
	NL80211_ATTR_CENTER_FREQ2,

	NL80211_ATTR_P2P_CTWINDOW,
	NL80211_ATTR_P2P_OPPPS,

	NL80211_ATTR_LOCAL_MESH_POWER_MODE,

	NL80211_ATTR_ACL_POLICY,

	NL80211_ATTR_MAC_ADDRS,

	NL80211_ATTR_MAC_ACL_MAX,

	NL80211_ATTR_RADAR_EVENT,

	NL80211_ATTR_EXT_CAPA,
	NL80211_ATTR_EXT_CAPA_MASK,

	NL80211_ATTR_STA_CAPABILITY,
	NL80211_ATTR_STA_EXT_CAPABILITY,

	NL80211_ATTR_PROTOCOL_FEATURES,
	NL80211_ATTR_SPLIT_WIPHY_DUMP,

	NL80211_ATTR_DISABLE_VHT,
	NL80211_ATTR_VHT_CAPABILITY_MASK,

	NL80211_ATTR_MDID,
	NL80211_ATTR_IE_RIC,

	NL80211_ATTR_CRIT_PROT_ID,
	NL80211_ATTR_MAX_CRIT_PROT_DURATION,

	NL80211_ATTR_PEER_AID,

	NL80211_ATTR_COALESCE_RULE,

	NL80211_ATTR_CH_SWITCH_COUNT,
	NL80211_ATTR_CH_SWITCH_BLOCK_TX,
	NL80211_ATTR_CSA_IES,
	NL80211_ATTR_CSA_C_OFF_BEACON,
	NL80211_ATTR_CSA_C_OFF_PRESP,

	NL80211_ATTR_RXMGMT_FLAGS,

	NL80211_ATTR_STA_SUPPORTED_CHANNELS,

	NL80211_ATTR_STA_SUPPORTED_OPER_CLASSES,

	NL80211_ATTR_HANDLE_DFS,

	NL80211_ATTR_SUPPORT_5_MHZ,
	NL80211_ATTR_SUPPORT_10_MHZ,

	NL80211_ATTR_OPMODE_NOTIF,

	NL80211_ATTR_VENDOR_ID,
	NL80211_ATTR_VENDOR_SUBCMD,
	NL80211_ATTR_VENDOR_DATA,
	NL80211_ATTR_VENDOR_EVENTS,

	NL80211_ATTR_QOS_MAP,

	NL80211_ATTR_MAC_HINT,
	NL80211_ATTR_WIPHY_FREQ_HINT,

	NL80211_ATTR_MAX_AP_ASSOC_STA,

	NL80211_ATTR_TDLS_PEER_CAPABILITY,

	NL80211_ATTR_SOCKET_OWNER,

	NL80211_ATTR_CSA_C_OFFSETS_TX,
	NL80211_ATTR_MAX_CSA_COUNTERS,

	NL80211_ATTR_TDLS_INITIATOR,

	NL80211_ATTR_USE_RRM,

	NL80211_ATTR_WIPHY_DYN_ACK,

	NL80211_ATTR_TSID,
	NL80211_ATTR_USER_PRIO,
	NL80211_ATTR_ADMITTED_TIME,

	NL80211_ATTR_SMPS_MODE,

	NL80211_ATTR_OPER_CLASS,

	NL80211_ATTR_MAC_MASK,

	NL80211_ATTR_WIPHY_SELF_MANAGED_REG,

	NL80211_ATTR_EXT_FEATURES,

	NL80211_ATTR_SURVEY_RADIO_STATS,

	NL80211_ATTR_NETNS_FD,

	NL80211_ATTR_SCHED_SCAN_DELAY,

	NL80211_ATTR_REG_INDOOR,

	NL80211_ATTR_MAX_NUM_SCHED_SCAN_PLANS,
	NL80211_ATTR_MAX_SCAN_PLAN_INTERVAL,
	NL80211_ATTR_MAX_SCAN_PLAN_ITERATIONS,
	NL80211_ATTR_SCHED_SCAN_PLANS,

	NL80211_ATTR_PBSS,

	NL80211_ATTR_BSS_SELECT,

	NL80211_ATTR_STA_SUPPORT_P2P_PS,

	NL80211_ATTR_PAD,

	NL80211_ATTR_IFTYPE_EXT_CAPA,

	NL80211_ATTR_MU_MIMO_GROUP_DATA,
	NL80211_ATTR_MU_MIMO_FOLLOW_MAC_ADDR,

	NL80211_ATTR_SCAN_START_TIME_TSF,
	NL80211_ATTR_SCAN_START_TIME_TSF_BSSID,
	NL80211_ATTR_MEASUREMENT_DURATION,
	NL80211_ATTR_MEASUREMENT_DURATION_MANDATORY,

	NL80211_ATTR_MESH_PEER_AID,

	NL80211_ATTR_NAN_MASTER_PREF,
	NL80211_ATTR_BANDS,
	NL80211_ATTR_NAN_FUNC,
	NL80211_ATTR_NAN_MATCH,

	NL80211_ATTR_FILS_KEK,
	NL80211_ATTR_FILS_NONCES,

	NL80211_ATTR_MULTICAST_TO_UNICAST_ENABLED,

	NL80211_ATTR_BSSID,

	NL80211_ATTR_SCHED_SCAN_RELATIVE_RSSI,
	NL80211_ATTR_SCHED_SCAN_RSSI_ADJUST,

	NL80211_ATTR_TIMEOUT_REASON,

	NL80211_ATTR_FILS_ERP_USERNAME,
	NL80211_ATTR_FILS_ERP_REALM,
	NL80211_ATTR_FILS_ERP_NEXT_SEQ_NUM,
	NL80211_ATTR_FILS_ERP_RRK,
	NL80211_ATTR_FILS_CACHE_ID,

	NL80211_ATTR_PMK,

	NL80211_ATTR_SCHED_SCAN_MULTI,
	NL80211_ATTR_SCHED_SCAN_MAX_REQS,

	NL80211_ATTR_WANT_1X_4WAY_HS,
	NL80211_ATTR_PMKR0_NAME,
	NL80211_ATTR_PORT_AUTHORIZED,

	NL80211_ATTR_EXTERNAL_AUTH_ACTION,
	NL80211_ATTR_EXTERNAL_AUTH_SUPPORT,

	NL80211_ATTR_NSS,
	NL80211_ATTR_ACK_SIGNAL,

	NL80211_ATTR_CONTROL_PORT_OVER_NL80211,

	NL80211_ATTR_TXQ_STATS,
	NL80211_ATTR_TXQ_LIMIT,
	NL80211_ATTR_TXQ_MEMORY_LIMIT,
	NL80211_ATTR_TXQ_QUANTUM,

	NL80211_ATTR_HE_CAPABILITY,

	NL80211_ATTR_FTM_RESPONDER,

	NL80211_ATTR_FTM_RESPONDER_STATS,

	NL80211_ATTR_TIMEOUT,

	NL80211_ATTR_PEER_MEASUREMENTS,

	NL80211_ATTR_AIRTIME_WEIGHT,
	NL80211_ATTR_STA_TX_POWER_SETTING,
	NL80211_ATTR_STA_TX_POWER,
<<<<<<< HEAD
=======

	NL80211_ATTR_SAE_PASSWORD,

	NL80211_ATTR_TWT_RESPONDER,
>>>>>>> 4ff96fb5

	/* add attributes here, update the policy in nl80211.c */

	__NL80211_ATTR_AFTER_LAST,
	NUM_NL80211_ATTR = __NL80211_ATTR_AFTER_LAST,
	NL80211_ATTR_MAX = __NL80211_ATTR_AFTER_LAST - 1
};

/* source-level API compatibility */
#define NL80211_ATTR_SCAN_GENERATION NL80211_ATTR_GENERATION
#define	NL80211_ATTR_MESH_PARAMS NL80211_ATTR_MESH_CONFIG
#define NL80211_ATTR_IFACE_SOCKET_OWNER NL80211_ATTR_SOCKET_OWNER
#define NL80211_ATTR_SAE_DATA NL80211_ATTR_AUTH_DATA

/*
 * Allow user space programs to use #ifdef on new attributes by defining them
 * here
 */
#define NL80211_CMD_CONNECT NL80211_CMD_CONNECT
#define NL80211_ATTR_HT_CAPABILITY NL80211_ATTR_HT_CAPABILITY
#define NL80211_ATTR_BSS_BASIC_RATES NL80211_ATTR_BSS_BASIC_RATES
#define NL80211_ATTR_WIPHY_TXQ_PARAMS NL80211_ATTR_WIPHY_TXQ_PARAMS
#define NL80211_ATTR_WIPHY_FREQ NL80211_ATTR_WIPHY_FREQ
#define NL80211_ATTR_WIPHY_CHANNEL_TYPE NL80211_ATTR_WIPHY_CHANNEL_TYPE
#define NL80211_ATTR_MGMT_SUBTYPE NL80211_ATTR_MGMT_SUBTYPE
#define NL80211_ATTR_IE NL80211_ATTR_IE
#define NL80211_ATTR_REG_INITIATOR NL80211_ATTR_REG_INITIATOR
#define NL80211_ATTR_REG_TYPE NL80211_ATTR_REG_TYPE
#define NL80211_ATTR_FRAME NL80211_ATTR_FRAME
#define NL80211_ATTR_SSID NL80211_ATTR_SSID
#define NL80211_ATTR_AUTH_TYPE NL80211_ATTR_AUTH_TYPE
#define NL80211_ATTR_REASON_CODE NL80211_ATTR_REASON_CODE
#define NL80211_ATTR_CIPHER_SUITES_PAIRWISE NL80211_ATTR_CIPHER_SUITES_PAIRWISE
#define NL80211_ATTR_CIPHER_SUITE_GROUP NL80211_ATTR_CIPHER_SUITE_GROUP
#define NL80211_ATTR_WPA_VERSIONS NL80211_ATTR_WPA_VERSIONS
#define NL80211_ATTR_AKM_SUITES NL80211_ATTR_AKM_SUITES
#define NL80211_ATTR_KEY NL80211_ATTR_KEY
#define NL80211_ATTR_KEYS NL80211_ATTR_KEYS
#define NL80211_ATTR_FEATURE_FLAGS NL80211_ATTR_FEATURE_FLAGS

#define NL80211_WIPHY_NAME_MAXLEN		64

#define NL80211_MAX_SUPP_RATES			32
#define NL80211_MAX_SUPP_HT_RATES		77
#define NL80211_MAX_SUPP_REG_RULES		128
#define NL80211_TKIP_DATA_OFFSET_ENCR_KEY	0
#define NL80211_TKIP_DATA_OFFSET_TX_MIC_KEY	16
#define NL80211_TKIP_DATA_OFFSET_RX_MIC_KEY	24
#define NL80211_HT_CAPABILITY_LEN		26
#define NL80211_VHT_CAPABILITY_LEN		12
#define NL80211_HE_MIN_CAPABILITY_LEN           16
#define NL80211_HE_MAX_CAPABILITY_LEN           51
#define NL80211_MAX_NR_CIPHER_SUITES		5
#define NL80211_MAX_NR_AKM_SUITES		2

#define NL80211_MIN_REMAIN_ON_CHANNEL_TIME	10

/* default RSSI threshold for scan results if none specified. */
#define NL80211_SCAN_RSSI_THOLD_OFF		-300

#define NL80211_CQM_TXE_MAX_INTVL		1800

/**
 * enum nl80211_iftype - (virtual) interface types
 *
 * @NL80211_IFTYPE_UNSPECIFIED: unspecified type, driver decides
 * @NL80211_IFTYPE_ADHOC: independent BSS member
 * @NL80211_IFTYPE_STATION: managed BSS member
 * @NL80211_IFTYPE_AP: access point
 * @NL80211_IFTYPE_AP_VLAN: VLAN interface for access points; VLAN interfaces
 *	are a bit special in that they must always be tied to a pre-existing
 *	AP type interface.
 * @NL80211_IFTYPE_WDS: wireless distribution interface
 * @NL80211_IFTYPE_MONITOR: monitor interface receiving all frames
 * @NL80211_IFTYPE_MESH_POINT: mesh point
 * @NL80211_IFTYPE_P2P_CLIENT: P2P client
 * @NL80211_IFTYPE_P2P_GO: P2P group owner
 * @NL80211_IFTYPE_P2P_DEVICE: P2P device interface type, this is not a netdev
 *	and therefore can't be created in the normal ways, use the
 *	%NL80211_CMD_START_P2P_DEVICE and %NL80211_CMD_STOP_P2P_DEVICE
 *	commands to create and destroy one
 * @NL80211_IF_TYPE_OCB: Outside Context of a BSS
 *	This mode corresponds to the MIB variable dot11OCBActivated=true
 * @NL80211_IFTYPE_NAN: NAN device interface type (not a netdev)
 * @NL80211_IFTYPE_MAX: highest interface type number currently defined
 * @NUM_NL80211_IFTYPES: number of defined interface types
 *
 * These values are used with the %NL80211_ATTR_IFTYPE
 * to set the type of an interface.
 *
 */
enum nl80211_iftype {
	NL80211_IFTYPE_UNSPECIFIED,
	NL80211_IFTYPE_ADHOC,
	NL80211_IFTYPE_STATION,
	NL80211_IFTYPE_AP,
	NL80211_IFTYPE_AP_VLAN,
	NL80211_IFTYPE_WDS,
	NL80211_IFTYPE_MONITOR,
	NL80211_IFTYPE_MESH_POINT,
	NL80211_IFTYPE_P2P_CLIENT,
	NL80211_IFTYPE_P2P_GO,
	NL80211_IFTYPE_P2P_DEVICE,
	NL80211_IFTYPE_OCB,
	NL80211_IFTYPE_NAN,

	/* keep last */
	NUM_NL80211_IFTYPES,
	NL80211_IFTYPE_MAX = NUM_NL80211_IFTYPES - 1
};

/**
 * enum nl80211_sta_flags - station flags
 *
 * Station flags. When a station is added to an AP interface, it is
 * assumed to be already associated (and hence authenticated.)
 *
 * @__NL80211_STA_FLAG_INVALID: attribute number 0 is reserved
 * @NL80211_STA_FLAG_AUTHORIZED: station is authorized (802.1X)
 * @NL80211_STA_FLAG_SHORT_PREAMBLE: station is capable of receiving frames
 *	with short barker preamble
 * @NL80211_STA_FLAG_WME: station is WME/QoS capable
 * @NL80211_STA_FLAG_MFP: station uses management frame protection
 * @NL80211_STA_FLAG_AUTHENTICATED: station is authenticated
 * @NL80211_STA_FLAG_TDLS_PEER: station is a TDLS peer -- this flag should
 *	only be used in managed mode (even in the flags mask). Note that the
 *	flag can't be changed, it is only valid while adding a station, and
 *	attempts to change it will silently be ignored (rather than rejected
 *	as errors.)
 * @NL80211_STA_FLAG_ASSOCIATED: station is associated; used with drivers
 *	that support %NL80211_FEATURE_FULL_AP_CLIENT_STATE to transition a
 *	previously added station into associated state
 * @NL80211_STA_FLAG_MAX: highest station flag number currently defined
 * @__NL80211_STA_FLAG_AFTER_LAST: internal use
 */
enum nl80211_sta_flags {
	__NL80211_STA_FLAG_INVALID,
	NL80211_STA_FLAG_AUTHORIZED,
	NL80211_STA_FLAG_SHORT_PREAMBLE,
	NL80211_STA_FLAG_WME,
	NL80211_STA_FLAG_MFP,
	NL80211_STA_FLAG_AUTHENTICATED,
	NL80211_STA_FLAG_TDLS_PEER,
	NL80211_STA_FLAG_ASSOCIATED,

	/* keep last */
	__NL80211_STA_FLAG_AFTER_LAST,
	NL80211_STA_FLAG_MAX = __NL80211_STA_FLAG_AFTER_LAST - 1
};

/**
 * enum nl80211_sta_p2p_ps_status - station support of P2P PS
 *
 * @NL80211_P2P_PS_UNSUPPORTED: station doesn't support P2P PS mechanism
 * @@NL80211_P2P_PS_SUPPORTED: station supports P2P PS mechanism
 * @NUM_NL80211_P2P_PS_STATUS: number of values
 */
enum nl80211_sta_p2p_ps_status {
	NL80211_P2P_PS_UNSUPPORTED = 0,
	NL80211_P2P_PS_SUPPORTED,

	NUM_NL80211_P2P_PS_STATUS,
};

#define NL80211_STA_FLAG_MAX_OLD_API	NL80211_STA_FLAG_TDLS_PEER

/**
 * struct nl80211_sta_flag_update - station flags mask/set
 * @mask: mask of station flags to set
 * @set: which values to set them to
 *
 * Both mask and set contain bits as per &enum nl80211_sta_flags.
 */
struct nl80211_sta_flag_update {
	__u32 mask;
	__u32 set;
} __attribute__((packed));

/**
 * enum nl80211_he_gi - HE guard interval
 * @NL80211_RATE_INFO_HE_GI_0_8: 0.8 usec
 * @NL80211_RATE_INFO_HE_GI_1_6: 1.6 usec
 * @NL80211_RATE_INFO_HE_GI_3_2: 3.2 usec
 */
enum nl80211_he_gi {
	NL80211_RATE_INFO_HE_GI_0_8,
	NL80211_RATE_INFO_HE_GI_1_6,
	NL80211_RATE_INFO_HE_GI_3_2,
};

/**
 * enum nl80211_he_ru_alloc - HE RU allocation values
 * @NL80211_RATE_INFO_HE_RU_ALLOC_26: 26-tone RU allocation
 * @NL80211_RATE_INFO_HE_RU_ALLOC_52: 52-tone RU allocation
 * @NL80211_RATE_INFO_HE_RU_ALLOC_106: 106-tone RU allocation
 * @NL80211_RATE_INFO_HE_RU_ALLOC_242: 242-tone RU allocation
 * @NL80211_RATE_INFO_HE_RU_ALLOC_484: 484-tone RU allocation
 * @NL80211_RATE_INFO_HE_RU_ALLOC_996: 996-tone RU allocation
 * @NL80211_RATE_INFO_HE_RU_ALLOC_2x996: 2x996-tone RU allocation
 */
enum nl80211_he_ru_alloc {
	NL80211_RATE_INFO_HE_RU_ALLOC_26,
	NL80211_RATE_INFO_HE_RU_ALLOC_52,
	NL80211_RATE_INFO_HE_RU_ALLOC_106,
	NL80211_RATE_INFO_HE_RU_ALLOC_242,
	NL80211_RATE_INFO_HE_RU_ALLOC_484,
	NL80211_RATE_INFO_HE_RU_ALLOC_996,
	NL80211_RATE_INFO_HE_RU_ALLOC_2x996,
};

/**
 * enum nl80211_rate_info - bitrate information
 *
 * These attribute types are used with %NL80211_STA_INFO_TXRATE
 * when getting information about the bitrate of a station.
 * There are 2 attributes for bitrate, a legacy one that represents
 * a 16-bit value, and new one that represents a 32-bit value.
 * If the rate value fits into 16 bit, both attributes are reported
 * with the same value. If the rate is too high to fit into 16 bits
 * (>6.5535Gbps) only 32-bit attribute is included.
 * User space tools encouraged to use the 32-bit attribute and fall
 * back to the 16-bit one for compatibility with older kernels.
 *
 * @__NL80211_RATE_INFO_INVALID: attribute number 0 is reserved
 * @NL80211_RATE_INFO_BITRATE: total bitrate (u16, 100kbit/s)
 * @NL80211_RATE_INFO_MCS: mcs index for 802.11n (u8)
 * @NL80211_RATE_INFO_40_MHZ_WIDTH: 40 MHz dualchannel bitrate
 * @NL80211_RATE_INFO_SHORT_GI: 400ns guard interval
 * @NL80211_RATE_INFO_BITRATE32: total bitrate (u32, 100kbit/s)
 * @NL80211_RATE_INFO_MAX: highest rate_info number currently defined
 * @NL80211_RATE_INFO_VHT_MCS: MCS index for VHT (u8)
 * @NL80211_RATE_INFO_VHT_NSS: number of streams in VHT (u8)
 * @NL80211_RATE_INFO_80_MHZ_WIDTH: 80 MHz VHT rate
 * @NL80211_RATE_INFO_80P80_MHZ_WIDTH: unused - 80+80 is treated the
 *	same as 160 for purposes of the bitrates
 * @NL80211_RATE_INFO_160_MHZ_WIDTH: 160 MHz VHT rate
 * @NL80211_RATE_INFO_10_MHZ_WIDTH: 10 MHz width - note that this is
 *	a legacy rate and will be reported as the actual bitrate, i.e.
 *	half the base (20 MHz) rate
 * @NL80211_RATE_INFO_5_MHZ_WIDTH: 5 MHz width - note that this is
 *	a legacy rate and will be reported as the actual bitrate, i.e.
 *	a quarter of the base (20 MHz) rate
 * @NL80211_RATE_INFO_HE_MCS: HE MCS index (u8, 0-11)
 * @NL80211_RATE_INFO_HE_NSS: HE NSS value (u8, 1-8)
 * @NL80211_RATE_INFO_HE_GI: HE guard interval identifier
 *	(u8, see &enum nl80211_he_gi)
 * @NL80211_RATE_INFO_HE_DCM: HE DCM value (u8, 0/1)
 * @NL80211_RATE_INFO_RU_ALLOC: HE RU allocation, if not present then
 *	non-OFDMA was used (u8, see &enum nl80211_he_ru_alloc)
 * @__NL80211_RATE_INFO_AFTER_LAST: internal use
 */
enum nl80211_rate_info {
	__NL80211_RATE_INFO_INVALID,
	NL80211_RATE_INFO_BITRATE,
	NL80211_RATE_INFO_MCS,
	NL80211_RATE_INFO_40_MHZ_WIDTH,
	NL80211_RATE_INFO_SHORT_GI,
	NL80211_RATE_INFO_BITRATE32,
	NL80211_RATE_INFO_VHT_MCS,
	NL80211_RATE_INFO_VHT_NSS,
	NL80211_RATE_INFO_80_MHZ_WIDTH,
	NL80211_RATE_INFO_80P80_MHZ_WIDTH,
	NL80211_RATE_INFO_160_MHZ_WIDTH,
	NL80211_RATE_INFO_10_MHZ_WIDTH,
	NL80211_RATE_INFO_5_MHZ_WIDTH,
	NL80211_RATE_INFO_HE_MCS,
	NL80211_RATE_INFO_HE_NSS,
	NL80211_RATE_INFO_HE_GI,
	NL80211_RATE_INFO_HE_DCM,
	NL80211_RATE_INFO_HE_RU_ALLOC,

	/* keep last */
	__NL80211_RATE_INFO_AFTER_LAST,
	NL80211_RATE_INFO_MAX = __NL80211_RATE_INFO_AFTER_LAST - 1
};

/**
 * enum nl80211_sta_bss_param - BSS information collected by STA
 *
 * These attribute types are used with %NL80211_STA_INFO_BSS_PARAM
 * when getting information about the bitrate of a station.
 *
 * @__NL80211_STA_BSS_PARAM_INVALID: attribute number 0 is reserved
 * @NL80211_STA_BSS_PARAM_CTS_PROT: whether CTS protection is enabled (flag)
 * @NL80211_STA_BSS_PARAM_SHORT_PREAMBLE:  whether short preamble is enabled
 *	(flag)
 * @NL80211_STA_BSS_PARAM_SHORT_SLOT_TIME:  whether short slot time is enabled
 *	(flag)
 * @NL80211_STA_BSS_PARAM_DTIM_PERIOD: DTIM period for beaconing (u8)
 * @NL80211_STA_BSS_PARAM_BEACON_INTERVAL: Beacon interval (u16)
 * @NL80211_STA_BSS_PARAM_MAX: highest sta_bss_param number currently defined
 * @__NL80211_STA_BSS_PARAM_AFTER_LAST: internal use
 */
enum nl80211_sta_bss_param {
	__NL80211_STA_BSS_PARAM_INVALID,
	NL80211_STA_BSS_PARAM_CTS_PROT,
	NL80211_STA_BSS_PARAM_SHORT_PREAMBLE,
	NL80211_STA_BSS_PARAM_SHORT_SLOT_TIME,
	NL80211_STA_BSS_PARAM_DTIM_PERIOD,
	NL80211_STA_BSS_PARAM_BEACON_INTERVAL,

	/* keep last */
	__NL80211_STA_BSS_PARAM_AFTER_LAST,
	NL80211_STA_BSS_PARAM_MAX = __NL80211_STA_BSS_PARAM_AFTER_LAST - 1
};

/**
 * enum nl80211_sta_info - station information
 *
 * These attribute types are used with %NL80211_ATTR_STA_INFO
 * when getting information about a station.
 *
 * @__NL80211_STA_INFO_INVALID: attribute number 0 is reserved
 * @NL80211_STA_INFO_INACTIVE_TIME: time since last activity (u32, msecs)
 * @NL80211_STA_INFO_RX_BYTES: total received bytes (MPDU length)
 *	(u32, from this station)
 * @NL80211_STA_INFO_TX_BYTES: total transmitted bytes (MPDU length)
 *	(u32, to this station)
 * @NL80211_STA_INFO_RX_BYTES64: total received bytes (MPDU length)
 *	(u64, from this station)
 * @NL80211_STA_INFO_TX_BYTES64: total transmitted bytes (MPDU length)
 *	(u64, to this station)
 * @NL80211_STA_INFO_SIGNAL: signal strength of last received PPDU (u8, dBm)
 * @NL80211_STA_INFO_TX_BITRATE: current unicast tx rate, nested attribute
 * 	containing info as possible, see &enum nl80211_rate_info
 * @NL80211_STA_INFO_RX_PACKETS: total received packet (MSDUs and MMPDUs)
 *	(u32, from this station)
 * @NL80211_STA_INFO_TX_PACKETS: total transmitted packets (MSDUs and MMPDUs)
 *	(u32, to this station)
 * @NL80211_STA_INFO_TX_RETRIES: total retries (MPDUs) (u32, to this station)
 * @NL80211_STA_INFO_TX_FAILED: total failed packets (MPDUs)
 *	(u32, to this station)
 * @NL80211_STA_INFO_SIGNAL_AVG: signal strength average (u8, dBm)
 * @NL80211_STA_INFO_LLID: the station's mesh LLID
 * @NL80211_STA_INFO_PLID: the station's mesh PLID
 * @NL80211_STA_INFO_PLINK_STATE: peer link state for the station
 *	(see %enum nl80211_plink_state)
 * @NL80211_STA_INFO_RX_BITRATE: last unicast data frame rx rate, nested
 *	attribute, like NL80211_STA_INFO_TX_BITRATE.
 * @NL80211_STA_INFO_BSS_PARAM: current station's view of BSS, nested attribute
 *     containing info as possible, see &enum nl80211_sta_bss_param
 * @NL80211_STA_INFO_CONNECTED_TIME: time since the station is last connected
 * @NL80211_STA_INFO_STA_FLAGS: Contains a struct nl80211_sta_flag_update.
 * @NL80211_STA_INFO_BEACON_LOSS: count of times beacon loss was detected (u32)
 * @NL80211_STA_INFO_T_OFFSET: timing offset with respect to this STA (s64)
 * @NL80211_STA_INFO_LOCAL_PM: local mesh STA link-specific power mode
 * @NL80211_STA_INFO_PEER_PM: peer mesh STA link-specific power mode
 * @NL80211_STA_INFO_NONPEER_PM: neighbor mesh STA power save mode towards
 *	non-peer STA
 * @NL80211_STA_INFO_CHAIN_SIGNAL: per-chain signal strength of last PPDU
 *	Contains a nested array of signal strength attributes (u8, dBm)
 * @NL80211_STA_INFO_CHAIN_SIGNAL_AVG: per-chain signal strength average
 *	Same format as NL80211_STA_INFO_CHAIN_SIGNAL.
 * @NL80211_STA_EXPECTED_THROUGHPUT: expected throughput considering also the
 *	802.11 header (u32, kbps)
 * @NL80211_STA_INFO_RX_DROP_MISC: RX packets dropped for unspecified reasons
 *	(u64)
 * @NL80211_STA_INFO_BEACON_RX: number of beacons received from this peer (u64)
 * @NL80211_STA_INFO_BEACON_SIGNAL_AVG: signal strength average
 *	for beacons only (u8, dBm)
 * @NL80211_STA_INFO_TID_STATS: per-TID statistics (see &enum nl80211_tid_stats)
 *	This is a nested attribute where each the inner attribute number is the
 *	TID+1 and the special TID 16 (i.e. value 17) is used for non-QoS frames;
 *	each one of those is again nested with &enum nl80211_tid_stats
 *	attributes carrying the actual values.
 * @NL80211_STA_INFO_RX_DURATION: aggregate PPDU duration for all frames
 *	received from the station (u64, usec)
 * @NL80211_STA_INFO_PAD: attribute used for padding for 64-bit alignment
 * @NL80211_STA_INFO_ACK_SIGNAL: signal strength of the last ACK frame(u8, dBm)
 * @NL80211_STA_INFO_ACK_SIGNAL_AVG: avg signal strength of ACK frames (s8, dBm)
 * @NL80211_STA_INFO_RX_MPDUS: total number of received packets (MPDUs)
 *	(u32, from this station)
 * @NL80211_STA_INFO_FCS_ERROR_COUNT: total number of packets (MPDUs) received
 *	with an FCS error (u32, from this station). This count may not include
 *	some packets with an FCS error due to TA corruption. Hence this counter
 *	might not be fully accurate.
 * @NL80211_STA_INFO_CONNECTED_TO_GATE: set to true if STA has a path to a
 *	mesh gate (u8, 0 or 1)
 * @NL80211_STA_INFO_TX_DURATION: aggregate PPDU duration for all frames
 *	sent to the station (u64, usec)
 * @NL80211_STA_INFO_AIRTIME_WEIGHT: current airtime weight for station (u16)
 * @NL80211_STA_INFO_AIRTIME_LINK_METRIC: airtime link metric for mesh station
 * @__NL80211_STA_INFO_AFTER_LAST: internal
 * @NL80211_STA_INFO_MAX: highest possible station info attribute
 */
enum nl80211_sta_info {
	__NL80211_STA_INFO_INVALID,
	NL80211_STA_INFO_INACTIVE_TIME,
	NL80211_STA_INFO_RX_BYTES,
	NL80211_STA_INFO_TX_BYTES,
	NL80211_STA_INFO_LLID,
	NL80211_STA_INFO_PLID,
	NL80211_STA_INFO_PLINK_STATE,
	NL80211_STA_INFO_SIGNAL,
	NL80211_STA_INFO_TX_BITRATE,
	NL80211_STA_INFO_RX_PACKETS,
	NL80211_STA_INFO_TX_PACKETS,
	NL80211_STA_INFO_TX_RETRIES,
	NL80211_STA_INFO_TX_FAILED,
	NL80211_STA_INFO_SIGNAL_AVG,
	NL80211_STA_INFO_RX_BITRATE,
	NL80211_STA_INFO_BSS_PARAM,
	NL80211_STA_INFO_CONNECTED_TIME,
	NL80211_STA_INFO_STA_FLAGS,
	NL80211_STA_INFO_BEACON_LOSS,
	NL80211_STA_INFO_T_OFFSET,
	NL80211_STA_INFO_LOCAL_PM,
	NL80211_STA_INFO_PEER_PM,
	NL80211_STA_INFO_NONPEER_PM,
	NL80211_STA_INFO_RX_BYTES64,
	NL80211_STA_INFO_TX_BYTES64,
	NL80211_STA_INFO_CHAIN_SIGNAL,
	NL80211_STA_INFO_CHAIN_SIGNAL_AVG,
	NL80211_STA_INFO_EXPECTED_THROUGHPUT,
	NL80211_STA_INFO_RX_DROP_MISC,
	NL80211_STA_INFO_BEACON_RX,
	NL80211_STA_INFO_BEACON_SIGNAL_AVG,
	NL80211_STA_INFO_TID_STATS,
	NL80211_STA_INFO_RX_DURATION,
	NL80211_STA_INFO_PAD,
	NL80211_STA_INFO_ACK_SIGNAL,
	NL80211_STA_INFO_ACK_SIGNAL_AVG,
	NL80211_STA_INFO_RX_MPDUS,
	NL80211_STA_INFO_FCS_ERROR_COUNT,
	NL80211_STA_INFO_CONNECTED_TO_GATE,
	NL80211_STA_INFO_TX_DURATION,
	NL80211_STA_INFO_AIRTIME_WEIGHT,
	NL80211_STA_INFO_AIRTIME_LINK_METRIC,

	/* keep last */
	__NL80211_STA_INFO_AFTER_LAST,
	NL80211_STA_INFO_MAX = __NL80211_STA_INFO_AFTER_LAST - 1
};

/* we renamed this - stay compatible */
#define NL80211_STA_INFO_DATA_ACK_SIGNAL_AVG NL80211_STA_INFO_ACK_SIGNAL_AVG


/**
 * enum nl80211_tid_stats - per TID statistics attributes
 * @__NL80211_TID_STATS_INVALID: attribute number 0 is reserved
 * @NL80211_TID_STATS_RX_MSDU: number of MSDUs received (u64)
 * @NL80211_TID_STATS_TX_MSDU: number of MSDUs transmitted (or
 *	attempted to transmit; u64)
 * @NL80211_TID_STATS_TX_MSDU_RETRIES: number of retries for
 *	transmitted MSDUs (not counting the first attempt; u64)
 * @NL80211_TID_STATS_TX_MSDU_FAILED: number of failed transmitted
 *	MSDUs (u64)
 * @NL80211_TID_STATS_PAD: attribute used for padding for 64-bit alignment
 * @NL80211_TID_STATS_TXQ_STATS: TXQ stats (nested attribute)
 * @NUM_NL80211_TID_STATS: number of attributes here
 * @NL80211_TID_STATS_MAX: highest numbered attribute here
 */
enum nl80211_tid_stats {
	__NL80211_TID_STATS_INVALID,
	NL80211_TID_STATS_RX_MSDU,
	NL80211_TID_STATS_TX_MSDU,
	NL80211_TID_STATS_TX_MSDU_RETRIES,
	NL80211_TID_STATS_TX_MSDU_FAILED,
	NL80211_TID_STATS_PAD,
	NL80211_TID_STATS_TXQ_STATS,

	/* keep last */
	NUM_NL80211_TID_STATS,
	NL80211_TID_STATS_MAX = NUM_NL80211_TID_STATS - 1
};

/**
 * enum nl80211_txq_stats - per TXQ statistics attributes
 * @__NL80211_TXQ_STATS_INVALID: attribute number 0 is reserved
 * @NUM_NL80211_TXQ_STATS: number of attributes here
 * @NL80211_TXQ_STATS_BACKLOG_BYTES: number of bytes currently backlogged
 * @NL80211_TXQ_STATS_BACKLOG_PACKETS: number of packets currently
 *      backlogged
 * @NL80211_TXQ_STATS_FLOWS: total number of new flows seen
 * @NL80211_TXQ_STATS_DROPS: total number of packet drops
 * @NL80211_TXQ_STATS_ECN_MARKS: total number of packet ECN marks
 * @NL80211_TXQ_STATS_OVERLIMIT: number of drops due to queue space overflow
 * @NL80211_TXQ_STATS_OVERMEMORY: number of drops due to memory limit overflow
 *      (only for per-phy stats)
 * @NL80211_TXQ_STATS_COLLISIONS: number of hash collisions
 * @NL80211_TXQ_STATS_TX_BYTES: total number of bytes dequeued from TXQ
 * @NL80211_TXQ_STATS_TX_PACKETS: total number of packets dequeued from TXQ
 * @NL80211_TXQ_STATS_MAX_FLOWS: number of flow buckets for PHY
 * @NL80211_TXQ_STATS_MAX: highest numbered attribute here
 */
enum nl80211_txq_stats {
	__NL80211_TXQ_STATS_INVALID,
	NL80211_TXQ_STATS_BACKLOG_BYTES,
	NL80211_TXQ_STATS_BACKLOG_PACKETS,
	NL80211_TXQ_STATS_FLOWS,
	NL80211_TXQ_STATS_DROPS,
	NL80211_TXQ_STATS_ECN_MARKS,
	NL80211_TXQ_STATS_OVERLIMIT,
	NL80211_TXQ_STATS_OVERMEMORY,
	NL80211_TXQ_STATS_COLLISIONS,
	NL80211_TXQ_STATS_TX_BYTES,
	NL80211_TXQ_STATS_TX_PACKETS,
	NL80211_TXQ_STATS_MAX_FLOWS,

	/* keep last */
	NUM_NL80211_TXQ_STATS,
	NL80211_TXQ_STATS_MAX = NUM_NL80211_TXQ_STATS - 1
};

/**
 * enum nl80211_mpath_flags - nl80211 mesh path flags
 *
 * @NL80211_MPATH_FLAG_ACTIVE: the mesh path is active
 * @NL80211_MPATH_FLAG_RESOLVING: the mesh path discovery process is running
 * @NL80211_MPATH_FLAG_SN_VALID: the mesh path contains a valid SN
 * @NL80211_MPATH_FLAG_FIXED: the mesh path has been manually set
 * @NL80211_MPATH_FLAG_RESOLVED: the mesh path discovery process succeeded
 */
enum nl80211_mpath_flags {
	NL80211_MPATH_FLAG_ACTIVE =	1<<0,
	NL80211_MPATH_FLAG_RESOLVING =	1<<1,
	NL80211_MPATH_FLAG_SN_VALID =	1<<2,
	NL80211_MPATH_FLAG_FIXED =	1<<3,
	NL80211_MPATH_FLAG_RESOLVED =	1<<4,
};

/**
 * enum nl80211_mpath_info - mesh path information
 *
 * These attribute types are used with %NL80211_ATTR_MPATH_INFO when getting
 * information about a mesh path.
 *
 * @__NL80211_MPATH_INFO_INVALID: attribute number 0 is reserved
 * @NL80211_MPATH_INFO_FRAME_QLEN: number of queued frames for this destination
 * @NL80211_MPATH_INFO_SN: destination sequence number
 * @NL80211_MPATH_INFO_METRIC: metric (cost) of this mesh path
 * @NL80211_MPATH_INFO_EXPTIME: expiration time for the path, in msec from now
 * @NL80211_MPATH_INFO_FLAGS: mesh path flags, enumerated in
 * 	&enum nl80211_mpath_flags;
 * @NL80211_MPATH_INFO_DISCOVERY_TIMEOUT: total path discovery timeout, in msec
 * @NL80211_MPATH_INFO_DISCOVERY_RETRIES: mesh path discovery retries
 * @NL80211_MPATH_INFO_HOP_COUNT: hop count to destination
 * @NL80211_MPATH_INFO_PATH_CHANGE: total number of path changes to destination
 * @NL80211_MPATH_INFO_MAX: highest mesh path information attribute number
 *	currently defined
 * @__NL80211_MPATH_INFO_AFTER_LAST: internal use
 */
enum nl80211_mpath_info {
	__NL80211_MPATH_INFO_INVALID,
	NL80211_MPATH_INFO_FRAME_QLEN,
	NL80211_MPATH_INFO_SN,
	NL80211_MPATH_INFO_METRIC,
	NL80211_MPATH_INFO_EXPTIME,
	NL80211_MPATH_INFO_FLAGS,
	NL80211_MPATH_INFO_DISCOVERY_TIMEOUT,
	NL80211_MPATH_INFO_DISCOVERY_RETRIES,
	NL80211_MPATH_INFO_HOP_COUNT,
	NL80211_MPATH_INFO_PATH_CHANGE,

	/* keep last */
	__NL80211_MPATH_INFO_AFTER_LAST,
	NL80211_MPATH_INFO_MAX = __NL80211_MPATH_INFO_AFTER_LAST - 1
};

/**
 * enum nl80211_band_iftype_attr - Interface type data attributes
 *
 * @__NL80211_BAND_IFTYPE_ATTR_INVALID: attribute number 0 is reserved
 * @NL80211_BAND_IFTYPE_ATTR_IFTYPES: nested attribute containing a flag attribute
 *     for each interface type that supports the band data
 * @NL80211_BAND_IFTYPE_ATTR_HE_CAP_MAC: HE MAC capabilities as in HE
 *     capabilities IE
 * @NL80211_BAND_IFTYPE_ATTR_HE_CAP_PHY: HE PHY capabilities as in HE
 *     capabilities IE
 * @NL80211_BAND_IFTYPE_ATTR_HE_CAP_MCS_SET: HE supported NSS/MCS as in HE
 *     capabilities IE
 * @NL80211_BAND_IFTYPE_ATTR_HE_CAP_PPE: HE PPE thresholds information as
 *     defined in HE capabilities IE
 * @NL80211_BAND_IFTYPE_ATTR_MAX: highest band HE capability attribute currently
 *     defined
 * @__NL80211_BAND_IFTYPE_ATTR_AFTER_LAST: internal use
 */
enum nl80211_band_iftype_attr {
	__NL80211_BAND_IFTYPE_ATTR_INVALID,

	NL80211_BAND_IFTYPE_ATTR_IFTYPES,
	NL80211_BAND_IFTYPE_ATTR_HE_CAP_MAC,
	NL80211_BAND_IFTYPE_ATTR_HE_CAP_PHY,
	NL80211_BAND_IFTYPE_ATTR_HE_CAP_MCS_SET,
	NL80211_BAND_IFTYPE_ATTR_HE_CAP_PPE,

	/* keep last */
	__NL80211_BAND_IFTYPE_ATTR_AFTER_LAST,
	NL80211_BAND_IFTYPE_ATTR_MAX = __NL80211_BAND_IFTYPE_ATTR_AFTER_LAST - 1
};

/**
 * enum nl80211_band_attr - band attributes
 * @__NL80211_BAND_ATTR_INVALID: attribute number 0 is reserved
 * @NL80211_BAND_ATTR_FREQS: supported frequencies in this band,
 *	an array of nested frequency attributes
 * @NL80211_BAND_ATTR_RATES: supported bitrates in this band,
 *	an array of nested bitrate attributes
 * @NL80211_BAND_ATTR_HT_MCS_SET: 16-byte attribute containing the MCS set as
 *	defined in 802.11n
 * @NL80211_BAND_ATTR_HT_CAPA: HT capabilities, as in the HT information IE
 * @NL80211_BAND_ATTR_HT_AMPDU_FACTOR: A-MPDU factor, as in 11n
 * @NL80211_BAND_ATTR_HT_AMPDU_DENSITY: A-MPDU density, as in 11n
 * @NL80211_BAND_ATTR_VHT_MCS_SET: 32-byte attribute containing the MCS set as
 *	defined in 802.11ac
 * @NL80211_BAND_ATTR_VHT_CAPA: VHT capabilities, as in the HT information IE
 * @NL80211_BAND_ATTR_IFTYPE_DATA: nested array attribute, with each entry using
 *	attributes from &enum nl80211_band_iftype_attr
 * @NL80211_BAND_ATTR_MAX: highest band attribute currently defined
 * @__NL80211_BAND_ATTR_AFTER_LAST: internal use
 */
enum nl80211_band_attr {
	__NL80211_BAND_ATTR_INVALID,
	NL80211_BAND_ATTR_FREQS,
	NL80211_BAND_ATTR_RATES,

	NL80211_BAND_ATTR_HT_MCS_SET,
	NL80211_BAND_ATTR_HT_CAPA,
	NL80211_BAND_ATTR_HT_AMPDU_FACTOR,
	NL80211_BAND_ATTR_HT_AMPDU_DENSITY,

	NL80211_BAND_ATTR_VHT_MCS_SET,
	NL80211_BAND_ATTR_VHT_CAPA,
	NL80211_BAND_ATTR_IFTYPE_DATA,

	/* keep last */
	__NL80211_BAND_ATTR_AFTER_LAST,
	NL80211_BAND_ATTR_MAX = __NL80211_BAND_ATTR_AFTER_LAST - 1
};

#define NL80211_BAND_ATTR_HT_CAPA NL80211_BAND_ATTR_HT_CAPA

/**
 * enum nl80211_wmm_rule - regulatory wmm rule
 *
 * @__NL80211_WMMR_INVALID: attribute number 0 is reserved
 * @NL80211_WMMR_CW_MIN: Minimum contention window slot.
 * @NL80211_WMMR_CW_MAX: Maximum contention window slot.
 * @NL80211_WMMR_AIFSN: Arbitration Inter Frame Space.
 * @NL80211_WMMR_TXOP: Maximum allowed tx operation time.
 * @nl80211_WMMR_MAX: highest possible wmm rule.
 * @__NL80211_WMMR_LAST: Internal use.
 */
enum nl80211_wmm_rule {
	__NL80211_WMMR_INVALID,
	NL80211_WMMR_CW_MIN,
	NL80211_WMMR_CW_MAX,
	NL80211_WMMR_AIFSN,
	NL80211_WMMR_TXOP,

	/* keep last */
	__NL80211_WMMR_LAST,
	NL80211_WMMR_MAX = __NL80211_WMMR_LAST - 1
};

/**
 * enum nl80211_frequency_attr - frequency attributes
 * @__NL80211_FREQUENCY_ATTR_INVALID: attribute number 0 is reserved
 * @NL80211_FREQUENCY_ATTR_FREQ: Frequency in MHz
 * @NL80211_FREQUENCY_ATTR_DISABLED: Channel is disabled in current
 *	regulatory domain.
 * @NL80211_FREQUENCY_ATTR_NO_IR: no mechanisms that initiate radiation
 * 	are permitted on this channel, this includes sending probe
 * 	requests, or modes of operation that require beaconing.
 * @NL80211_FREQUENCY_ATTR_RADAR: Radar detection is mandatory
 *	on this channel in current regulatory domain.
 * @NL80211_FREQUENCY_ATTR_MAX_TX_POWER: Maximum transmission power in mBm
 *	(100 * dBm).
 * @NL80211_FREQUENCY_ATTR_DFS_STATE: current state for DFS
 *	(enum nl80211_dfs_state)
 * @NL80211_FREQUENCY_ATTR_DFS_TIME: time in miliseconds for how long
 *	this channel is in this DFS state.
 * @NL80211_FREQUENCY_ATTR_NO_HT40_MINUS: HT40- isn't possible with this
 *	channel as the control channel
 * @NL80211_FREQUENCY_ATTR_NO_HT40_PLUS: HT40+ isn't possible with this
 *	channel as the control channel
 * @NL80211_FREQUENCY_ATTR_NO_80MHZ: any 80 MHz channel using this channel
 *	as the primary or any of the secondary channels isn't possible,
 *	this includes 80+80 channels
 * @NL80211_FREQUENCY_ATTR_NO_160MHZ: any 160 MHz (but not 80+80) channel
 *	using this channel as the primary or any of the secondary channels
 *	isn't possible
 * @NL80211_FREQUENCY_ATTR_DFS_CAC_TIME: DFS CAC time in milliseconds.
 * @NL80211_FREQUENCY_ATTR_INDOOR_ONLY: Only indoor use is permitted on this
 *	channel. A channel that has the INDOOR_ONLY attribute can only be
 *	used when there is a clear assessment that the device is operating in
 *	an indoor surroundings, i.e., it is connected to AC power (and not
 *	through portable DC inverters) or is under the control of a master
 *	that is acting as an AP and is connected to AC power.
 * @NL80211_FREQUENCY_ATTR_IR_CONCURRENT: IR operation is allowed on this
 *	channel if it's connected concurrently to a BSS on the same channel on
 *	the 2 GHz band or to a channel in the same UNII band (on the 5 GHz
 *	band), and IEEE80211_CHAN_RADAR is not set. Instantiating a GO or TDLS
 *	off-channel on a channel that has the IR_CONCURRENT attribute set can be
 *	done when there is a clear assessment that the device is operating under
 *	the guidance of an authorized master, i.e., setting up a GO or TDLS
 *	off-channel while the device is also connected to an AP with DFS and
 *	radar detection on the UNII band (it is up to user-space, i.e.,
 *	wpa_supplicant to perform the required verifications). Using this
 *	attribute for IR is disallowed for master interfaces (IBSS, AP).
 * @NL80211_FREQUENCY_ATTR_NO_20MHZ: 20 MHz operation is not allowed
 *	on this channel in current regulatory domain.
 * @NL80211_FREQUENCY_ATTR_NO_10MHZ: 10 MHz operation is not allowed
 *	on this channel in current regulatory domain.
 * @NL80211_FREQUENCY_ATTR_WMM: this channel has wmm limitations.
 *	This is a nested attribute that contains the wmm limitation per AC.
 *	(see &enum nl80211_wmm_rule)
 * @NL80211_FREQUENCY_ATTR_MAX: highest frequency attribute number
 *	currently defined
 * @__NL80211_FREQUENCY_ATTR_AFTER_LAST: internal use
 *
 * See https://apps.fcc.gov/eas/comments/GetPublishedDocument.html?id=327&tn=528122
 * for more information on the FCC description of the relaxations allowed
 * by NL80211_FREQUENCY_ATTR_INDOOR_ONLY and
 * NL80211_FREQUENCY_ATTR_IR_CONCURRENT.
 */
enum nl80211_frequency_attr {
	__NL80211_FREQUENCY_ATTR_INVALID,
	NL80211_FREQUENCY_ATTR_FREQ,
	NL80211_FREQUENCY_ATTR_DISABLED,
	NL80211_FREQUENCY_ATTR_NO_IR,
	__NL80211_FREQUENCY_ATTR_NO_IBSS,
	NL80211_FREQUENCY_ATTR_RADAR,
	NL80211_FREQUENCY_ATTR_MAX_TX_POWER,
	NL80211_FREQUENCY_ATTR_DFS_STATE,
	NL80211_FREQUENCY_ATTR_DFS_TIME,
	NL80211_FREQUENCY_ATTR_NO_HT40_MINUS,
	NL80211_FREQUENCY_ATTR_NO_HT40_PLUS,
	NL80211_FREQUENCY_ATTR_NO_80MHZ,
	NL80211_FREQUENCY_ATTR_NO_160MHZ,
	NL80211_FREQUENCY_ATTR_DFS_CAC_TIME,
	NL80211_FREQUENCY_ATTR_INDOOR_ONLY,
	NL80211_FREQUENCY_ATTR_IR_CONCURRENT,
	NL80211_FREQUENCY_ATTR_NO_20MHZ,
	NL80211_FREQUENCY_ATTR_NO_10MHZ,
	NL80211_FREQUENCY_ATTR_WMM,

	/* keep last */
	__NL80211_FREQUENCY_ATTR_AFTER_LAST,
	NL80211_FREQUENCY_ATTR_MAX = __NL80211_FREQUENCY_ATTR_AFTER_LAST - 1
};

#define NL80211_FREQUENCY_ATTR_MAX_TX_POWER NL80211_FREQUENCY_ATTR_MAX_TX_POWER
#define NL80211_FREQUENCY_ATTR_PASSIVE_SCAN	NL80211_FREQUENCY_ATTR_NO_IR
#define NL80211_FREQUENCY_ATTR_NO_IBSS		NL80211_FREQUENCY_ATTR_NO_IR
#define NL80211_FREQUENCY_ATTR_NO_IR		NL80211_FREQUENCY_ATTR_NO_IR
#define NL80211_FREQUENCY_ATTR_GO_CONCURRENT \
					NL80211_FREQUENCY_ATTR_IR_CONCURRENT

/**
 * enum nl80211_bitrate_attr - bitrate attributes
 * @__NL80211_BITRATE_ATTR_INVALID: attribute number 0 is reserved
 * @NL80211_BITRATE_ATTR_RATE: Bitrate in units of 100 kbps
 * @NL80211_BITRATE_ATTR_2GHZ_SHORTPREAMBLE: Short preamble supported
 *	in 2.4 GHz band.
 * @NL80211_BITRATE_ATTR_MAX: highest bitrate attribute number
 *	currently defined
 * @__NL80211_BITRATE_ATTR_AFTER_LAST: internal use
 */
enum nl80211_bitrate_attr {
	__NL80211_BITRATE_ATTR_INVALID,
	NL80211_BITRATE_ATTR_RATE,
	NL80211_BITRATE_ATTR_2GHZ_SHORTPREAMBLE,

	/* keep last */
	__NL80211_BITRATE_ATTR_AFTER_LAST,
	NL80211_BITRATE_ATTR_MAX = __NL80211_BITRATE_ATTR_AFTER_LAST - 1
};

/**
 * enum nl80211_initiator - Indicates the initiator of a reg domain request
 * @NL80211_REGDOM_SET_BY_CORE: Core queried CRDA for a dynamic world
 * 	regulatory domain.
 * @NL80211_REGDOM_SET_BY_USER: User asked the wireless core to set the
 * 	regulatory domain.
 * @NL80211_REGDOM_SET_BY_DRIVER: a wireless drivers has hinted to the
 * 	wireless core it thinks its knows the regulatory domain we should be in.
 * @NL80211_REGDOM_SET_BY_COUNTRY_IE: the wireless core has received an
 * 	802.11 country information element with regulatory information it
 * 	thinks we should consider. cfg80211 only processes the country
 *	code from the IE, and relies on the regulatory domain information
 *	structure passed by userspace (CRDA) from our wireless-regdb.
 *	If a channel is enabled but the country code indicates it should
 *	be disabled we disable the channel and re-enable it upon disassociation.
 */
enum nl80211_reg_initiator {
	NL80211_REGDOM_SET_BY_CORE,
	NL80211_REGDOM_SET_BY_USER,
	NL80211_REGDOM_SET_BY_DRIVER,
	NL80211_REGDOM_SET_BY_COUNTRY_IE,
};

/**
 * enum nl80211_reg_type - specifies the type of regulatory domain
 * @NL80211_REGDOM_TYPE_COUNTRY: the regulatory domain set is one that pertains
 *	to a specific country. When this is set you can count on the
 *	ISO / IEC 3166 alpha2 country code being valid.
 * @NL80211_REGDOM_TYPE_WORLD: the regulatory set domain is the world regulatory
 * 	domain.
 * @NL80211_REGDOM_TYPE_CUSTOM_WORLD: the regulatory domain set is a custom
 * 	driver specific world regulatory domain. These do not apply system-wide
 * 	and are only applicable to the individual devices which have requested
 * 	them to be applied.
 * @NL80211_REGDOM_TYPE_INTERSECTION: the regulatory domain set is the product
 *	of an intersection between two regulatory domains -- the previously
 *	set regulatory domain on the system and the last accepted regulatory
 *	domain request to be processed.
 */
enum nl80211_reg_type {
	NL80211_REGDOM_TYPE_COUNTRY,
	NL80211_REGDOM_TYPE_WORLD,
	NL80211_REGDOM_TYPE_CUSTOM_WORLD,
	NL80211_REGDOM_TYPE_INTERSECTION,
};

/**
 * enum nl80211_reg_rule_attr - regulatory rule attributes
 * @__NL80211_REG_RULE_ATTR_INVALID: attribute number 0 is reserved
 * @NL80211_ATTR_REG_RULE_FLAGS: a set of flags which specify additional
 * 	considerations for a given frequency range. These are the
 * 	&enum nl80211_reg_rule_flags.
 * @NL80211_ATTR_FREQ_RANGE_START: starting frequencry for the regulatory
 * 	rule in KHz. This is not a center of frequency but an actual regulatory
 * 	band edge.
 * @NL80211_ATTR_FREQ_RANGE_END: ending frequency for the regulatory rule
 * 	in KHz. This is not a center a frequency but an actual regulatory
 * 	band edge.
 * @NL80211_ATTR_FREQ_RANGE_MAX_BW: maximum allowed bandwidth for this
 *	frequency range, in KHz.
 * @NL80211_ATTR_POWER_RULE_MAX_ANT_GAIN: the maximum allowed antenna gain
 * 	for a given frequency range. The value is in mBi (100 * dBi).
 * 	If you don't have one then don't send this.
 * @NL80211_ATTR_POWER_RULE_MAX_EIRP: the maximum allowed EIRP for
 * 	a given frequency range. The value is in mBm (100 * dBm).
 * @NL80211_ATTR_DFS_CAC_TIME: DFS CAC time in milliseconds.
 *	If not present or 0 default CAC time will be used.
 * @NL80211_REG_RULE_ATTR_MAX: highest regulatory rule attribute number
 *	currently defined
 * @__NL80211_REG_RULE_ATTR_AFTER_LAST: internal use
 */
enum nl80211_reg_rule_attr {
	__NL80211_REG_RULE_ATTR_INVALID,
	NL80211_ATTR_REG_RULE_FLAGS,

	NL80211_ATTR_FREQ_RANGE_START,
	NL80211_ATTR_FREQ_RANGE_END,
	NL80211_ATTR_FREQ_RANGE_MAX_BW,

	NL80211_ATTR_POWER_RULE_MAX_ANT_GAIN,
	NL80211_ATTR_POWER_RULE_MAX_EIRP,

	NL80211_ATTR_DFS_CAC_TIME,

	/* keep last */
	__NL80211_REG_RULE_ATTR_AFTER_LAST,
	NL80211_REG_RULE_ATTR_MAX = __NL80211_REG_RULE_ATTR_AFTER_LAST - 1
};

/**
 * enum nl80211_sched_scan_match_attr - scheduled scan match attributes
 * @__NL80211_SCHED_SCAN_MATCH_ATTR_INVALID: attribute number 0 is reserved
 * @NL80211_SCHED_SCAN_MATCH_ATTR_SSID: SSID to be used for matching,
 *	only report BSS with matching SSID.
 *	(This cannot be used together with BSSID.)
 * @NL80211_SCHED_SCAN_MATCH_ATTR_RSSI: RSSI threshold (in dBm) for reporting a
 *	BSS in scan results. Filtering is turned off if not specified. Note that
 *	if this attribute is in a match set of its own, then it is treated as
 *	the default value for all matchsets with an SSID, rather than being a
 *	matchset of its own without an RSSI filter. This is due to problems with
 *	how this API was implemented in the past. Also, due to the same problem,
 *	the only way to create a matchset with only an RSSI filter (with this
 *	attribute) is if there's only a single matchset with the RSSI attribute.
 * @NL80211_SCHED_SCAN_MATCH_ATTR_RELATIVE_RSSI: Flag indicating whether
 *	%NL80211_SCHED_SCAN_MATCH_ATTR_RSSI to be used as absolute RSSI or
 *	relative to current bss's RSSI.
 * @NL80211_SCHED_SCAN_MATCH_ATTR_RSSI_ADJUST: When present the RSSI level for
 *	BSS-es in the specified band is to be adjusted before doing
 *	RSSI-based BSS selection. The attribute value is a packed structure
 *	value as specified by &struct nl80211_bss_select_rssi_adjust.
 * @NL80211_SCHED_SCAN_MATCH_ATTR_BSSID: BSSID to be used for matching
 *	(this cannot be used together with SSID).
 * @NL80211_SCHED_SCAN_MATCH_PER_BAND_RSSI: Nested attribute that carries the
 *	band specific minimum rssi thresholds for the bands defined in
 *	enum nl80211_band. The minimum rssi threshold value(s32) specific to a
 *	band shall be encapsulated in attribute with type value equals to one
 *	of the NL80211_BAND_* defined in enum nl80211_band. For example, the
 *	minimum rssi threshold value for 2.4GHZ band shall be encapsulated
 *	within an attribute of type NL80211_BAND_2GHZ. And one or more of such
 *	attributes will be nested within this attribute.
 * @NL80211_SCHED_SCAN_MATCH_ATTR_MAX: highest scheduled scan filter
 *	attribute number currently defined
 * @__NL80211_SCHED_SCAN_MATCH_ATTR_AFTER_LAST: internal use
 */
enum nl80211_sched_scan_match_attr {
	__NL80211_SCHED_SCAN_MATCH_ATTR_INVALID,

	NL80211_SCHED_SCAN_MATCH_ATTR_SSID,
	NL80211_SCHED_SCAN_MATCH_ATTR_RSSI,
	NL80211_SCHED_SCAN_MATCH_ATTR_RELATIVE_RSSI,
	NL80211_SCHED_SCAN_MATCH_ATTR_RSSI_ADJUST,
	NL80211_SCHED_SCAN_MATCH_ATTR_BSSID,
	NL80211_SCHED_SCAN_MATCH_PER_BAND_RSSI,

	/* keep last */
	__NL80211_SCHED_SCAN_MATCH_ATTR_AFTER_LAST,
	NL80211_SCHED_SCAN_MATCH_ATTR_MAX =
		__NL80211_SCHED_SCAN_MATCH_ATTR_AFTER_LAST - 1
};

/* only for backward compatibility */
#define NL80211_ATTR_SCHED_SCAN_MATCH_SSID NL80211_SCHED_SCAN_MATCH_ATTR_SSID

/**
 * enum nl80211_reg_rule_flags - regulatory rule flags
 *
 * @NL80211_RRF_NO_OFDM: OFDM modulation not allowed
 * @NL80211_RRF_NO_CCK: CCK modulation not allowed
 * @NL80211_RRF_NO_INDOOR: indoor operation not allowed
 * @NL80211_RRF_NO_OUTDOOR: outdoor operation not allowed
 * @NL80211_RRF_DFS: DFS support is required to be used
 * @NL80211_RRF_PTP_ONLY: this is only for Point To Point links
 * @NL80211_RRF_PTMP_ONLY: this is only for Point To Multi Point links
 * @NL80211_RRF_NO_IR: no mechanisms that initiate radiation are allowed,
 * 	this includes probe requests or modes of operation that require
 * 	beaconing.
 * @NL80211_RRF_AUTO_BW: maximum available bandwidth should be calculated
 *	base on contiguous rules and wider channels will be allowed to cross
 *	multiple contiguous/overlapping frequency ranges.
 * @NL80211_RRF_IR_CONCURRENT: See %NL80211_FREQUENCY_ATTR_IR_CONCURRENT
 * @NL80211_RRF_NO_HT40MINUS: channels can't be used in HT40- operation
 * @NL80211_RRF_NO_HT40PLUS: channels can't be used in HT40+ operation
 * @NL80211_RRF_NO_80MHZ: 80MHz operation not allowed
 * @NL80211_RRF_NO_160MHZ: 160MHz operation not allowed
 */
enum nl80211_reg_rule_flags {
	NL80211_RRF_NO_OFDM		= 1<<0,
	NL80211_RRF_NO_CCK		= 1<<1,
	NL80211_RRF_NO_INDOOR		= 1<<2,
	NL80211_RRF_NO_OUTDOOR		= 1<<3,
	NL80211_RRF_DFS			= 1<<4,
	NL80211_RRF_PTP_ONLY		= 1<<5,
	NL80211_RRF_PTMP_ONLY		= 1<<6,
	NL80211_RRF_NO_IR		= 1<<7,
	__NL80211_RRF_NO_IBSS		= 1<<8,
	NL80211_RRF_AUTO_BW		= 1<<11,
	NL80211_RRF_IR_CONCURRENT	= 1<<12,
	NL80211_RRF_NO_HT40MINUS	= 1<<13,
	NL80211_RRF_NO_HT40PLUS		= 1<<14,
	NL80211_RRF_NO_80MHZ		= 1<<15,
	NL80211_RRF_NO_160MHZ		= 1<<16,
};

#define NL80211_RRF_PASSIVE_SCAN	NL80211_RRF_NO_IR
#define NL80211_RRF_NO_IBSS		NL80211_RRF_NO_IR
#define NL80211_RRF_NO_IR		NL80211_RRF_NO_IR
#define NL80211_RRF_NO_HT40		(NL80211_RRF_NO_HT40MINUS |\
					 NL80211_RRF_NO_HT40PLUS)
#define NL80211_RRF_GO_CONCURRENT	NL80211_RRF_IR_CONCURRENT

/* For backport compatibility with older userspace */
#define NL80211_RRF_NO_IR_ALL		(NL80211_RRF_NO_IR | __NL80211_RRF_NO_IBSS)

/**
 * enum nl80211_dfs_regions - regulatory DFS regions
 *
 * @NL80211_DFS_UNSET: Country has no DFS master region specified
 * @NL80211_DFS_FCC: Country follows DFS master rules from FCC
 * @NL80211_DFS_ETSI: Country follows DFS master rules from ETSI
 * @NL80211_DFS_JP: Country follows DFS master rules from JP/MKK/Telec
 */
enum nl80211_dfs_regions {
	NL80211_DFS_UNSET	= 0,
	NL80211_DFS_FCC		= 1,
	NL80211_DFS_ETSI	= 2,
	NL80211_DFS_JP		= 3,
};

/**
 * enum nl80211_user_reg_hint_type - type of user regulatory hint
 *
 * @NL80211_USER_REG_HINT_USER: a user sent the hint. This is always
 *	assumed if the attribute is not set.
 * @NL80211_USER_REG_HINT_CELL_BASE: the hint comes from a cellular
 *	base station. Device drivers that have been tested to work
 *	properly to support this type of hint can enable these hints
 *	by setting the NL80211_FEATURE_CELL_BASE_REG_HINTS feature
 *	capability on the struct wiphy. The wireless core will
 *	ignore all cell base station hints until at least one device
 *	present has been registered with the wireless core that
 *	has listed NL80211_FEATURE_CELL_BASE_REG_HINTS as a
 *	supported feature.
 * @NL80211_USER_REG_HINT_INDOOR: a user sent an hint indicating that the
 *	platform is operating in an indoor environment.
 */
enum nl80211_user_reg_hint_type {
	NL80211_USER_REG_HINT_USER	= 0,
	NL80211_USER_REG_HINT_CELL_BASE = 1,
	NL80211_USER_REG_HINT_INDOOR    = 2,
};

/**
 * enum nl80211_survey_info - survey information
 *
 * These attribute types are used with %NL80211_ATTR_SURVEY_INFO
 * when getting information about a survey.
 *
 * @__NL80211_SURVEY_INFO_INVALID: attribute number 0 is reserved
 * @NL80211_SURVEY_INFO_FREQUENCY: center frequency of channel
 * @NL80211_SURVEY_INFO_NOISE: noise level of channel (u8, dBm)
 * @NL80211_SURVEY_INFO_IN_USE: channel is currently being used
 * @NL80211_SURVEY_INFO_TIME: amount of time (in ms) that the radio
 *	was turned on (on channel or globally)
 * @NL80211_SURVEY_INFO_TIME_BUSY: amount of the time the primary
 *	channel was sensed busy (either due to activity or energy detect)
 * @NL80211_SURVEY_INFO_TIME_EXT_BUSY: amount of time the extension
 *	channel was sensed busy
 * @NL80211_SURVEY_INFO_TIME_RX: amount of time the radio spent
 *	receiving data (on channel or globally)
 * @NL80211_SURVEY_INFO_TIME_TX: amount of time the radio spent
 *	transmitting data (on channel or globally)
 * @NL80211_SURVEY_INFO_TIME_SCAN: time the radio spent for scan
 *	(on this channel or globally)
 * @NL80211_SURVEY_INFO_PAD: attribute used for padding for 64-bit alignment
 * @NL80211_SURVEY_INFO_MAX: highest survey info attribute number
 *	currently defined
 * @__NL80211_SURVEY_INFO_AFTER_LAST: internal use
 */
enum nl80211_survey_info {
	__NL80211_SURVEY_INFO_INVALID,
	NL80211_SURVEY_INFO_FREQUENCY,
	NL80211_SURVEY_INFO_NOISE,
	NL80211_SURVEY_INFO_IN_USE,
	NL80211_SURVEY_INFO_TIME,
	NL80211_SURVEY_INFO_TIME_BUSY,
	NL80211_SURVEY_INFO_TIME_EXT_BUSY,
	NL80211_SURVEY_INFO_TIME_RX,
	NL80211_SURVEY_INFO_TIME_TX,
	NL80211_SURVEY_INFO_TIME_SCAN,
	NL80211_SURVEY_INFO_PAD,

	/* keep last */
	__NL80211_SURVEY_INFO_AFTER_LAST,
	NL80211_SURVEY_INFO_MAX = __NL80211_SURVEY_INFO_AFTER_LAST - 1
};

/* keep old names for compatibility */
#define NL80211_SURVEY_INFO_CHANNEL_TIME		NL80211_SURVEY_INFO_TIME
#define NL80211_SURVEY_INFO_CHANNEL_TIME_BUSY		NL80211_SURVEY_INFO_TIME_BUSY
#define NL80211_SURVEY_INFO_CHANNEL_TIME_EXT_BUSY	NL80211_SURVEY_INFO_TIME_EXT_BUSY
#define NL80211_SURVEY_INFO_CHANNEL_TIME_RX		NL80211_SURVEY_INFO_TIME_RX
#define NL80211_SURVEY_INFO_CHANNEL_TIME_TX		NL80211_SURVEY_INFO_TIME_TX

/**
 * enum nl80211_mntr_flags - monitor configuration flags
 *
 * Monitor configuration flags.
 *
 * @__NL80211_MNTR_FLAG_INVALID: reserved
 *
 * @NL80211_MNTR_FLAG_FCSFAIL: pass frames with bad FCS
 * @NL80211_MNTR_FLAG_PLCPFAIL: pass frames with bad PLCP
 * @NL80211_MNTR_FLAG_CONTROL: pass control frames
 * @NL80211_MNTR_FLAG_OTHER_BSS: disable BSSID filtering
 * @NL80211_MNTR_FLAG_COOK_FRAMES: report frames after processing.
 *	overrides all other flags.
 * @NL80211_MNTR_FLAG_ACTIVE: use the configured MAC address
 *	and ACK incoming unicast packets.
 *
 * @__NL80211_MNTR_FLAG_AFTER_LAST: internal use
 * @NL80211_MNTR_FLAG_MAX: highest possible monitor flag
 */
enum nl80211_mntr_flags {
	__NL80211_MNTR_FLAG_INVALID,
	NL80211_MNTR_FLAG_FCSFAIL,
	NL80211_MNTR_FLAG_PLCPFAIL,
	NL80211_MNTR_FLAG_CONTROL,
	NL80211_MNTR_FLAG_OTHER_BSS,
	NL80211_MNTR_FLAG_COOK_FRAMES,
	NL80211_MNTR_FLAG_ACTIVE,

	/* keep last */
	__NL80211_MNTR_FLAG_AFTER_LAST,
	NL80211_MNTR_FLAG_MAX = __NL80211_MNTR_FLAG_AFTER_LAST - 1
};

/**
 * enum nl80211_mesh_power_mode - mesh power save modes
 *
 * @NL80211_MESH_POWER_UNKNOWN: The mesh power mode of the mesh STA is
 *	not known or has not been set yet.
 * @NL80211_MESH_POWER_ACTIVE: Active mesh power mode. The mesh STA is
 *	in Awake state all the time.
 * @NL80211_MESH_POWER_LIGHT_SLEEP: Light sleep mode. The mesh STA will
 *	alternate between Active and Doze states, but will wake up for
 *	neighbor's beacons.
 * @NL80211_MESH_POWER_DEEP_SLEEP: Deep sleep mode. The mesh STA will
 *	alternate between Active and Doze states, but may not wake up
 *	for neighbor's beacons.
 *
 * @__NL80211_MESH_POWER_AFTER_LAST - internal use
 * @NL80211_MESH_POWER_MAX - highest possible power save level
 */

enum nl80211_mesh_power_mode {
	NL80211_MESH_POWER_UNKNOWN,
	NL80211_MESH_POWER_ACTIVE,
	NL80211_MESH_POWER_LIGHT_SLEEP,
	NL80211_MESH_POWER_DEEP_SLEEP,

	__NL80211_MESH_POWER_AFTER_LAST,
	NL80211_MESH_POWER_MAX = __NL80211_MESH_POWER_AFTER_LAST - 1
};

/**
 * enum nl80211_meshconf_params - mesh configuration parameters
 *
 * Mesh configuration parameters. These can be changed while the mesh is
 * active.
 *
 * @__NL80211_MESHCONF_INVALID: internal use
 *
 * @NL80211_MESHCONF_RETRY_TIMEOUT: specifies the initial retry timeout in
 *	millisecond units, used by the Peer Link Open message
 *
 * @NL80211_MESHCONF_CONFIRM_TIMEOUT: specifies the initial confirm timeout, in
 *	millisecond units, used by the peer link management to close a peer link
 *
 * @NL80211_MESHCONF_HOLDING_TIMEOUT: specifies the holding timeout, in
 *	millisecond units
 *
 * @NL80211_MESHCONF_MAX_PEER_LINKS: maximum number of peer links allowed
 *	on this mesh interface
 *
 * @NL80211_MESHCONF_MAX_RETRIES: specifies the maximum number of peer link
 *	open retries that can be sent to establish a new peer link instance in a
 *	mesh
 *
 * @NL80211_MESHCONF_TTL: specifies the value of TTL field set at a source mesh
 *	point.
 *
 * @NL80211_MESHCONF_AUTO_OPEN_PLINKS: whether we should automatically open
 *	peer links when we detect compatible mesh peers. Disabled if
 *	@NL80211_MESH_SETUP_USERSPACE_MPM or @NL80211_MESH_SETUP_USERSPACE_AMPE are
 *	set.
 *
 * @NL80211_MESHCONF_HWMP_MAX_PREQ_RETRIES: the number of action frames
 *	containing a PREQ that an MP can send to a particular destination (path
 *	target)
 *
 * @NL80211_MESHCONF_PATH_REFRESH_TIME: how frequently to refresh mesh paths
 *	(in milliseconds)
 *
 * @NL80211_MESHCONF_MIN_DISCOVERY_TIMEOUT: minimum length of time to wait
 *	until giving up on a path discovery (in milliseconds)
 *
 * @NL80211_MESHCONF_HWMP_ACTIVE_PATH_TIMEOUT: The time (in TUs) for which mesh
 *	points receiving a PREQ shall consider the forwarding information from
 *	the root to be valid. (TU = time unit)
 *
 * @NL80211_MESHCONF_HWMP_PREQ_MIN_INTERVAL: The minimum interval of time (in
 *	TUs) during which an MP can send only one action frame containing a PREQ
 *	reference element
 *
 * @NL80211_MESHCONF_HWMP_NET_DIAM_TRVS_TIME: The interval of time (in TUs)
 *	that it takes for an HWMP information element to propagate across the
 *	mesh
 *
 * @NL80211_MESHCONF_HWMP_ROOTMODE: whether root mode is enabled or not
 *
 * @NL80211_MESHCONF_ELEMENT_TTL: specifies the value of TTL field set at a
 *	source mesh point for path selection elements.
 *
 * @NL80211_MESHCONF_HWMP_RANN_INTERVAL:  The interval of time (in TUs) between
 *	root announcements are transmitted.
 *
 * @NL80211_MESHCONF_GATE_ANNOUNCEMENTS: Advertise that this mesh station has
 *	access to a broader network beyond the MBSS.  This is done via Root
 *	Announcement frames.
 *
 * @NL80211_MESHCONF_HWMP_PERR_MIN_INTERVAL: The minimum interval of time (in
 *	TUs) during which a mesh STA can send only one Action frame containing a
 *	PERR element.
 *
 * @NL80211_MESHCONF_FORWARDING: set Mesh STA as forwarding or non-forwarding
 *	or forwarding entity (default is TRUE - forwarding entity)
 *
 * @NL80211_MESHCONF_RSSI_THRESHOLD: RSSI threshold in dBm. This specifies the
 *	threshold for average signal strength of candidate station to establish
 *	a peer link.
 *
 * @NL80211_MESHCONF_SYNC_OFFSET_MAX_NEIGHBOR: maximum number of neighbors
 *	to synchronize to for 11s default synchronization method
 *	(see 11C.12.2.2)
 *
 * @NL80211_MESHCONF_HT_OPMODE: set mesh HT protection mode.
 *
 * @NL80211_MESHCONF_ATTR_MAX: highest possible mesh configuration attribute
 *
 * @NL80211_MESHCONF_HWMP_PATH_TO_ROOT_TIMEOUT: The time (in TUs) for
 *	which mesh STAs receiving a proactive PREQ shall consider the forwarding
 *	information to the root mesh STA to be valid.
 *
 * @NL80211_MESHCONF_HWMP_ROOT_INTERVAL: The interval of time (in TUs) between
 *	proactive PREQs are transmitted.
 *
 * @NL80211_MESHCONF_HWMP_CONFIRMATION_INTERVAL: The minimum interval of time
 *	(in TUs) during which a mesh STA can send only one Action frame
 *	containing a PREQ element for root path confirmation.
 *
 * @NL80211_MESHCONF_POWER_MODE: Default mesh power mode for new peer links.
 *	type &enum nl80211_mesh_power_mode (u32)
 *
 * @NL80211_MESHCONF_AWAKE_WINDOW: awake window duration (in TUs)
 *
 * @NL80211_MESHCONF_PLINK_TIMEOUT: If no tx activity is seen from a STA we've
 *	established peering with for longer than this time (in seconds), then
 *	remove it from the STA's list of peers. You may set this to 0 to disable
 *	the removal of the STA. Default is 30 minutes.
 *
 * @NL80211_MESHCONF_CONNECTED_TO_GATE: If set to true then this mesh STA
 *	will advertise that it is connected to a gate in the mesh formation
 *	field.  If left unset then the mesh formation field will only
 *	advertise such if there is an active root mesh path.
 *
 * @__NL80211_MESHCONF_ATTR_AFTER_LAST: internal use
 */
enum nl80211_meshconf_params {
	__NL80211_MESHCONF_INVALID,
	NL80211_MESHCONF_RETRY_TIMEOUT,
	NL80211_MESHCONF_CONFIRM_TIMEOUT,
	NL80211_MESHCONF_HOLDING_TIMEOUT,
	NL80211_MESHCONF_MAX_PEER_LINKS,
	NL80211_MESHCONF_MAX_RETRIES,
	NL80211_MESHCONF_TTL,
	NL80211_MESHCONF_AUTO_OPEN_PLINKS,
	NL80211_MESHCONF_HWMP_MAX_PREQ_RETRIES,
	NL80211_MESHCONF_PATH_REFRESH_TIME,
	NL80211_MESHCONF_MIN_DISCOVERY_TIMEOUT,
	NL80211_MESHCONF_HWMP_ACTIVE_PATH_TIMEOUT,
	NL80211_MESHCONF_HWMP_PREQ_MIN_INTERVAL,
	NL80211_MESHCONF_HWMP_NET_DIAM_TRVS_TIME,
	NL80211_MESHCONF_HWMP_ROOTMODE,
	NL80211_MESHCONF_ELEMENT_TTL,
	NL80211_MESHCONF_HWMP_RANN_INTERVAL,
	NL80211_MESHCONF_GATE_ANNOUNCEMENTS,
	NL80211_MESHCONF_HWMP_PERR_MIN_INTERVAL,
	NL80211_MESHCONF_FORWARDING,
	NL80211_MESHCONF_RSSI_THRESHOLD,
	NL80211_MESHCONF_SYNC_OFFSET_MAX_NEIGHBOR,
	NL80211_MESHCONF_HT_OPMODE,
	NL80211_MESHCONF_HWMP_PATH_TO_ROOT_TIMEOUT,
	NL80211_MESHCONF_HWMP_ROOT_INTERVAL,
	NL80211_MESHCONF_HWMP_CONFIRMATION_INTERVAL,
	NL80211_MESHCONF_POWER_MODE,
	NL80211_MESHCONF_AWAKE_WINDOW,
	NL80211_MESHCONF_PLINK_TIMEOUT,
	NL80211_MESHCONF_CONNECTED_TO_GATE,

	/* keep last */
	__NL80211_MESHCONF_ATTR_AFTER_LAST,
	NL80211_MESHCONF_ATTR_MAX = __NL80211_MESHCONF_ATTR_AFTER_LAST - 1
};

/**
 * enum nl80211_mesh_setup_params - mesh setup parameters
 *
 * Mesh setup parameters.  These are used to start/join a mesh and cannot be
 * changed while the mesh is active.
 *
 * @__NL80211_MESH_SETUP_INVALID: Internal use
 *
 * @NL80211_MESH_SETUP_ENABLE_VENDOR_PATH_SEL: Enable this option to use a
 *	vendor specific path selection algorithm or disable it to use the
 *	default HWMP.
 *
 * @NL80211_MESH_SETUP_ENABLE_VENDOR_METRIC: Enable this option to use a
 *	vendor specific path metric or disable it to use the default Airtime
 *	metric.
 *
 * @NL80211_MESH_SETUP_IE: Information elements for this mesh, for instance, a
 *	robust security network ie, or a vendor specific information element
 *	that vendors will use to identify the path selection methods and
 *	metrics in use.
 *
 * @NL80211_MESH_SETUP_USERSPACE_AUTH: Enable this option if an authentication
 *	daemon will be authenticating mesh candidates.
 *
 * @NL80211_MESH_SETUP_USERSPACE_AMPE: Enable this option if an authentication
 *	daemon will be securing peer link frames.  AMPE is a secured version of
 *	Mesh Peering Management (MPM) and is implemented with the assistance of
 *	a userspace daemon.  When this flag is set, the kernel will send peer
 *	management frames to a userspace daemon that will implement AMPE
 *	functionality (security capabilities selection, key confirmation, and
 *	key management).  When the flag is unset (default), the kernel can
 *	autonomously complete (unsecured) mesh peering without the need of a
 *	userspace daemon.
 *
 * @NL80211_MESH_SETUP_ENABLE_VENDOR_SYNC: Enable this option to use a
 *	vendor specific synchronization method or disable it to use the default
 *	neighbor offset synchronization
 *
 * @NL80211_MESH_SETUP_USERSPACE_MPM: Enable this option if userspace will
 *	implement an MPM which handles peer allocation and state.
 *
 * @NL80211_MESH_SETUP_AUTH_PROTOCOL: Inform the kernel of the authentication
 *	method (u8, as defined in IEEE 8.4.2.100.6, e.g. 0x1 for SAE).
 *	Default is no authentication method required.
 *
 * @NL80211_MESH_SETUP_ATTR_MAX: highest possible mesh setup attribute number
 *
 * @__NL80211_MESH_SETUP_ATTR_AFTER_LAST: Internal use
 */
enum nl80211_mesh_setup_params {
	__NL80211_MESH_SETUP_INVALID,
	NL80211_MESH_SETUP_ENABLE_VENDOR_PATH_SEL,
	NL80211_MESH_SETUP_ENABLE_VENDOR_METRIC,
	NL80211_MESH_SETUP_IE,
	NL80211_MESH_SETUP_USERSPACE_AUTH,
	NL80211_MESH_SETUP_USERSPACE_AMPE,
	NL80211_MESH_SETUP_ENABLE_VENDOR_SYNC,
	NL80211_MESH_SETUP_USERSPACE_MPM,
	NL80211_MESH_SETUP_AUTH_PROTOCOL,

	/* keep last */
	__NL80211_MESH_SETUP_ATTR_AFTER_LAST,
	NL80211_MESH_SETUP_ATTR_MAX = __NL80211_MESH_SETUP_ATTR_AFTER_LAST - 1
};

/**
 * enum nl80211_txq_attr - TX queue parameter attributes
 * @__NL80211_TXQ_ATTR_INVALID: Attribute number 0 is reserved
 * @NL80211_TXQ_ATTR_AC: AC identifier (NL80211_AC_*)
 * @NL80211_TXQ_ATTR_TXOP: Maximum burst time in units of 32 usecs, 0 meaning
 *	disabled
 * @NL80211_TXQ_ATTR_CWMIN: Minimum contention window [a value of the form
 *	2^n-1 in the range 1..32767]
 * @NL80211_TXQ_ATTR_CWMAX: Maximum contention window [a value of the form
 *	2^n-1 in the range 1..32767]
 * @NL80211_TXQ_ATTR_AIFS: Arbitration interframe space [0..255]
 * @__NL80211_TXQ_ATTR_AFTER_LAST: Internal
 * @NL80211_TXQ_ATTR_MAX: Maximum TXQ attribute number
 */
enum nl80211_txq_attr {
	__NL80211_TXQ_ATTR_INVALID,
	NL80211_TXQ_ATTR_AC,
	NL80211_TXQ_ATTR_TXOP,
	NL80211_TXQ_ATTR_CWMIN,
	NL80211_TXQ_ATTR_CWMAX,
	NL80211_TXQ_ATTR_AIFS,

	/* keep last */
	__NL80211_TXQ_ATTR_AFTER_LAST,
	NL80211_TXQ_ATTR_MAX = __NL80211_TXQ_ATTR_AFTER_LAST - 1
};

enum nl80211_ac {
	NL80211_AC_VO,
	NL80211_AC_VI,
	NL80211_AC_BE,
	NL80211_AC_BK,
	NL80211_NUM_ACS
};

/* backward compat */
#define NL80211_TXQ_ATTR_QUEUE	NL80211_TXQ_ATTR_AC
#define NL80211_TXQ_Q_VO	NL80211_AC_VO
#define NL80211_TXQ_Q_VI	NL80211_AC_VI
#define NL80211_TXQ_Q_BE	NL80211_AC_BE
#define NL80211_TXQ_Q_BK	NL80211_AC_BK

/**
 * enum nl80211_channel_type - channel type
 * @NL80211_CHAN_NO_HT: 20 MHz, non-HT channel
 * @NL80211_CHAN_HT20: 20 MHz HT channel
 * @NL80211_CHAN_HT40MINUS: HT40 channel, secondary channel
 *	below the control channel
 * @NL80211_CHAN_HT40PLUS: HT40 channel, secondary channel
 *	above the control channel
 */
enum nl80211_channel_type {
	NL80211_CHAN_NO_HT,
	NL80211_CHAN_HT20,
	NL80211_CHAN_HT40MINUS,
	NL80211_CHAN_HT40PLUS
};

/**
 * enum nl80211_key_mode - Key mode
 *
 * @NL80211_KEY_RX_TX: (Default)
 *	Key can be used for Rx and Tx immediately
 *
 * The following modes can only be selected for unicast keys and when the
 * driver supports @NL80211_EXT_FEATURE_EXT_KEY_ID:
 *
 * @NL80211_KEY_NO_TX: Only allowed in combination with @NL80211_CMD_NEW_KEY:
 *	Unicast key can only be used for Rx, Tx not allowed, yet
 * @NL80211_KEY_SET_TX: Only allowed in combination with @NL80211_CMD_SET_KEY:
 *	The unicast key identified by idx and mac is cleared for Tx and becomes
 *	the preferred Tx key for the station.
 */
enum nl80211_key_mode {
	NL80211_KEY_RX_TX,
	NL80211_KEY_NO_TX,
	NL80211_KEY_SET_TX
};

/**
 * enum nl80211_chan_width - channel width definitions
 *
 * These values are used with the %NL80211_ATTR_CHANNEL_WIDTH
 * attribute.
 *
 * @NL80211_CHAN_WIDTH_20_NOHT: 20 MHz, non-HT channel
 * @NL80211_CHAN_WIDTH_20: 20 MHz HT channel
 * @NL80211_CHAN_WIDTH_40: 40 MHz channel, the %NL80211_ATTR_CENTER_FREQ1
 *	attribute must be provided as well
 * @NL80211_CHAN_WIDTH_80: 80 MHz channel, the %NL80211_ATTR_CENTER_FREQ1
 *	attribute must be provided as well
 * @NL80211_CHAN_WIDTH_80P80: 80+80 MHz channel, the %NL80211_ATTR_CENTER_FREQ1
 *	and %NL80211_ATTR_CENTER_FREQ2 attributes must be provided as well
 * @NL80211_CHAN_WIDTH_160: 160 MHz channel, the %NL80211_ATTR_CENTER_FREQ1
 *	attribute must be provided as well
 * @NL80211_CHAN_WIDTH_5: 5 MHz OFDM channel
 * @NL80211_CHAN_WIDTH_10: 10 MHz OFDM channel
 */
enum nl80211_chan_width {
	NL80211_CHAN_WIDTH_20_NOHT,
	NL80211_CHAN_WIDTH_20,
	NL80211_CHAN_WIDTH_40,
	NL80211_CHAN_WIDTH_80,
	NL80211_CHAN_WIDTH_80P80,
	NL80211_CHAN_WIDTH_160,
	NL80211_CHAN_WIDTH_5,
	NL80211_CHAN_WIDTH_10,
};

/**
 * enum nl80211_bss_scan_width - control channel width for a BSS
 *
 * These values are used with the %NL80211_BSS_CHAN_WIDTH attribute.
 *
 * @NL80211_BSS_CHAN_WIDTH_20: control channel is 20 MHz wide or compatible
 * @NL80211_BSS_CHAN_WIDTH_10: control channel is 10 MHz wide
 * @NL80211_BSS_CHAN_WIDTH_5: control channel is 5 MHz wide
 */
enum nl80211_bss_scan_width {
	NL80211_BSS_CHAN_WIDTH_20,
	NL80211_BSS_CHAN_WIDTH_10,
	NL80211_BSS_CHAN_WIDTH_5,
};

/**
 * enum nl80211_bss - netlink attributes for a BSS
 *
 * @__NL80211_BSS_INVALID: invalid
 * @NL80211_BSS_BSSID: BSSID of the BSS (6 octets)
 * @NL80211_BSS_FREQUENCY: frequency in MHz (u32)
 * @NL80211_BSS_TSF: TSF of the received probe response/beacon (u64)
 *	(if @NL80211_BSS_PRESP_DATA is present then this is known to be
 *	from a probe response, otherwise it may be from the same beacon
 *	that the NL80211_BSS_BEACON_TSF will be from)
 * @NL80211_BSS_BEACON_INTERVAL: beacon interval of the (I)BSS (u16)
 * @NL80211_BSS_CAPABILITY: capability field (CPU order, u16)
 * @NL80211_BSS_INFORMATION_ELEMENTS: binary attribute containing the
 *	raw information elements from the probe response/beacon (bin);
 *	if the %NL80211_BSS_BEACON_IES attribute is present and the data is
 *	different then the IEs here are from a Probe Response frame; otherwise
 *	they are from a Beacon frame.
 *	However, if the driver does not indicate the source of the IEs, these
 *	IEs may be from either frame subtype.
 *	If present, the @NL80211_BSS_PRESP_DATA attribute indicates that the
 *	data here is known to be from a probe response, without any heuristics.
 * @NL80211_BSS_SIGNAL_MBM: signal strength of probe response/beacon
 *	in mBm (100 * dBm) (s32)
 * @NL80211_BSS_SIGNAL_UNSPEC: signal strength of the probe response/beacon
 *	in unspecified units, scaled to 0..100 (u8)
 * @NL80211_BSS_STATUS: status, if this BSS is "used"
 * @NL80211_BSS_SEEN_MS_AGO: age of this BSS entry in ms
 * @NL80211_BSS_BEACON_IES: binary attribute containing the raw information
 *	elements from a Beacon frame (bin); not present if no Beacon frame has
 *	yet been received
 * @NL80211_BSS_CHAN_WIDTH: channel width of the control channel
 *	(u32, enum nl80211_bss_scan_width)
 * @NL80211_BSS_BEACON_TSF: TSF of the last received beacon (u64)
 *	(not present if no beacon frame has been received yet)
 * @NL80211_BSS_PRESP_DATA: the data in @NL80211_BSS_INFORMATION_ELEMENTS and
 *	@NL80211_BSS_TSF is known to be from a probe response (flag attribute)
 * @NL80211_BSS_LAST_SEEN_BOOTTIME: CLOCK_BOOTTIME timestamp when this entry
 *	was last updated by a received frame. The value is expected to be
 *	accurate to about 10ms. (u64, nanoseconds)
 * @NL80211_BSS_PAD: attribute used for padding for 64-bit alignment
 * @NL80211_BSS_PARENT_TSF: the time at the start of reception of the first
 *	octet of the timestamp field of the last beacon/probe received for
 *	this BSS. The time is the TSF of the BSS specified by
 *	@NL80211_BSS_PARENT_BSSID. (u64).
 * @NL80211_BSS_PARENT_BSSID: the BSS according to which @NL80211_BSS_PARENT_TSF
 *	is set.
 * @NL80211_BSS_CHAIN_SIGNAL: per-chain signal strength of last BSS update.
 *	Contains a nested array of signal strength attributes (u8, dBm),
 *	using the nesting index as the antenna number.
 * @__NL80211_BSS_AFTER_LAST: internal
 * @NL80211_BSS_MAX: highest BSS attribute
 */
enum nl80211_bss {
	__NL80211_BSS_INVALID,
	NL80211_BSS_BSSID,
	NL80211_BSS_FREQUENCY,
	NL80211_BSS_TSF,
	NL80211_BSS_BEACON_INTERVAL,
	NL80211_BSS_CAPABILITY,
	NL80211_BSS_INFORMATION_ELEMENTS,
	NL80211_BSS_SIGNAL_MBM,
	NL80211_BSS_SIGNAL_UNSPEC,
	NL80211_BSS_STATUS,
	NL80211_BSS_SEEN_MS_AGO,
	NL80211_BSS_BEACON_IES,
	NL80211_BSS_CHAN_WIDTH,
	NL80211_BSS_BEACON_TSF,
	NL80211_BSS_PRESP_DATA,
	NL80211_BSS_LAST_SEEN_BOOTTIME,
	NL80211_BSS_PAD,
	NL80211_BSS_PARENT_TSF,
	NL80211_BSS_PARENT_BSSID,
	NL80211_BSS_CHAIN_SIGNAL,

	/* keep last */
	__NL80211_BSS_AFTER_LAST,
	NL80211_BSS_MAX = __NL80211_BSS_AFTER_LAST - 1
};

/**
 * enum nl80211_bss_status - BSS "status"
 * @NL80211_BSS_STATUS_AUTHENTICATED: Authenticated with this BSS.
 *	Note that this is no longer used since cfg80211 no longer
 *	keeps track of whether or not authentication was done with
 *	a given BSS.
 * @NL80211_BSS_STATUS_ASSOCIATED: Associated with this BSS.
 * @NL80211_BSS_STATUS_IBSS_JOINED: Joined to this IBSS.
 *
 * The BSS status is a BSS attribute in scan dumps, which
 * indicates the status the interface has wrt. this BSS.
 */
enum nl80211_bss_status {
	NL80211_BSS_STATUS_AUTHENTICATED,
	NL80211_BSS_STATUS_ASSOCIATED,
	NL80211_BSS_STATUS_IBSS_JOINED,
};

/**
 * enum nl80211_auth_type - AuthenticationType
 *
 * @NL80211_AUTHTYPE_OPEN_SYSTEM: Open System authentication
 * @NL80211_AUTHTYPE_SHARED_KEY: Shared Key authentication (WEP only)
 * @NL80211_AUTHTYPE_FT: Fast BSS Transition (IEEE 802.11r)
 * @NL80211_AUTHTYPE_NETWORK_EAP: Network EAP (some Cisco APs and mainly LEAP)
 * @NL80211_AUTHTYPE_SAE: Simultaneous authentication of equals
 * @NL80211_AUTHTYPE_FILS_SK: Fast Initial Link Setup shared key
 * @NL80211_AUTHTYPE_FILS_SK_PFS: Fast Initial Link Setup shared key with PFS
 * @NL80211_AUTHTYPE_FILS_PK: Fast Initial Link Setup public key
 * @__NL80211_AUTHTYPE_NUM: internal
 * @NL80211_AUTHTYPE_MAX: maximum valid auth algorithm
 * @NL80211_AUTHTYPE_AUTOMATIC: determine automatically (if necessary by
 *	trying multiple times); this is invalid in netlink -- leave out
 *	the attribute for this on CONNECT commands.
 */
enum nl80211_auth_type {
	NL80211_AUTHTYPE_OPEN_SYSTEM,
	NL80211_AUTHTYPE_SHARED_KEY,
	NL80211_AUTHTYPE_FT,
	NL80211_AUTHTYPE_NETWORK_EAP,
	NL80211_AUTHTYPE_SAE,
	NL80211_AUTHTYPE_FILS_SK,
	NL80211_AUTHTYPE_FILS_SK_PFS,
	NL80211_AUTHTYPE_FILS_PK,

	/* keep last */
	__NL80211_AUTHTYPE_NUM,
	NL80211_AUTHTYPE_MAX = __NL80211_AUTHTYPE_NUM - 1,
	NL80211_AUTHTYPE_AUTOMATIC
};

/**
 * enum nl80211_key_type - Key Type
 * @NL80211_KEYTYPE_GROUP: Group (broadcast/multicast) key
 * @NL80211_KEYTYPE_PAIRWISE: Pairwise (unicast/individual) key
 * @NL80211_KEYTYPE_PEERKEY: PeerKey (DLS)
 * @NUM_NL80211_KEYTYPES: number of defined key types
 */
enum nl80211_key_type {
	NL80211_KEYTYPE_GROUP,
	NL80211_KEYTYPE_PAIRWISE,
	NL80211_KEYTYPE_PEERKEY,

	NUM_NL80211_KEYTYPES
};

/**
 * enum nl80211_mfp - Management frame protection state
 * @NL80211_MFP_NO: Management frame protection not used
 * @NL80211_MFP_REQUIRED: Management frame protection required
 * @NL80211_MFP_OPTIONAL: Management frame protection is optional
 */
enum nl80211_mfp {
	NL80211_MFP_NO,
	NL80211_MFP_REQUIRED,
	NL80211_MFP_OPTIONAL,
};

enum nl80211_wpa_versions {
	NL80211_WPA_VERSION_1 = 1 << 0,
	NL80211_WPA_VERSION_2 = 1 << 1,
	NL80211_WPA_VERSION_3 = 1 << 2,
};

/**
 * enum nl80211_key_default_types - key default types
 * @__NL80211_KEY_DEFAULT_TYPE_INVALID: invalid
 * @NL80211_KEY_DEFAULT_TYPE_UNICAST: key should be used as default
 *	unicast key
 * @NL80211_KEY_DEFAULT_TYPE_MULTICAST: key should be used as default
 *	multicast key
 * @NUM_NL80211_KEY_DEFAULT_TYPES: number of default types
 */
enum nl80211_key_default_types {
	__NL80211_KEY_DEFAULT_TYPE_INVALID,
	NL80211_KEY_DEFAULT_TYPE_UNICAST,
	NL80211_KEY_DEFAULT_TYPE_MULTICAST,

	NUM_NL80211_KEY_DEFAULT_TYPES
};

/**
 * enum nl80211_key_attributes - key attributes
 * @__NL80211_KEY_INVALID: invalid
 * @NL80211_KEY_DATA: (temporal) key data; for TKIP this consists of
 *	16 bytes encryption key followed by 8 bytes each for TX and RX MIC
 *	keys
 * @NL80211_KEY_IDX: key ID (u8, 0-3)
 * @NL80211_KEY_CIPHER: key cipher suite (u32, as defined by IEEE 802.11
 *	section 7.3.2.25.1, e.g. 0x000FAC04)
 * @NL80211_KEY_SEQ: transmit key sequence number (IV/PN) for TKIP and
 *	CCMP keys, each six bytes in little endian
 * @NL80211_KEY_DEFAULT: flag indicating default key
 * @NL80211_KEY_DEFAULT_MGMT: flag indicating default management key
 * @NL80211_KEY_TYPE: the key type from enum nl80211_key_type, if not
 *	specified the default depends on whether a MAC address was
 *	given with the command using the key or not (u32)
 * @NL80211_KEY_DEFAULT_TYPES: A nested attribute containing flags
 *	attributes, specifying what a key should be set as default as.
 *	See &enum nl80211_key_default_types.
 * @NL80211_KEY_MODE: the mode from enum nl80211_key_mode.
 *	Defaults to @NL80211_KEY_RX_TX.
 *
 * @__NL80211_KEY_AFTER_LAST: internal
 * @NL80211_KEY_MAX: highest key attribute
 */
enum nl80211_key_attributes {
	__NL80211_KEY_INVALID,
	NL80211_KEY_DATA,
	NL80211_KEY_IDX,
	NL80211_KEY_CIPHER,
	NL80211_KEY_SEQ,
	NL80211_KEY_DEFAULT,
	NL80211_KEY_DEFAULT_MGMT,
	NL80211_KEY_TYPE,
	NL80211_KEY_DEFAULT_TYPES,
	NL80211_KEY_MODE,

	/* keep last */
	__NL80211_KEY_AFTER_LAST,
	NL80211_KEY_MAX = __NL80211_KEY_AFTER_LAST - 1
};

/**
 * enum nl80211_tx_rate_attributes - TX rate set attributes
 * @__NL80211_TXRATE_INVALID: invalid
 * @NL80211_TXRATE_LEGACY: Legacy (non-MCS) rates allowed for TX rate selection
 *	in an array of rates as defined in IEEE 802.11 7.3.2.2 (u8 values with
 *	1 = 500 kbps) but without the IE length restriction (at most
 *	%NL80211_MAX_SUPP_RATES in a single array).
 * @NL80211_TXRATE_HT: HT (MCS) rates allowed for TX rate selection
 *	in an array of MCS numbers.
 * @NL80211_TXRATE_VHT: VHT rates allowed for TX rate selection,
 *	see &struct nl80211_txrate_vht
 * @NL80211_TXRATE_GI: configure GI, see &enum nl80211_txrate_gi
 * @__NL80211_TXRATE_AFTER_LAST: internal
 * @NL80211_TXRATE_MAX: highest TX rate attribute
 */
enum nl80211_tx_rate_attributes {
	__NL80211_TXRATE_INVALID,
	NL80211_TXRATE_LEGACY,
	NL80211_TXRATE_HT,
	NL80211_TXRATE_VHT,
	NL80211_TXRATE_GI,

	/* keep last */
	__NL80211_TXRATE_AFTER_LAST,
	NL80211_TXRATE_MAX = __NL80211_TXRATE_AFTER_LAST - 1
};

#define NL80211_TXRATE_MCS NL80211_TXRATE_HT
#define NL80211_VHT_NSS_MAX		8

/**
 * struct nl80211_txrate_vht - VHT MCS/NSS txrate bitmap
 * @mcs: MCS bitmap table for each NSS (array index 0 for 1 stream, etc.)
 */
struct nl80211_txrate_vht {
	__u16 mcs[NL80211_VHT_NSS_MAX];
};

enum nl80211_txrate_gi {
	NL80211_TXRATE_DEFAULT_GI,
	NL80211_TXRATE_FORCE_SGI,
	NL80211_TXRATE_FORCE_LGI,
};

/**
 * enum nl80211_band - Frequency band
 * @NL80211_BAND_2GHZ: 2.4 GHz ISM band
 * @NL80211_BAND_5GHZ: around 5 GHz band (4.9 - 5.7 GHz)
 * @NL80211_BAND_60GHZ: around 60 GHz band (58.32 - 69.12 GHz)
 * @NUM_NL80211_BANDS: number of bands, avoid using this in userspace
 *	since newer kernel versions may support more bands
 */
enum nl80211_band {
	NL80211_BAND_2GHZ,
	NL80211_BAND_5GHZ,
	NL80211_BAND_60GHZ,

	NUM_NL80211_BANDS,
};

/**
 * enum nl80211_ps_state - powersave state
 * @NL80211_PS_DISABLED: powersave is disabled
 * @NL80211_PS_ENABLED: powersave is enabled
 */
enum nl80211_ps_state {
	NL80211_PS_DISABLED,
	NL80211_PS_ENABLED,
};

/**
 * enum nl80211_attr_cqm - connection quality monitor attributes
 * @__NL80211_ATTR_CQM_INVALID: invalid
 * @NL80211_ATTR_CQM_RSSI_THOLD: RSSI threshold in dBm. This value specifies
 *	the threshold for the RSSI level at which an event will be sent. Zero
 *	to disable.  Alternatively, if %NL80211_EXT_FEATURE_CQM_RSSI_LIST is
 *	set, multiple values can be supplied as a low-to-high sorted array of
 *	threshold values in dBm.  Events will be sent when the RSSI value
 *	crosses any of the thresholds.
 * @NL80211_ATTR_CQM_RSSI_HYST: RSSI hysteresis in dBm. This value specifies
 *	the minimum amount the RSSI level must change after an event before a
 *	new event may be issued (to reduce effects of RSSI oscillation).
 * @NL80211_ATTR_CQM_RSSI_THRESHOLD_EVENT: RSSI threshold event
 * @NL80211_ATTR_CQM_PKT_LOSS_EVENT: a u32 value indicating that this many
 *	consecutive packets were not acknowledged by the peer
 * @NL80211_ATTR_CQM_TXE_RATE: TX error rate in %. Minimum % of TX failures
 *	during the given %NL80211_ATTR_CQM_TXE_INTVL before an
 *	%NL80211_CMD_NOTIFY_CQM with reported %NL80211_ATTR_CQM_TXE_RATE and
 *	%NL80211_ATTR_CQM_TXE_PKTS is generated.
 * @NL80211_ATTR_CQM_TXE_PKTS: number of attempted packets in a given
 *	%NL80211_ATTR_CQM_TXE_INTVL before %NL80211_ATTR_CQM_TXE_RATE is
 *	checked.
 * @NL80211_ATTR_CQM_TXE_INTVL: interval in seconds. Specifies the periodic
 *	interval in which %NL80211_ATTR_CQM_TXE_PKTS and
 *	%NL80211_ATTR_CQM_TXE_RATE must be satisfied before generating an
 *	%NL80211_CMD_NOTIFY_CQM. Set to 0 to turn off TX error reporting.
 * @NL80211_ATTR_CQM_BEACON_LOSS_EVENT: flag attribute that's set in a beacon
 *	loss event
 * @NL80211_ATTR_CQM_RSSI_LEVEL: the RSSI value in dBm that triggered the
 *	RSSI threshold event.
 * @__NL80211_ATTR_CQM_AFTER_LAST: internal
 * @NL80211_ATTR_CQM_MAX: highest key attribute
 */
enum nl80211_attr_cqm {
	__NL80211_ATTR_CQM_INVALID,
	NL80211_ATTR_CQM_RSSI_THOLD,
	NL80211_ATTR_CQM_RSSI_HYST,
	NL80211_ATTR_CQM_RSSI_THRESHOLD_EVENT,
	NL80211_ATTR_CQM_PKT_LOSS_EVENT,
	NL80211_ATTR_CQM_TXE_RATE,
	NL80211_ATTR_CQM_TXE_PKTS,
	NL80211_ATTR_CQM_TXE_INTVL,
	NL80211_ATTR_CQM_BEACON_LOSS_EVENT,
	NL80211_ATTR_CQM_RSSI_LEVEL,

	/* keep last */
	__NL80211_ATTR_CQM_AFTER_LAST,
	NL80211_ATTR_CQM_MAX = __NL80211_ATTR_CQM_AFTER_LAST - 1
};

/**
 * enum nl80211_cqm_rssi_threshold_event - RSSI threshold event
 * @NL80211_CQM_RSSI_THRESHOLD_EVENT_LOW: The RSSI level is lower than the
 *      configured threshold
 * @NL80211_CQM_RSSI_THRESHOLD_EVENT_HIGH: The RSSI is higher than the
 *      configured threshold
 * @NL80211_CQM_RSSI_BEACON_LOSS_EVENT: (reserved, never sent)
 */
enum nl80211_cqm_rssi_threshold_event {
	NL80211_CQM_RSSI_THRESHOLD_EVENT_LOW,
	NL80211_CQM_RSSI_THRESHOLD_EVENT_HIGH,
	NL80211_CQM_RSSI_BEACON_LOSS_EVENT,
};


/**
 * enum nl80211_tx_power_setting - TX power adjustment
 * @NL80211_TX_POWER_AUTOMATIC: automatically determine transmit power
 * @NL80211_TX_POWER_LIMITED: limit TX power by the mBm parameter
 * @NL80211_TX_POWER_FIXED: fix TX power to the mBm parameter
 */
enum nl80211_tx_power_setting {
	NL80211_TX_POWER_AUTOMATIC,
	NL80211_TX_POWER_LIMITED,
	NL80211_TX_POWER_FIXED,
};

/**
 * enum nl80211_packet_pattern_attr - packet pattern attribute
 * @__NL80211_PKTPAT_INVALID: invalid number for nested attribute
 * @NL80211_PKTPAT_PATTERN: the pattern, values where the mask has
 *	a zero bit are ignored
 * @NL80211_PKTPAT_MASK: pattern mask, must be long enough to have
 *	a bit for each byte in the pattern. The lowest-order bit corresponds
 *	to the first byte of the pattern, but the bytes of the pattern are
 *	in a little-endian-like format, i.e. the 9th byte of the pattern
 *	corresponds to the lowest-order bit in the second byte of the mask.
 *	For example: The match 00:xx:00:00:xx:00:00:00:00:xx:xx:xx (where
 *	xx indicates "don't care") would be represented by a pattern of
 *	twelve zero bytes, and a mask of "0xed,0x01".
 *	Note that the pattern matching is done as though frames were not
 *	802.11 frames but 802.3 frames, i.e. the frame is fully unpacked
 *	first (including SNAP header unpacking) and then matched.
 * @NL80211_PKTPAT_OFFSET: packet offset, pattern is matched after
 *	these fixed number of bytes of received packet
 * @NUM_NL80211_PKTPAT: number of attributes
 * @MAX_NL80211_PKTPAT: max attribute number
 */
enum nl80211_packet_pattern_attr {
	__NL80211_PKTPAT_INVALID,
	NL80211_PKTPAT_MASK,
	NL80211_PKTPAT_PATTERN,
	NL80211_PKTPAT_OFFSET,

	NUM_NL80211_PKTPAT,
	MAX_NL80211_PKTPAT = NUM_NL80211_PKTPAT - 1,
};

/**
 * struct nl80211_pattern_support - packet pattern support information
 * @max_patterns: maximum number of patterns supported
 * @min_pattern_len: minimum length of each pattern
 * @max_pattern_len: maximum length of each pattern
 * @max_pkt_offset: maximum Rx packet offset
 *
 * This struct is carried in %NL80211_WOWLAN_TRIG_PKT_PATTERN when
 * that is part of %NL80211_ATTR_WOWLAN_TRIGGERS_SUPPORTED or in
 * %NL80211_ATTR_COALESCE_RULE_PKT_PATTERN when that is part of
 * %NL80211_ATTR_COALESCE_RULE in the capability information given
 * by the kernel to userspace.
 */
struct nl80211_pattern_support {
	__u32 max_patterns;
	__u32 min_pattern_len;
	__u32 max_pattern_len;
	__u32 max_pkt_offset;
} __attribute__((packed));

/* only for backward compatibility */
#define __NL80211_WOWLAN_PKTPAT_INVALID __NL80211_PKTPAT_INVALID
#define NL80211_WOWLAN_PKTPAT_MASK NL80211_PKTPAT_MASK
#define NL80211_WOWLAN_PKTPAT_PATTERN NL80211_PKTPAT_PATTERN
#define NL80211_WOWLAN_PKTPAT_OFFSET NL80211_PKTPAT_OFFSET
#define NUM_NL80211_WOWLAN_PKTPAT NUM_NL80211_PKTPAT
#define MAX_NL80211_WOWLAN_PKTPAT MAX_NL80211_PKTPAT
#define nl80211_wowlan_pattern_support nl80211_pattern_support

/**
 * enum nl80211_wowlan_triggers - WoWLAN trigger definitions
 * @__NL80211_WOWLAN_TRIG_INVALID: invalid number for nested attributes
 * @NL80211_WOWLAN_TRIG_ANY: wake up on any activity, do not really put
 *	the chip into a special state -- works best with chips that have
 *	support for low-power operation already (flag)
 *	Note that this mode is incompatible with all of the others, if
 *	any others are even supported by the device.
 * @NL80211_WOWLAN_TRIG_DISCONNECT: wake up on disconnect, the way disconnect
 *	is detected is implementation-specific (flag)
 * @NL80211_WOWLAN_TRIG_MAGIC_PKT: wake up on magic packet (6x 0xff, followed
 *	by 16 repetitions of MAC addr, anywhere in payload) (flag)
 * @NL80211_WOWLAN_TRIG_PKT_PATTERN: wake up on the specified packet patterns
 *	which are passed in an array of nested attributes, each nested attribute
 *	defining a with attributes from &struct nl80211_wowlan_trig_pkt_pattern.
 *	Each pattern defines a wakeup packet. Packet offset is associated with
 *	each pattern which is used while matching the pattern. The matching is
 *	done on the MSDU, i.e. as though the packet was an 802.3 packet, so the
 *	pattern matching is done after the packet is converted to the MSDU.
 *
 *	In %NL80211_ATTR_WOWLAN_TRIGGERS_SUPPORTED, it is a binary attribute
 *	carrying a &struct nl80211_pattern_support.
 *
 *	When reporting wakeup. it is a u32 attribute containing the 0-based
 *	index of the pattern that caused the wakeup, in the patterns passed
 *	to the kernel when configuring.
 * @NL80211_WOWLAN_TRIG_GTK_REKEY_SUPPORTED: Not a real trigger, and cannot be
 *	used when setting, used only to indicate that GTK rekeying is supported
 *	by the device (flag)
 * @NL80211_WOWLAN_TRIG_GTK_REKEY_FAILURE: wake up on GTK rekey failure (if
 *	done by the device) (flag)
 * @NL80211_WOWLAN_TRIG_EAP_IDENT_REQUEST: wake up on EAP Identity Request
 *	packet (flag)
 * @NL80211_WOWLAN_TRIG_4WAY_HANDSHAKE: wake up on 4-way handshake (flag)
 * @NL80211_WOWLAN_TRIG_RFKILL_RELEASE: wake up when rfkill is released
 *	(on devices that have rfkill in the device) (flag)
 * @NL80211_WOWLAN_TRIG_WAKEUP_PKT_80211: For wakeup reporting only, contains
 *	the 802.11 packet that caused the wakeup, e.g. a deauth frame. The frame
 *	may be truncated, the @NL80211_WOWLAN_TRIG_WAKEUP_PKT_80211_LEN
 *	attribute contains the original length.
 * @NL80211_WOWLAN_TRIG_WAKEUP_PKT_80211_LEN: Original length of the 802.11
 *	packet, may be bigger than the @NL80211_WOWLAN_TRIG_WAKEUP_PKT_80211
 *	attribute if the packet was truncated somewhere.
 * @NL80211_WOWLAN_TRIG_WAKEUP_PKT_8023: For wakeup reporting only, contains the
 *	802.11 packet that caused the wakeup, e.g. a magic packet. The frame may
 *	be truncated, the @NL80211_WOWLAN_TRIG_WAKEUP_PKT_8023_LEN attribute
 *	contains the original length.
 * @NL80211_WOWLAN_TRIG_WAKEUP_PKT_8023_LEN: Original length of the 802.3
 *	packet, may be bigger than the @NL80211_WOWLAN_TRIG_WAKEUP_PKT_8023
 *	attribute if the packet was truncated somewhere.
 * @NL80211_WOWLAN_TRIG_TCP_CONNECTION: TCP connection wake, see DOC section
 *	"TCP connection wakeup" for more details. This is a nested attribute
 *	containing the exact information for establishing and keeping alive
 *	the TCP connection.
 * @NL80211_WOWLAN_TRIG_TCP_WAKEUP_MATCH: For wakeup reporting only, the
 *	wakeup packet was received on the TCP connection
 * @NL80211_WOWLAN_TRIG_WAKEUP_TCP_CONNLOST: For wakeup reporting only, the
 *	TCP connection was lost or failed to be established
 * @NL80211_WOWLAN_TRIG_WAKEUP_TCP_NOMORETOKENS: For wakeup reporting only,
 *	the TCP connection ran out of tokens to use for data to send to the
 *	service
 * @NL80211_WOWLAN_TRIG_NET_DETECT: wake up when a configured network
 *	is detected.  This is a nested attribute that contains the
 *	same attributes used with @NL80211_CMD_START_SCHED_SCAN.  It
 *	specifies how the scan is performed (e.g. the interval, the
 *	channels to scan and the initial delay) as well as the scan
 *	results that will trigger a wake (i.e. the matchsets).  This
 *	attribute is also sent in a response to
 *	@NL80211_CMD_GET_WIPHY, indicating the number of match sets
 *	supported by the driver (u32).
 * @NL80211_WOWLAN_TRIG_NET_DETECT_RESULTS: nested attribute
 *	containing an array with information about what triggered the
 *	wake up.  If no elements are present in the array, it means
 *	that the information is not available.  If more than one
 *	element is present, it means that more than one match
 *	occurred.
 *	Each element in the array is a nested attribute that contains
 *	one optional %NL80211_ATTR_SSID attribute and one optional
 *	%NL80211_ATTR_SCAN_FREQUENCIES attribute.  At least one of
 *	these attributes must be present.  If
 *	%NL80211_ATTR_SCAN_FREQUENCIES contains more than one
 *	frequency, it means that the match occurred in more than one
 *	channel.
 * @NUM_NL80211_WOWLAN_TRIG: number of wake on wireless triggers
 * @MAX_NL80211_WOWLAN_TRIG: highest wowlan trigger attribute number
 *
 * These nested attributes are used to configure the wakeup triggers and
 * to report the wakeup reason(s).
 */
enum nl80211_wowlan_triggers {
	__NL80211_WOWLAN_TRIG_INVALID,
	NL80211_WOWLAN_TRIG_ANY,
	NL80211_WOWLAN_TRIG_DISCONNECT,
	NL80211_WOWLAN_TRIG_MAGIC_PKT,
	NL80211_WOWLAN_TRIG_PKT_PATTERN,
	NL80211_WOWLAN_TRIG_GTK_REKEY_SUPPORTED,
	NL80211_WOWLAN_TRIG_GTK_REKEY_FAILURE,
	NL80211_WOWLAN_TRIG_EAP_IDENT_REQUEST,
	NL80211_WOWLAN_TRIG_4WAY_HANDSHAKE,
	NL80211_WOWLAN_TRIG_RFKILL_RELEASE,
	NL80211_WOWLAN_TRIG_WAKEUP_PKT_80211,
	NL80211_WOWLAN_TRIG_WAKEUP_PKT_80211_LEN,
	NL80211_WOWLAN_TRIG_WAKEUP_PKT_8023,
	NL80211_WOWLAN_TRIG_WAKEUP_PKT_8023_LEN,
	NL80211_WOWLAN_TRIG_TCP_CONNECTION,
	NL80211_WOWLAN_TRIG_WAKEUP_TCP_MATCH,
	NL80211_WOWLAN_TRIG_WAKEUP_TCP_CONNLOST,
	NL80211_WOWLAN_TRIG_WAKEUP_TCP_NOMORETOKENS,
	NL80211_WOWLAN_TRIG_NET_DETECT,
	NL80211_WOWLAN_TRIG_NET_DETECT_RESULTS,

	/* keep last */
	NUM_NL80211_WOWLAN_TRIG,
	MAX_NL80211_WOWLAN_TRIG = NUM_NL80211_WOWLAN_TRIG - 1
};

/**
 * DOC: TCP connection wakeup
 *
 * Some devices can establish a TCP connection in order to be woken up by a
 * packet coming in from outside their network segment, or behind NAT. If
 * configured, the device will establish a TCP connection to the given
 * service, and periodically send data to that service. The first data
 * packet is usually transmitted after SYN/ACK, also ACKing the SYN/ACK.
 * The data packets can optionally include a (little endian) sequence
 * number (in the TCP payload!) that is generated by the device, and, also
 * optionally, a token from a list of tokens. This serves as a keep-alive
 * with the service, and for NATed connections, etc.
 *
 * During this keep-alive period, the server doesn't send any data to the
 * client. When receiving data, it is compared against the wakeup pattern
 * (and mask) and if it matches, the host is woken up. Similarly, if the
 * connection breaks or cannot be established to start with, the host is
 * also woken up.
 *
 * Developer's note: ARP offload is required for this, otherwise TCP
 * response packets might not go through correctly.
 */

/**
 * struct nl80211_wowlan_tcp_data_seq - WoWLAN TCP data sequence
 * @start: starting value
 * @offset: offset of sequence number in packet
 * @len: length of the sequence value to write, 1 through 4
 *
 * Note: don't confuse with the TCP sequence number(s), this is for the
 * keepalive packet payload. The actual value is written into the packet
 * in little endian.
 */
struct nl80211_wowlan_tcp_data_seq {
	__u32 start, offset, len;
};

/**
 * struct nl80211_wowlan_tcp_data_token - WoWLAN TCP data token config
 * @offset: offset of token in packet
 * @len: length of each token
 * @token_stream: stream of data to be used for the tokens, the length must
 *	be a multiple of @len for this to make sense
 */
struct nl80211_wowlan_tcp_data_token {
	__u32 offset, len;
	__u8 token_stream[];
};

/**
 * struct nl80211_wowlan_tcp_data_token_feature - data token features
 * @min_len: minimum token length
 * @max_len: maximum token length
 * @bufsize: total available token buffer size (max size of @token_stream)
 */
struct nl80211_wowlan_tcp_data_token_feature {
	__u32 min_len, max_len, bufsize;
};

/**
 * enum nl80211_wowlan_tcp_attrs - WoWLAN TCP connection parameters
 * @__NL80211_WOWLAN_TCP_INVALID: invalid number for nested attributes
 * @NL80211_WOWLAN_TCP_SRC_IPV4: source IPv4 address (in network byte order)
 * @NL80211_WOWLAN_TCP_DST_IPV4: destination IPv4 address
 *	(in network byte order)
 * @NL80211_WOWLAN_TCP_DST_MAC: destination MAC address, this is given because
 *	route lookup when configured might be invalid by the time we suspend,
 *	and doing a route lookup when suspending is no longer possible as it
 *	might require ARP querying.
 * @NL80211_WOWLAN_TCP_SRC_PORT: source port (u16); optional, if not given a
 *	socket and port will be allocated
 * @NL80211_WOWLAN_TCP_DST_PORT: destination port (u16)
 * @NL80211_WOWLAN_TCP_DATA_PAYLOAD: data packet payload, at least one byte.
 *	For feature advertising, a u32 attribute holding the maximum length
 *	of the data payload.
 * @NL80211_WOWLAN_TCP_DATA_PAYLOAD_SEQ: data packet sequence configuration
 *	(if desired), a &struct nl80211_wowlan_tcp_data_seq. For feature
 *	advertising it is just a flag
 * @NL80211_WOWLAN_TCP_DATA_PAYLOAD_TOKEN: data packet token configuration,
 *	see &struct nl80211_wowlan_tcp_data_token and for advertising see
 *	&struct nl80211_wowlan_tcp_data_token_feature.
 * @NL80211_WOWLAN_TCP_DATA_INTERVAL: data interval in seconds, maximum
 *	interval in feature advertising (u32)
 * @NL80211_WOWLAN_TCP_WAKE_PAYLOAD: wake packet payload, for advertising a
 *	u32 attribute holding the maximum length
 * @NL80211_WOWLAN_TCP_WAKE_MASK: Wake packet payload mask, not used for
 *	feature advertising. The mask works like @NL80211_PKTPAT_MASK
 *	but on the TCP payload only.
 * @NUM_NL80211_WOWLAN_TCP: number of TCP attributes
 * @MAX_NL80211_WOWLAN_TCP: highest attribute number
 */
enum nl80211_wowlan_tcp_attrs {
	__NL80211_WOWLAN_TCP_INVALID,
	NL80211_WOWLAN_TCP_SRC_IPV4,
	NL80211_WOWLAN_TCP_DST_IPV4,
	NL80211_WOWLAN_TCP_DST_MAC,
	NL80211_WOWLAN_TCP_SRC_PORT,
	NL80211_WOWLAN_TCP_DST_PORT,
	NL80211_WOWLAN_TCP_DATA_PAYLOAD,
	NL80211_WOWLAN_TCP_DATA_PAYLOAD_SEQ,
	NL80211_WOWLAN_TCP_DATA_PAYLOAD_TOKEN,
	NL80211_WOWLAN_TCP_DATA_INTERVAL,
	NL80211_WOWLAN_TCP_WAKE_PAYLOAD,
	NL80211_WOWLAN_TCP_WAKE_MASK,

	/* keep last */
	NUM_NL80211_WOWLAN_TCP,
	MAX_NL80211_WOWLAN_TCP = NUM_NL80211_WOWLAN_TCP - 1
};

/**
 * struct nl80211_coalesce_rule_support - coalesce rule support information
 * @max_rules: maximum number of rules supported
 * @pat: packet pattern support information
 * @max_delay: maximum supported coalescing delay in msecs
 *
 * This struct is carried in %NL80211_ATTR_COALESCE_RULE in the
 * capability information given by the kernel to userspace.
 */
struct nl80211_coalesce_rule_support {
	__u32 max_rules;
	struct nl80211_pattern_support pat;
	__u32 max_delay;
} __attribute__((packed));

/**
 * enum nl80211_attr_coalesce_rule - coalesce rule attribute
 * @__NL80211_COALESCE_RULE_INVALID: invalid number for nested attribute
 * @NL80211_ATTR_COALESCE_RULE_DELAY: delay in msecs used for packet coalescing
 * @NL80211_ATTR_COALESCE_RULE_CONDITION: condition for packet coalescence,
 *	see &enum nl80211_coalesce_condition.
 * @NL80211_ATTR_COALESCE_RULE_PKT_PATTERN: packet offset, pattern is matched
 *	after these fixed number of bytes of received packet
 * @NUM_NL80211_ATTR_COALESCE_RULE: number of attributes
 * @NL80211_ATTR_COALESCE_RULE_MAX: max attribute number
 */
enum nl80211_attr_coalesce_rule {
	__NL80211_COALESCE_RULE_INVALID,
	NL80211_ATTR_COALESCE_RULE_DELAY,
	NL80211_ATTR_COALESCE_RULE_CONDITION,
	NL80211_ATTR_COALESCE_RULE_PKT_PATTERN,

	/* keep last */
	NUM_NL80211_ATTR_COALESCE_RULE,
	NL80211_ATTR_COALESCE_RULE_MAX = NUM_NL80211_ATTR_COALESCE_RULE - 1
};

/**
 * enum nl80211_coalesce_condition - coalesce rule conditions
 * @NL80211_COALESCE_CONDITION_MATCH: coalaesce Rx packets when patterns
 *	in a rule are matched.
 * @NL80211_COALESCE_CONDITION_NO_MATCH: coalesce Rx packets when patterns
 *	in a rule are not matched.
 */
enum nl80211_coalesce_condition {
	NL80211_COALESCE_CONDITION_MATCH,
	NL80211_COALESCE_CONDITION_NO_MATCH
};

/**
 * enum nl80211_iface_limit_attrs - limit attributes
 * @NL80211_IFACE_LIMIT_UNSPEC: (reserved)
 * @NL80211_IFACE_LIMIT_MAX: maximum number of interfaces that
 *	can be chosen from this set of interface types (u32)
 * @NL80211_IFACE_LIMIT_TYPES: nested attribute containing a
 *	flag attribute for each interface type in this set
 * @NUM_NL80211_IFACE_LIMIT: number of attributes
 * @MAX_NL80211_IFACE_LIMIT: highest attribute number
 */
enum nl80211_iface_limit_attrs {
	NL80211_IFACE_LIMIT_UNSPEC,
	NL80211_IFACE_LIMIT_MAX,
	NL80211_IFACE_LIMIT_TYPES,

	/* keep last */
	NUM_NL80211_IFACE_LIMIT,
	MAX_NL80211_IFACE_LIMIT = NUM_NL80211_IFACE_LIMIT - 1
};

/**
 * enum nl80211_if_combination_attrs -- interface combination attributes
 *
 * @NL80211_IFACE_COMB_UNSPEC: (reserved)
 * @NL80211_IFACE_COMB_LIMITS: Nested attributes containing the limits
 *	for given interface types, see &enum nl80211_iface_limit_attrs.
 * @NL80211_IFACE_COMB_MAXNUM: u32 attribute giving the total number of
 *	interfaces that can be created in this group. This number doesn't
 *	apply to interfaces purely managed in software, which are listed
 *	in a separate attribute %NL80211_ATTR_INTERFACES_SOFTWARE.
 * @NL80211_IFACE_COMB_STA_AP_BI_MATCH: flag attribute specifying that
 *	beacon intervals within this group must be all the same even for
 *	infrastructure and AP/GO combinations, i.e. the GO(s) must adopt
 *	the infrastructure network's beacon interval.
 * @NL80211_IFACE_COMB_NUM_CHANNELS: u32 attribute specifying how many
 *	different channels may be used within this group.
 * @NL80211_IFACE_COMB_RADAR_DETECT_WIDTHS: u32 attribute containing the bitmap
 *	of supported channel widths for radar detection.
 * @NL80211_IFACE_COMB_RADAR_DETECT_REGIONS: u32 attribute containing the bitmap
 *	of supported regulatory regions for radar detection.
 * @NL80211_IFACE_COMB_BI_MIN_GCD: u32 attribute specifying the minimum GCD of
 *	different beacon intervals supported by all the interface combinations
 *	in this group (if not present, all beacon intervals be identical).
 * @NUM_NL80211_IFACE_COMB: number of attributes
 * @MAX_NL80211_IFACE_COMB: highest attribute number
 *
 * Examples:
 *	limits = [ #{STA} <= 1, #{AP} <= 1 ], matching BI, channels = 1, max = 2
 *	=> allows an AP and a STA that must match BIs
 *
 *	numbers = [ #{AP, P2P-GO} <= 8 ], BI min gcd, channels = 1, max = 8,
 *	=> allows 8 of AP/GO that can have BI gcd >= min gcd
 *
 *	numbers = [ #{STA} <= 2 ], channels = 2, max = 2
 *	=> allows two STAs on different channels
 *
 *	numbers = [ #{STA} <= 1, #{P2P-client,P2P-GO} <= 3 ], max = 4
 *	=> allows a STA plus three P2P interfaces
 *
 * The list of these four possibilities could completely be contained
 * within the %NL80211_ATTR_INTERFACE_COMBINATIONS attribute to indicate
 * that any of these groups must match.
 *
 * "Combinations" of just a single interface will not be listed here,
 * a single interface of any valid interface type is assumed to always
 * be possible by itself. This means that implicitly, for each valid
 * interface type, the following group always exists:
 *	numbers = [ #{<type>} <= 1 ], channels = 1, max = 1
 */
enum nl80211_if_combination_attrs {
	NL80211_IFACE_COMB_UNSPEC,
	NL80211_IFACE_COMB_LIMITS,
	NL80211_IFACE_COMB_MAXNUM,
	NL80211_IFACE_COMB_STA_AP_BI_MATCH,
	NL80211_IFACE_COMB_NUM_CHANNELS,
	NL80211_IFACE_COMB_RADAR_DETECT_WIDTHS,
	NL80211_IFACE_COMB_RADAR_DETECT_REGIONS,
	NL80211_IFACE_COMB_BI_MIN_GCD,

	/* keep last */
	NUM_NL80211_IFACE_COMB,
	MAX_NL80211_IFACE_COMB = NUM_NL80211_IFACE_COMB - 1
};


/**
 * enum nl80211_plink_state - state of a mesh peer link finite state machine
 *
 * @NL80211_PLINK_LISTEN: initial state, considered the implicit
 *	state of non existent mesh peer links
 * @NL80211_PLINK_OPN_SNT: mesh plink open frame has been sent to
 *	this mesh peer
 * @NL80211_PLINK_OPN_RCVD: mesh plink open frame has been received
 *	from this mesh peer
 * @NL80211_PLINK_CNF_RCVD: mesh plink confirm frame has been
 *	received from this mesh peer
 * @NL80211_PLINK_ESTAB: mesh peer link is established
 * @NL80211_PLINK_HOLDING: mesh peer link is being closed or cancelled
 * @NL80211_PLINK_BLOCKED: all frames transmitted from this mesh
 *	plink are discarded
 * @NUM_NL80211_PLINK_STATES: number of peer link states
 * @MAX_NL80211_PLINK_STATES: highest numerical value of plink states
 */
enum nl80211_plink_state {
	NL80211_PLINK_LISTEN,
	NL80211_PLINK_OPN_SNT,
	NL80211_PLINK_OPN_RCVD,
	NL80211_PLINK_CNF_RCVD,
	NL80211_PLINK_ESTAB,
	NL80211_PLINK_HOLDING,
	NL80211_PLINK_BLOCKED,

	/* keep last */
	NUM_NL80211_PLINK_STATES,
	MAX_NL80211_PLINK_STATES = NUM_NL80211_PLINK_STATES - 1
};

/**
 * enum nl80211_plink_action - actions to perform in mesh peers
 *
 * @NL80211_PLINK_ACTION_NO_ACTION: perform no action
 * @NL80211_PLINK_ACTION_OPEN: start mesh peer link establishment
 * @NL80211_PLINK_ACTION_BLOCK: block traffic from this mesh peer
 * @NUM_NL80211_PLINK_ACTIONS: number of possible actions
 */
enum plink_actions {
	NL80211_PLINK_ACTION_NO_ACTION,
	NL80211_PLINK_ACTION_OPEN,
	NL80211_PLINK_ACTION_BLOCK,

	NUM_NL80211_PLINK_ACTIONS,
};


#define NL80211_KCK_LEN			16
#define NL80211_KEK_LEN			16
#define NL80211_REPLAY_CTR_LEN		8

/**
 * enum nl80211_rekey_data - attributes for GTK rekey offload
 * @__NL80211_REKEY_DATA_INVALID: invalid number for nested attributes
 * @NL80211_REKEY_DATA_KEK: key encryption key (binary)
 * @NL80211_REKEY_DATA_KCK: key confirmation key (binary)
 * @NL80211_REKEY_DATA_REPLAY_CTR: replay counter (binary)
 * @NUM_NL80211_REKEY_DATA: number of rekey attributes (internal)
 * @MAX_NL80211_REKEY_DATA: highest rekey attribute (internal)
 */
enum nl80211_rekey_data {
	__NL80211_REKEY_DATA_INVALID,
	NL80211_REKEY_DATA_KEK,
	NL80211_REKEY_DATA_KCK,
	NL80211_REKEY_DATA_REPLAY_CTR,

	/* keep last */
	NUM_NL80211_REKEY_DATA,
	MAX_NL80211_REKEY_DATA = NUM_NL80211_REKEY_DATA - 1
};

/**
 * enum nl80211_hidden_ssid - values for %NL80211_ATTR_HIDDEN_SSID
 * @NL80211_HIDDEN_SSID_NOT_IN_USE: do not hide SSID (i.e., broadcast it in
 *	Beacon frames)
 * @NL80211_HIDDEN_SSID_ZERO_LEN: hide SSID by using zero-length SSID element
 *	in Beacon frames
 * @NL80211_HIDDEN_SSID_ZERO_CONTENTS: hide SSID by using correct length of SSID
 *	element in Beacon frames but zero out each byte in the SSID
 */
enum nl80211_hidden_ssid {
	NL80211_HIDDEN_SSID_NOT_IN_USE,
	NL80211_HIDDEN_SSID_ZERO_LEN,
	NL80211_HIDDEN_SSID_ZERO_CONTENTS
};

/**
 * enum nl80211_sta_wme_attr - station WME attributes
 * @__NL80211_STA_WME_INVALID: invalid number for nested attribute
 * @NL80211_STA_WME_UAPSD_QUEUES: bitmap of uapsd queues. the format
 *	is the same as the AC bitmap in the QoS info field.
 * @NL80211_STA_WME_MAX_SP: max service period. the format is the same
 *	as the MAX_SP field in the QoS info field (but already shifted down).
 * @__NL80211_STA_WME_AFTER_LAST: internal
 * @NL80211_STA_WME_MAX: highest station WME attribute
 */
enum nl80211_sta_wme_attr {
	__NL80211_STA_WME_INVALID,
	NL80211_STA_WME_UAPSD_QUEUES,
	NL80211_STA_WME_MAX_SP,

	/* keep last */
	__NL80211_STA_WME_AFTER_LAST,
	NL80211_STA_WME_MAX = __NL80211_STA_WME_AFTER_LAST - 1
};

/**
 * enum nl80211_pmksa_candidate_attr - attributes for PMKSA caching candidates
 * @__NL80211_PMKSA_CANDIDATE_INVALID: invalid number for nested attributes
 * @NL80211_PMKSA_CANDIDATE_INDEX: candidate index (u32; the smaller, the higher
 *	priority)
 * @NL80211_PMKSA_CANDIDATE_BSSID: candidate BSSID (6 octets)
 * @NL80211_PMKSA_CANDIDATE_PREAUTH: RSN pre-authentication supported (flag)
 * @NUM_NL80211_PMKSA_CANDIDATE: number of PMKSA caching candidate attributes
 *	(internal)
 * @MAX_NL80211_PMKSA_CANDIDATE: highest PMKSA caching candidate attribute
 *	(internal)
 */
enum nl80211_pmksa_candidate_attr {
	__NL80211_PMKSA_CANDIDATE_INVALID,
	NL80211_PMKSA_CANDIDATE_INDEX,
	NL80211_PMKSA_CANDIDATE_BSSID,
	NL80211_PMKSA_CANDIDATE_PREAUTH,

	/* keep last */
	NUM_NL80211_PMKSA_CANDIDATE,
	MAX_NL80211_PMKSA_CANDIDATE = NUM_NL80211_PMKSA_CANDIDATE - 1
};

/**
 * enum nl80211_tdls_operation - values for %NL80211_ATTR_TDLS_OPERATION
 * @NL80211_TDLS_DISCOVERY_REQ: Send a TDLS discovery request
 * @NL80211_TDLS_SETUP: Setup TDLS link
 * @NL80211_TDLS_TEARDOWN: Teardown a TDLS link which is already established
 * @NL80211_TDLS_ENABLE_LINK: Enable TDLS link
 * @NL80211_TDLS_DISABLE_LINK: Disable TDLS link
 */
enum nl80211_tdls_operation {
	NL80211_TDLS_DISCOVERY_REQ,
	NL80211_TDLS_SETUP,
	NL80211_TDLS_TEARDOWN,
	NL80211_TDLS_ENABLE_LINK,
	NL80211_TDLS_DISABLE_LINK,
};

/*
 * enum nl80211_ap_sme_features - device-integrated AP features
 * Reserved for future use, no bits are defined in
 * NL80211_ATTR_DEVICE_AP_SME yet.
enum nl80211_ap_sme_features {
};
 */

/**
 * enum nl80211_feature_flags - device/driver features
 * @NL80211_FEATURE_SK_TX_STATUS: This driver supports reflecting back
 *	TX status to the socket error queue when requested with the
 *	socket option.
 * @NL80211_FEATURE_HT_IBSS: This driver supports IBSS with HT datarates.
 * @NL80211_FEATURE_INACTIVITY_TIMER: This driver takes care of freeing up
 *	the connected inactive stations in AP mode.
 * @NL80211_FEATURE_CELL_BASE_REG_HINTS: This driver has been tested
 *	to work properly to suppport receiving regulatory hints from
 *	cellular base stations.
 * @NL80211_FEATURE_P2P_DEVICE_NEEDS_CHANNEL: (no longer available, only
 *	here to reserve the value for API/ABI compatibility)
 * @NL80211_FEATURE_SAE: This driver supports simultaneous authentication of
 *	equals (SAE) with user space SME (NL80211_CMD_AUTHENTICATE) in station
 *	mode
 * @NL80211_FEATURE_LOW_PRIORITY_SCAN: This driver supports low priority scan
 * @NL80211_FEATURE_SCAN_FLUSH: Scan flush is supported
 * @NL80211_FEATURE_AP_SCAN: Support scanning using an AP vif
 * @NL80211_FEATURE_VIF_TXPOWER: The driver supports per-vif TX power setting
 * @NL80211_FEATURE_NEED_OBSS_SCAN: The driver expects userspace to perform
 *	OBSS scans and generate 20/40 BSS coex reports. This flag is used only
 *	for drivers implementing the CONNECT API, for AUTH/ASSOC it is implied.
 * @NL80211_FEATURE_P2P_GO_CTWIN: P2P GO implementation supports CT Window
 *	setting
 * @NL80211_FEATURE_P2P_GO_OPPPS: P2P GO implementation supports opportunistic
 *	powersave
 * @NL80211_FEATURE_FULL_AP_CLIENT_STATE: The driver supports full state
 *	transitions for AP clients. Without this flag (and if the driver
 *	doesn't have the AP SME in the device) the driver supports adding
 *	stations only when they're associated and adds them in associated
 *	state (to later be transitioned into authorized), with this flag
 *	they should be added before even sending the authentication reply
 *	and then transitioned into authenticated, associated and authorized
 *	states using station flags.
 *	Note that even for drivers that support this, the default is to add
 *	stations in authenticated/associated state, so to add unauthenticated
 *	stations the authenticated/associated bits have to be set in the mask.
 * @NL80211_FEATURE_ADVERTISE_CHAN_LIMITS: cfg80211 advertises channel limits
 *	(HT40, VHT 80/160 MHz) if this flag is set
 * @NL80211_FEATURE_USERSPACE_MPM: This driver supports a userspace Mesh
 *	Peering Management entity which may be implemented by registering for
 *	beacons or NL80211_CMD_NEW_PEER_CANDIDATE events. The mesh beacon is
 *	still generated by the driver.
 * @NL80211_FEATURE_ACTIVE_MONITOR: This driver supports an active monitor
 *	interface. An active monitor interface behaves like a normal monitor
 *	interface, but gets added to the driver. It ensures that incoming
 *	unicast packets directed at the configured interface address get ACKed.
 * @NL80211_FEATURE_AP_MODE_CHAN_WIDTH_CHANGE: This driver supports dynamic
 *	channel bandwidth change (e.g., HT 20 <-> 40 MHz channel) during the
 *	lifetime of a BSS.
 * @NL80211_FEATURE_DS_PARAM_SET_IE_IN_PROBES: This device adds a DS Parameter
 *	Set IE to probe requests.
 * @NL80211_FEATURE_WFA_TPC_IE_IN_PROBES: This device adds a WFA TPC Report IE
 *	to probe requests.
 * @NL80211_FEATURE_QUIET: This device, in client mode, supports Quiet Period
 *	requests sent to it by an AP.
 * @NL80211_FEATURE_TX_POWER_INSERTION: This device is capable of inserting the
 *	current tx power value into the TPC Report IE in the spectrum
 *	management TPC Report action frame, and in the Radio Measurement Link
 *	Measurement Report action frame.
 * @NL80211_FEATURE_ACKTO_ESTIMATION: This driver supports dynamic ACK timeout
 *	estimation (dynack). %NL80211_ATTR_WIPHY_DYN_ACK flag attribute is used
 *	to enable dynack.
 * @NL80211_FEATURE_STATIC_SMPS: Device supports static spatial
 *	multiplexing powersave, ie. can turn off all but one chain
 *	even on HT connections that should be using more chains.
 * @NL80211_FEATURE_DYNAMIC_SMPS: Device supports dynamic spatial
 *	multiplexing powersave, ie. can turn off all but one chain
 *	and then wake the rest up as required after, for example,
 *	rts/cts handshake.
 * @NL80211_FEATURE_SUPPORTS_WMM_ADMISSION: the device supports setting up WMM
 *	TSPEC sessions (TID aka TSID 0-7) with the %NL80211_CMD_ADD_TX_TS
 *	command. Standard IEEE 802.11 TSPEC setup is not yet supported, it
 *	needs to be able to handle Block-Ack agreements and other things.
 * @NL80211_FEATURE_MAC_ON_CREATE: Device supports configuring
 *	the vif's MAC address upon creation.
 *	See 'macaddr' field in the vif_params (cfg80211.h).
 * @NL80211_FEATURE_TDLS_CHANNEL_SWITCH: Driver supports channel switching when
 *	operating as a TDLS peer.
 * @NL80211_FEATURE_SCAN_RANDOM_MAC_ADDR: This device/driver supports using a
 *	random MAC address during scan (if the device is unassociated); the
 *	%NL80211_SCAN_FLAG_RANDOM_ADDR flag may be set for scans and the MAC
 *	address mask/value will be used.
 * @NL80211_FEATURE_SCHED_SCAN_RANDOM_MAC_ADDR: This device/driver supports
 *	using a random MAC address for every scan iteration during scheduled
 *	scan (while not associated), the %NL80211_SCAN_FLAG_RANDOM_ADDR may
 *	be set for scheduled scan and the MAC address mask/value will be used.
 * @NL80211_FEATURE_ND_RANDOM_MAC_ADDR: This device/driver supports using a
 *	random MAC address for every scan iteration during "net detect", i.e.
 *	scan in unassociated WoWLAN, the %NL80211_SCAN_FLAG_RANDOM_ADDR may
 *	be set for scheduled scan and the MAC address mask/value will be used.
 */
enum nl80211_feature_flags {
	NL80211_FEATURE_SK_TX_STATUS			= 1 << 0,
	NL80211_FEATURE_HT_IBSS				= 1 << 1,
	NL80211_FEATURE_INACTIVITY_TIMER		= 1 << 2,
	NL80211_FEATURE_CELL_BASE_REG_HINTS		= 1 << 3,
	NL80211_FEATURE_P2P_DEVICE_NEEDS_CHANNEL	= 1 << 4,
	NL80211_FEATURE_SAE				= 1 << 5,
	NL80211_FEATURE_LOW_PRIORITY_SCAN		= 1 << 6,
	NL80211_FEATURE_SCAN_FLUSH			= 1 << 7,
	NL80211_FEATURE_AP_SCAN				= 1 << 8,
	NL80211_FEATURE_VIF_TXPOWER			= 1 << 9,
	NL80211_FEATURE_NEED_OBSS_SCAN			= 1 << 10,
	NL80211_FEATURE_P2P_GO_CTWIN			= 1 << 11,
	NL80211_FEATURE_P2P_GO_OPPPS			= 1 << 12,
	/* bit 13 is reserved */
	NL80211_FEATURE_ADVERTISE_CHAN_LIMITS		= 1 << 14,
	NL80211_FEATURE_FULL_AP_CLIENT_STATE		= 1 << 15,
	NL80211_FEATURE_USERSPACE_MPM			= 1 << 16,
	NL80211_FEATURE_ACTIVE_MONITOR			= 1 << 17,
	NL80211_FEATURE_AP_MODE_CHAN_WIDTH_CHANGE	= 1 << 18,
	NL80211_FEATURE_DS_PARAM_SET_IE_IN_PROBES	= 1 << 19,
	NL80211_FEATURE_WFA_TPC_IE_IN_PROBES		= 1 << 20,
	NL80211_FEATURE_QUIET				= 1 << 21,
	NL80211_FEATURE_TX_POWER_INSERTION		= 1 << 22,
	NL80211_FEATURE_ACKTO_ESTIMATION		= 1 << 23,
	NL80211_FEATURE_STATIC_SMPS			= 1 << 24,
	NL80211_FEATURE_DYNAMIC_SMPS			= 1 << 25,
	NL80211_FEATURE_SUPPORTS_WMM_ADMISSION		= 1 << 26,
	NL80211_FEATURE_MAC_ON_CREATE			= 1 << 27,
	NL80211_FEATURE_TDLS_CHANNEL_SWITCH		= 1 << 28,
	NL80211_FEATURE_SCAN_RANDOM_MAC_ADDR		= 1 << 29,
	NL80211_FEATURE_SCHED_SCAN_RANDOM_MAC_ADDR	= 1 << 30,
	NL80211_FEATURE_ND_RANDOM_MAC_ADDR		= 1U << 31,
};

/**
 * enum nl80211_ext_feature_index - bit index of extended features.
 * @NL80211_EXT_FEATURE_VHT_IBSS: This driver supports IBSS with VHT datarates.
 * @NL80211_EXT_FEATURE_RRM: This driver supports RRM. When featured, user can
 *	can request to use RRM (see %NL80211_ATTR_USE_RRM) with
 *	%NL80211_CMD_ASSOCIATE and %NL80211_CMD_CONNECT requests, which will set
 *	the ASSOC_REQ_USE_RRM flag in the association request even if
 *	NL80211_FEATURE_QUIET is not advertized.
 * @NL80211_EXT_FEATURE_MU_MIMO_AIR_SNIFFER: This device supports MU-MIMO air
 *	sniffer which means that it can be configured to hear packets from
 *	certain groups which can be configured by the
 *	%NL80211_ATTR_MU_MIMO_GROUP_DATA attribute,
 *	or can be configured to follow a station by configuring the
 *	%NL80211_ATTR_MU_MIMO_FOLLOW_MAC_ADDR attribute.
 * @NL80211_EXT_FEATURE_SCAN_START_TIME: This driver includes the actual
 *	time the scan started in scan results event. The time is the TSF of
 *	the BSS that the interface that requested the scan is connected to
 *	(if available).
 * @NL80211_EXT_FEATURE_BSS_PARENT_TSF: Per BSS, this driver reports the
 *	time the last beacon/probe was received. The time is the TSF of the
 *	BSS that the interface that requested the scan is connected to
 *	(if available).
 * @NL80211_EXT_FEATURE_SET_SCAN_DWELL: This driver supports configuration of
 *	channel dwell time.
 * @NL80211_EXT_FEATURE_BEACON_RATE_LEGACY: Driver supports beacon rate
 *	configuration (AP/mesh), supporting a legacy (non HT/VHT) rate.
 * @NL80211_EXT_FEATURE_BEACON_RATE_HT: Driver supports beacon rate
 *	configuration (AP/mesh) with HT rates.
 * @NL80211_EXT_FEATURE_BEACON_RATE_VHT: Driver supports beacon rate
 *	configuration (AP/mesh) with VHT rates.
 * @NL80211_EXT_FEATURE_FILS_STA: This driver supports Fast Initial Link Setup
 *	with user space SME (NL80211_CMD_AUTHENTICATE) in station mode.
 * @NL80211_EXT_FEATURE_MGMT_TX_RANDOM_TA: This driver supports randomized TA
 *	in @NL80211_CMD_FRAME while not associated.
 * @NL80211_EXT_FEATURE_MGMT_TX_RANDOM_TA_CONNECTED: This driver supports
 *	randomized TA in @NL80211_CMD_FRAME while associated.
 * @NL80211_EXT_FEATURE_SCHED_SCAN_RELATIVE_RSSI: The driver supports sched_scan
 *	for reporting BSSs with better RSSI than the current connected BSS
 *	(%NL80211_ATTR_SCHED_SCAN_RELATIVE_RSSI).
 * @NL80211_EXT_FEATURE_CQM_RSSI_LIST: With this driver the
 *	%NL80211_ATTR_CQM_RSSI_THOLD attribute accepts a list of zero or more
 *	RSSI threshold values to monitor rather than exactly one threshold.
 * @NL80211_EXT_FEATURE_FILS_SK_OFFLOAD: Driver SME supports FILS shared key
 *	authentication with %NL80211_CMD_CONNECT.
 * @NL80211_EXT_FEATURE_4WAY_HANDSHAKE_STA_PSK: Device wants to do 4-way
 *	handshake with PSK in station mode (PSK is passed as part of the connect
 *	and associate commands), doing it in the host might not be supported.
 * @NL80211_EXT_FEATURE_4WAY_HANDSHAKE_STA_1X: Device wants to do doing 4-way
 *	handshake with 802.1X in station mode (will pass EAP frames to the host
 *	and accept the set_pmk/del_pmk commands), doing it in the host might not
 *	be supported.
 * @NL80211_EXT_FEATURE_FILS_MAX_CHANNEL_TIME: Driver is capable of overriding
 *	the max channel attribute in the FILS request params IE with the
 *	actual dwell time.
 * @NL80211_EXT_FEATURE_ACCEPT_BCAST_PROBE_RESP: Driver accepts broadcast probe
 *	response
 * @NL80211_EXT_FEATURE_OCE_PROBE_REQ_HIGH_TX_RATE: Driver supports sending
 *	the first probe request in each channel at rate of at least 5.5Mbps.
 * @NL80211_EXT_FEATURE_OCE_PROBE_REQ_DEFERRAL_SUPPRESSION: Driver supports
 *	probe request tx deferral and suppression
 * @NL80211_EXT_FEATURE_MFP_OPTIONAL: Driver supports the %NL80211_MFP_OPTIONAL
 *	value in %NL80211_ATTR_USE_MFP.
 * @NL80211_EXT_FEATURE_LOW_SPAN_SCAN: Driver supports low span scan.
 * @NL80211_EXT_FEATURE_LOW_POWER_SCAN: Driver supports low power scan.
 * @NL80211_EXT_FEATURE_HIGH_ACCURACY_SCAN: Driver supports high accuracy scan.
 * @NL80211_EXT_FEATURE_DFS_OFFLOAD: HW/driver will offload DFS actions.
 *	Device or driver will do all DFS-related actions by itself,
 *	informing user-space about CAC progress, radar detection event,
 *	channel change triggered by radar detection event.
 *	No need to start CAC from user-space, no need to react to
 *	"radar detected" event.
 * @NL80211_EXT_FEATURE_CONTROL_PORT_OVER_NL80211: Driver supports sending and
 *	receiving control port frames over nl80211 instead of the netdevice.
 * @NL80211_EXT_FEATURE_ACK_SIGNAL_SUPPORT: This driver/device supports
 *	(average) ACK signal strength reporting.
 * @NL80211_EXT_FEATURE_TXQS: Driver supports FQ-CoDel-enabled intermediate
 *      TXQs.
 * @NL80211_EXT_FEATURE_SCAN_RANDOM_SN: Driver/device supports randomizing the
 *	SN in probe request frames if requested by %NL80211_SCAN_FLAG_RANDOM_SN.
 * @NL80211_EXT_FEATURE_SCAN_MIN_PREQ_CONTENT: Driver/device can omit all data
 *	except for supported rates from the probe request content if requested
 *	by the %NL80211_SCAN_FLAG_MIN_PREQ_CONTENT flag.
 * @NL80211_EXT_FEATURE_ENABLE_FTM_RESPONDER: Driver supports enabling fine
 *	timing measurement responder role.
 *
 * @NL80211_EXT_FEATURE_CAN_REPLACE_PTK0: Driver/device confirm that they are
 *      able to rekey an in-use key correctly. Userspace must not rekey PTK keys
 *      if this flag is not set. Ignoring this can leak clear text packets and/or
 *      freeze the connection.
 * @NL80211_EXT_FEATURE_EXT_KEY_ID: Driver supports "Extended Key ID for
 *      Individually Addressed Frames" from IEEE802.11-2016.
 *
 * @NL80211_EXT_FEATURE_AIRTIME_FAIRNESS: Driver supports getting airtime
 *	fairness for transmitted packets and has enabled airtime fairness
 *	scheduling.
 *
 * @NL80211_EXT_FEATURE_AP_PMKSA_CACHING: Driver/device supports PMKSA caching
 *	(set/del PMKSA operations) in AP mode.
 *
 * @NL80211_EXT_FEATURE_SCHED_SCAN_BAND_SPECIFIC_RSSI_THOLD: Driver supports
 *	filtering of sched scan results using band specific RSSI thresholds.
 *
 * @NL80211_EXT_FEATURE_STA_TX_PWR: This driver supports controlling tx power
 *	to a station.
 *
<<<<<<< HEAD
=======
 * @NL80211_EXT_FEATURE_SAE_OFFLOAD: Device wants to do SAE authentication in
 *	station mode (SAE password is passed as part of the connect command).
 *
>>>>>>> 4ff96fb5
 * @NUM_NL80211_EXT_FEATURES: number of extended features.
 * @MAX_NL80211_EXT_FEATURES: highest extended feature index.
 */
enum nl80211_ext_feature_index {
	NL80211_EXT_FEATURE_VHT_IBSS,
	NL80211_EXT_FEATURE_RRM,
	NL80211_EXT_FEATURE_MU_MIMO_AIR_SNIFFER,
	NL80211_EXT_FEATURE_SCAN_START_TIME,
	NL80211_EXT_FEATURE_BSS_PARENT_TSF,
	NL80211_EXT_FEATURE_SET_SCAN_DWELL,
	NL80211_EXT_FEATURE_BEACON_RATE_LEGACY,
	NL80211_EXT_FEATURE_BEACON_RATE_HT,
	NL80211_EXT_FEATURE_BEACON_RATE_VHT,
	NL80211_EXT_FEATURE_FILS_STA,
	NL80211_EXT_FEATURE_MGMT_TX_RANDOM_TA,
	NL80211_EXT_FEATURE_MGMT_TX_RANDOM_TA_CONNECTED,
	NL80211_EXT_FEATURE_SCHED_SCAN_RELATIVE_RSSI,
	NL80211_EXT_FEATURE_CQM_RSSI_LIST,
	NL80211_EXT_FEATURE_FILS_SK_OFFLOAD,
	NL80211_EXT_FEATURE_4WAY_HANDSHAKE_STA_PSK,
	NL80211_EXT_FEATURE_4WAY_HANDSHAKE_STA_1X,
	NL80211_EXT_FEATURE_FILS_MAX_CHANNEL_TIME,
	NL80211_EXT_FEATURE_ACCEPT_BCAST_PROBE_RESP,
	NL80211_EXT_FEATURE_OCE_PROBE_REQ_HIGH_TX_RATE,
	NL80211_EXT_FEATURE_OCE_PROBE_REQ_DEFERRAL_SUPPRESSION,
	NL80211_EXT_FEATURE_MFP_OPTIONAL,
	NL80211_EXT_FEATURE_LOW_SPAN_SCAN,
	NL80211_EXT_FEATURE_LOW_POWER_SCAN,
	NL80211_EXT_FEATURE_HIGH_ACCURACY_SCAN,
	NL80211_EXT_FEATURE_DFS_OFFLOAD,
	NL80211_EXT_FEATURE_CONTROL_PORT_OVER_NL80211,
	NL80211_EXT_FEATURE_ACK_SIGNAL_SUPPORT,
	/* we renamed this - stay compatible */
	NL80211_EXT_FEATURE_DATA_ACK_SIGNAL_SUPPORT = NL80211_EXT_FEATURE_ACK_SIGNAL_SUPPORT,
	NL80211_EXT_FEATURE_TXQS,
	NL80211_EXT_FEATURE_SCAN_RANDOM_SN,
	NL80211_EXT_FEATURE_SCAN_MIN_PREQ_CONTENT,
	NL80211_EXT_FEATURE_CAN_REPLACE_PTK0,
	NL80211_EXT_FEATURE_ENABLE_FTM_RESPONDER,
	NL80211_EXT_FEATURE_AIRTIME_FAIRNESS,
	NL80211_EXT_FEATURE_AP_PMKSA_CACHING,
	NL80211_EXT_FEATURE_SCHED_SCAN_BAND_SPECIFIC_RSSI_THOLD,
	NL80211_EXT_FEATURE_EXT_KEY_ID,
	NL80211_EXT_FEATURE_STA_TX_PWR,
<<<<<<< HEAD
=======
	NL80211_EXT_FEATURE_SAE_OFFLOAD,
>>>>>>> 4ff96fb5

	/* add new features before the definition below */
	NUM_NL80211_EXT_FEATURES,
	MAX_NL80211_EXT_FEATURES = NUM_NL80211_EXT_FEATURES - 1
};

/**
 * enum nl80211_probe_resp_offload_support_attr - optional supported
 *	protocols for probe-response offloading by the driver/FW.
 *	To be used with the %NL80211_ATTR_PROBE_RESP_OFFLOAD attribute.
 *	Each enum value represents a bit in the bitmap of supported
 *	protocols. Typically a subset of probe-requests belonging to a
 *	supported protocol will be excluded from offload and uploaded
 *	to the host.
 *
 * @NL80211_PROBE_RESP_OFFLOAD_SUPPORT_WPS: Support for WPS ver. 1
 * @NL80211_PROBE_RESP_OFFLOAD_SUPPORT_WPS2: Support for WPS ver. 2
 * @NL80211_PROBE_RESP_OFFLOAD_SUPPORT_P2P: Support for P2P
 * @NL80211_PROBE_RESP_OFFLOAD_SUPPORT_80211U: Support for 802.11u
 */
enum nl80211_probe_resp_offload_support_attr {
	NL80211_PROBE_RESP_OFFLOAD_SUPPORT_WPS =	1<<0,
	NL80211_PROBE_RESP_OFFLOAD_SUPPORT_WPS2 =	1<<1,
	NL80211_PROBE_RESP_OFFLOAD_SUPPORT_P2P =	1<<2,
	NL80211_PROBE_RESP_OFFLOAD_SUPPORT_80211U =	1<<3,
};

/**
 * enum nl80211_connect_failed_reason - connection request failed reasons
 * @NL80211_CONN_FAIL_MAX_CLIENTS: Maximum number of clients that can be
 *	handled by the AP is reached.
 * @NL80211_CONN_FAIL_BLOCKED_CLIENT: Connection request is rejected due to ACL.
 */
enum nl80211_connect_failed_reason {
	NL80211_CONN_FAIL_MAX_CLIENTS,
	NL80211_CONN_FAIL_BLOCKED_CLIENT,
};

/**
 * enum nl80211_timeout_reason - timeout reasons
 *
 * @NL80211_TIMEOUT_UNSPECIFIED: Timeout reason unspecified.
 * @NL80211_TIMEOUT_SCAN: Scan (AP discovery) timed out.
 * @NL80211_TIMEOUT_AUTH: Authentication timed out.
 * @NL80211_TIMEOUT_ASSOC: Association timed out.
 */
enum nl80211_timeout_reason {
	NL80211_TIMEOUT_UNSPECIFIED,
	NL80211_TIMEOUT_SCAN,
	NL80211_TIMEOUT_AUTH,
	NL80211_TIMEOUT_ASSOC,
};

/**
 * enum nl80211_scan_flags -  scan request control flags
 *
 * Scan request control flags are used to control the handling
 * of NL80211_CMD_TRIGGER_SCAN and NL80211_CMD_START_SCHED_SCAN
 * requests.
 *
 * NL80211_SCAN_FLAG_LOW_SPAN, NL80211_SCAN_FLAG_LOW_POWER, and
 * NL80211_SCAN_FLAG_HIGH_ACCURACY flags are exclusive of each other, i.e., only
 * one of them can be used in the request.
 *
 * @NL80211_SCAN_FLAG_LOW_PRIORITY: scan request has low priority
 * @NL80211_SCAN_FLAG_FLUSH: flush cache before scanning
 * @NL80211_SCAN_FLAG_AP: force a scan even if the interface is configured
 *	as AP and the beaconing has already been configured. This attribute is
 *	dangerous because will destroy stations performance as a lot of frames
 *	will be lost while scanning off-channel, therefore it must be used only
 *	when really needed
 * @NL80211_SCAN_FLAG_RANDOM_ADDR: use a random MAC address for this scan (or
 *	for scheduled scan: a different one for every scan iteration). When the
 *	flag is set, depending on device capabilities the @NL80211_ATTR_MAC and
 *	@NL80211_ATTR_MAC_MASK attributes may also be given in which case only
 *	the masked bits will be preserved from the MAC address and the remainder
 *	randomised. If the attributes are not given full randomisation (46 bits,
 *	locally administered 1, multicast 0) is assumed.
 *	This flag must not be requested when the feature isn't supported, check
 *	the nl80211 feature flags for the device.
 * @NL80211_SCAN_FLAG_FILS_MAX_CHANNEL_TIME: fill the dwell time in the FILS
 *	request parameters IE in the probe request
 * @NL80211_SCAN_FLAG_ACCEPT_BCAST_PROBE_RESP: accept broadcast probe responses
 * @NL80211_SCAN_FLAG_OCE_PROBE_REQ_HIGH_TX_RATE: send probe request frames at
 *	rate of at least 5.5M. In case non OCE AP is discovered in the channel,
 *	only the first probe req in the channel will be sent in high rate.
 * @NL80211_SCAN_FLAG_OCE_PROBE_REQ_DEFERRAL_SUPPRESSION: allow probe request
 *	tx deferral (dot11FILSProbeDelay shall be set to 15ms)
 *	and suppression (if it has received a broadcast Probe Response frame,
 *	Beacon frame or FILS Discovery frame from an AP that the STA considers
 *	a suitable candidate for (re-)association - suitable in terms of
 *	SSID and/or RSSI.
 * @NL80211_SCAN_FLAG_LOW_SPAN: Span corresponds to the total time taken to
 *	accomplish the scan. Thus, this flag intends the driver to perform the
 *	scan request with lesser span/duration. It is specific to the driver
 *	implementations on how this is accomplished. Scan accuracy may get
 *	impacted with this flag.
 * @NL80211_SCAN_FLAG_LOW_POWER: This flag intends the scan attempts to consume
 *	optimal possible power. Drivers can resort to their specific means to
 *	optimize the power. Scan accuracy may get impacted with this flag.
 * @NL80211_SCAN_FLAG_HIGH_ACCURACY: Accuracy here intends to the extent of scan
 *	results obtained. Thus HIGH_ACCURACY scan flag aims to get maximum
 *	possible scan results. This flag hints the driver to use the best
 *	possible scan configuration to improve the accuracy in scanning.
 *	Latency and power use may get impacted with this flag.
 * @NL80211_SCAN_FLAG_RANDOM_SN: randomize the sequence number in probe
 *	request frames from this scan to avoid correlation/tracking being
 *	possible.
 * @NL80211_SCAN_FLAG_MIN_PREQ_CONTENT: minimize probe request content to
 *	only have supported rates and no additional capabilities (unless
 *	added by userspace explicitly.)
 */
enum nl80211_scan_flags {
	NL80211_SCAN_FLAG_LOW_PRIORITY				= 1<<0,
	NL80211_SCAN_FLAG_FLUSH					= 1<<1,
	NL80211_SCAN_FLAG_AP					= 1<<2,
	NL80211_SCAN_FLAG_RANDOM_ADDR				= 1<<3,
	NL80211_SCAN_FLAG_FILS_MAX_CHANNEL_TIME			= 1<<4,
	NL80211_SCAN_FLAG_ACCEPT_BCAST_PROBE_RESP		= 1<<5,
	NL80211_SCAN_FLAG_OCE_PROBE_REQ_HIGH_TX_RATE		= 1<<6,
	NL80211_SCAN_FLAG_OCE_PROBE_REQ_DEFERRAL_SUPPRESSION	= 1<<7,
	NL80211_SCAN_FLAG_LOW_SPAN				= 1<<8,
	NL80211_SCAN_FLAG_LOW_POWER				= 1<<9,
	NL80211_SCAN_FLAG_HIGH_ACCURACY				= 1<<10,
	NL80211_SCAN_FLAG_RANDOM_SN				= 1<<11,
	NL80211_SCAN_FLAG_MIN_PREQ_CONTENT			= 1<<12,
};

/**
 * enum nl80211_acl_policy - access control policy
 *
 * Access control policy is applied on a MAC list set by
 * %NL80211_CMD_START_AP and %NL80211_CMD_SET_MAC_ACL, to
 * be used with %NL80211_ATTR_ACL_POLICY.
 *
 * @NL80211_ACL_POLICY_ACCEPT_UNLESS_LISTED: Deny stations which are
 *	listed in ACL, i.e. allow all the stations which are not listed
 *	in ACL to authenticate.
 * @NL80211_ACL_POLICY_DENY_UNLESS_LISTED: Allow the stations which are listed
 *	in ACL, i.e. deny all the stations which are not listed in ACL.
 */
enum nl80211_acl_policy {
	NL80211_ACL_POLICY_ACCEPT_UNLESS_LISTED,
	NL80211_ACL_POLICY_DENY_UNLESS_LISTED,
};

/**
 * enum nl80211_smps_mode - SMPS mode
 *
 * Requested SMPS mode (for AP mode)
 *
 * @NL80211_SMPS_OFF: SMPS off (use all antennas).
 * @NL80211_SMPS_STATIC: static SMPS (use a single antenna)
 * @NL80211_SMPS_DYNAMIC: dynamic smps (start with a single antenna and
 *	turn on other antennas after CTS/RTS).
 */
enum nl80211_smps_mode {
	NL80211_SMPS_OFF,
	NL80211_SMPS_STATIC,
	NL80211_SMPS_DYNAMIC,

	__NL80211_SMPS_AFTER_LAST,
	NL80211_SMPS_MAX = __NL80211_SMPS_AFTER_LAST - 1
};

/**
 * enum nl80211_radar_event - type of radar event for DFS operation
 *
 * Type of event to be used with NL80211_ATTR_RADAR_EVENT to inform userspace
 * about detected radars or success of the channel available check (CAC)
 *
 * @NL80211_RADAR_DETECTED: A radar pattern has been detected. The channel is
 *	now unusable.
 * @NL80211_RADAR_CAC_FINISHED: Channel Availability Check has been finished,
 *	the channel is now available.
 * @NL80211_RADAR_CAC_ABORTED: Channel Availability Check has been aborted, no
 *	change to the channel status.
 * @NL80211_RADAR_NOP_FINISHED: The Non-Occupancy Period for this channel is
 *	over, channel becomes usable.
 * @NL80211_RADAR_PRE_CAC_EXPIRED: Channel Availability Check done on this
 *	non-operating channel is expired and no longer valid. New CAC must
 *	be done on this channel before starting the operation. This is not
 *	applicable for ETSI dfs domain where pre-CAC is valid for ever.
 * @NL80211_RADAR_CAC_STARTED: Channel Availability Check has been started,
 *	should be generated by HW if NL80211_EXT_FEATURE_DFS_OFFLOAD is enabled.
 */
enum nl80211_radar_event {
	NL80211_RADAR_DETECTED,
	NL80211_RADAR_CAC_FINISHED,
	NL80211_RADAR_CAC_ABORTED,
	NL80211_RADAR_NOP_FINISHED,
	NL80211_RADAR_PRE_CAC_EXPIRED,
	NL80211_RADAR_CAC_STARTED,
};

/**
 * enum nl80211_dfs_state - DFS states for channels
 *
 * Channel states used by the DFS code.
 *
 * @NL80211_DFS_USABLE: The channel can be used, but channel availability
 *	check (CAC) must be performed before using it for AP or IBSS.
 * @NL80211_DFS_UNAVAILABLE: A radar has been detected on this channel, it
 *	is therefore marked as not available.
 * @NL80211_DFS_AVAILABLE: The channel has been CAC checked and is available.
 */
enum nl80211_dfs_state {
	NL80211_DFS_USABLE,
	NL80211_DFS_UNAVAILABLE,
	NL80211_DFS_AVAILABLE,
};

/**
 * enum enum nl80211_protocol_features - nl80211 protocol features
 * @NL80211_PROTOCOL_FEATURE_SPLIT_WIPHY_DUMP: nl80211 supports splitting
 *	wiphy dumps (if requested by the application with the attribute
 *	%NL80211_ATTR_SPLIT_WIPHY_DUMP. Also supported is filtering the
 *	wiphy dump by %NL80211_ATTR_WIPHY, %NL80211_ATTR_IFINDEX or
 *	%NL80211_ATTR_WDEV.
 */
enum nl80211_protocol_features {
	NL80211_PROTOCOL_FEATURE_SPLIT_WIPHY_DUMP =	1 << 0,
};

/**
 * enum nl80211_crit_proto_id - nl80211 critical protocol identifiers
 *
 * @NL80211_CRIT_PROTO_UNSPEC: protocol unspecified.
 * @NL80211_CRIT_PROTO_DHCP: BOOTP or DHCPv6 protocol.
 * @NL80211_CRIT_PROTO_EAPOL: EAPOL protocol.
 * @NL80211_CRIT_PROTO_APIPA: APIPA protocol.
 * @NUM_NL80211_CRIT_PROTO: must be kept last.
 */
enum nl80211_crit_proto_id {
	NL80211_CRIT_PROTO_UNSPEC,
	NL80211_CRIT_PROTO_DHCP,
	NL80211_CRIT_PROTO_EAPOL,
	NL80211_CRIT_PROTO_APIPA,
	/* add other protocols before this one */
	NUM_NL80211_CRIT_PROTO
};

/* maximum duration for critical protocol measures */
#define NL80211_CRIT_PROTO_MAX_DURATION		5000 /* msec */

/**
 * enum nl80211_rxmgmt_flags - flags for received management frame.
 *
 * Used by cfg80211_rx_mgmt()
 *
 * @NL80211_RXMGMT_FLAG_ANSWERED: frame was answered by device/driver.
 * @NL80211_RXMGMT_FLAG_EXTERNAL_AUTH: Host driver intends to offload
 *	the authentication. Exclusively defined for host drivers that
 *	advertises the SME functionality but would like the userspace
 *	to handle certain authentication algorithms (e.g. SAE).
 */
enum nl80211_rxmgmt_flags {
	NL80211_RXMGMT_FLAG_ANSWERED = 1 << 0,
	NL80211_RXMGMT_FLAG_EXTERNAL_AUTH = 1 << 1,
};

/*
 * If this flag is unset, the lower 24 bits are an OUI, if set
 * a Linux nl80211 vendor ID is used (no such IDs are allocated
 * yet, so that's not valid so far)
 */
#define NL80211_VENDOR_ID_IS_LINUX	0x80000000

/**
 * struct nl80211_vendor_cmd_info - vendor command data
 * @vendor_id: If the %NL80211_VENDOR_ID_IS_LINUX flag is clear, then the
 *	value is a 24-bit OUI; if it is set then a separately allocated ID
 *	may be used, but no such IDs are allocated yet. New IDs should be
 *	added to this file when needed.
 * @subcmd: sub-command ID for the command
 */
struct nl80211_vendor_cmd_info {
	__u32 vendor_id;
	__u32 subcmd;
};

/**
 * enum nl80211_tdls_peer_capability - TDLS peer flags.
 *
 * Used by tdls_mgmt() to determine which conditional elements need
 * to be added to TDLS Setup frames.
 *
 * @NL80211_TDLS_PEER_HT: TDLS peer is HT capable.
 * @NL80211_TDLS_PEER_VHT: TDLS peer is VHT capable.
 * @NL80211_TDLS_PEER_WMM: TDLS peer is WMM capable.
 */
enum nl80211_tdls_peer_capability {
	NL80211_TDLS_PEER_HT = 1<<0,
	NL80211_TDLS_PEER_VHT = 1<<1,
	NL80211_TDLS_PEER_WMM = 1<<2,
};

/**
 * enum nl80211_sched_scan_plan - scanning plan for scheduled scan
 * @__NL80211_SCHED_SCAN_PLAN_INVALID: attribute number 0 is reserved
 * @NL80211_SCHED_SCAN_PLAN_INTERVAL: interval between scan iterations. In
 *	seconds (u32).
 * @NL80211_SCHED_SCAN_PLAN_ITERATIONS: number of scan iterations in this
 *	scan plan (u32). The last scan plan must not specify this attribute
 *	because it will run infinitely. A value of zero is invalid as it will
 *	make the scan plan meaningless.
 * @NL80211_SCHED_SCAN_PLAN_MAX: highest scheduled scan plan attribute number
 *	currently defined
 * @__NL80211_SCHED_SCAN_PLAN_AFTER_LAST: internal use
 */
enum nl80211_sched_scan_plan {
	__NL80211_SCHED_SCAN_PLAN_INVALID,
	NL80211_SCHED_SCAN_PLAN_INTERVAL,
	NL80211_SCHED_SCAN_PLAN_ITERATIONS,

	/* keep last */
	__NL80211_SCHED_SCAN_PLAN_AFTER_LAST,
	NL80211_SCHED_SCAN_PLAN_MAX =
		__NL80211_SCHED_SCAN_PLAN_AFTER_LAST - 1
};

/**
 * struct nl80211_bss_select_rssi_adjust - RSSI adjustment parameters.
 *
 * @band: band of BSS that must match for RSSI value adjustment. The value
 *	of this field is according to &enum nl80211_band.
 * @delta: value used to adjust the RSSI value of matching BSS in dB.
 */
struct nl80211_bss_select_rssi_adjust {
	__u8 band;
	__s8 delta;
} __attribute__((packed));

/**
 * enum nl80211_bss_select_attr - attributes for bss selection.
 *
 * @__NL80211_BSS_SELECT_ATTR_INVALID: reserved.
 * @NL80211_BSS_SELECT_ATTR_RSSI: Flag indicating only RSSI-based BSS selection
 *	is requested.
 * @NL80211_BSS_SELECT_ATTR_BAND_PREF: attribute indicating BSS
 *	selection should be done such that the specified band is preferred.
 *	When there are multiple BSS-es in the preferred band, the driver
 *	shall use RSSI-based BSS selection as a second step. The value of
 *	this attribute is according to &enum nl80211_band (u32).
 * @NL80211_BSS_SELECT_ATTR_RSSI_ADJUST: When present the RSSI level for
 *	BSS-es in the specified band is to be adjusted before doing
 *	RSSI-based BSS selection. The attribute value is a packed structure
 *	value as specified by &struct nl80211_bss_select_rssi_adjust.
 * @NL80211_BSS_SELECT_ATTR_MAX: highest bss select attribute number.
 * @__NL80211_BSS_SELECT_ATTR_AFTER_LAST: internal use.
 *
 * One and only one of these attributes are found within %NL80211_ATTR_BSS_SELECT
 * for %NL80211_CMD_CONNECT. It specifies the required BSS selection behaviour
 * which the driver shall use.
 */
enum nl80211_bss_select_attr {
	__NL80211_BSS_SELECT_ATTR_INVALID,
	NL80211_BSS_SELECT_ATTR_RSSI,
	NL80211_BSS_SELECT_ATTR_BAND_PREF,
	NL80211_BSS_SELECT_ATTR_RSSI_ADJUST,

	/* keep last */
	__NL80211_BSS_SELECT_ATTR_AFTER_LAST,
	NL80211_BSS_SELECT_ATTR_MAX = __NL80211_BSS_SELECT_ATTR_AFTER_LAST - 1
};

/**
 * enum nl80211_nan_function_type - NAN function type
 *
 * Defines the function type of a NAN function
 *
 * @NL80211_NAN_FUNC_PUBLISH: function is publish
 * @NL80211_NAN_FUNC_SUBSCRIBE: function is subscribe
 * @NL80211_NAN_FUNC_FOLLOW_UP: function is follow-up
 */
enum nl80211_nan_function_type {
	NL80211_NAN_FUNC_PUBLISH,
	NL80211_NAN_FUNC_SUBSCRIBE,
	NL80211_NAN_FUNC_FOLLOW_UP,

	/* keep last */
	__NL80211_NAN_FUNC_TYPE_AFTER_LAST,
	NL80211_NAN_FUNC_MAX_TYPE = __NL80211_NAN_FUNC_TYPE_AFTER_LAST - 1,
};

/**
 * enum nl80211_nan_publish_type - NAN publish tx type
 *
 * Defines how to send publish Service Discovery Frames
 *
 * @NL80211_NAN_SOLICITED_PUBLISH: publish function is solicited
 * @NL80211_NAN_UNSOLICITED_PUBLISH: publish function is unsolicited
 */
enum nl80211_nan_publish_type {
	NL80211_NAN_SOLICITED_PUBLISH = 1 << 0,
	NL80211_NAN_UNSOLICITED_PUBLISH = 1 << 1,
};

/**
 * enum nl80211_nan_func_term_reason - NAN functions termination reason
 *
 * Defines termination reasons of a NAN function
 *
 * @NL80211_NAN_FUNC_TERM_REASON_USER_REQUEST: requested by user
 * @NL80211_NAN_FUNC_TERM_REASON_TTL_EXPIRED: timeout
 * @NL80211_NAN_FUNC_TERM_REASON_ERROR: errored
 */
enum nl80211_nan_func_term_reason {
	NL80211_NAN_FUNC_TERM_REASON_USER_REQUEST,
	NL80211_NAN_FUNC_TERM_REASON_TTL_EXPIRED,
	NL80211_NAN_FUNC_TERM_REASON_ERROR,
};

#define NL80211_NAN_FUNC_SERVICE_ID_LEN 6
#define NL80211_NAN_FUNC_SERVICE_SPEC_INFO_MAX_LEN 0xff
#define NL80211_NAN_FUNC_SRF_MAX_LEN 0xff

/**
 * enum nl80211_nan_func_attributes - NAN function attributes
 * @__NL80211_NAN_FUNC_INVALID: invalid
 * @NL80211_NAN_FUNC_TYPE: &enum nl80211_nan_function_type (u8).
 * @NL80211_NAN_FUNC_SERVICE_ID: 6 bytes of the service ID hash as
 *	specified in NAN spec. This is a binary attribute.
 * @NL80211_NAN_FUNC_PUBLISH_TYPE: relevant if the function's type is
 *	publish. Defines the transmission type for the publish Service Discovery
 *	Frame, see &enum nl80211_nan_publish_type. Its type is u8.
 * @NL80211_NAN_FUNC_PUBLISH_BCAST: relevant if the function is a solicited
 *	publish. Should the solicited publish Service Discovery Frame be sent to
 *	the NAN Broadcast address. This is a flag.
 * @NL80211_NAN_FUNC_SUBSCRIBE_ACTIVE: relevant if the function's type is
 *	subscribe. Is the subscribe active. This is a flag.
 * @NL80211_NAN_FUNC_FOLLOW_UP_ID: relevant if the function's type is follow up.
 *	The instance ID for the follow up Service Discovery Frame. This is u8.
 * @NL80211_NAN_FUNC_FOLLOW_UP_REQ_ID: relevant if the function's type
 *	is follow up. This is a u8.
 *	The requestor instance ID for the follow up Service Discovery Frame.
 * @NL80211_NAN_FUNC_FOLLOW_UP_DEST: the MAC address of the recipient of the
 *	follow up Service Discovery Frame. This is a binary attribute.
 * @NL80211_NAN_FUNC_CLOSE_RANGE: is this function limited for devices in a
 *	close range. The range itself (RSSI) is defined by the device.
 *	This is a flag.
 * @NL80211_NAN_FUNC_TTL: strictly positive number of DWs this function should
 *	stay active. If not present infinite TTL is assumed. This is a u32.
 * @NL80211_NAN_FUNC_SERVICE_INFO: array of bytes describing the service
 *	specific info. This is a binary attribute.
 * @NL80211_NAN_FUNC_SRF: Service Receive Filter. This is a nested attribute.
 *	See &enum nl80211_nan_srf_attributes.
 * @NL80211_NAN_FUNC_RX_MATCH_FILTER: Receive Matching filter. This is a nested
 *	attribute. It is a list of binary values.
 * @NL80211_NAN_FUNC_TX_MATCH_FILTER: Transmit Matching filter. This is a
 *	nested attribute. It is a list of binary values.
 * @NL80211_NAN_FUNC_INSTANCE_ID: The instance ID of the function.
 *	Its type is u8 and it cannot be 0.
 * @NL80211_NAN_FUNC_TERM_REASON: NAN function termination reason.
 *	See &enum nl80211_nan_func_term_reason.
 *
 * @NUM_NL80211_NAN_FUNC_ATTR: internal
 * @NL80211_NAN_FUNC_ATTR_MAX: highest NAN function attribute
 */
enum nl80211_nan_func_attributes {
	__NL80211_NAN_FUNC_INVALID,
	NL80211_NAN_FUNC_TYPE,
	NL80211_NAN_FUNC_SERVICE_ID,
	NL80211_NAN_FUNC_PUBLISH_TYPE,
	NL80211_NAN_FUNC_PUBLISH_BCAST,
	NL80211_NAN_FUNC_SUBSCRIBE_ACTIVE,
	NL80211_NAN_FUNC_FOLLOW_UP_ID,
	NL80211_NAN_FUNC_FOLLOW_UP_REQ_ID,
	NL80211_NAN_FUNC_FOLLOW_UP_DEST,
	NL80211_NAN_FUNC_CLOSE_RANGE,
	NL80211_NAN_FUNC_TTL,
	NL80211_NAN_FUNC_SERVICE_INFO,
	NL80211_NAN_FUNC_SRF,
	NL80211_NAN_FUNC_RX_MATCH_FILTER,
	NL80211_NAN_FUNC_TX_MATCH_FILTER,
	NL80211_NAN_FUNC_INSTANCE_ID,
	NL80211_NAN_FUNC_TERM_REASON,

	/* keep last */
	NUM_NL80211_NAN_FUNC_ATTR,
	NL80211_NAN_FUNC_ATTR_MAX = NUM_NL80211_NAN_FUNC_ATTR - 1
};

/**
 * enum nl80211_nan_srf_attributes - NAN Service Response filter attributes
 * @__NL80211_NAN_SRF_INVALID: invalid
 * @NL80211_NAN_SRF_INCLUDE: present if the include bit of the SRF set.
 *	This is a flag.
 * @NL80211_NAN_SRF_BF: Bloom Filter. Present if and only if
 *	%NL80211_NAN_SRF_MAC_ADDRS isn't present. This attribute is binary.
 * @NL80211_NAN_SRF_BF_IDX: index of the Bloom Filter. Mandatory if
 *	%NL80211_NAN_SRF_BF is present. This is a u8.
 * @NL80211_NAN_SRF_MAC_ADDRS: list of MAC addresses for the SRF. Present if
 *	and only if %NL80211_NAN_SRF_BF isn't present. This is a nested
 *	attribute. Each nested attribute is a MAC address.
 * @NUM_NL80211_NAN_SRF_ATTR: internal
 * @NL80211_NAN_SRF_ATTR_MAX: highest NAN SRF attribute
 */
enum nl80211_nan_srf_attributes {
	__NL80211_NAN_SRF_INVALID,
	NL80211_NAN_SRF_INCLUDE,
	NL80211_NAN_SRF_BF,
	NL80211_NAN_SRF_BF_IDX,
	NL80211_NAN_SRF_MAC_ADDRS,

	/* keep last */
	NUM_NL80211_NAN_SRF_ATTR,
	NL80211_NAN_SRF_ATTR_MAX = NUM_NL80211_NAN_SRF_ATTR - 1,
};

/**
 * enum nl80211_nan_match_attributes - NAN match attributes
 * @__NL80211_NAN_MATCH_INVALID: invalid
 * @NL80211_NAN_MATCH_FUNC_LOCAL: the local function that had the
 *	match. This is a nested attribute.
 *	See &enum nl80211_nan_func_attributes.
 * @NL80211_NAN_MATCH_FUNC_PEER: the peer function
 *	that caused the match. This is a nested attribute.
 *	See &enum nl80211_nan_func_attributes.
 *
 * @NUM_NL80211_NAN_MATCH_ATTR: internal
 * @NL80211_NAN_MATCH_ATTR_MAX: highest NAN match attribute
 */
enum nl80211_nan_match_attributes {
	__NL80211_NAN_MATCH_INVALID,
	NL80211_NAN_MATCH_FUNC_LOCAL,
	NL80211_NAN_MATCH_FUNC_PEER,

	/* keep last */
	NUM_NL80211_NAN_MATCH_ATTR,
	NL80211_NAN_MATCH_ATTR_MAX = NUM_NL80211_NAN_MATCH_ATTR - 1
};

/**
 * nl80211_external_auth_action - Action to perform with external
 *     authentication request. Used by NL80211_ATTR_EXTERNAL_AUTH_ACTION.
 * @NL80211_EXTERNAL_AUTH_START: Start the authentication.
 * @NL80211_EXTERNAL_AUTH_ABORT: Abort the ongoing authentication.
 */
enum nl80211_external_auth_action {
	NL80211_EXTERNAL_AUTH_START,
	NL80211_EXTERNAL_AUTH_ABORT,
};

/**
 * enum nl80211_ftm_responder_attributes - fine timing measurement
 *	responder attributes
 * @__NL80211_FTM_RESP_ATTR_INVALID: Invalid
 * @NL80211_FTM_RESP_ATTR_ENABLED: FTM responder is enabled
 * @NL80211_FTM_RESP_ATTR_LCI: The content of Measurement Report Element
 *	(9.4.2.22 in 802.11-2016) with type 8 - LCI (9.4.2.22.10),
 *	i.e. starting with the measurement token
 * @NL80211_FTM_RESP_ATTR_CIVIC: The content of Measurement Report Element
 *	(9.4.2.22 in 802.11-2016) with type 11 - Civic (Section 9.4.2.22.13),
 *	i.e. starting with the measurement token
 * @__NL80211_FTM_RESP_ATTR_LAST: Internal
 * @NL80211_FTM_RESP_ATTR_MAX: highest FTM responder attribute.
 */
enum nl80211_ftm_responder_attributes {
	__NL80211_FTM_RESP_ATTR_INVALID,

	NL80211_FTM_RESP_ATTR_ENABLED,
	NL80211_FTM_RESP_ATTR_LCI,
	NL80211_FTM_RESP_ATTR_CIVICLOC,

	/* keep last */
	__NL80211_FTM_RESP_ATTR_LAST,
	NL80211_FTM_RESP_ATTR_MAX = __NL80211_FTM_RESP_ATTR_LAST - 1,
};

/*
 * enum nl80211_ftm_responder_stats - FTM responder statistics
 *
 * These attribute types are used with %NL80211_ATTR_FTM_RESPONDER_STATS
 * when getting FTM responder statistics.
 *
 * @__NL80211_FTM_STATS_INVALID: attribute number 0 is reserved
 * @NL80211_FTM_STATS_SUCCESS_NUM: number of FTM sessions in which all frames
 *	were ssfully answered (u32)
 * @NL80211_FTM_STATS_PARTIAL_NUM: number of FTM sessions in which part of the
 *	frames were successfully answered (u32)
 * @NL80211_FTM_STATS_FAILED_NUM: number of failed FTM sessions (u32)
 * @NL80211_FTM_STATS_ASAP_NUM: number of ASAP sessions (u32)
 * @NL80211_FTM_STATS_NON_ASAP_NUM: number of non-ASAP sessions (u32)
 * @NL80211_FTM_STATS_TOTAL_DURATION_MSEC: total sessions durations - gives an
 *	indication of how much time the responder was busy (u64, msec)
 * @NL80211_FTM_STATS_UNKNOWN_TRIGGERS_NUM: number of unknown FTM triggers -
 *	triggers from initiators that didn't finish successfully the negotiation
 *	phase with the responder (u32)
 * @NL80211_FTM_STATS_RESCHEDULE_REQUESTS_NUM: number of FTM reschedule requests
 *	- initiator asks for a new scheduling although it already has scheduled
 *	FTM slot (u32)
 * @NL80211_FTM_STATS_OUT_OF_WINDOW_TRIGGERS_NUM: number of FTM triggers out of
 *	scheduled window (u32)
 * @NL80211_FTM_STATS_PAD: used for padding, ignore
 * @__NL80211_TXQ_ATTR_AFTER_LAST: Internal
 * @NL80211_FTM_STATS_MAX: highest possible FTM responder stats attribute
 */
enum nl80211_ftm_responder_stats {
	__NL80211_FTM_STATS_INVALID,
	NL80211_FTM_STATS_SUCCESS_NUM,
	NL80211_FTM_STATS_PARTIAL_NUM,
	NL80211_FTM_STATS_FAILED_NUM,
	NL80211_FTM_STATS_ASAP_NUM,
	NL80211_FTM_STATS_NON_ASAP_NUM,
	NL80211_FTM_STATS_TOTAL_DURATION_MSEC,
	NL80211_FTM_STATS_UNKNOWN_TRIGGERS_NUM,
	NL80211_FTM_STATS_RESCHEDULE_REQUESTS_NUM,
	NL80211_FTM_STATS_OUT_OF_WINDOW_TRIGGERS_NUM,
	NL80211_FTM_STATS_PAD,

	/* keep last */
	__NL80211_FTM_STATS_AFTER_LAST,
	NL80211_FTM_STATS_MAX = __NL80211_FTM_STATS_AFTER_LAST - 1
};

/**
 * enum nl80211_preamble - frame preamble types
 * @NL80211_PREAMBLE_LEGACY: legacy (HR/DSSS, OFDM, ERP PHY) preamble
 * @NL80211_PREAMBLE_HT: HT preamble
 * @NL80211_PREAMBLE_VHT: VHT preamble
 * @NL80211_PREAMBLE_DMG: DMG preamble
 */
enum nl80211_preamble {
	NL80211_PREAMBLE_LEGACY,
	NL80211_PREAMBLE_HT,
	NL80211_PREAMBLE_VHT,
	NL80211_PREAMBLE_DMG,
};

/**
 * enum nl80211_peer_measurement_type - peer measurement types
 * @NL80211_PMSR_TYPE_INVALID: invalid/unused, needed as we use
 *	these numbers also for attributes
 *
 * @NL80211_PMSR_TYPE_FTM: flight time measurement
 *
 * @NUM_NL80211_PMSR_TYPES: internal
 * @NL80211_PMSR_TYPE_MAX: highest type number
 */
enum nl80211_peer_measurement_type {
	NL80211_PMSR_TYPE_INVALID,

	NL80211_PMSR_TYPE_FTM,

	NUM_NL80211_PMSR_TYPES,
	NL80211_PMSR_TYPE_MAX = NUM_NL80211_PMSR_TYPES - 1
};

/**
 * enum nl80211_peer_measurement_status - peer measurement status
 * @NL80211_PMSR_STATUS_SUCCESS: measurement completed successfully
 * @NL80211_PMSR_STATUS_REFUSED: measurement was locally refused
 * @NL80211_PMSR_STATUS_TIMEOUT: measurement timed out
 * @NL80211_PMSR_STATUS_FAILURE: measurement failed, a type-dependent
 *	reason may be available in the response data
 */
enum nl80211_peer_measurement_status {
	NL80211_PMSR_STATUS_SUCCESS,
	NL80211_PMSR_STATUS_REFUSED,
	NL80211_PMSR_STATUS_TIMEOUT,
	NL80211_PMSR_STATUS_FAILURE,
};

/**
 * enum nl80211_peer_measurement_req - peer measurement request attributes
 * @__NL80211_PMSR_REQ_ATTR_INVALID: invalid
 *
 * @NL80211_PMSR_REQ_ATTR_DATA: This is a nested attribute with measurement
 *	type-specific request data inside. The attributes used are from the
 *	enums named nl80211_peer_measurement_<type>_req.
 * @NL80211_PMSR_REQ_ATTR_GET_AP_TSF: include AP TSF timestamp, if supported
 *	(flag attribute)
 *
 * @NUM_NL80211_PMSR_REQ_ATTRS: internal
 * @NL80211_PMSR_REQ_ATTR_MAX: highest attribute number
 */
enum nl80211_peer_measurement_req {
	__NL80211_PMSR_REQ_ATTR_INVALID,

	NL80211_PMSR_REQ_ATTR_DATA,
	NL80211_PMSR_REQ_ATTR_GET_AP_TSF,

	/* keep last */
	NUM_NL80211_PMSR_REQ_ATTRS,
	NL80211_PMSR_REQ_ATTR_MAX = NUM_NL80211_PMSR_REQ_ATTRS - 1
};

/**
 * enum nl80211_peer_measurement_resp - peer measurement response attributes
 * @__NL80211_PMSR_RESP_ATTR_INVALID: invalid
 *
 * @NL80211_PMSR_RESP_ATTR_DATA: This is a nested attribute with measurement
 *	type-specific results inside. The attributes used are from the enums
 *	named nl80211_peer_measurement_<type>_resp.
 * @NL80211_PMSR_RESP_ATTR_STATUS: u32 value with the measurement status
 *	(using values from &enum nl80211_peer_measurement_status.)
 * @NL80211_PMSR_RESP_ATTR_HOST_TIME: host time (%CLOCK_BOOTTIME) when the
 *	result was measured; this value is not expected to be accurate to
 *	more than 20ms. (u64, nanoseconds)
 * @NL80211_PMSR_RESP_ATTR_AP_TSF: TSF of the AP that the interface
 *	doing the measurement is connected to when the result was measured.
 *	This shall be accurately reported if supported and requested
 *	(u64, usec)
 * @NL80211_PMSR_RESP_ATTR_FINAL: If results are sent to the host partially
 *	(*e.g. with FTM per-burst data) this flag will be cleared on all but
 *	the last result; if all results are combined it's set on the single
 *	result.
 * @NL80211_PMSR_RESP_ATTR_PAD: padding for 64-bit attributes, ignore
 *
 * @NUM_NL80211_PMSR_RESP_ATTRS: internal
 * @NL80211_PMSR_RESP_ATTR_MAX: highest attribute number
 */
enum nl80211_peer_measurement_resp {
	__NL80211_PMSR_RESP_ATTR_INVALID,

	NL80211_PMSR_RESP_ATTR_DATA,
	NL80211_PMSR_RESP_ATTR_STATUS,
	NL80211_PMSR_RESP_ATTR_HOST_TIME,
	NL80211_PMSR_RESP_ATTR_AP_TSF,
	NL80211_PMSR_RESP_ATTR_FINAL,
	NL80211_PMSR_RESP_ATTR_PAD,

	/* keep last */
	NUM_NL80211_PMSR_RESP_ATTRS,
	NL80211_PMSR_RESP_ATTR_MAX = NUM_NL80211_PMSR_RESP_ATTRS - 1
};

/**
 * enum nl80211_peer_measurement_peer_attrs - peer attributes for measurement
 * @__NL80211_PMSR_PEER_ATTR_INVALID: invalid
 *
 * @NL80211_PMSR_PEER_ATTR_ADDR: peer's MAC address
 * @NL80211_PMSR_PEER_ATTR_CHAN: channel definition, nested, using top-level
 *	attributes like %NL80211_ATTR_WIPHY_FREQ etc.
 * @NL80211_PMSR_PEER_ATTR_REQ: This is a nested attribute indexed by
 *	measurement type, with attributes from the
 *	&enum nl80211_peer_measurement_req inside.
 * @NL80211_PMSR_PEER_ATTR_RESP: This is a nested attribute indexed by
 *	measurement type, with attributes from the
 *	&enum nl80211_peer_measurement_resp inside.
 *
 * @NUM_NL80211_PMSR_PEER_ATTRS: internal
 * @NL80211_PMSR_PEER_ATTR_MAX: highest attribute number
 */
enum nl80211_peer_measurement_peer_attrs {
	__NL80211_PMSR_PEER_ATTR_INVALID,

	NL80211_PMSR_PEER_ATTR_ADDR,
	NL80211_PMSR_PEER_ATTR_CHAN,
	NL80211_PMSR_PEER_ATTR_REQ,
	NL80211_PMSR_PEER_ATTR_RESP,

	/* keep last */
	NUM_NL80211_PMSR_PEER_ATTRS,
	NL80211_PMSR_PEER_ATTR_MAX = NUM_NL80211_PMSR_PEER_ATTRS - 1,
};

/**
 * enum nl80211_peer_measurement_attrs - peer measurement attributes
 * @__NL80211_PMSR_ATTR_INVALID: invalid
 *
 * @NL80211_PMSR_ATTR_MAX_PEERS: u32 attribute used for capability
 *	advertisement only, indicates the maximum number of peers
 *	measurements can be done with in a single request
 * @NL80211_PMSR_ATTR_REPORT_AP_TSF: flag attribute in capability
 *	indicating that the connected AP's TSF can be reported in
 *	measurement results
 * @NL80211_PMSR_ATTR_RANDOMIZE_MAC_ADDR: flag attribute in capability
 *	indicating that MAC address randomization is supported.
 * @NL80211_PMSR_ATTR_TYPE_CAPA: capabilities reported by the device,
 *	this contains a nesting indexed by measurement type, and
 *	type-specific capabilities inside, which are from the enums
 *	named nl80211_peer_measurement_<type>_capa.
 * @NL80211_PMSR_ATTR_PEERS: nested attribute, the nesting index is
 *	meaningless, just a list of peers to measure with, with the
 *	sub-attributes taken from
 *	&enum nl80211_peer_measurement_peer_attrs.
 *
 * @NUM_NL80211_PMSR_ATTR: internal
 * @NL80211_PMSR_ATTR_MAX: highest attribute number
 */
enum nl80211_peer_measurement_attrs {
	__NL80211_PMSR_ATTR_INVALID,

	NL80211_PMSR_ATTR_MAX_PEERS,
	NL80211_PMSR_ATTR_REPORT_AP_TSF,
	NL80211_PMSR_ATTR_RANDOMIZE_MAC_ADDR,
	NL80211_PMSR_ATTR_TYPE_CAPA,
	NL80211_PMSR_ATTR_PEERS,

	/* keep last */
	NUM_NL80211_PMSR_ATTR,
	NL80211_PMSR_ATTR_MAX = NUM_NL80211_PMSR_ATTR - 1
};

/**
 * enum nl80211_peer_measurement_ftm_capa - FTM capabilities
 * @__NL80211_PMSR_FTM_CAPA_ATTR_INVALID: invalid
 *
 * @NL80211_PMSR_FTM_CAPA_ATTR_ASAP: flag attribute indicating ASAP mode
 *	is supported
 * @NL80211_PMSR_FTM_CAPA_ATTR_NON_ASAP: flag attribute indicating non-ASAP
 *	mode is supported
 * @NL80211_PMSR_FTM_CAPA_ATTR_REQ_LCI: flag attribute indicating if LCI
 *	data can be requested during the measurement
 * @NL80211_PMSR_FTM_CAPA_ATTR_REQ_CIVICLOC: flag attribute indicating if civic
 *	location data can be requested during the measurement
 * @NL80211_PMSR_FTM_CAPA_ATTR_PREAMBLES: u32 bitmap attribute of bits
 *	from &enum nl80211_preamble.
 * @NL80211_PMSR_FTM_CAPA_ATTR_BANDWIDTHS: bitmap of values from
 *	&enum nl80211_chan_width indicating the supported channel
 *	bandwidths for FTM. Note that a higher channel bandwidth may be
 *	configured to allow for other measurements types with different
 *	bandwidth requirement in the same measurement.
 * @NL80211_PMSR_FTM_CAPA_ATTR_MAX_BURSTS_EXPONENT: u32 attribute indicating
 *	the maximum bursts exponent that can be used (if not present anything
 *	is valid)
 * @NL80211_PMSR_FTM_CAPA_ATTR_MAX_FTMS_PER_BURST: u32 attribute indicating
 *	the maximum FTMs per burst (if not present anything is valid)
 *
 * @NUM_NL80211_PMSR_FTM_CAPA_ATTR: internal
 * @NL80211_PMSR_FTM_CAPA_ATTR_MAX: highest attribute number
 */
enum nl80211_peer_measurement_ftm_capa {
	__NL80211_PMSR_FTM_CAPA_ATTR_INVALID,

	NL80211_PMSR_FTM_CAPA_ATTR_ASAP,
	NL80211_PMSR_FTM_CAPA_ATTR_NON_ASAP,
	NL80211_PMSR_FTM_CAPA_ATTR_REQ_LCI,
	NL80211_PMSR_FTM_CAPA_ATTR_REQ_CIVICLOC,
	NL80211_PMSR_FTM_CAPA_ATTR_PREAMBLES,
	NL80211_PMSR_FTM_CAPA_ATTR_BANDWIDTHS,
	NL80211_PMSR_FTM_CAPA_ATTR_MAX_BURSTS_EXPONENT,
	NL80211_PMSR_FTM_CAPA_ATTR_MAX_FTMS_PER_BURST,

	/* keep last */
	NUM_NL80211_PMSR_FTM_CAPA_ATTR,
	NL80211_PMSR_FTM_CAPA_ATTR_MAX = NUM_NL80211_PMSR_FTM_CAPA_ATTR - 1
};

/**
 * enum nl80211_peer_measurement_ftm_req - FTM request attributes
 * @__NL80211_PMSR_FTM_REQ_ATTR_INVALID: invalid
 *
 * @NL80211_PMSR_FTM_REQ_ATTR_ASAP: ASAP mode requested (flag)
 * @NL80211_PMSR_FTM_REQ_ATTR_PREAMBLE: preamble type (see
 *	&enum nl80211_preamble), optional for DMG (u32)
 * @NL80211_PMSR_FTM_REQ_ATTR_NUM_BURSTS_EXP: number of bursts exponent as in
 *	802.11-2016 9.4.2.168 "Fine Timing Measurement Parameters element"
 *	(u8, 0-15, optional with default 15 i.e. "no preference")
 * @NL80211_PMSR_FTM_REQ_ATTR_BURST_PERIOD: interval between bursts in units
 *	of 100ms (u16, optional with default 0)
 * @NL80211_PMSR_FTM_REQ_ATTR_BURST_DURATION: burst duration, as in 802.11-2016
 *	Table 9-257 "Burst Duration field encoding" (u8, 0-15, optional with
 *	default 15 i.e. "no preference")
 * @NL80211_PMSR_FTM_REQ_ATTR_FTMS_PER_BURST: number of successful FTM frames
 *	requested per burst
 *	(u8, 0-31, optional with default 0 i.e. "no preference")
 * @NL80211_PMSR_FTM_REQ_ATTR_NUM_FTMR_RETRIES: number of FTMR frame retries
 *	(u8, default 3)
 * @NL80211_PMSR_FTM_REQ_ATTR_REQUEST_LCI: request LCI data (flag)
 * @NL80211_PMSR_FTM_REQ_ATTR_REQUEST_CIVICLOC: request civic location data
 *	(flag)
 *
 * @NUM_NL80211_PMSR_FTM_REQ_ATTR: internal
 * @NL80211_PMSR_FTM_REQ_ATTR_MAX: highest attribute number
 */
enum nl80211_peer_measurement_ftm_req {
	__NL80211_PMSR_FTM_REQ_ATTR_INVALID,

	NL80211_PMSR_FTM_REQ_ATTR_ASAP,
	NL80211_PMSR_FTM_REQ_ATTR_PREAMBLE,
	NL80211_PMSR_FTM_REQ_ATTR_NUM_BURSTS_EXP,
	NL80211_PMSR_FTM_REQ_ATTR_BURST_PERIOD,
	NL80211_PMSR_FTM_REQ_ATTR_BURST_DURATION,
	NL80211_PMSR_FTM_REQ_ATTR_FTMS_PER_BURST,
	NL80211_PMSR_FTM_REQ_ATTR_NUM_FTMR_RETRIES,
	NL80211_PMSR_FTM_REQ_ATTR_REQUEST_LCI,
	NL80211_PMSR_FTM_REQ_ATTR_REQUEST_CIVICLOC,

	/* keep last */
	NUM_NL80211_PMSR_FTM_REQ_ATTR,
	NL80211_PMSR_FTM_REQ_ATTR_MAX = NUM_NL80211_PMSR_FTM_REQ_ATTR - 1
};

/**
 * enum nl80211_peer_measurement_ftm_failure_reasons - FTM failure reasons
 * @NL80211_PMSR_FTM_FAILURE_UNSPECIFIED: unspecified failure, not used
 * @NL80211_PMSR_FTM_FAILURE_NO_RESPONSE: no response from the FTM responder
 * @NL80211_PMSR_FTM_FAILURE_REJECTED: FTM responder rejected measurement
 * @NL80211_PMSR_FTM_FAILURE_WRONG_CHANNEL: we already know the peer is
 *	on a different channel, so can't measure (if we didn't know, we'd
 *	try and get no response)
 * @NL80211_PMSR_FTM_FAILURE_PEER_NOT_CAPABLE: peer can't actually do FTM
 * @NL80211_PMSR_FTM_FAILURE_INVALID_TIMESTAMP: invalid T1/T4 timestamps
 *	received
 * @NL80211_PMSR_FTM_FAILURE_PEER_BUSY: peer reports busy, you may retry
 *	later (see %NL80211_PMSR_FTM_RESP_ATTR_BUSY_RETRY_TIME)
 * @NL80211_PMSR_FTM_FAILURE_BAD_CHANGED_PARAMS: parameters were changed
 *	by the peer and are no longer supported
 */
enum nl80211_peer_measurement_ftm_failure_reasons {
	NL80211_PMSR_FTM_FAILURE_UNSPECIFIED,
	NL80211_PMSR_FTM_FAILURE_NO_RESPONSE,
	NL80211_PMSR_FTM_FAILURE_REJECTED,
	NL80211_PMSR_FTM_FAILURE_WRONG_CHANNEL,
	NL80211_PMSR_FTM_FAILURE_PEER_NOT_CAPABLE,
	NL80211_PMSR_FTM_FAILURE_INVALID_TIMESTAMP,
	NL80211_PMSR_FTM_FAILURE_PEER_BUSY,
	NL80211_PMSR_FTM_FAILURE_BAD_CHANGED_PARAMS,
};

/**
 * enum nl80211_peer_measurement_ftm_resp - FTM response attributes
 * @__NL80211_PMSR_FTM_RESP_ATTR_INVALID: invalid
 *
 * @NL80211_PMSR_FTM_RESP_ATTR_FAIL_REASON: FTM-specific failure reason
 *	(u32, optional)
 * @NL80211_PMSR_FTM_RESP_ATTR_BURST_INDEX: optional, if bursts are reported
 *	as separate results then it will be the burst index 0...(N-1) and
 *	the top level will indicate partial results (u32)
 * @NL80211_PMSR_FTM_RESP_ATTR_NUM_FTMR_ATTEMPTS: number of FTM Request frames
 *	transmitted (u32, optional)
 * @NL80211_PMSR_FTM_RESP_ATTR_NUM_FTMR_SUCCESSES: number of FTM Request frames
 *	that were acknowleged (u32, optional)
 * @NL80211_PMSR_FTM_RESP_ATTR_BUSY_RETRY_TIME: retry time received from the
 *	busy peer (u32, seconds)
 * @NL80211_PMSR_FTM_RESP_ATTR_NUM_BURSTS_EXP: actual number of bursts exponent
 *	used by the responder (similar to request, u8)
 * @NL80211_PMSR_FTM_RESP_ATTR_BURST_DURATION: actual burst duration used by
 *	the responder (similar to request, u8)
 * @NL80211_PMSR_FTM_RESP_ATTR_FTMS_PER_BURST: actual FTMs per burst used
 *	by the responder (similar to request, u8)
 * @NL80211_PMSR_FTM_RESP_ATTR_RSSI_AVG: average RSSI across all FTM action
 *	frames (optional, s32, 1/2 dBm)
 * @NL80211_PMSR_FTM_RESP_ATTR_RSSI_SPREAD: RSSI spread across all FTM action
 *	frames (optional, s32, 1/2 dBm)
 * @NL80211_PMSR_FTM_RESP_ATTR_TX_RATE: bitrate we used for the response to the
 *	FTM action frame (optional, nested, using &enum nl80211_rate_info
 *	attributes)
 * @NL80211_PMSR_FTM_RESP_ATTR_RX_RATE: bitrate the responder used for the FTM
 *	action frame (optional, nested, using &enum nl80211_rate_info attrs)
 * @NL80211_PMSR_FTM_RESP_ATTR_RTT_AVG: average RTT (s64, picoseconds, optional
 *	but one of RTT/DIST must be present)
 * @NL80211_PMSR_FTM_RESP_ATTR_RTT_VARIANCE: RTT variance (u64, ps^2, note that
 *	standard deviation is the square root of variance, optional)
 * @NL80211_PMSR_FTM_RESP_ATTR_RTT_SPREAD: RTT spread (u64, picoseconds,
 *	optional)
 * @NL80211_PMSR_FTM_RESP_ATTR_DIST_AVG: average distance (s64, mm, optional
 *	but one of RTT/DIST must be present)
 * @NL80211_PMSR_FTM_RESP_ATTR_DIST_VARIANCE: distance variance (u64, mm^2, note
 *	that standard deviation is the square root of variance, optional)
 * @NL80211_PMSR_FTM_RESP_ATTR_DIST_SPREAD: distance spread (u64, mm, optional)
 * @NL80211_PMSR_FTM_RESP_ATTR_LCI: LCI data from peer (binary, optional);
 *	this is the contents of the Measurement Report Element (802.11-2016
 *	9.4.2.22.1) starting with the Measurement Token, with Measurement
 *	Type 8.
 * @NL80211_PMSR_FTM_RESP_ATTR_CIVICLOC: civic location data from peer
 *	(binary, optional);
 *	this is the contents of the Measurement Report Element (802.11-2016
 *	9.4.2.22.1) starting with the Measurement Token, with Measurement
 *	Type 11.
 * @NL80211_PMSR_FTM_RESP_ATTR_PAD: ignore, for u64/s64 padding only
 *
 * @NUM_NL80211_PMSR_FTM_RESP_ATTR: internal
 * @NL80211_PMSR_FTM_RESP_ATTR_MAX: highest attribute number
 */
enum nl80211_peer_measurement_ftm_resp {
	__NL80211_PMSR_FTM_RESP_ATTR_INVALID,

	NL80211_PMSR_FTM_RESP_ATTR_FAIL_REASON,
	NL80211_PMSR_FTM_RESP_ATTR_BURST_INDEX,
	NL80211_PMSR_FTM_RESP_ATTR_NUM_FTMR_ATTEMPTS,
	NL80211_PMSR_FTM_RESP_ATTR_NUM_FTMR_SUCCESSES,
	NL80211_PMSR_FTM_RESP_ATTR_BUSY_RETRY_TIME,
	NL80211_PMSR_FTM_RESP_ATTR_NUM_BURSTS_EXP,
	NL80211_PMSR_FTM_RESP_ATTR_BURST_DURATION,
	NL80211_PMSR_FTM_RESP_ATTR_FTMS_PER_BURST,
	NL80211_PMSR_FTM_RESP_ATTR_RSSI_AVG,
	NL80211_PMSR_FTM_RESP_ATTR_RSSI_SPREAD,
	NL80211_PMSR_FTM_RESP_ATTR_TX_RATE,
	NL80211_PMSR_FTM_RESP_ATTR_RX_RATE,
	NL80211_PMSR_FTM_RESP_ATTR_RTT_AVG,
	NL80211_PMSR_FTM_RESP_ATTR_RTT_VARIANCE,
	NL80211_PMSR_FTM_RESP_ATTR_RTT_SPREAD,
	NL80211_PMSR_FTM_RESP_ATTR_DIST_AVG,
	NL80211_PMSR_FTM_RESP_ATTR_DIST_VARIANCE,
	NL80211_PMSR_FTM_RESP_ATTR_DIST_SPREAD,
	NL80211_PMSR_FTM_RESP_ATTR_LCI,
	NL80211_PMSR_FTM_RESP_ATTR_CIVICLOC,
	NL80211_PMSR_FTM_RESP_ATTR_PAD,

	/* keep last */
	NUM_NL80211_PMSR_FTM_RESP_ATTR,
	NL80211_PMSR_FTM_RESP_ATTR_MAX = NUM_NL80211_PMSR_FTM_RESP_ATTR - 1
};

#endif /* __LINUX_NL80211_H */<|MERGE_RESOLUTION|>--- conflicted
+++ resolved
@@ -2350,15 +2350,12 @@
  *	should be picking up the lowest tx power, either tx power per-interface
  *	or per-station.
  *
-<<<<<<< HEAD
-=======
  * @NL80211_ATTR_SAE_PASSWORD: attribute for passing SAE password material. It
  *	is used with %NL80211_CMD_CONNECT to provide password for offloading
  *	SAE authentication for WPA3-Personal networks.
  *
  * @NL80211_ATTR_TWT_RESPONDER: Enable target wait time responder support.
  *
->>>>>>> 4ff96fb5
  * @NUM_NL80211_ATTR: total number of nl80211_attrs available
  * @NL80211_ATTR_MAX: highest attribute number currently defined
  * @__NL80211_ATTR_AFTER_LAST: internal use
@@ -2811,13 +2808,10 @@
 	NL80211_ATTR_AIRTIME_WEIGHT,
 	NL80211_ATTR_STA_TX_POWER_SETTING,
 	NL80211_ATTR_STA_TX_POWER,
-<<<<<<< HEAD
-=======
 
 	NL80211_ATTR_SAE_PASSWORD,
 
 	NL80211_ATTR_TWT_RESPONDER,
->>>>>>> 4ff96fb5
 
 	/* add attributes here, update the policy in nl80211.c */
 
@@ -5448,12 +5442,9 @@
  * @NL80211_EXT_FEATURE_STA_TX_PWR: This driver supports controlling tx power
  *	to a station.
  *
-<<<<<<< HEAD
-=======
  * @NL80211_EXT_FEATURE_SAE_OFFLOAD: Device wants to do SAE authentication in
  *	station mode (SAE password is passed as part of the connect command).
  *
->>>>>>> 4ff96fb5
  * @NUM_NL80211_EXT_FEATURES: number of extended features.
  * @MAX_NL80211_EXT_FEATURES: highest extended feature index.
  */
@@ -5498,10 +5489,7 @@
 	NL80211_EXT_FEATURE_SCHED_SCAN_BAND_SPECIFIC_RSSI_THOLD,
 	NL80211_EXT_FEATURE_EXT_KEY_ID,
 	NL80211_EXT_FEATURE_STA_TX_PWR,
-<<<<<<< HEAD
-=======
 	NL80211_EXT_FEATURE_SAE_OFFLOAD,
->>>>>>> 4ff96fb5
 
 	/* add new features before the definition below */
 	NUM_NL80211_EXT_FEATURES,

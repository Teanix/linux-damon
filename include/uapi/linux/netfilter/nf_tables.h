#ifndef _LINUX_NF_TABLES_H
#define _LINUX_NF_TABLES_H

#define NFT_CHAIN_MAXNAMELEN	32
#define NFT_USERDATA_MAXLEN	256

enum nft_registers {
	NFT_REG_VERDICT,
	NFT_REG_1,
	NFT_REG_2,
	NFT_REG_3,
	NFT_REG_4,
	__NFT_REG_MAX
};
#define NFT_REG_MAX	(__NFT_REG_MAX - 1)

/**
 * enum nft_verdicts - nf_tables internal verdicts
 *
 * @NFT_CONTINUE: continue evaluation of the current rule
 * @NFT_BREAK: terminate evaluation of the current rule
 * @NFT_JUMP: push the current chain on the jump stack and jump to a chain
 * @NFT_GOTO: jump to a chain without pushing the current chain on the jump stack
 * @NFT_RETURN: return to the topmost chain on the jump stack
 *
 * The nf_tables verdicts share their numeric space with the netfilter verdicts.
 */
enum nft_verdicts {
	NFT_CONTINUE	= -1,
	NFT_BREAK	= -2,
	NFT_JUMP	= -3,
	NFT_GOTO	= -4,
	NFT_RETURN	= -5,
};

/**
 * enum nf_tables_msg_types - nf_tables netlink message types
 *
 * @NFT_MSG_NEWTABLE: create a new table (enum nft_table_attributes)
 * @NFT_MSG_GETTABLE: get a table (enum nft_table_attributes)
 * @NFT_MSG_DELTABLE: delete a table (enum nft_table_attributes)
 * @NFT_MSG_NEWCHAIN: create a new chain (enum nft_chain_attributes)
 * @NFT_MSG_GETCHAIN: get a chain (enum nft_chain_attributes)
 * @NFT_MSG_DELCHAIN: delete a chain (enum nft_chain_attributes)
 * @NFT_MSG_NEWRULE: create a new rule (enum nft_rule_attributes)
 * @NFT_MSG_GETRULE: get a rule (enum nft_rule_attributes)
 * @NFT_MSG_DELRULE: delete a rule (enum nft_rule_attributes)
 * @NFT_MSG_NEWSET: create a new set (enum nft_set_attributes)
 * @NFT_MSG_GETSET: get a set (enum nft_set_attributes)
 * @NFT_MSG_DELSET: delete a set (enum nft_set_attributes)
 * @NFT_MSG_NEWSETELEM: create a new set element (enum nft_set_elem_attributes)
 * @NFT_MSG_GETSETELEM: get a set element (enum nft_set_elem_attributes)
 * @NFT_MSG_DELSETELEM: delete a set element (enum nft_set_elem_attributes)
 * @NFT_MSG_NEWGEN: announce a new generation, only for events (enum nft_gen_attributes)
 * @NFT_MSG_GETGEN: get the rule-set generation (enum nft_gen_attributes)
 */
enum nf_tables_msg_types {
	NFT_MSG_NEWTABLE,
	NFT_MSG_GETTABLE,
	NFT_MSG_DELTABLE,
	NFT_MSG_NEWCHAIN,
	NFT_MSG_GETCHAIN,
	NFT_MSG_DELCHAIN,
	NFT_MSG_NEWRULE,
	NFT_MSG_GETRULE,
	NFT_MSG_DELRULE,
	NFT_MSG_NEWSET,
	NFT_MSG_GETSET,
	NFT_MSG_DELSET,
	NFT_MSG_NEWSETELEM,
	NFT_MSG_GETSETELEM,
	NFT_MSG_DELSETELEM,
	NFT_MSG_NEWGEN,
	NFT_MSG_GETGEN,
	NFT_MSG_MAX,
};

/**
 * enum nft_list_attributes - nf_tables generic list netlink attributes
 *
 * @NFTA_LIST_ELEM: list element (NLA_NESTED)
 */
enum nft_list_attributes {
	NFTA_LIST_UNPEC,
	NFTA_LIST_ELEM,
	__NFTA_LIST_MAX
};
#define NFTA_LIST_MAX		(__NFTA_LIST_MAX - 1)

/**
 * enum nft_hook_attributes - nf_tables netfilter hook netlink attributes
 *
 * @NFTA_HOOK_HOOKNUM: netfilter hook number (NLA_U32)
 * @NFTA_HOOK_PRIORITY: netfilter hook priority (NLA_U32)
 */
enum nft_hook_attributes {
	NFTA_HOOK_UNSPEC,
	NFTA_HOOK_HOOKNUM,
	NFTA_HOOK_PRIORITY,
	__NFTA_HOOK_MAX
};
#define NFTA_HOOK_MAX		(__NFTA_HOOK_MAX - 1)

/**
 * enum nft_table_flags - nf_tables table flags
 *
 * @NFT_TABLE_F_DORMANT: this table is not active
 */
enum nft_table_flags {
	NFT_TABLE_F_DORMANT	= 0x1,
};

/**
 * enum nft_table_attributes - nf_tables table netlink attributes
 *
 * @NFTA_TABLE_NAME: name of the table (NLA_STRING)
 * @NFTA_TABLE_FLAGS: bitmask of enum nft_table_flags (NLA_U32)
 * @NFTA_TABLE_USE: number of chains in this table (NLA_U32)
 */
enum nft_table_attributes {
	NFTA_TABLE_UNSPEC,
	NFTA_TABLE_NAME,
	NFTA_TABLE_FLAGS,
	NFTA_TABLE_USE,
	__NFTA_TABLE_MAX
};
#define NFTA_TABLE_MAX		(__NFTA_TABLE_MAX - 1)

/**
 * enum nft_chain_attributes - nf_tables chain netlink attributes
 *
 * @NFTA_CHAIN_TABLE: name of the table containing the chain (NLA_STRING)
 * @NFTA_CHAIN_HANDLE: numeric handle of the chain (NLA_U64)
 * @NFTA_CHAIN_NAME: name of the chain (NLA_STRING)
 * @NFTA_CHAIN_HOOK: hook specification for basechains (NLA_NESTED: nft_hook_attributes)
 * @NFTA_CHAIN_POLICY: numeric policy of the chain (NLA_U32)
 * @NFTA_CHAIN_USE: number of references to this chain (NLA_U32)
 * @NFTA_CHAIN_TYPE: type name of the string (NLA_NUL_STRING)
 * @NFTA_CHAIN_COUNTERS: counter specification of the chain (NLA_NESTED: nft_counter_attributes)
 */
enum nft_chain_attributes {
	NFTA_CHAIN_UNSPEC,
	NFTA_CHAIN_TABLE,
	NFTA_CHAIN_HANDLE,
	NFTA_CHAIN_NAME,
	NFTA_CHAIN_HOOK,
	NFTA_CHAIN_POLICY,
	NFTA_CHAIN_USE,
	NFTA_CHAIN_TYPE,
	NFTA_CHAIN_COUNTERS,
	__NFTA_CHAIN_MAX
};
#define NFTA_CHAIN_MAX		(__NFTA_CHAIN_MAX - 1)

/**
 * enum nft_rule_attributes - nf_tables rule netlink attributes
 *
 * @NFTA_RULE_TABLE: name of the table containing the rule (NLA_STRING)
 * @NFTA_RULE_CHAIN: name of the chain containing the rule (NLA_STRING)
 * @NFTA_RULE_HANDLE: numeric handle of the rule (NLA_U64)
 * @NFTA_RULE_EXPRESSIONS: list of expressions (NLA_NESTED: nft_expr_attributes)
 * @NFTA_RULE_COMPAT: compatibility specifications of the rule (NLA_NESTED: nft_rule_compat_attributes)
 * @NFTA_RULE_POSITION: numeric handle of the previous rule (NLA_U64)
 * @NFTA_RULE_USERDATA: user data (NLA_BINARY, NFT_USERDATA_MAXLEN)
 */
enum nft_rule_attributes {
	NFTA_RULE_UNSPEC,
	NFTA_RULE_TABLE,
	NFTA_RULE_CHAIN,
	NFTA_RULE_HANDLE,
	NFTA_RULE_EXPRESSIONS,
	NFTA_RULE_COMPAT,
	NFTA_RULE_POSITION,
	NFTA_RULE_USERDATA,
	__NFTA_RULE_MAX
};
#define NFTA_RULE_MAX		(__NFTA_RULE_MAX - 1)

/**
 * enum nft_rule_compat_flags - nf_tables rule compat flags
 *
 * @NFT_RULE_COMPAT_F_INV: invert the check result
 */
enum nft_rule_compat_flags {
	NFT_RULE_COMPAT_F_INV	= (1 << 1),
	NFT_RULE_COMPAT_F_MASK	= NFT_RULE_COMPAT_F_INV,
};

/**
 * enum nft_rule_compat_attributes - nf_tables rule compat attributes
 *
 * @NFTA_RULE_COMPAT_PROTO: numerice value of handled protocol (NLA_U32)
 * @NFTA_RULE_COMPAT_FLAGS: bitmask of enum nft_rule_compat_flags (NLA_U32)
 */
enum nft_rule_compat_attributes {
	NFTA_RULE_COMPAT_UNSPEC,
	NFTA_RULE_COMPAT_PROTO,
	NFTA_RULE_COMPAT_FLAGS,
	__NFTA_RULE_COMPAT_MAX
};
#define NFTA_RULE_COMPAT_MAX	(__NFTA_RULE_COMPAT_MAX - 1)

/**
 * enum nft_set_flags - nf_tables set flags
 *
 * @NFT_SET_ANONYMOUS: name allocation, automatic cleanup on unlink
 * @NFT_SET_CONSTANT: set contents may not change while bound
 * @NFT_SET_INTERVAL: set contains intervals
 * @NFT_SET_MAP: set is used as a dictionary
 */
enum nft_set_flags {
	NFT_SET_ANONYMOUS		= 0x1,
	NFT_SET_CONSTANT		= 0x2,
	NFT_SET_INTERVAL		= 0x4,
	NFT_SET_MAP			= 0x8,
};

/**
 * enum nft_set_policies - set selection policy
 *
 * @NFT_SET_POL_PERFORMANCE: prefer high performance over low memory use
 * @NFT_SET_POL_MEMORY: prefer low memory use over high performance
 */
enum nft_set_policies {
	NFT_SET_POL_PERFORMANCE,
	NFT_SET_POL_MEMORY,
};

/**
 * enum nft_set_desc_attributes - set element description
 *
 * @NFTA_SET_DESC_SIZE: number of elements in set (NLA_U32)
 */
enum nft_set_desc_attributes {
	NFTA_SET_DESC_UNSPEC,
	NFTA_SET_DESC_SIZE,
	__NFTA_SET_DESC_MAX
};
#define NFTA_SET_DESC_MAX	(__NFTA_SET_DESC_MAX - 1)

/**
 * enum nft_set_attributes - nf_tables set netlink attributes
 *
 * @NFTA_SET_TABLE: table name (NLA_STRING)
 * @NFTA_SET_NAME: set name (NLA_STRING)
 * @NFTA_SET_FLAGS: bitmask of enum nft_set_flags (NLA_U32)
 * @NFTA_SET_KEY_TYPE: key data type, informational purpose only (NLA_U32)
 * @NFTA_SET_KEY_LEN: key data length (NLA_U32)
 * @NFTA_SET_DATA_TYPE: mapping data type (NLA_U32)
 * @NFTA_SET_DATA_LEN: mapping data length (NLA_U32)
 * @NFTA_SET_POLICY: selection policy (NLA_U32)
 * @NFTA_SET_DESC: set description (NLA_NESTED)
 * @NFTA_SET_ID: uniquely identifies a set in a transaction (NLA_U32)
 */
enum nft_set_attributes {
	NFTA_SET_UNSPEC,
	NFTA_SET_TABLE,
	NFTA_SET_NAME,
	NFTA_SET_FLAGS,
	NFTA_SET_KEY_TYPE,
	NFTA_SET_KEY_LEN,
	NFTA_SET_DATA_TYPE,
	NFTA_SET_DATA_LEN,
	NFTA_SET_POLICY,
	NFTA_SET_DESC,
	NFTA_SET_ID,
	__NFTA_SET_MAX
};
#define NFTA_SET_MAX		(__NFTA_SET_MAX - 1)

/**
 * enum nft_set_elem_flags - nf_tables set element flags
 *
 * @NFT_SET_ELEM_INTERVAL_END: element ends the previous interval
 */
enum nft_set_elem_flags {
	NFT_SET_ELEM_INTERVAL_END	= 0x1,
};

/**
 * enum nft_set_elem_attributes - nf_tables set element netlink attributes
 *
 * @NFTA_SET_ELEM_KEY: key value (NLA_NESTED: nft_data)
 * @NFTA_SET_ELEM_DATA: data value of mapping (NLA_NESTED: nft_data_attributes)
 * @NFTA_SET_ELEM_FLAGS: bitmask of nft_set_elem_flags (NLA_U32)
 */
enum nft_set_elem_attributes {
	NFTA_SET_ELEM_UNSPEC,
	NFTA_SET_ELEM_KEY,
	NFTA_SET_ELEM_DATA,
	NFTA_SET_ELEM_FLAGS,
	__NFTA_SET_ELEM_MAX
};
#define NFTA_SET_ELEM_MAX	(__NFTA_SET_ELEM_MAX - 1)

/**
 * enum nft_set_elem_list_attributes - nf_tables set element list netlink attributes
 *
 * @NFTA_SET_ELEM_LIST_TABLE: table of the set to be changed (NLA_STRING)
 * @NFTA_SET_ELEM_LIST_SET: name of the set to be changed (NLA_STRING)
 * @NFTA_SET_ELEM_LIST_ELEMENTS: list of set elements (NLA_NESTED: nft_set_elem_attributes)
 * @NFTA_SET_ELEM_LIST_SET_ID: uniquely identifies a set in a transaction (NLA_U32)
 */
enum nft_set_elem_list_attributes {
	NFTA_SET_ELEM_LIST_UNSPEC,
	NFTA_SET_ELEM_LIST_TABLE,
	NFTA_SET_ELEM_LIST_SET,
	NFTA_SET_ELEM_LIST_ELEMENTS,
	NFTA_SET_ELEM_LIST_SET_ID,
	__NFTA_SET_ELEM_LIST_MAX
};
#define NFTA_SET_ELEM_LIST_MAX	(__NFTA_SET_ELEM_LIST_MAX - 1)

/**
 * enum nft_data_types - nf_tables data types
 *
 * @NFT_DATA_VALUE: generic data
 * @NFT_DATA_VERDICT: netfilter verdict
 *
 * The type of data is usually determined by the kernel directly and is not
 * explicitly specified by userspace. The only difference are sets, where
 * userspace specifies the key and mapping data types.
 *
 * The values 0xffffff00-0xffffffff are reserved for internally used types.
 * The remaining range can be freely used by userspace to encode types, all
 * values are equivalent to NFT_DATA_VALUE.
 */
enum nft_data_types {
	NFT_DATA_VALUE,
	NFT_DATA_VERDICT	= 0xffffff00U,
};

#define NFT_DATA_RESERVED_MASK	0xffffff00U

/**
 * enum nft_data_attributes - nf_tables data netlink attributes
 *
 * @NFTA_DATA_VALUE: generic data (NLA_BINARY)
 * @NFTA_DATA_VERDICT: nf_tables verdict (NLA_NESTED: nft_verdict_attributes)
 */
enum nft_data_attributes {
	NFTA_DATA_UNSPEC,
	NFTA_DATA_VALUE,
	NFTA_DATA_VERDICT,
	__NFTA_DATA_MAX
};
#define NFTA_DATA_MAX		(__NFTA_DATA_MAX - 1)

/**
 * enum nft_verdict_attributes - nf_tables verdict netlink attributes
 *
 * @NFTA_VERDICT_CODE: nf_tables verdict (NLA_U32: enum nft_verdicts)
 * @NFTA_VERDICT_CHAIN: jump target chain name (NLA_STRING)
 */
enum nft_verdict_attributes {
	NFTA_VERDICT_UNSPEC,
	NFTA_VERDICT_CODE,
	NFTA_VERDICT_CHAIN,
	__NFTA_VERDICT_MAX
};
#define NFTA_VERDICT_MAX	(__NFTA_VERDICT_MAX - 1)

/**
 * enum nft_expr_attributes - nf_tables expression netlink attributes
 *
 * @NFTA_EXPR_NAME: name of the expression type (NLA_STRING)
 * @NFTA_EXPR_DATA: type specific data (NLA_NESTED)
 */
enum nft_expr_attributes {
	NFTA_EXPR_UNSPEC,
	NFTA_EXPR_NAME,
	NFTA_EXPR_DATA,
	__NFTA_EXPR_MAX
};
#define NFTA_EXPR_MAX		(__NFTA_EXPR_MAX - 1)

/**
 * enum nft_immediate_attributes - nf_tables immediate expression netlink attributes
 *
 * @NFTA_IMMEDIATE_DREG: destination register to load data into (NLA_U32)
 * @NFTA_IMMEDIATE_DATA: data to load (NLA_NESTED: nft_data_attributes)
 */
enum nft_immediate_attributes {
	NFTA_IMMEDIATE_UNSPEC,
	NFTA_IMMEDIATE_DREG,
	NFTA_IMMEDIATE_DATA,
	__NFTA_IMMEDIATE_MAX
};
#define NFTA_IMMEDIATE_MAX	(__NFTA_IMMEDIATE_MAX - 1)

/**
 * enum nft_bitwise_attributes - nf_tables bitwise expression netlink attributes
 *
 * @NFTA_BITWISE_SREG: source register (NLA_U32: nft_registers)
 * @NFTA_BITWISE_DREG: destination register (NLA_U32: nft_registers)
 * @NFTA_BITWISE_LEN: length of operands (NLA_U32)
 * @NFTA_BITWISE_MASK: mask value (NLA_NESTED: nft_data_attributes)
 * @NFTA_BITWISE_XOR: xor value (NLA_NESTED: nft_data_attributes)
 *
 * The bitwise expression performs the following operation:
 *
 * dreg = (sreg & mask) ^ xor
 *
 * which allow to express all bitwise operations:
 *
 * 		mask	xor
 * NOT:		1	1
 * OR:		0	x
 * XOR:		1	x
 * AND:		x	0
 */
enum nft_bitwise_attributes {
	NFTA_BITWISE_UNSPEC,
	NFTA_BITWISE_SREG,
	NFTA_BITWISE_DREG,
	NFTA_BITWISE_LEN,
	NFTA_BITWISE_MASK,
	NFTA_BITWISE_XOR,
	__NFTA_BITWISE_MAX
};
#define NFTA_BITWISE_MAX	(__NFTA_BITWISE_MAX - 1)

/**
 * enum nft_byteorder_ops - nf_tables byteorder operators
 *
 * @NFT_BYTEORDER_NTOH: network to host operator
 * @NFT_BYTEORDER_HTON: host to network opertaor
 */
enum nft_byteorder_ops {
	NFT_BYTEORDER_NTOH,
	NFT_BYTEORDER_HTON,
};

/**
 * enum nft_byteorder_attributes - nf_tables byteorder expression netlink attributes
 *
 * @NFTA_BYTEORDER_SREG: source register (NLA_U32: nft_registers)
 * @NFTA_BYTEORDER_DREG: destination register (NLA_U32: nft_registers)
 * @NFTA_BYTEORDER_OP: operator (NLA_U32: enum nft_byteorder_ops)
 * @NFTA_BYTEORDER_LEN: length of the data (NLA_U32)
 * @NFTA_BYTEORDER_SIZE: data size in bytes (NLA_U32: 2 or 4)
 */
enum nft_byteorder_attributes {
	NFTA_BYTEORDER_UNSPEC,
	NFTA_BYTEORDER_SREG,
	NFTA_BYTEORDER_DREG,
	NFTA_BYTEORDER_OP,
	NFTA_BYTEORDER_LEN,
	NFTA_BYTEORDER_SIZE,
	__NFTA_BYTEORDER_MAX
};
#define NFTA_BYTEORDER_MAX	(__NFTA_BYTEORDER_MAX - 1)

/**
 * enum nft_cmp_ops - nf_tables relational operator
 *
 * @NFT_CMP_EQ: equal
 * @NFT_CMP_NEQ: not equal
 * @NFT_CMP_LT: less than
 * @NFT_CMP_LTE: less than or equal to
 * @NFT_CMP_GT: greater than
 * @NFT_CMP_GTE: greater than or equal to
 */
enum nft_cmp_ops {
	NFT_CMP_EQ,
	NFT_CMP_NEQ,
	NFT_CMP_LT,
	NFT_CMP_LTE,
	NFT_CMP_GT,
	NFT_CMP_GTE,
};

/**
 * enum nft_cmp_attributes - nf_tables cmp expression netlink attributes
 *
 * @NFTA_CMP_SREG: source register of data to compare (NLA_U32: nft_registers)
 * @NFTA_CMP_OP: cmp operation (NLA_U32: nft_cmp_ops)
 * @NFTA_CMP_DATA: data to compare against (NLA_NESTED: nft_data_attributes)
 */
enum nft_cmp_attributes {
	NFTA_CMP_UNSPEC,
	NFTA_CMP_SREG,
	NFTA_CMP_OP,
	NFTA_CMP_DATA,
	__NFTA_CMP_MAX
};
#define NFTA_CMP_MAX		(__NFTA_CMP_MAX - 1)

/**
 * enum nft_lookup_attributes - nf_tables set lookup expression netlink attributes
 *
 * @NFTA_LOOKUP_SET: name of the set where to look for (NLA_STRING)
 * @NFTA_LOOKUP_SREG: source register of the data to look for (NLA_U32: nft_registers)
 * @NFTA_LOOKUP_DREG: destination register (NLA_U32: nft_registers)
 * @NFTA_LOOKUP_SET_ID: uniquely identifies a set in a transaction (NLA_U32)
 */
enum nft_lookup_attributes {
	NFTA_LOOKUP_UNSPEC,
	NFTA_LOOKUP_SET,
	NFTA_LOOKUP_SREG,
	NFTA_LOOKUP_DREG,
	NFTA_LOOKUP_SET_ID,
	__NFTA_LOOKUP_MAX
};
#define NFTA_LOOKUP_MAX		(__NFTA_LOOKUP_MAX - 1)

/**
 * enum nft_payload_bases - nf_tables payload expression offset bases
 *
 * @NFT_PAYLOAD_LL_HEADER: link layer header
 * @NFT_PAYLOAD_NETWORK_HEADER: network header
 * @NFT_PAYLOAD_TRANSPORT_HEADER: transport header
 */
enum nft_payload_bases {
	NFT_PAYLOAD_LL_HEADER,
	NFT_PAYLOAD_NETWORK_HEADER,
	NFT_PAYLOAD_TRANSPORT_HEADER,
};

/**
 * enum nft_payload_attributes - nf_tables payload expression netlink attributes
 *
 * @NFTA_PAYLOAD_DREG: destination register to load data into (NLA_U32: nft_registers)
 * @NFTA_PAYLOAD_BASE: payload base (NLA_U32: nft_payload_bases)
 * @NFTA_PAYLOAD_OFFSET: payload offset relative to base (NLA_U32)
 * @NFTA_PAYLOAD_LEN: payload length (NLA_U32)
 */
enum nft_payload_attributes {
	NFTA_PAYLOAD_UNSPEC,
	NFTA_PAYLOAD_DREG,
	NFTA_PAYLOAD_BASE,
	NFTA_PAYLOAD_OFFSET,
	NFTA_PAYLOAD_LEN,
	__NFTA_PAYLOAD_MAX
};
#define NFTA_PAYLOAD_MAX	(__NFTA_PAYLOAD_MAX - 1)

/**
 * enum nft_exthdr_attributes - nf_tables IPv6 extension header expression netlink attributes
 *
 * @NFTA_EXTHDR_DREG: destination register (NLA_U32: nft_registers)
 * @NFTA_EXTHDR_TYPE: extension header type (NLA_U8)
 * @NFTA_EXTHDR_OFFSET: extension header offset (NLA_U32)
 * @NFTA_EXTHDR_LEN: extension header length (NLA_U32)
 */
enum nft_exthdr_attributes {
	NFTA_EXTHDR_UNSPEC,
	NFTA_EXTHDR_DREG,
	NFTA_EXTHDR_TYPE,
	NFTA_EXTHDR_OFFSET,
	NFTA_EXTHDR_LEN,
	__NFTA_EXTHDR_MAX
};
#define NFTA_EXTHDR_MAX		(__NFTA_EXTHDR_MAX - 1)

/**
 * enum nft_meta_keys - nf_tables meta expression keys
 *
 * @NFT_META_LEN: packet length (skb->len)
 * @NFT_META_PROTOCOL: packet ethertype protocol (skb->protocol), invalid in OUTPUT
 * @NFT_META_PRIORITY: packet priority (skb->priority)
 * @NFT_META_MARK: packet mark (skb->mark)
 * @NFT_META_IIF: packet input interface index (dev->ifindex)
 * @NFT_META_OIF: packet output interface index (dev->ifindex)
 * @NFT_META_IIFNAME: packet input interface name (dev->name)
 * @NFT_META_OIFNAME: packet output interface name (dev->name)
 * @NFT_META_IIFTYPE: packet input interface type (dev->type)
 * @NFT_META_OIFTYPE: packet output interface type (dev->type)
 * @NFT_META_SKUID: originating socket UID (fsuid)
 * @NFT_META_SKGID: originating socket GID (fsgid)
 * @NFT_META_NFTRACE: packet nftrace bit
 * @NFT_META_RTCLASSID: realm value of packet's route (skb->dst->tclassid)
 * @NFT_META_SECMARK: packet secmark (skb->secmark)
 * @NFT_META_NFPROTO: netfilter protocol
 * @NFT_META_L4PROTO: layer 4 protocol number
 * @NFT_META_BRI_IIFNAME: packet input bridge interface name
 * @NFT_META_BRI_OIFNAME: packet output bridge interface name
 * @NFT_META_PKTTYPE: packet type (skb->pkt_type), special handling for loopback
 * @NFT_META_CPU: cpu id through smp_processor_id()
 * @NFT_META_IIFGROUP: packet input interface group
 * @NFT_META_OIFGROUP: packet output interface group
<<<<<<< HEAD
=======
 * @NFT_META_CGROUP: socket control group (skb->sk->sk_classid)
>>>>>>> e529fea9
 */
enum nft_meta_keys {
	NFT_META_LEN,
	NFT_META_PROTOCOL,
	NFT_META_PRIORITY,
	NFT_META_MARK,
	NFT_META_IIF,
	NFT_META_OIF,
	NFT_META_IIFNAME,
	NFT_META_OIFNAME,
	NFT_META_IIFTYPE,
	NFT_META_OIFTYPE,
	NFT_META_SKUID,
	NFT_META_SKGID,
	NFT_META_NFTRACE,
	NFT_META_RTCLASSID,
	NFT_META_SECMARK,
	NFT_META_NFPROTO,
	NFT_META_L4PROTO,
	NFT_META_BRI_IIFNAME,
	NFT_META_BRI_OIFNAME,
	NFT_META_PKTTYPE,
	NFT_META_CPU,
	NFT_META_IIFGROUP,
	NFT_META_OIFGROUP,
<<<<<<< HEAD
=======
	NFT_META_CGROUP,
>>>>>>> e529fea9
};

/**
 * enum nft_meta_attributes - nf_tables meta expression netlink attributes
 *
 * @NFTA_META_DREG: destination register (NLA_U32)
 * @NFTA_META_KEY: meta data item to load (NLA_U32: nft_meta_keys)
 * @NFTA_META_SREG: source register (NLA_U32)
 */
enum nft_meta_attributes {
	NFTA_META_UNSPEC,
	NFTA_META_DREG,
	NFTA_META_KEY,
	NFTA_META_SREG,
	__NFTA_META_MAX
};
#define NFTA_META_MAX		(__NFTA_META_MAX - 1)

/**
 * enum nft_ct_keys - nf_tables ct expression keys
 *
 * @NFT_CT_STATE: conntrack state (bitmask of enum ip_conntrack_info)
 * @NFT_CT_DIRECTION: conntrack direction (enum ip_conntrack_dir)
 * @NFT_CT_STATUS: conntrack status (bitmask of enum ip_conntrack_status)
 * @NFT_CT_MARK: conntrack mark value
 * @NFT_CT_SECMARK: conntrack secmark value
 * @NFT_CT_EXPIRATION: relative conntrack expiration time in ms
 * @NFT_CT_HELPER: connection tracking helper assigned to conntrack
 * @NFT_CT_L3PROTOCOL: conntrack layer 3 protocol
 * @NFT_CT_SRC: conntrack layer 3 protocol source (IPv4/IPv6 address)
 * @NFT_CT_DST: conntrack layer 3 protocol destination (IPv4/IPv6 address)
 * @NFT_CT_PROTOCOL: conntrack layer 4 protocol
 * @NFT_CT_PROTO_SRC: conntrack layer 4 protocol source
 * @NFT_CT_PROTO_DST: conntrack layer 4 protocol destination
 */
enum nft_ct_keys {
	NFT_CT_STATE,
	NFT_CT_DIRECTION,
	NFT_CT_STATUS,
	NFT_CT_MARK,
	NFT_CT_SECMARK,
	NFT_CT_EXPIRATION,
	NFT_CT_HELPER,
	NFT_CT_L3PROTOCOL,
	NFT_CT_SRC,
	NFT_CT_DST,
	NFT_CT_PROTOCOL,
	NFT_CT_PROTO_SRC,
	NFT_CT_PROTO_DST,
	NFT_CT_LABELS,
};

/**
 * enum nft_ct_attributes - nf_tables ct expression netlink attributes
 *
 * @NFTA_CT_DREG: destination register (NLA_U32)
 * @NFTA_CT_KEY: conntrack data item to load (NLA_U32: nft_ct_keys)
 * @NFTA_CT_DIRECTION: direction in case of directional keys (NLA_U8)
 * @NFTA_CT_SREG: source register (NLA_U32)
 */
enum nft_ct_attributes {
	NFTA_CT_UNSPEC,
	NFTA_CT_DREG,
	NFTA_CT_KEY,
	NFTA_CT_DIRECTION,
	NFTA_CT_SREG,
	__NFTA_CT_MAX
};
#define NFTA_CT_MAX		(__NFTA_CT_MAX - 1)

/**
 * enum nft_limit_attributes - nf_tables limit expression netlink attributes
 *
 * @NFTA_LIMIT_RATE: refill rate (NLA_U64)
 * @NFTA_LIMIT_UNIT: refill unit (NLA_U64)
 */
enum nft_limit_attributes {
	NFTA_LIMIT_UNSPEC,
	NFTA_LIMIT_RATE,
	NFTA_LIMIT_UNIT,
	__NFTA_LIMIT_MAX
};
#define NFTA_LIMIT_MAX		(__NFTA_LIMIT_MAX - 1)

/**
 * enum nft_counter_attributes - nf_tables counter expression netlink attributes
 *
 * @NFTA_COUNTER_BYTES: number of bytes (NLA_U64)
 * @NFTA_COUNTER_PACKETS: number of packets (NLA_U64)
 */
enum nft_counter_attributes {
	NFTA_COUNTER_UNSPEC,
	NFTA_COUNTER_BYTES,
	NFTA_COUNTER_PACKETS,
	__NFTA_COUNTER_MAX
};
#define NFTA_COUNTER_MAX	(__NFTA_COUNTER_MAX - 1)

/**
 * enum nft_log_attributes - nf_tables log expression netlink attributes
 *
 * @NFTA_LOG_GROUP: netlink group to send messages to (NLA_U32)
 * @NFTA_LOG_PREFIX: prefix to prepend to log messages (NLA_STRING)
 * @NFTA_LOG_SNAPLEN: length of payload to include in netlink message (NLA_U32)
 * @NFTA_LOG_QTHRESHOLD: queue threshold (NLA_U32)
 * @NFTA_LOG_LEVEL: log level (NLA_U32)
 * @NFTA_LOG_FLAGS: logging flags (NLA_U32)
 */
enum nft_log_attributes {
	NFTA_LOG_UNSPEC,
	NFTA_LOG_GROUP,
	NFTA_LOG_PREFIX,
	NFTA_LOG_SNAPLEN,
	NFTA_LOG_QTHRESHOLD,
	NFTA_LOG_LEVEL,
	NFTA_LOG_FLAGS,
	__NFTA_LOG_MAX
};
#define NFTA_LOG_MAX		(__NFTA_LOG_MAX - 1)

/**
 * enum nft_queue_attributes - nf_tables queue expression netlink attributes
 *
 * @NFTA_QUEUE_NUM: netlink queue to send messages to (NLA_U16)
 * @NFTA_QUEUE_TOTAL: number of queues to load balance packets on (NLA_U16)
 * @NFTA_QUEUE_FLAGS: various flags (NLA_U16)
 */
enum nft_queue_attributes {
	NFTA_QUEUE_UNSPEC,
	NFTA_QUEUE_NUM,
	NFTA_QUEUE_TOTAL,
	NFTA_QUEUE_FLAGS,
	__NFTA_QUEUE_MAX
};
#define NFTA_QUEUE_MAX		(__NFTA_QUEUE_MAX - 1)

#define NFT_QUEUE_FLAG_BYPASS		0x01 /* for compatibility with v2 */
#define NFT_QUEUE_FLAG_CPU_FANOUT	0x02 /* use current CPU (no hashing) */
#define NFT_QUEUE_FLAG_MASK		0x03

/**
 * enum nft_reject_types - nf_tables reject expression reject types
 *
 * @NFT_REJECT_ICMP_UNREACH: reject using ICMP unreachable
 * @NFT_REJECT_TCP_RST: reject using TCP RST
 * @NFT_REJECT_ICMPX_UNREACH: abstracted ICMP unreachable for bridge and inet
 */
enum nft_reject_types {
	NFT_REJECT_ICMP_UNREACH,
	NFT_REJECT_TCP_RST,
	NFT_REJECT_ICMPX_UNREACH,
};

/**
 * enum nft_reject_code - Generic reject codes for IPv4/IPv6
 *
 * @NFT_REJECT_ICMPX_NO_ROUTE: no route to host / network unreachable
 * @NFT_REJECT_ICMPX_PORT_UNREACH: port unreachable
 * @NFT_REJECT_ICMPX_HOST_UNREACH: host unreachable
 * @NFT_REJECT_ICMPX_ADMIN_PROHIBITED: administratively prohibited
 *
 * These codes are mapped to real ICMP and ICMPv6 codes.
 */
enum nft_reject_inet_code {
	NFT_REJECT_ICMPX_NO_ROUTE	= 0,
	NFT_REJECT_ICMPX_PORT_UNREACH,
	NFT_REJECT_ICMPX_HOST_UNREACH,
	NFT_REJECT_ICMPX_ADMIN_PROHIBITED,
	__NFT_REJECT_ICMPX_MAX
};
#define NFT_REJECT_ICMPX_MAX	(__NFT_REJECT_ICMPX_MAX - 1)

/**
 * enum nft_reject_attributes - nf_tables reject expression netlink attributes
 *
 * @NFTA_REJECT_TYPE: packet type to use (NLA_U32: nft_reject_types)
 * @NFTA_REJECT_ICMP_CODE: ICMP code to use (NLA_U8)
 */
enum nft_reject_attributes {
	NFTA_REJECT_UNSPEC,
	NFTA_REJECT_TYPE,
	NFTA_REJECT_ICMP_CODE,
	__NFTA_REJECT_MAX
};
#define NFTA_REJECT_MAX		(__NFTA_REJECT_MAX - 1)

/**
 * enum nft_nat_types - nf_tables nat expression NAT types
 *
 * @NFT_NAT_SNAT: source NAT
 * @NFT_NAT_DNAT: destination NAT
 */
enum nft_nat_types {
	NFT_NAT_SNAT,
	NFT_NAT_DNAT,
};

/**
 * enum nft_nat_attributes - nf_tables nat expression netlink attributes
 *
 * @NFTA_NAT_TYPE: NAT type (NLA_U32: nft_nat_types)
 * @NFTA_NAT_FAMILY: NAT family (NLA_U32)
 * @NFTA_NAT_REG_ADDR_MIN: source register of address range start (NLA_U32: nft_registers)
 * @NFTA_NAT_REG_ADDR_MAX: source register of address range end (NLA_U32: nft_registers)
 * @NFTA_NAT_REG_PROTO_MIN: source register of proto range start (NLA_U32: nft_registers)
 * @NFTA_NAT_REG_PROTO_MAX: source register of proto range end (NLA_U32: nft_registers)
 * @NFTA_NAT_FLAGS: NAT flags (see NF_NAT_RANGE_* in linux/netfilter/nf_nat.h) (NLA_U32)
 */
enum nft_nat_attributes {
	NFTA_NAT_UNSPEC,
	NFTA_NAT_TYPE,
	NFTA_NAT_FAMILY,
	NFTA_NAT_REG_ADDR_MIN,
	NFTA_NAT_REG_ADDR_MAX,
	NFTA_NAT_REG_PROTO_MIN,
	NFTA_NAT_REG_PROTO_MAX,
	NFTA_NAT_FLAGS,
	__NFTA_NAT_MAX
};
#define NFTA_NAT_MAX		(__NFTA_NAT_MAX - 1)

/**
 * enum nft_masq_attributes - nf_tables masquerade expression attributes
 *
 * @NFTA_MASQ_FLAGS: NAT flags (see NF_NAT_RANGE_* in linux/netfilter/nf_nat.h) (NLA_U32)
 */
enum nft_masq_attributes {
	NFTA_MASQ_UNSPEC,
	NFTA_MASQ_FLAGS,
	__NFTA_MASQ_MAX
};
#define NFTA_MASQ_MAX		(__NFTA_MASQ_MAX - 1)

/**
<<<<<<< HEAD
=======
 * enum nft_redir_attributes - nf_tables redirect expression netlink attributes
 *
 * @NFTA_REDIR_REG_PROTO_MIN: source register of proto range start (NLA_U32: nft_registers)
 * @NFTA_REDIR_REG_PROTO_MAX: source register of proto range end (NLA_U32: nft_registers)
 * @NFTA_REDIR_FLAGS: NAT flags (see NF_NAT_RANGE_* in linux/netfilter/nf_nat.h) (NLA_U32)
 */
enum nft_redir_attributes {
	NFTA_REDIR_UNSPEC,
	NFTA_REDIR_REG_PROTO_MIN,
	NFTA_REDIR_REG_PROTO_MAX,
	NFTA_REDIR_FLAGS,
	__NFTA_REDIR_MAX
};
#define NFTA_REDIR_MAX		(__NFTA_REDIR_MAX - 1)

/**
>>>>>>> e529fea9
 * enum nft_gen_attributes - nf_tables ruleset generation attributes
 *
 * @NFTA_GEN_ID: Ruleset generation ID (NLA_U32)
 */
enum nft_gen_attributes {
	NFTA_GEN_UNSPEC,
	NFTA_GEN_ID,
	__NFTA_GEN_MAX
};
#define NFTA_GEN_MAX		(__NFTA_GEN_MAX - 1)

#endif /* _LINUX_NF_TABLES_H */<|MERGE_RESOLUTION|>--- conflicted
+++ resolved
@@ -579,10 +579,7 @@
  * @NFT_META_CPU: cpu id through smp_processor_id()
  * @NFT_META_IIFGROUP: packet input interface group
  * @NFT_META_OIFGROUP: packet output interface group
-<<<<<<< HEAD
-=======
  * @NFT_META_CGROUP: socket control group (skb->sk->sk_classid)
->>>>>>> e529fea9
  */
 enum nft_meta_keys {
 	NFT_META_LEN,
@@ -608,10 +605,7 @@
 	NFT_META_CPU,
 	NFT_META_IIFGROUP,
 	NFT_META_OIFGROUP,
-<<<<<<< HEAD
-=======
 	NFT_META_CGROUP,
->>>>>>> e529fea9
 };
 
 /**
@@ -846,8 +840,6 @@
 #define NFTA_MASQ_MAX		(__NFTA_MASQ_MAX - 1)
 
 /**
-<<<<<<< HEAD
-=======
  * enum nft_redir_attributes - nf_tables redirect expression netlink attributes
  *
  * @NFTA_REDIR_REG_PROTO_MIN: source register of proto range start (NLA_U32: nft_registers)
@@ -864,7 +856,6 @@
 #define NFTA_REDIR_MAX		(__NFTA_REDIR_MAX - 1)
 
 /**
->>>>>>> e529fea9
  * enum nft_gen_attributes - nf_tables ruleset generation attributes
  *
  * @NFTA_GEN_ID: Ruleset generation ID (NLA_U32)

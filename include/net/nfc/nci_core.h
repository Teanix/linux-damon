--- conflicted
+++ resolved
@@ -72,15 +72,12 @@
 	int   (*send)(struct nci_dev *ndev, struct sk_buff *skb);
 	int   (*setup)(struct nci_dev *ndev);
 	__u32 (*get_rfprotocol)(struct nci_dev *ndev, __u8 rf_protocol);
-<<<<<<< HEAD
-=======
 	int   (*discover_se)(struct nci_dev *ndev);
 	int   (*disable_se)(struct nci_dev *ndev, u32 se_idx);
 	int   (*enable_se)(struct nci_dev *ndev, u32 se_idx);
 	int   (*se_io)(struct nci_dev *ndev, u32 se_idx,
 				u8 *apdu, size_t apdu_length,
 				se_io_cb_t cb, void *cb_context);
->>>>>>> e529fea9
 };
 
 #define NCI_MAX_SUPPORTED_RF_INTERFACES		4

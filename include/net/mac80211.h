/*
 * mac80211 <-> driver interface
 *
 * Copyright 2002-2005, Devicescape Software, Inc.
 * Copyright 2006-2007	Jiri Benc <jbenc@suse.cz>
 * Copyright 2007-2010	Johannes Berg <johannes@sipsolutions.net>
 * Copyright 2013-2014  Intel Mobile Communications GmbH
 *
 * This program is free software; you can redistribute it and/or modify
 * it under the terms of the GNU General Public License version 2 as
 * published by the Free Software Foundation.
 */

#ifndef MAC80211_H
#define MAC80211_H

#include <linux/bug.h>
#include <linux/kernel.h>
#include <linux/if_ether.h>
#include <linux/skbuff.h>
#include <linux/ieee80211.h>
#include <net/cfg80211.h>
#include <asm/unaligned.h>

/**
 * DOC: Introduction
 *
 * mac80211 is the Linux stack for 802.11 hardware that implements
 * only partial functionality in hard- or firmware. This document
 * defines the interface between mac80211 and low-level hardware
 * drivers.
 */

/**
 * DOC: Calling mac80211 from interrupts
 *
 * Only ieee80211_tx_status_irqsafe() and ieee80211_rx_irqsafe() can be
 * called in hardware interrupt context. The low-level driver must not call any
 * other functions in hardware interrupt context. If there is a need for such
 * call, the low-level driver should first ACK the interrupt and perform the
 * IEEE 802.11 code call after this, e.g. from a scheduled workqueue or even
 * tasklet function.
 *
 * NOTE: If the driver opts to use the _irqsafe() functions, it may not also
 *	 use the non-IRQ-safe functions!
 */

/**
 * DOC: Warning
 *
 * If you're reading this document and not the header file itself, it will
 * be incomplete because not all documentation has been converted yet.
 */

/**
 * DOC: Frame format
 *
 * As a general rule, when frames are passed between mac80211 and the driver,
 * they start with the IEEE 802.11 header and include the same octets that are
 * sent over the air except for the FCS which should be calculated by the
 * hardware.
 *
 * There are, however, various exceptions to this rule for advanced features:
 *
 * The first exception is for hardware encryption and decryption offload
 * where the IV/ICV may or may not be generated in hardware.
 *
 * Secondly, when the hardware handles fragmentation, the frame handed to
 * the driver from mac80211 is the MSDU, not the MPDU.
 */

/**
 * DOC: mac80211 workqueue
 *
 * mac80211 provides its own workqueue for drivers and internal mac80211 use.
 * The workqueue is a single threaded workqueue and can only be accessed by
 * helpers for sanity checking. Drivers must ensure all work added onto the
 * mac80211 workqueue should be cancelled on the driver stop() callback.
 *
 * mac80211 will flushed the workqueue upon interface removal and during
 * suspend.
 *
 * All work performed on the mac80211 workqueue must not acquire the RTNL lock.
 *
 */

struct device;

/**
 * enum ieee80211_max_queues - maximum number of queues
 *
 * @IEEE80211_MAX_QUEUES: Maximum number of regular device queues.
 * @IEEE80211_MAX_QUEUE_MAP: bitmap with maximum queues set
 */
enum ieee80211_max_queues {
	IEEE80211_MAX_QUEUES =		16,
	IEEE80211_MAX_QUEUE_MAP =	BIT(IEEE80211_MAX_QUEUES) - 1,
};

#define IEEE80211_INVAL_HW_QUEUE	0xff

/**
 * enum ieee80211_ac_numbers - AC numbers as used in mac80211
 * @IEEE80211_AC_VO: voice
 * @IEEE80211_AC_VI: video
 * @IEEE80211_AC_BE: best effort
 * @IEEE80211_AC_BK: background
 */
enum ieee80211_ac_numbers {
	IEEE80211_AC_VO		= 0,
	IEEE80211_AC_VI		= 1,
	IEEE80211_AC_BE		= 2,
	IEEE80211_AC_BK		= 3,
};
#define IEEE80211_NUM_ACS	4

/**
 * struct ieee80211_tx_queue_params - transmit queue configuration
 *
 * The information provided in this structure is required for QoS
 * transmit queue configuration. Cf. IEEE 802.11 7.3.2.29.
 *
 * @aifs: arbitration interframe space [0..255]
 * @cw_min: minimum contention window [a value of the form
 *	2^n-1 in the range 1..32767]
 * @cw_max: maximum contention window [like @cw_min]
 * @txop: maximum burst time in units of 32 usecs, 0 meaning disabled
 * @acm: is mandatory admission control required for the access category
 * @uapsd: is U-APSD mode enabled for the queue
 */
struct ieee80211_tx_queue_params {
	u16 txop;
	u16 cw_min;
	u16 cw_max;
	u8 aifs;
	bool acm;
	bool uapsd;
};

struct ieee80211_low_level_stats {
	unsigned int dot11ACKFailureCount;
	unsigned int dot11RTSFailureCount;
	unsigned int dot11FCSErrorCount;
	unsigned int dot11RTSSuccessCount;
};

/**
 * enum ieee80211_chanctx_change - change flag for channel context
 * @IEEE80211_CHANCTX_CHANGE_WIDTH: The channel width changed
 * @IEEE80211_CHANCTX_CHANGE_RX_CHAINS: The number of RX chains changed
 * @IEEE80211_CHANCTX_CHANGE_RADAR: radar detection flag changed
 * @IEEE80211_CHANCTX_CHANGE_CHANNEL: switched to another operating channel,
 *	this is used only with channel switching with CSA
 * @IEEE80211_CHANCTX_CHANGE_MIN_WIDTH: The min required channel width changed
 */
enum ieee80211_chanctx_change {
	IEEE80211_CHANCTX_CHANGE_WIDTH		= BIT(0),
	IEEE80211_CHANCTX_CHANGE_RX_CHAINS	= BIT(1),
	IEEE80211_CHANCTX_CHANGE_RADAR		= BIT(2),
	IEEE80211_CHANCTX_CHANGE_CHANNEL	= BIT(3),
	IEEE80211_CHANCTX_CHANGE_MIN_WIDTH	= BIT(4),
};

/**
 * struct ieee80211_chanctx_conf - channel context that vifs may be tuned to
 *
 * This is the driver-visible part. The ieee80211_chanctx
 * that contains it is visible in mac80211 only.
 *
 * @def: the channel definition
 * @min_def: the minimum channel definition currently required.
 * @rx_chains_static: The number of RX chains that must always be
 *	active on the channel to receive MIMO transmissions
 * @rx_chains_dynamic: The number of RX chains that must be enabled
 *	after RTS/CTS handshake to receive SMPS MIMO transmissions;
 *	this will always be >= @rx_chains_static.
 * @radar_enabled: whether radar detection is enabled on this channel.
 * @drv_priv: data area for driver use, will always be aligned to
 *	sizeof(void *), size is determined in hw information.
 */
struct ieee80211_chanctx_conf {
	struct cfg80211_chan_def def;
	struct cfg80211_chan_def min_def;

	u8 rx_chains_static, rx_chains_dynamic;

	bool radar_enabled;

	u8 drv_priv[0] __aligned(sizeof(void *));
};

/**
 * enum ieee80211_chanctx_switch_mode - channel context switch mode
 * @CHANCTX_SWMODE_REASSIGN_VIF: Both old and new contexts already
 *	exist (and will continue to exist), but the virtual interface
 *	needs to be switched from one to the other.
 * @CHANCTX_SWMODE_SWAP_CONTEXTS: The old context exists but will stop
 *      to exist with this call, the new context doesn't exist but
 *      will be active after this call, the virtual interface switches
 *      from the old to the new (note that the driver may of course
 *      implement this as an on-the-fly chandef switch of the existing
 *      hardware context, but the mac80211 pointer for the old context
 *      will cease to exist and only the new one will later be used
 *      for changes/removal.)
 */
enum ieee80211_chanctx_switch_mode {
	CHANCTX_SWMODE_REASSIGN_VIF,
	CHANCTX_SWMODE_SWAP_CONTEXTS,
};

/**
 * struct ieee80211_vif_chanctx_switch - vif chanctx switch information
 *
 * This is structure is used to pass information about a vif that
 * needs to switch from one chanctx to another.  The
 * &ieee80211_chanctx_switch_mode defines how the switch should be
 * done.
 *
 * @vif: the vif that should be switched from old_ctx to new_ctx
 * @old_ctx: the old context to which the vif was assigned
 * @new_ctx: the new context to which the vif must be assigned
 */
struct ieee80211_vif_chanctx_switch {
	struct ieee80211_vif *vif;
	struct ieee80211_chanctx_conf *old_ctx;
	struct ieee80211_chanctx_conf *new_ctx;
};

/**
 * enum ieee80211_bss_change - BSS change notification flags
 *
 * These flags are used with the bss_info_changed() callback
 * to indicate which BSS parameter changed.
 *
 * @BSS_CHANGED_ASSOC: association status changed (associated/disassociated),
 *	also implies a change in the AID.
 * @BSS_CHANGED_ERP_CTS_PROT: CTS protection changed
 * @BSS_CHANGED_ERP_PREAMBLE: preamble changed
 * @BSS_CHANGED_ERP_SLOT: slot timing changed
 * @BSS_CHANGED_HT: 802.11n parameters changed
 * @BSS_CHANGED_BASIC_RATES: Basic rateset changed
 * @BSS_CHANGED_BEACON_INT: Beacon interval changed
 * @BSS_CHANGED_BSSID: BSSID changed, for whatever
 *	reason (IBSS and managed mode)
 * @BSS_CHANGED_BEACON: Beacon data changed, retrieve
 *	new beacon (beaconing modes)
 * @BSS_CHANGED_BEACON_ENABLED: Beaconing should be
 *	enabled/disabled (beaconing modes)
 * @BSS_CHANGED_CQM: Connection quality monitor config changed
 * @BSS_CHANGED_IBSS: IBSS join status changed
 * @BSS_CHANGED_ARP_FILTER: Hardware ARP filter address list or state changed.
 * @BSS_CHANGED_QOS: QoS for this association was enabled/disabled. Note
 *	that it is only ever disabled for station mode.
 * @BSS_CHANGED_IDLE: Idle changed for this BSS/interface.
 * @BSS_CHANGED_SSID: SSID changed for this BSS (AP and IBSS mode)
 * @BSS_CHANGED_AP_PROBE_RESP: Probe Response changed for this BSS (AP mode)
 * @BSS_CHANGED_PS: PS changed for this BSS (STA mode)
 * @BSS_CHANGED_TXPOWER: TX power setting changed for this interface
 * @BSS_CHANGED_P2P_PS: P2P powersave settings (CTWindow, opportunistic PS)
 *	changed (currently only in P2P client mode, GO mode will be later)
 * @BSS_CHANGED_BEACON_INFO: Data from the AP's beacon became available:
 *	currently dtim_period only is under consideration.
 * @BSS_CHANGED_BANDWIDTH: The bandwidth used by this interface changed,
 *	note that this is only called when it changes after the channel
 *	context had been assigned.
 * @BSS_CHANGED_OCB: OCB join status changed
 */
enum ieee80211_bss_change {
	BSS_CHANGED_ASSOC		= 1<<0,
	BSS_CHANGED_ERP_CTS_PROT	= 1<<1,
	BSS_CHANGED_ERP_PREAMBLE	= 1<<2,
	BSS_CHANGED_ERP_SLOT		= 1<<3,
	BSS_CHANGED_HT			= 1<<4,
	BSS_CHANGED_BASIC_RATES		= 1<<5,
	BSS_CHANGED_BEACON_INT		= 1<<6,
	BSS_CHANGED_BSSID		= 1<<7,
	BSS_CHANGED_BEACON		= 1<<8,
	BSS_CHANGED_BEACON_ENABLED	= 1<<9,
	BSS_CHANGED_CQM			= 1<<10,
	BSS_CHANGED_IBSS		= 1<<11,
	BSS_CHANGED_ARP_FILTER		= 1<<12,
	BSS_CHANGED_QOS			= 1<<13,
	BSS_CHANGED_IDLE		= 1<<14,
	BSS_CHANGED_SSID		= 1<<15,
	BSS_CHANGED_AP_PROBE_RESP	= 1<<16,
	BSS_CHANGED_PS			= 1<<17,
	BSS_CHANGED_TXPOWER		= 1<<18,
	BSS_CHANGED_P2P_PS		= 1<<19,
	BSS_CHANGED_BEACON_INFO		= 1<<20,
	BSS_CHANGED_BANDWIDTH		= 1<<21,
	BSS_CHANGED_OCB                 = 1<<22,

	/* when adding here, make sure to change ieee80211_reconfig */
};

/*
 * The maximum number of IPv4 addresses listed for ARP filtering. If the number
 * of addresses for an interface increase beyond this value, hardware ARP
 * filtering will be disabled.
 */
#define IEEE80211_BSS_ARP_ADDR_LIST_LEN 4

/**
 * enum ieee80211_rssi_event - RSSI threshold event
 * An indicator for when RSSI goes below/above a certain threshold.
 * @RSSI_EVENT_HIGH: AP's rssi crossed the high threshold set by the driver.
 * @RSSI_EVENT_LOW: AP's rssi crossed the low threshold set by the driver.
 */
enum ieee80211_rssi_event {
	RSSI_EVENT_HIGH,
	RSSI_EVENT_LOW,
};

/**
 * struct ieee80211_bss_conf - holds the BSS's changing parameters
 *
 * This structure keeps information about a BSS (and an association
 * to that BSS) that can change during the lifetime of the BSS.
 *
 * @assoc: association status
 * @ibss_joined: indicates whether this station is part of an IBSS
 *	or not
 * @ibss_creator: indicates if a new IBSS network is being created
 * @aid: association ID number, valid only when @assoc is true
 * @use_cts_prot: use CTS protection
 * @use_short_preamble: use 802.11b short preamble;
 *	if the hardware cannot handle this it must set the
 *	IEEE80211_HW_2GHZ_SHORT_PREAMBLE_INCAPABLE hardware flag
 * @use_short_slot: use short slot time (only relevant for ERP);
 *	if the hardware cannot handle this it must set the
 *	IEEE80211_HW_2GHZ_SHORT_SLOT_INCAPABLE hardware flag
 * @dtim_period: num of beacons before the next DTIM, for beaconing,
 *	valid in station mode only if after the driver was notified
 *	with the %BSS_CHANGED_BEACON_INFO flag, will be non-zero then.
 * @sync_tsf: last beacon's/probe response's TSF timestamp (could be old
 *	as it may have been received during scanning long ago). If the
 *	HW flag %IEEE80211_HW_TIMING_BEACON_ONLY is set, then this can
 *	only come from a beacon, but might not become valid until after
 *	association when a beacon is received (which is notified with the
 *	%BSS_CHANGED_DTIM flag.)
 * @sync_device_ts: the device timestamp corresponding to the sync_tsf,
 *	the driver/device can use this to calculate synchronisation
 *	(see @sync_tsf)
 * @sync_dtim_count: Only valid when %IEEE80211_HW_TIMING_BEACON_ONLY
 *	is requested, see @sync_tsf/@sync_device_ts.
 * @beacon_int: beacon interval
 * @assoc_capability: capabilities taken from assoc resp
 * @basic_rates: bitmap of basic rates, each bit stands for an
 *	index into the rate table configured by the driver in
 *	the current band.
 * @beacon_rate: associated AP's beacon TX rate
 * @mcast_rate: per-band multicast rate index + 1 (0: disabled)
 * @bssid: The BSSID for this BSS
 * @enable_beacon: whether beaconing should be enabled or not
 * @chandef: Channel definition for this BSS -- the hardware might be
 *	configured a higher bandwidth than this BSS uses, for example.
 * @ht_operation_mode: HT operation mode like in &struct ieee80211_ht_operation.
 *	This field is only valid when the channel type is one of the HT types.
 * @cqm_rssi_thold: Connection quality monitor RSSI threshold, a zero value
 *	implies disabled
 * @cqm_rssi_hyst: Connection quality monitor RSSI hysteresis
 * @arp_addr_list: List of IPv4 addresses for hardware ARP filtering. The
 *	may filter ARP queries targeted for other addresses than listed here.
 *	The driver must allow ARP queries targeted for all address listed here
 *	to pass through. An empty list implies no ARP queries need to pass.
 * @arp_addr_cnt: Number of addresses currently on the list. Note that this
 *	may be larger than %IEEE80211_BSS_ARP_ADDR_LIST_LEN (the arp_addr_list
 *	array size), it's up to the driver what to do in that case.
 * @qos: This is a QoS-enabled BSS.
 * @idle: This interface is idle. There's also a global idle flag in the
 *	hardware config which may be more appropriate depending on what
 *	your driver/device needs to do.
 * @ps: power-save mode (STA only). This flag is NOT affected by
 *	offchannel/dynamic_ps operations.
 * @ssid: The SSID of the current vif. Valid in AP and IBSS mode.
 * @ssid_len: Length of SSID given in @ssid.
 * @hidden_ssid: The SSID of the current vif is hidden. Only valid in AP-mode.
 * @txpower: TX power in dBm
 * @p2p_noa_attr: P2P NoA attribute for P2P powersave
 */
struct ieee80211_bss_conf {
	const u8 *bssid;
	/* association related data */
	bool assoc, ibss_joined;
	bool ibss_creator;
	u16 aid;
	/* erp related data */
	bool use_cts_prot;
	bool use_short_preamble;
	bool use_short_slot;
	bool enable_beacon;
	u8 dtim_period;
	u16 beacon_int;
	u16 assoc_capability;
	u64 sync_tsf;
	u32 sync_device_ts;
	u8 sync_dtim_count;
	u32 basic_rates;
	struct ieee80211_rate *beacon_rate;
	int mcast_rate[IEEE80211_NUM_BANDS];
	u16 ht_operation_mode;
	s32 cqm_rssi_thold;
	u32 cqm_rssi_hyst;
	struct cfg80211_chan_def chandef;
	__be32 arp_addr_list[IEEE80211_BSS_ARP_ADDR_LIST_LEN];
	int arp_addr_cnt;
	bool qos;
	bool idle;
	bool ps;
	u8 ssid[IEEE80211_MAX_SSID_LEN];
	size_t ssid_len;
	bool hidden_ssid;
	int txpower;
	struct ieee80211_p2p_noa_attr p2p_noa_attr;
};

/**
 * enum mac80211_tx_info_flags - flags to describe transmission information/status
 *
 * These flags are used with the @flags member of &ieee80211_tx_info.
 *
 * @IEEE80211_TX_CTL_REQ_TX_STATUS: require TX status callback for this frame.
 * @IEEE80211_TX_CTL_ASSIGN_SEQ: The driver has to assign a sequence
 *	number to this frame, taking care of not overwriting the fragment
 *	number and increasing the sequence number only when the
 *	IEEE80211_TX_CTL_FIRST_FRAGMENT flag is set. mac80211 will properly
 *	assign sequence numbers to QoS-data frames but cannot do so correctly
 *	for non-QoS-data and management frames because beacons need them from
 *	that counter as well and mac80211 cannot guarantee proper sequencing.
 *	If this flag is set, the driver should instruct the hardware to
 *	assign a sequence number to the frame or assign one itself. Cf. IEEE
 *	802.11-2007 7.1.3.4.1 paragraph 3. This flag will always be set for
 *	beacons and always be clear for frames without a sequence number field.
 * @IEEE80211_TX_CTL_NO_ACK: tell the low level not to wait for an ack
 * @IEEE80211_TX_CTL_CLEAR_PS_FILT: clear powersave filter for destination
 *	station
 * @IEEE80211_TX_CTL_FIRST_FRAGMENT: this is a first fragment of the frame
 * @IEEE80211_TX_CTL_SEND_AFTER_DTIM: send this frame after DTIM beacon
 * @IEEE80211_TX_CTL_AMPDU: this frame should be sent as part of an A-MPDU
 * @IEEE80211_TX_CTL_INJECTED: Frame was injected, internal to mac80211.
 * @IEEE80211_TX_STAT_TX_FILTERED: The frame was not transmitted
 *	because the destination STA was in powersave mode. Note that to
 *	avoid race conditions, the filter must be set by the hardware or
 *	firmware upon receiving a frame that indicates that the station
 *	went to sleep (must be done on device to filter frames already on
 *	the queue) and may only be unset after mac80211 gives the OK for
 *	that by setting the IEEE80211_TX_CTL_CLEAR_PS_FILT (see above),
 *	since only then is it guaranteed that no more frames are in the
 *	hardware queue.
 * @IEEE80211_TX_STAT_ACK: Frame was acknowledged
 * @IEEE80211_TX_STAT_AMPDU: The frame was aggregated, so status
 * 	is for the whole aggregation.
 * @IEEE80211_TX_STAT_AMPDU_NO_BACK: no block ack was returned,
 * 	so consider using block ack request (BAR).
 * @IEEE80211_TX_CTL_RATE_CTRL_PROBE: internal to mac80211, can be
 *	set by rate control algorithms to indicate probe rate, will
 *	be cleared for fragmented frames (except on the last fragment)
 * @IEEE80211_TX_INTFL_OFFCHAN_TX_OK: Internal to mac80211. Used to indicate
 *	that a frame can be transmitted while the queues are stopped for
 *	off-channel operation.
 * @IEEE80211_TX_INTFL_NEED_TXPROCESSING: completely internal to mac80211,
 *	used to indicate that a pending frame requires TX processing before
 *	it can be sent out.
 * @IEEE80211_TX_INTFL_RETRIED: completely internal to mac80211,
 *	used to indicate that a frame was already retried due to PS
 * @IEEE80211_TX_INTFL_DONT_ENCRYPT: completely internal to mac80211,
 *	used to indicate frame should not be encrypted
 * @IEEE80211_TX_CTL_NO_PS_BUFFER: This frame is a response to a poll
 *	frame (PS-Poll or uAPSD) or a non-bufferable MMPDU and must
 *	be sent although the station is in powersave mode.
 * @IEEE80211_TX_CTL_MORE_FRAMES: More frames will be passed to the
 *	transmit function after the current frame, this can be used
 *	by drivers to kick the DMA queue only if unset or when the
 *	queue gets full.
 * @IEEE80211_TX_INTFL_RETRANSMISSION: This frame is being retransmitted
 *	after TX status because the destination was asleep, it must not
 *	be modified again (no seqno assignment, crypto, etc.)
 * @IEEE80211_TX_INTFL_MLME_CONN_TX: This frame was transmitted by the MLME
 *	code for connection establishment, this indicates that its status
 *	should kick the MLME state machine.
 * @IEEE80211_TX_INTFL_NL80211_FRAME_TX: Frame was requested through nl80211
 *	MLME command (internal to mac80211 to figure out whether to send TX
 *	status to user space)
 * @IEEE80211_TX_CTL_LDPC: tells the driver to use LDPC for this frame
 * @IEEE80211_TX_CTL_STBC: Enables Space-Time Block Coding (STBC) for this
 *	frame and selects the maximum number of streams that it can use.
 * @IEEE80211_TX_CTL_TX_OFFCHAN: Marks this packet to be transmitted on
 *	the off-channel channel when a remain-on-channel offload is done
 *	in hardware -- normal packets still flow and are expected to be
 *	handled properly by the device.
 * @IEEE80211_TX_INTFL_TKIP_MIC_FAILURE: Marks this packet to be used for TKIP
 *	testing. It will be sent out with incorrect Michael MIC key to allow
 *	TKIP countermeasures to be tested.
 * @IEEE80211_TX_CTL_NO_CCK_RATE: This frame will be sent at non CCK rate.
 *	This flag is actually used for management frame especially for P2P
 *	frames not being sent at CCK rate in 2GHz band.
 * @IEEE80211_TX_STATUS_EOSP: This packet marks the end of service period,
 *	when its status is reported the service period ends. For frames in
 *	an SP that mac80211 transmits, it is already set; for driver frames
 *	the driver may set this flag. It is also used to do the same for
 *	PS-Poll responses.
 * @IEEE80211_TX_CTL_USE_MINRATE: This frame will be sent at lowest rate.
 *	This flag is used to send nullfunc frame at minimum rate when
 *	the nullfunc is used for connection monitoring purpose.
 * @IEEE80211_TX_CTL_DONTFRAG: Don't fragment this packet even if it
 *	would be fragmented by size (this is optional, only used for
 *	monitor injection).
 * @IEEE80211_TX_CTL_PS_RESPONSE: This frame is a response to a poll
 *	frame (PS-Poll or uAPSD).
 *
 * Note: If you have to add new flags to the enumeration, then don't
 *	 forget to update %IEEE80211_TX_TEMPORARY_FLAGS when necessary.
 */
enum mac80211_tx_info_flags {
	IEEE80211_TX_CTL_REQ_TX_STATUS		= BIT(0),
	IEEE80211_TX_CTL_ASSIGN_SEQ		= BIT(1),
	IEEE80211_TX_CTL_NO_ACK			= BIT(2),
	IEEE80211_TX_CTL_CLEAR_PS_FILT		= BIT(3),
	IEEE80211_TX_CTL_FIRST_FRAGMENT		= BIT(4),
	IEEE80211_TX_CTL_SEND_AFTER_DTIM	= BIT(5),
	IEEE80211_TX_CTL_AMPDU			= BIT(6),
	IEEE80211_TX_CTL_INJECTED		= BIT(7),
	IEEE80211_TX_STAT_TX_FILTERED		= BIT(8),
	IEEE80211_TX_STAT_ACK			= BIT(9),
	IEEE80211_TX_STAT_AMPDU			= BIT(10),
	IEEE80211_TX_STAT_AMPDU_NO_BACK		= BIT(11),
	IEEE80211_TX_CTL_RATE_CTRL_PROBE	= BIT(12),
	IEEE80211_TX_INTFL_OFFCHAN_TX_OK	= BIT(13),
	IEEE80211_TX_INTFL_NEED_TXPROCESSING	= BIT(14),
	IEEE80211_TX_INTFL_RETRIED		= BIT(15),
	IEEE80211_TX_INTFL_DONT_ENCRYPT		= BIT(16),
	IEEE80211_TX_CTL_NO_PS_BUFFER		= BIT(17),
	IEEE80211_TX_CTL_MORE_FRAMES		= BIT(18),
	IEEE80211_TX_INTFL_RETRANSMISSION	= BIT(19),
	IEEE80211_TX_INTFL_MLME_CONN_TX		= BIT(20),
	IEEE80211_TX_INTFL_NL80211_FRAME_TX	= BIT(21),
	IEEE80211_TX_CTL_LDPC			= BIT(22),
	IEEE80211_TX_CTL_STBC			= BIT(23) | BIT(24),
	IEEE80211_TX_CTL_TX_OFFCHAN		= BIT(25),
	IEEE80211_TX_INTFL_TKIP_MIC_FAILURE	= BIT(26),
	IEEE80211_TX_CTL_NO_CCK_RATE		= BIT(27),
	IEEE80211_TX_STATUS_EOSP		= BIT(28),
	IEEE80211_TX_CTL_USE_MINRATE		= BIT(29),
	IEEE80211_TX_CTL_DONTFRAG		= BIT(30),
	IEEE80211_TX_CTL_PS_RESPONSE		= BIT(31),
};

#define IEEE80211_TX_CTL_STBC_SHIFT		23

/**
 * enum mac80211_tx_control_flags - flags to describe transmit control
 *
 * @IEEE80211_TX_CTRL_PORT_CTRL_PROTO: this frame is a port control
 *	protocol frame (e.g. EAP)
 *
 * These flags are used in tx_info->control.flags.
 */
enum mac80211_tx_control_flags {
	IEEE80211_TX_CTRL_PORT_CTRL_PROTO	= BIT(0),
};

/*
 * This definition is used as a mask to clear all temporary flags, which are
 * set by the tx handlers for each transmission attempt by the mac80211 stack.
 */
#define IEEE80211_TX_TEMPORARY_FLAGS (IEEE80211_TX_CTL_NO_ACK |		      \
	IEEE80211_TX_CTL_CLEAR_PS_FILT | IEEE80211_TX_CTL_FIRST_FRAGMENT |    \
	IEEE80211_TX_CTL_SEND_AFTER_DTIM | IEEE80211_TX_CTL_AMPDU |	      \
	IEEE80211_TX_STAT_TX_FILTERED |	IEEE80211_TX_STAT_ACK |		      \
	IEEE80211_TX_STAT_AMPDU | IEEE80211_TX_STAT_AMPDU_NO_BACK |	      \
	IEEE80211_TX_CTL_RATE_CTRL_PROBE | IEEE80211_TX_CTL_NO_PS_BUFFER |    \
	IEEE80211_TX_CTL_MORE_FRAMES | IEEE80211_TX_CTL_LDPC |		      \
	IEEE80211_TX_CTL_STBC | IEEE80211_TX_STATUS_EOSP)

/**
 * enum mac80211_rate_control_flags - per-rate flags set by the
 *	Rate Control algorithm.
 *
 * These flags are set by the Rate control algorithm for each rate during tx,
 * in the @flags member of struct ieee80211_tx_rate.
 *
 * @IEEE80211_TX_RC_USE_RTS_CTS: Use RTS/CTS exchange for this rate.
 * @IEEE80211_TX_RC_USE_CTS_PROTECT: CTS-to-self protection is required.
 *	This is set if the current BSS requires ERP protection.
 * @IEEE80211_TX_RC_USE_SHORT_PREAMBLE: Use short preamble.
 * @IEEE80211_TX_RC_MCS: HT rate.
 * @IEEE80211_TX_RC_VHT_MCS: VHT MCS rate, in this case the idx field is split
 *	into a higher 4 bits (Nss) and lower 4 bits (MCS number)
 * @IEEE80211_TX_RC_GREEN_FIELD: Indicates whether this rate should be used in
 *	Greenfield mode.
 * @IEEE80211_TX_RC_40_MHZ_WIDTH: Indicates if the Channel Width should be 40 MHz.
 * @IEEE80211_TX_RC_80_MHZ_WIDTH: Indicates 80 MHz transmission
 * @IEEE80211_TX_RC_160_MHZ_WIDTH: Indicates 160 MHz transmission
 *	(80+80 isn't supported yet)
 * @IEEE80211_TX_RC_DUP_DATA: The frame should be transmitted on both of the
 *	adjacent 20 MHz channels, if the current channel type is
 *	NL80211_CHAN_HT40MINUS or NL80211_CHAN_HT40PLUS.
 * @IEEE80211_TX_RC_SHORT_GI: Short Guard interval should be used for this rate.
 */
enum mac80211_rate_control_flags {
	IEEE80211_TX_RC_USE_RTS_CTS		= BIT(0),
	IEEE80211_TX_RC_USE_CTS_PROTECT		= BIT(1),
	IEEE80211_TX_RC_USE_SHORT_PREAMBLE	= BIT(2),

	/* rate index is an HT/VHT MCS instead of an index */
	IEEE80211_TX_RC_MCS			= BIT(3),
	IEEE80211_TX_RC_GREEN_FIELD		= BIT(4),
	IEEE80211_TX_RC_40_MHZ_WIDTH		= BIT(5),
	IEEE80211_TX_RC_DUP_DATA		= BIT(6),
	IEEE80211_TX_RC_SHORT_GI		= BIT(7),
	IEEE80211_TX_RC_VHT_MCS			= BIT(8),
	IEEE80211_TX_RC_80_MHZ_WIDTH		= BIT(9),
	IEEE80211_TX_RC_160_MHZ_WIDTH		= BIT(10),
};


/* there are 40 bytes if you don't need the rateset to be kept */
#define IEEE80211_TX_INFO_DRIVER_DATA_SIZE 40

/* if you do need the rateset, then you have less space */
#define IEEE80211_TX_INFO_RATE_DRIVER_DATA_SIZE 24

/* maximum number of rate stages */
#define IEEE80211_TX_MAX_RATES	4

/* maximum number of rate table entries */
#define IEEE80211_TX_RATE_TABLE_SIZE	4

/**
 * struct ieee80211_tx_rate - rate selection/status
 *
 * @idx: rate index to attempt to send with
 * @flags: rate control flags (&enum mac80211_rate_control_flags)
 * @count: number of tries in this rate before going to the next rate
 *
 * A value of -1 for @idx indicates an invalid rate and, if used
 * in an array of retry rates, that no more rates should be tried.
 *
 * When used for transmit status reporting, the driver should
 * always report the rate along with the flags it used.
 *
 * &struct ieee80211_tx_info contains an array of these structs
 * in the control information, and it will be filled by the rate
 * control algorithm according to what should be sent. For example,
 * if this array contains, in the format { <idx>, <count> } the
 * information
 *    { 3, 2 }, { 2, 2 }, { 1, 4 }, { -1, 0 }, { -1, 0 }
 * then this means that the frame should be transmitted
 * up to twice at rate 3, up to twice at rate 2, and up to four
 * times at rate 1 if it doesn't get acknowledged. Say it gets
 * acknowledged by the peer after the fifth attempt, the status
 * information should then contain
 *   { 3, 2 }, { 2, 2 }, { 1, 1 }, { -1, 0 } ...
 * since it was transmitted twice at rate 3, twice at rate 2
 * and once at rate 1 after which we received an acknowledgement.
 */
struct ieee80211_tx_rate {
	s8 idx;
	u16 count:5,
	    flags:11;
} __packed;

#define IEEE80211_MAX_TX_RETRY		31

static inline void ieee80211_rate_set_vht(struct ieee80211_tx_rate *rate,
					  u8 mcs, u8 nss)
{
	WARN_ON(mcs & ~0xF);
	WARN_ON((nss - 1) & ~0x7);
	rate->idx = ((nss - 1) << 4) | mcs;
}

static inline u8
ieee80211_rate_get_vht_mcs(const struct ieee80211_tx_rate *rate)
{
	return rate->idx & 0xF;
}

static inline u8
ieee80211_rate_get_vht_nss(const struct ieee80211_tx_rate *rate)
{
	return (rate->idx >> 4) + 1;
}

/**
 * struct ieee80211_tx_info - skb transmit information
 *
 * This structure is placed in skb->cb for three uses:
 *  (1) mac80211 TX control - mac80211 tells the driver what to do
 *  (2) driver internal use (if applicable)
 *  (3) TX status information - driver tells mac80211 what happened
 *
 * @flags: transmit info flags, defined above
 * @band: the band to transmit on (use for checking for races)
 * @hw_queue: HW queue to put the frame on, skb_get_queue_mapping() gives the AC
 * @ack_frame_id: internal frame ID for TX status, used internally
 * @control: union for control data
 * @status: union for status data
 * @driver_data: array of driver_data pointers
 * @ampdu_ack_len: number of acked aggregated frames.
 * 	relevant only if IEEE80211_TX_STAT_AMPDU was set.
 * @ampdu_len: number of aggregated frames.
 * 	relevant only if IEEE80211_TX_STAT_AMPDU was set.
 * @ack_signal: signal strength of the ACK frame
 */
struct ieee80211_tx_info {
	/* common information */
	u32 flags;
	u8 band;

	u8 hw_queue;

	u16 ack_frame_id;

	union {
		struct {
			union {
				/* rate control */
				struct {
					struct ieee80211_tx_rate rates[
						IEEE80211_TX_MAX_RATES];
					s8 rts_cts_rate_idx;
					u8 use_rts:1;
					u8 use_cts_prot:1;
					u8 short_preamble:1;
					u8 skip_table:1;
					/* 2 bytes free */
				};
				/* only needed before rate control */
				unsigned long jiffies;
			};
			/* NB: vif can be NULL for injected frames */
			struct ieee80211_vif *vif;
			struct ieee80211_key_conf *hw_key;
			u32 flags;
			/* 4 bytes free */
		} control;
		struct {
			struct ieee80211_tx_rate rates[IEEE80211_TX_MAX_RATES];
			s32 ack_signal;
			u8 ampdu_ack_len;
			u8 ampdu_len;
			u8 antenna;
			u16 tx_time;
			void *status_driver_data[19 / sizeof(void *)];
		} status;
		struct {
			struct ieee80211_tx_rate driver_rates[
				IEEE80211_TX_MAX_RATES];
			u8 pad[4];

			void *rate_driver_data[
				IEEE80211_TX_INFO_RATE_DRIVER_DATA_SIZE / sizeof(void *)];
		};
		void *driver_data[
			IEEE80211_TX_INFO_DRIVER_DATA_SIZE / sizeof(void *)];
	};
};

/**
 * struct ieee80211_scan_ies - descriptors for different blocks of IEs
 *
 * This structure is used to point to different blocks of IEs in HW scan
 * and scheduled scan. These blocks contain the IEs passed by userspace
 * and the ones generated by mac80211.
 *
 * @ies: pointers to band specific IEs.
 * @len: lengths of band_specific IEs.
 * @common_ies: IEs for all bands (especially vendor specific ones)
 * @common_ie_len: length of the common_ies
 */
struct ieee80211_scan_ies {
	const u8 *ies[IEEE80211_NUM_BANDS];
	size_t len[IEEE80211_NUM_BANDS];
	const u8 *common_ies;
	size_t common_ie_len;
};


static inline struct ieee80211_tx_info *IEEE80211_SKB_CB(struct sk_buff *skb)
{
	return (struct ieee80211_tx_info *)skb->cb;
}

static inline struct ieee80211_rx_status *IEEE80211_SKB_RXCB(struct sk_buff *skb)
{
	return (struct ieee80211_rx_status *)skb->cb;
}

/**
 * ieee80211_tx_info_clear_status - clear TX status
 *
 * @info: The &struct ieee80211_tx_info to be cleared.
 *
 * When the driver passes an skb back to mac80211, it must report
 * a number of things in TX status. This function clears everything
 * in the TX status but the rate control information (it does clear
 * the count since you need to fill that in anyway).
 *
 * NOTE: You can only use this function if you do NOT use
 *	 info->driver_data! Use info->rate_driver_data
 *	 instead if you need only the less space that allows.
 */
static inline void
ieee80211_tx_info_clear_status(struct ieee80211_tx_info *info)
{
	int i;

	BUILD_BUG_ON(offsetof(struct ieee80211_tx_info, status.rates) !=
		     offsetof(struct ieee80211_tx_info, control.rates));
	BUILD_BUG_ON(offsetof(struct ieee80211_tx_info, status.rates) !=
		     offsetof(struct ieee80211_tx_info, driver_rates));
	BUILD_BUG_ON(offsetof(struct ieee80211_tx_info, status.rates) != 8);
	/* clear the rate counts */
	for (i = 0; i < IEEE80211_TX_MAX_RATES; i++)
		info->status.rates[i].count = 0;

	BUILD_BUG_ON(
	    offsetof(struct ieee80211_tx_info, status.ack_signal) != 20);
	memset(&info->status.ampdu_ack_len, 0,
	       sizeof(struct ieee80211_tx_info) -
	       offsetof(struct ieee80211_tx_info, status.ampdu_ack_len));
}


/**
 * enum mac80211_rx_flags - receive flags
 *
 * These flags are used with the @flag member of &struct ieee80211_rx_status.
 * @RX_FLAG_MMIC_ERROR: Michael MIC error was reported on this frame.
 *	Use together with %RX_FLAG_MMIC_STRIPPED.
 * @RX_FLAG_DECRYPTED: This frame was decrypted in hardware.
 * @RX_FLAG_MMIC_STRIPPED: the Michael MIC is stripped off this frame,
 *	verification has been done by the hardware.
 * @RX_FLAG_IV_STRIPPED: The IV/ICV are stripped from this frame.
 *	If this flag is set, the stack cannot do any replay detection
 *	hence the driver or hardware will have to do that.
 * @RX_FLAG_FAILED_FCS_CRC: Set this flag if the FCS check failed on
 *	the frame.
 * @RX_FLAG_FAILED_PLCP_CRC: Set this flag if the PCLP check failed on
 *	the frame.
 * @RX_FLAG_MACTIME_START: The timestamp passed in the RX status (@mactime
 *	field) is valid and contains the time the first symbol of the MPDU
 *	was received. This is useful in monitor mode and for proper IBSS
 *	merging.
 * @RX_FLAG_MACTIME_END: The timestamp passed in the RX status (@mactime
 *	field) is valid and contains the time the last symbol of the MPDU
 *	(including FCS) was received.
 * @RX_FLAG_SHORTPRE: Short preamble was used for this frame
 * @RX_FLAG_HT: HT MCS was used and rate_idx is MCS index
 * @RX_FLAG_VHT: VHT MCS was used and rate_index is MCS index
 * @RX_FLAG_40MHZ: HT40 (40 MHz) was used
 * @RX_FLAG_SHORT_GI: Short guard interval was used
 * @RX_FLAG_NO_SIGNAL_VAL: The signal strength value is not present.
 *	Valid only for data frames (mainly A-MPDU)
 * @RX_FLAG_HT_GF: This frame was received in a HT-greenfield transmission, if
 *	the driver fills this value it should add %IEEE80211_RADIOTAP_MCS_HAVE_FMT
 *	to hw.radiotap_mcs_details to advertise that fact
 * @RX_FLAG_AMPDU_DETAILS: A-MPDU details are known, in particular the reference
 *	number (@ampdu_reference) must be populated and be a distinct number for
 *	each A-MPDU
 * @RX_FLAG_AMPDU_REPORT_ZEROLEN: driver reports 0-length subframes
 * @RX_FLAG_AMPDU_IS_ZEROLEN: This is a zero-length subframe, for
 *	monitoring purposes only
 * @RX_FLAG_AMPDU_LAST_KNOWN: last subframe is known, should be set on all
 *	subframes of a single A-MPDU
 * @RX_FLAG_AMPDU_IS_LAST: this subframe is the last subframe of the A-MPDU
 * @RX_FLAG_AMPDU_DELIM_CRC_ERROR: A delimiter CRC error has been detected
 *	on this subframe
 * @RX_FLAG_AMPDU_DELIM_CRC_KNOWN: The delimiter CRC field is known (the CRC
 *	is stored in the @ampdu_delimiter_crc field)
 * @RX_FLAG_LDPC: LDPC was used
 * @RX_FLAG_STBC_MASK: STBC 2 bit bitmask. 1 - Nss=1, 2 - Nss=2, 3 - Nss=3
 * @RX_FLAG_10MHZ: 10 MHz (half channel) was used
 * @RX_FLAG_5MHZ: 5 MHz (quarter channel) was used
 * @RX_FLAG_AMSDU_MORE: Some drivers may prefer to report separate A-MSDU
 *	subframes instead of a one huge frame for performance reasons.
 *	All, but the last MSDU from an A-MSDU should have this flag set. E.g.
 *	if an A-MSDU has 3 frames, the first 2 must have the flag set, while
 *	the 3rd (last) one must not have this flag set. The flag is used to
 *	deal with retransmission/duplication recovery properly since A-MSDU
 *	subframes share the same sequence number. Reported subframes can be
 *	either regular MSDU or singly A-MSDUs. Subframes must not be
 *	interleaved with other frames.
 * @RX_FLAG_RADIOTAP_VENDOR_DATA: This frame contains vendor-specific
 *	radiotap data in the skb->data (before the frame) as described by
 *	the &struct ieee80211_vendor_radiotap.
 */
enum mac80211_rx_flags {
	RX_FLAG_MMIC_ERROR		= BIT(0),
	RX_FLAG_DECRYPTED		= BIT(1),
	RX_FLAG_MMIC_STRIPPED		= BIT(3),
	RX_FLAG_IV_STRIPPED		= BIT(4),
	RX_FLAG_FAILED_FCS_CRC		= BIT(5),
	RX_FLAG_FAILED_PLCP_CRC 	= BIT(6),
	RX_FLAG_MACTIME_START		= BIT(7),
	RX_FLAG_SHORTPRE		= BIT(8),
	RX_FLAG_HT			= BIT(9),
	RX_FLAG_40MHZ			= BIT(10),
	RX_FLAG_SHORT_GI		= BIT(11),
	RX_FLAG_NO_SIGNAL_VAL		= BIT(12),
	RX_FLAG_HT_GF			= BIT(13),
	RX_FLAG_AMPDU_DETAILS		= BIT(14),
	RX_FLAG_AMPDU_REPORT_ZEROLEN	= BIT(15),
	RX_FLAG_AMPDU_IS_ZEROLEN	= BIT(16),
	RX_FLAG_AMPDU_LAST_KNOWN	= BIT(17),
	RX_FLAG_AMPDU_IS_LAST		= BIT(18),
	RX_FLAG_AMPDU_DELIM_CRC_ERROR	= BIT(19),
	RX_FLAG_AMPDU_DELIM_CRC_KNOWN	= BIT(20),
	RX_FLAG_MACTIME_END		= BIT(21),
	RX_FLAG_VHT			= BIT(22),
	RX_FLAG_LDPC			= BIT(23),
	RX_FLAG_STBC_MASK		= BIT(26) | BIT(27),
	RX_FLAG_10MHZ			= BIT(28),
	RX_FLAG_5MHZ			= BIT(29),
	RX_FLAG_AMSDU_MORE		= BIT(30),
	RX_FLAG_RADIOTAP_VENDOR_DATA	= BIT(31),
};

#define RX_FLAG_STBC_SHIFT		26

/**
 * enum mac80211_rx_vht_flags - receive VHT flags
 *
 * These flags are used with the @vht_flag member of
 *	&struct ieee80211_rx_status.
 * @RX_VHT_FLAG_80MHZ: 80 MHz was used
 * @RX_VHT_FLAG_80P80MHZ: 80+80 MHz was used
 * @RX_VHT_FLAG_160MHZ: 160 MHz was used
 * @RX_VHT_FLAG_BF: packet was beamformed
 */
enum mac80211_rx_vht_flags {
	RX_VHT_FLAG_80MHZ		= BIT(0),
	RX_VHT_FLAG_80P80MHZ		= BIT(1),
	RX_VHT_FLAG_160MHZ		= BIT(2),
	RX_VHT_FLAG_BF			= BIT(3),
};

/**
 * struct ieee80211_rx_status - receive status
 *
 * The low-level driver should provide this information (the subset
 * supported by hardware) to the 802.11 code with each received
 * frame, in the skb's control buffer (cb).
 *
 * @mactime: value in microseconds of the 64-bit Time Synchronization Function
 * 	(TSF) timer when the first data symbol (MPDU) arrived at the hardware.
 * @device_timestamp: arbitrary timestamp for the device, mac80211 doesn't use
 *	it but can store it and pass it back to the driver for synchronisation
 * @band: the active band when this frame was received
 * @freq: frequency the radio was tuned to when receiving this frame, in MHz
 * @signal: signal strength when receiving this frame, either in dBm, in dB or
 *	unspecified depending on the hardware capabilities flags
 *	@IEEE80211_HW_SIGNAL_*
 * @chains: bitmask of receive chains for which separate signal strength
 *	values were filled.
 * @chain_signal: per-chain signal strength, in dBm (unlike @signal, doesn't
 *	support dB or unspecified units)
 * @antenna: antenna used
 * @rate_idx: index of data rate into band's supported rates or MCS index if
 *	HT or VHT is used (%RX_FLAG_HT/%RX_FLAG_VHT)
 * @vht_nss: number of streams (VHT only)
 * @flag: %RX_FLAG_*
 * @vht_flag: %RX_VHT_FLAG_*
 * @rx_flags: internal RX flags for mac80211
 * @ampdu_reference: A-MPDU reference number, must be a different value for
 *	each A-MPDU but the same for each subframe within one A-MPDU
 * @ampdu_delimiter_crc: A-MPDU delimiter CRC
 */
struct ieee80211_rx_status {
	u64 mactime;
	u32 device_timestamp;
	u32 ampdu_reference;
	u32 flag;
	u16 freq;
	u8 vht_flag;
	u8 rate_idx;
	u8 vht_nss;
	u8 rx_flags;
	u8 band;
	u8 antenna;
	s8 signal;
	u8 chains;
	s8 chain_signal[IEEE80211_MAX_CHAINS];
	u8 ampdu_delimiter_crc;
};

/**
 * struct ieee80211_vendor_radiotap - vendor radiotap data information
 * @present: presence bitmap for this vendor namespace
 *	(this could be extended in the future if any vendor needs more
 *	 bits, the radiotap spec does allow for that)
 * @align: radiotap vendor namespace alignment. This defines the needed
 *	alignment for the @data field below, not for the vendor namespace
 *	description itself (which has a fixed 2-byte alignment)
 *	Must be a power of two, and be set to at least 1!
 * @oui: radiotap vendor namespace OUI
 * @subns: radiotap vendor sub namespace
 * @len: radiotap vendor sub namespace skip length, if alignment is done
 *	then that's added to this, i.e. this is only the length of the
 *	@data field.
 * @pad: number of bytes of padding after the @data, this exists so that
 *	the skb data alignment can be preserved even if the data has odd
 *	length
 * @data: the actual vendor namespace data
 *
 * This struct, including the vendor data, goes into the skb->data before
 * the 802.11 header. It's split up in mac80211 using the align/oui/subns
 * data.
 */
struct ieee80211_vendor_radiotap {
	u32 present;
	u8 align;
	u8 oui[3];
	u8 subns;
	u8 pad;
	u16 len;
	u8 data[];
} __packed;

/**
 * enum ieee80211_conf_flags - configuration flags
 *
 * Flags to define PHY configuration options
 *
 * @IEEE80211_CONF_MONITOR: there's a monitor interface present -- use this
 *	to determine for example whether to calculate timestamps for packets
 *	or not, do not use instead of filter flags!
 * @IEEE80211_CONF_PS: Enable 802.11 power save mode (managed mode only).
 *	This is the power save mode defined by IEEE 802.11-2007 section 11.2,
 *	meaning that the hardware still wakes up for beacons, is able to
 *	transmit frames and receive the possible acknowledgment frames.
 *	Not to be confused with hardware specific wakeup/sleep states,
 *	driver is responsible for that. See the section "Powersave support"
 *	for more.
 * @IEEE80211_CONF_IDLE: The device is running, but idle; if the flag is set
 *	the driver should be prepared to handle configuration requests but
 *	may turn the device off as much as possible. Typically, this flag will
 *	be set when an interface is set UP but not associated or scanning, but
 *	it can also be unset in that case when monitor interfaces are active.
 * @IEEE80211_CONF_OFFCHANNEL: The device is currently not on its main
 *	operating channel.
 */
enum ieee80211_conf_flags {
	IEEE80211_CONF_MONITOR		= (1<<0),
	IEEE80211_CONF_PS		= (1<<1),
	IEEE80211_CONF_IDLE		= (1<<2),
	IEEE80211_CONF_OFFCHANNEL	= (1<<3),
};


/**
 * enum ieee80211_conf_changed - denotes which configuration changed
 *
 * @IEEE80211_CONF_CHANGE_LISTEN_INTERVAL: the listen interval changed
 * @IEEE80211_CONF_CHANGE_MONITOR: the monitor flag changed
 * @IEEE80211_CONF_CHANGE_PS: the PS flag or dynamic PS timeout changed
 * @IEEE80211_CONF_CHANGE_POWER: the TX power changed
 * @IEEE80211_CONF_CHANGE_CHANNEL: the channel/channel_type changed
 * @IEEE80211_CONF_CHANGE_RETRY_LIMITS: retry limits changed
 * @IEEE80211_CONF_CHANGE_IDLE: Idle flag changed
 * @IEEE80211_CONF_CHANGE_SMPS: Spatial multiplexing powersave mode changed
 *	Note that this is only valid if channel contexts are not used,
 *	otherwise each channel context has the number of chains listed.
 */
enum ieee80211_conf_changed {
	IEEE80211_CONF_CHANGE_SMPS		= BIT(1),
	IEEE80211_CONF_CHANGE_LISTEN_INTERVAL	= BIT(2),
	IEEE80211_CONF_CHANGE_MONITOR		= BIT(3),
	IEEE80211_CONF_CHANGE_PS		= BIT(4),
	IEEE80211_CONF_CHANGE_POWER		= BIT(5),
	IEEE80211_CONF_CHANGE_CHANNEL		= BIT(6),
	IEEE80211_CONF_CHANGE_RETRY_LIMITS	= BIT(7),
	IEEE80211_CONF_CHANGE_IDLE		= BIT(8),
};

/**
 * enum ieee80211_smps_mode - spatial multiplexing power save mode
 *
 * @IEEE80211_SMPS_AUTOMATIC: automatic
 * @IEEE80211_SMPS_OFF: off
 * @IEEE80211_SMPS_STATIC: static
 * @IEEE80211_SMPS_DYNAMIC: dynamic
 * @IEEE80211_SMPS_NUM_MODES: internal, don't use
 */
enum ieee80211_smps_mode {
	IEEE80211_SMPS_AUTOMATIC,
	IEEE80211_SMPS_OFF,
	IEEE80211_SMPS_STATIC,
	IEEE80211_SMPS_DYNAMIC,

	/* keep last */
	IEEE80211_SMPS_NUM_MODES,
};

/**
 * struct ieee80211_conf - configuration of the device
 *
 * This struct indicates how the driver shall configure the hardware.
 *
 * @flags: configuration flags defined above
 *
 * @listen_interval: listen interval in units of beacon interval
 * @max_sleep_period: the maximum number of beacon intervals to sleep for
 *	before checking the beacon for a TIM bit (managed mode only); this
 *	value will be only achievable between DTIM frames, the hardware
 *	needs to check for the multicast traffic bit in DTIM beacons.
 *	This variable is valid only when the CONF_PS flag is set.
 * @ps_dtim_period: The DTIM period of the AP we're connected to, for use
 *	in power saving. Power saving will not be enabled until a beacon
 *	has been received and the DTIM period is known.
 * @dynamic_ps_timeout: The dynamic powersave timeout (in ms), see the
 *	powersave documentation below. This variable is valid only when
 *	the CONF_PS flag is set.
 *
 * @power_level: requested transmit power (in dBm), backward compatibility
 *	value only that is set to the minimum of all interfaces
 *
 * @chandef: the channel definition to tune to
 * @radar_enabled: whether radar detection is enabled
 *
 * @long_frame_max_tx_count: Maximum number of transmissions for a "long" frame
 *	(a frame not RTS protected), called "dot11LongRetryLimit" in 802.11,
 *	but actually means the number of transmissions not the number of retries
 * @short_frame_max_tx_count: Maximum number of transmissions for a "short"
 *	frame, called "dot11ShortRetryLimit" in 802.11, but actually means the
 *	number of transmissions not the number of retries
 *
 * @smps_mode: spatial multiplexing powersave mode; note that
 *	%IEEE80211_SMPS_STATIC is used when the device is not
 *	configured for an HT channel.
 *	Note that this is only valid if channel contexts are not used,
 *	otherwise each channel context has the number of chains listed.
 */
struct ieee80211_conf {
	u32 flags;
	int power_level, dynamic_ps_timeout;
	int max_sleep_period;

	u16 listen_interval;
	u8 ps_dtim_period;

	u8 long_frame_max_tx_count, short_frame_max_tx_count;

	struct cfg80211_chan_def chandef;
	bool radar_enabled;
	enum ieee80211_smps_mode smps_mode;
};

/**
 * struct ieee80211_channel_switch - holds the channel switch data
 *
 * The information provided in this structure is required for channel switch
 * operation.
 *
 * @timestamp: value in microseconds of the 64-bit Time Synchronization
 *	Function (TSF) timer when the frame containing the channel switch
 *	announcement was received. This is simply the rx.mactime parameter
 *	the driver passed into mac80211.
 * @device_timestamp: arbitrary timestamp for the device, this is the
 *	rx.device_timestamp parameter the driver passed to mac80211.
 * @block_tx: Indicates whether transmission must be blocked before the
 *	scheduled channel switch, as indicated by the AP.
 * @chandef: the new channel to switch to
 * @count: the number of TBTT's until the channel switch event
 */
struct ieee80211_channel_switch {
	u64 timestamp;
	u32 device_timestamp;
	bool block_tx;
	struct cfg80211_chan_def chandef;
	u8 count;
};

/**
 * enum ieee80211_vif_flags - virtual interface flags
 *
 * @IEEE80211_VIF_BEACON_FILTER: the device performs beacon filtering
 *	on this virtual interface to avoid unnecessary CPU wakeups
 * @IEEE80211_VIF_SUPPORTS_CQM_RSSI: the device can do connection quality
 *	monitoring on this virtual interface -- i.e. it can monitor
 *	connection quality related parameters, such as the RSSI level and
 *	provide notifications if configured trigger levels are reached.
 */
enum ieee80211_vif_flags {
	IEEE80211_VIF_BEACON_FILTER		= BIT(0),
	IEEE80211_VIF_SUPPORTS_CQM_RSSI		= BIT(1),
};

/**
 * struct ieee80211_vif - per-interface data
 *
 * Data in this structure is continually present for driver
 * use during the life of a virtual interface.
 *
 * @type: type of this virtual interface
 * @bss_conf: BSS configuration for this interface, either our own
 *	or the BSS we're associated to
 * @addr: address of this interface
 * @p2p: indicates whether this AP or STA interface is a p2p
 *	interface, i.e. a GO or p2p-sta respectively
 * @csa_active: marks whether a channel switch is going on. Internally it is
 *	write-protected by sdata_lock and local->mtx so holding either is fine
 *	for read access.
 * @driver_flags: flags/capabilities the driver has for this interface,
 *	these need to be set (or cleared) when the interface is added
 *	or, if supported by the driver, the interface type is changed
 *	at runtime, mac80211 will never touch this field
 * @hw_queue: hardware queue for each AC
 * @cab_queue: content-after-beacon (DTIM beacon really) queue, AP mode only
 * @chanctx_conf: The channel context this interface is assigned to, or %NULL
 *	when it is not assigned. This pointer is RCU-protected due to the TX
 *	path needing to access it; even though the netdev carrier will always
 *	be off when it is %NULL there can still be races and packets could be
 *	processed after it switches back to %NULL.
 * @debugfs_dir: debugfs dentry, can be used by drivers to create own per
 *	interface debug files. Note that it will be NULL for the virtual
 *	monitor interface (if that is requested.)
 * @drv_priv: data area for driver use, will always be aligned to
 *	sizeof(void *).
 */
struct ieee80211_vif {
	enum nl80211_iftype type;
	struct ieee80211_bss_conf bss_conf;
	u8 addr[ETH_ALEN];
	bool p2p;
	bool csa_active;

	u8 cab_queue;
	u8 hw_queue[IEEE80211_NUM_ACS];

	struct ieee80211_chanctx_conf __rcu *chanctx_conf;

	u32 driver_flags;

#ifdef CONFIG_MAC80211_DEBUGFS
	struct dentry *debugfs_dir;
#endif

	/* must be last */
	u8 drv_priv[0] __aligned(sizeof(void *));
};

static inline bool ieee80211_vif_is_mesh(struct ieee80211_vif *vif)
{
#ifdef CONFIG_MAC80211_MESH
	return vif->type == NL80211_IFTYPE_MESH_POINT;
#endif
	return false;
}

/**
 * wdev_to_ieee80211_vif - return a vif struct from a wdev
 * @wdev: the wdev to get the vif for
 *
 * This can be used by mac80211 drivers with direct cfg80211 APIs
 * (like the vendor commands) that get a wdev.
 *
 * Note that this function may return %NULL if the given wdev isn't
 * associated with a vif that the driver knows about (e.g. monitor
 * or AP_VLAN interfaces.)
 */
struct ieee80211_vif *wdev_to_ieee80211_vif(struct wireless_dev *wdev);

/**
 * enum ieee80211_key_flags - key flags
 *
 * These flags are used for communication about keys between the driver
 * and mac80211, with the @flags parameter of &struct ieee80211_key_conf.
 *
 * @IEEE80211_KEY_FLAG_GENERATE_IV: This flag should be set by the
 *	driver to indicate that it requires IV generation for this
 *	particular key. Setting this flag does not necessarily mean that SKBs
 *	will have sufficient tailroom for ICV or MIC.
 * @IEEE80211_KEY_FLAG_GENERATE_MMIC: This flag should be set by
 *	the driver for a TKIP key if it requires Michael MIC
 *	generation in software.
 * @IEEE80211_KEY_FLAG_PAIRWISE: Set by mac80211, this flag indicates
 *	that the key is pairwise rather then a shared key.
 * @IEEE80211_KEY_FLAG_SW_MGMT_TX: This flag should be set by the driver for a
 *	CCMP key if it requires CCMP encryption of management frames (MFP) to
 *	be done in software.
 * @IEEE80211_KEY_FLAG_PUT_IV_SPACE: This flag should be set by the driver
 *	if space should be prepared for the IV, but the IV
 *	itself should not be generated. Do not set together with
 *	@IEEE80211_KEY_FLAG_GENERATE_IV on the same key. Setting this flag does
 *	not necessarily mean that SKBs will have sufficient tailroom for ICV or
 *	MIC.
 * @IEEE80211_KEY_FLAG_RX_MGMT: This key will be used to decrypt received
 *	management frames. The flag can help drivers that have a hardware
 *	crypto implementation that doesn't deal with management frames
 *	properly by allowing them to not upload the keys to hardware and
 *	fall back to software crypto. Note that this flag deals only with
 *	RX, if your crypto engine can't deal with TX you can also set the
 *	%IEEE80211_KEY_FLAG_SW_MGMT_TX flag to encrypt such frames in SW.
 * @IEEE80211_KEY_FLAG_GENERATE_IV_MGMT: This flag should be set by the
 *	driver for a CCMP key to indicate that is requires IV generation
 *	only for managment frames (MFP).
 */
enum ieee80211_key_flags {
	IEEE80211_KEY_FLAG_GENERATE_IV_MGMT	= BIT(0),
	IEEE80211_KEY_FLAG_GENERATE_IV		= BIT(1),
	IEEE80211_KEY_FLAG_GENERATE_MMIC	= BIT(2),
	IEEE80211_KEY_FLAG_PAIRWISE		= BIT(3),
	IEEE80211_KEY_FLAG_SW_MGMT_TX		= BIT(4),
	IEEE80211_KEY_FLAG_PUT_IV_SPACE		= BIT(5),
	IEEE80211_KEY_FLAG_RX_MGMT		= BIT(6),
};

/**
 * struct ieee80211_key_conf - key information
 *
 * This key information is given by mac80211 to the driver by
 * the set_key() callback in &struct ieee80211_ops.
 *
 * @hw_key_idx: To be set by the driver, this is the key index the driver
 *	wants to be given when a frame is transmitted and needs to be
 *	encrypted in hardware.
 * @cipher: The key's cipher suite selector.
 * @flags: key flags, see &enum ieee80211_key_flags.
 * @keyidx: the key index (0-3)
 * @keylen: key material length
 * @key: key material. For ALG_TKIP the key is encoded as a 256-bit (32 byte)
 * 	data block:
 * 	- Temporal Encryption Key (128 bits)
 * 	- Temporal Authenticator Tx MIC Key (64 bits)
 * 	- Temporal Authenticator Rx MIC Key (64 bits)
 * @icv_len: The ICV length for this key type
 * @iv_len: The IV length for this key type
 */
struct ieee80211_key_conf {
	u32 cipher;
	u8 icv_len;
	u8 iv_len;
	u8 hw_key_idx;
	u8 flags;
	s8 keyidx;
	u8 keylen;
	u8 key[0];
};

/**
 * struct ieee80211_cipher_scheme - cipher scheme
 *
 * This structure contains a cipher scheme information defining
 * the secure packet crypto handling.
 *
 * @cipher: a cipher suite selector
 * @iftype: a cipher iftype bit mask indicating an allowed cipher usage
 * @hdr_len: a length of a security header used the cipher
 * @pn_len: a length of a packet number in the security header
 * @pn_off: an offset of pn from the beginning of the security header
 * @key_idx_off: an offset of key index byte in the security header
 * @key_idx_mask: a bit mask of key_idx bits
 * @key_idx_shift: a bit shift needed to get key_idx
 *     key_idx value calculation:
 *      (sec_header_base[key_idx_off] & key_idx_mask) >> key_idx_shift
 * @mic_len: a mic length in bytes
 */
struct ieee80211_cipher_scheme {
	u32 cipher;
	u16 iftype;
	u8 hdr_len;
	u8 pn_len;
	u8 pn_off;
	u8 key_idx_off;
	u8 key_idx_mask;
	u8 key_idx_shift;
	u8 mic_len;
};

/**
 * enum set_key_cmd - key command
 *
 * Used with the set_key() callback in &struct ieee80211_ops, this
 * indicates whether a key is being removed or added.
 *
 * @SET_KEY: a key is set
 * @DISABLE_KEY: a key must be disabled
 */
enum set_key_cmd {
	SET_KEY, DISABLE_KEY,
};

/**
 * enum ieee80211_sta_state - station state
 *
 * @IEEE80211_STA_NOTEXIST: station doesn't exist at all,
 *	this is a special state for add/remove transitions
 * @IEEE80211_STA_NONE: station exists without special state
 * @IEEE80211_STA_AUTH: station is authenticated
 * @IEEE80211_STA_ASSOC: station is associated
 * @IEEE80211_STA_AUTHORIZED: station is authorized (802.1X)
 */
enum ieee80211_sta_state {
	/* NOTE: These need to be ordered correctly! */
	IEEE80211_STA_NOTEXIST,
	IEEE80211_STA_NONE,
	IEEE80211_STA_AUTH,
	IEEE80211_STA_ASSOC,
	IEEE80211_STA_AUTHORIZED,
};

/**
 * enum ieee80211_sta_rx_bandwidth - station RX bandwidth
 * @IEEE80211_STA_RX_BW_20: station can only receive 20 MHz
 * @IEEE80211_STA_RX_BW_40: station can receive up to 40 MHz
 * @IEEE80211_STA_RX_BW_80: station can receive up to 80 MHz
 * @IEEE80211_STA_RX_BW_160: station can receive up to 160 MHz
 *	(including 80+80 MHz)
 *
 * Implementation note: 20 must be zero to be initialized
 *	correctly, the values must be sorted.
 */
enum ieee80211_sta_rx_bandwidth {
	IEEE80211_STA_RX_BW_20 = 0,
	IEEE80211_STA_RX_BW_40,
	IEEE80211_STA_RX_BW_80,
	IEEE80211_STA_RX_BW_160,
};

/**
 * struct ieee80211_sta_rates - station rate selection table
 *
 * @rcu_head: RCU head used for freeing the table on update
 * @rate: transmit rates/flags to be used by default.
 *	Overriding entries per-packet is possible by using cb tx control.
 */
struct ieee80211_sta_rates {
	struct rcu_head rcu_head;
	struct {
		s8 idx;
		u8 count;
		u8 count_cts;
		u8 count_rts;
		u16 flags;
	} rate[IEEE80211_TX_RATE_TABLE_SIZE];
};

/**
 * struct ieee80211_sta - station table entry
 *
 * A station table entry represents a station we are possibly
 * communicating with. Since stations are RCU-managed in
 * mac80211, any ieee80211_sta pointer you get access to must
 * either be protected by rcu_read_lock() explicitly or implicitly,
 * or you must take good care to not use such a pointer after a
 * call to your sta_remove callback that removed it.
 *
 * @addr: MAC address
 * @aid: AID we assigned to the station if we're an AP
 * @supp_rates: Bitmap of supported rates (per band)
 * @ht_cap: HT capabilities of this STA; restricted to our own capabilities
 * @vht_cap: VHT capabilities of this STA; restricted to our own capabilities
 * @wme: indicates whether the STA supports QoS/WME.
 * @drv_priv: data area for driver use, will always be aligned to
 *	sizeof(void *), size is determined in hw information.
 * @uapsd_queues: bitmap of queues configured for uapsd. Only valid
 *	if wme is supported.
 * @max_sp: max Service Period. Only valid if wme is supported.
 * @bandwidth: current bandwidth the station can receive with
 * @rx_nss: in HT/VHT, the maximum number of spatial streams the
 *	station can receive at the moment, changed by operating mode
 *	notifications and capabilities. The value is only valid after
 *	the station moves to associated state.
 * @smps_mode: current SMPS mode (off, static or dynamic)
 * @rates: rate control selection table
 * @tdls: indicates whether the STA is a TDLS peer
 * @tdls_initiator: indicates the STA is an initiator of the TDLS link. Only
 *	valid if the STA is a TDLS peer in the first place.
 */
struct ieee80211_sta {
	u32 supp_rates[IEEE80211_NUM_BANDS];
	u8 addr[ETH_ALEN];
	u16 aid;
	struct ieee80211_sta_ht_cap ht_cap;
	struct ieee80211_sta_vht_cap vht_cap;
	bool wme;
	u8 uapsd_queues;
	u8 max_sp;
	u8 rx_nss;
	enum ieee80211_sta_rx_bandwidth bandwidth;
	enum ieee80211_smps_mode smps_mode;
	struct ieee80211_sta_rates __rcu *rates;
	bool tdls;
	bool tdls_initiator;

	/* must be last */
	u8 drv_priv[0] __aligned(sizeof(void *));
};

/**
 * enum sta_notify_cmd - sta notify command
 *
 * Used with the sta_notify() callback in &struct ieee80211_ops, this
 * indicates if an associated station made a power state transition.
 *
 * @STA_NOTIFY_SLEEP: a station is now sleeping
 * @STA_NOTIFY_AWAKE: a sleeping station woke up
 */
enum sta_notify_cmd {
	STA_NOTIFY_SLEEP, STA_NOTIFY_AWAKE,
};

/**
 * struct ieee80211_tx_control - TX control data
 *
 * @sta: station table entry, this sta pointer may be NULL and
 * 	it is not allowed to copy the pointer, due to RCU.
 */
struct ieee80211_tx_control {
	struct ieee80211_sta *sta;
};

/**
 * enum ieee80211_hw_flags - hardware flags
 *
 * These flags are used to indicate hardware capabilities to
 * the stack. Generally, flags here should have their meaning
 * done in a way that the simplest hardware doesn't need setting
 * any particular flags. There are some exceptions to this rule,
 * however, so you are advised to review these flags carefully.
 *
 * @IEEE80211_HW_HAS_RATE_CONTROL:
 *	The hardware or firmware includes rate control, and cannot be
 *	controlled by the stack. As such, no rate control algorithm
 *	should be instantiated, and the TX rate reported to userspace
 *	will be taken from the TX status instead of the rate control
 *	algorithm.
 *	Note that this requires that the driver implement a number of
 *	callbacks so it has the correct information, it needs to have
 *	the @set_rts_threshold callback and must look at the BSS config
 *	@use_cts_prot for G/N protection, @use_short_slot for slot
 *	timing in 2.4 GHz and @use_short_preamble for preambles for
 *	CCK frames.
 *
 * @IEEE80211_HW_RX_INCLUDES_FCS:
 *	Indicates that received frames passed to the stack include
 *	the FCS at the end.
 *
 * @IEEE80211_HW_HOST_BROADCAST_PS_BUFFERING:
 *	Some wireless LAN chipsets buffer broadcast/multicast frames
 *	for power saving stations in the hardware/firmware and others
 *	rely on the host system for such buffering. This option is used
 *	to configure the IEEE 802.11 upper layer to buffer broadcast and
 *	multicast frames when there are power saving stations so that
 *	the driver can fetch them with ieee80211_get_buffered_bc().
 *
 * @IEEE80211_HW_2GHZ_SHORT_SLOT_INCAPABLE:
 *	Hardware is not capable of short slot operation on the 2.4 GHz band.
 *
 * @IEEE80211_HW_2GHZ_SHORT_PREAMBLE_INCAPABLE:
 *	Hardware is not capable of receiving frames with short preamble on
 *	the 2.4 GHz band.
 *
 * @IEEE80211_HW_SIGNAL_UNSPEC:
 *	Hardware can provide signal values but we don't know its units. We
 *	expect values between 0 and @max_signal.
 *	If possible please provide dB or dBm instead.
 *
 * @IEEE80211_HW_SIGNAL_DBM:
 *	Hardware gives signal values in dBm, decibel difference from
 *	one milliwatt. This is the preferred method since it is standardized
 *	between different devices. @max_signal does not need to be set.
 *
 * @IEEE80211_HW_SPECTRUM_MGMT:
 * 	Hardware supports spectrum management defined in 802.11h
 * 	Measurement, Channel Switch, Quieting, TPC
 *
 * @IEEE80211_HW_AMPDU_AGGREGATION:
 *	Hardware supports 11n A-MPDU aggregation.
 *
 * @IEEE80211_HW_SUPPORTS_PS:
 *	Hardware has power save support (i.e. can go to sleep).
 *
 * @IEEE80211_HW_PS_NULLFUNC_STACK:
 *	Hardware requires nullfunc frame handling in stack, implies
 *	stack support for dynamic PS.
 *
 * @IEEE80211_HW_SUPPORTS_DYNAMIC_PS:
 *	Hardware has support for dynamic PS.
 *
 * @IEEE80211_HW_MFP_CAPABLE:
 *	Hardware supports management frame protection (MFP, IEEE 802.11w).
 *
 * @IEEE80211_HW_SUPPORTS_UAPSD:
 *	Hardware supports Unscheduled Automatic Power Save Delivery
 *	(U-APSD) in managed mode. The mode is configured with
 *	conf_tx() operation.
 *
 * @IEEE80211_HW_REPORTS_TX_ACK_STATUS:
 *	Hardware can provide ack status reports of Tx frames to
 *	the stack.
 *
 * @IEEE80211_HW_CONNECTION_MONITOR:
 *	The hardware performs its own connection monitoring, including
 *	periodic keep-alives to the AP and probing the AP on beacon loss.
 *
 * @IEEE80211_HW_NEED_DTIM_BEFORE_ASSOC:
 *	This device needs to get data from beacon before association (i.e.
 *	dtim_period).
 *
 * @IEEE80211_HW_SUPPORTS_PER_STA_GTK: The device's crypto engine supports
 *	per-station GTKs as used by IBSS RSN or during fast transition. If
 *	the device doesn't support per-station GTKs, but can be asked not
 *	to decrypt group addressed frames, then IBSS RSN support is still
 *	possible but software crypto will be used. Advertise the wiphy flag
 *	only in that case.
 *
 * @IEEE80211_HW_AP_LINK_PS: When operating in AP mode the device
 *	autonomously manages the PS status of connected stations. When
 *	this flag is set mac80211 will not trigger PS mode for connected
 *	stations based on the PM bit of incoming frames.
 *	Use ieee80211_start_ps()/ieee8021_end_ps() to manually configure
 *	the PS mode of connected stations.
 *
 * @IEEE80211_HW_TX_AMPDU_SETUP_IN_HW: The device handles TX A-MPDU session
 *	setup strictly in HW. mac80211 should not attempt to do this in
 *	software.
 *
 * @IEEE80211_HW_WANT_MONITOR_VIF: The driver would like to be informed of
 *	a virtual monitor interface when monitor interfaces are the only
 *	active interfaces.
 *
 * @IEEE80211_HW_NO_AUTO_VIF: The driver would like for no wlanX to
 *	be created.  It is expected user-space will create vifs as
 *	desired (and thus have them named as desired).
 *
 * @IEEE80211_HW_QUEUE_CONTROL: The driver wants to control per-interface
 *	queue mapping in order to use different queues (not just one per AC)
 *	for different virtual interfaces. See the doc section on HW queue
 *	control for more details.
 *
 * @IEEE80211_HW_SUPPORTS_RC_TABLE: The driver supports using a rate
 *	selection table provided by the rate control algorithm.
 *
 * @IEEE80211_HW_P2P_DEV_ADDR_FOR_INTF: Use the P2P Device address for any
 *	P2P Interface. This will be honoured even if more than one interface
 *	is supported.
 *
 * @IEEE80211_HW_TIMING_BEACON_ONLY: Use sync timing from beacon frames
 *	only, to allow getting TBTT of a DTIM beacon.
 *
 * @IEEE80211_HW_SUPPORTS_HT_CCK_RATES: Hardware supports mixing HT/CCK rates
 *	and can cope with CCK rates in an aggregation session (e.g. by not
 *	using aggregation for such frames.)
 *
 * @IEEE80211_HW_CHANCTX_STA_CSA: Support 802.11h based channel-switch (CSA)
 *	for a single active channel while using channel contexts. When support
 *	is not enabled the default action is to disconnect when getting the
 *	CSA frame.
 *
 * @IEEE80211_HW_SUPPORTS_CLONED_SKBS: The driver will never modify the payload
 *	or tailroom of TX skbs without copying them first.
 *
 * @IEEE80211_SINGLE_HW_SCAN_ON_ALL_BANDS: The HW supports scanning on all bands
 *	in one command, mac80211 doesn't have to run separate scans per band.
 */
enum ieee80211_hw_flags {
	IEEE80211_HW_HAS_RATE_CONTROL			= 1<<0,
	IEEE80211_HW_RX_INCLUDES_FCS			= 1<<1,
	IEEE80211_HW_HOST_BROADCAST_PS_BUFFERING	= 1<<2,
	IEEE80211_HW_2GHZ_SHORT_SLOT_INCAPABLE		= 1<<3,
	IEEE80211_HW_2GHZ_SHORT_PREAMBLE_INCAPABLE	= 1<<4,
	IEEE80211_HW_SIGNAL_UNSPEC			= 1<<5,
	IEEE80211_HW_SIGNAL_DBM				= 1<<6,
	IEEE80211_HW_NEED_DTIM_BEFORE_ASSOC		= 1<<7,
	IEEE80211_HW_SPECTRUM_MGMT			= 1<<8,
	IEEE80211_HW_AMPDU_AGGREGATION			= 1<<9,
	IEEE80211_HW_SUPPORTS_PS			= 1<<10,
	IEEE80211_HW_PS_NULLFUNC_STACK			= 1<<11,
	IEEE80211_HW_SUPPORTS_DYNAMIC_PS		= 1<<12,
	IEEE80211_HW_MFP_CAPABLE			= 1<<13,
	IEEE80211_HW_WANT_MONITOR_VIF			= 1<<14,
<<<<<<< HEAD
	/* free slots */
=======
	IEEE80211_HW_NO_AUTO_VIF			= 1<<15,
	/* free slot */
>>>>>>> e529fea9
	IEEE80211_HW_SUPPORTS_UAPSD			= 1<<17,
	IEEE80211_HW_REPORTS_TX_ACK_STATUS		= 1<<18,
	IEEE80211_HW_CONNECTION_MONITOR			= 1<<19,
	IEEE80211_HW_QUEUE_CONTROL			= 1<<20,
	IEEE80211_HW_SUPPORTS_PER_STA_GTK		= 1<<21,
	IEEE80211_HW_AP_LINK_PS				= 1<<22,
	IEEE80211_HW_TX_AMPDU_SETUP_IN_HW		= 1<<23,
	IEEE80211_HW_SUPPORTS_RC_TABLE			= 1<<24,
	IEEE80211_HW_P2P_DEV_ADDR_FOR_INTF		= 1<<25,
	IEEE80211_HW_TIMING_BEACON_ONLY			= 1<<26,
	IEEE80211_HW_SUPPORTS_HT_CCK_RATES		= 1<<27,
	IEEE80211_HW_CHANCTX_STA_CSA			= 1<<28,
	IEEE80211_HW_SUPPORTS_CLONED_SKBS		= 1<<29,
	IEEE80211_SINGLE_HW_SCAN_ON_ALL_BANDS		= 1<<30,
};

/**
 * struct ieee80211_hw - hardware information and state
 *
 * This structure contains the configuration and hardware
 * information for an 802.11 PHY.
 *
 * @wiphy: This points to the &struct wiphy allocated for this
 *	802.11 PHY. You must fill in the @perm_addr and @dev
 *	members of this structure using SET_IEEE80211_DEV()
 *	and SET_IEEE80211_PERM_ADDR(). Additionally, all supported
 *	bands (with channels, bitrates) are registered here.
 *
 * @conf: &struct ieee80211_conf, device configuration, don't use.
 *
 * @priv: pointer to private area that was allocated for driver use
 *	along with this structure.
 *
 * @flags: hardware flags, see &enum ieee80211_hw_flags.
 *
 * @extra_tx_headroom: headroom to reserve in each transmit skb
 *	for use by the driver (e.g. for transmit headers.)
 *
 * @extra_beacon_tailroom: tailroom to reserve in each beacon tx skb.
 *	Can be used by drivers to add extra IEs.
 *
 * @max_signal: Maximum value for signal (rssi) in RX information, used
 *	only when @IEEE80211_HW_SIGNAL_UNSPEC or @IEEE80211_HW_SIGNAL_DB
 *
 * @max_listen_interval: max listen interval in units of beacon interval
 *	that HW supports
 *
 * @queues: number of available hardware transmit queues for
 *	data packets. WMM/QoS requires at least four, these
 *	queues need to have configurable access parameters.
 *
 * @rate_control_algorithm: rate control algorithm for this hardware.
 *	If unset (NULL), the default algorithm will be used. Must be
 *	set before calling ieee80211_register_hw().
 *
 * @vif_data_size: size (in bytes) of the drv_priv data area
 *	within &struct ieee80211_vif.
 * @sta_data_size: size (in bytes) of the drv_priv data area
 *	within &struct ieee80211_sta.
 * @chanctx_data_size: size (in bytes) of the drv_priv data area
 *	within &struct ieee80211_chanctx_conf.
 *
 * @max_rates: maximum number of alternate rate retry stages the hw
 *	can handle.
 * @max_report_rates: maximum number of alternate rate retry stages
 *	the hw can report back.
 * @max_rate_tries: maximum number of tries for each stage
 *
 * @max_rx_aggregation_subframes: maximum buffer size (number of
 *	sub-frames) to be used for A-MPDU block ack receiver
 *	aggregation.
 *	This is only relevant if the device has restrictions on the
 *	number of subframes, if it relies on mac80211 to do reordering
 *	it shouldn't be set.
 *
 * @max_tx_aggregation_subframes: maximum number of subframes in an
 *	aggregate an HT driver will transmit, used by the peer as a
 *	hint to size its reorder buffer.
 *
 * @offchannel_tx_hw_queue: HW queue ID to use for offchannel TX
 *	(if %IEEE80211_HW_QUEUE_CONTROL is set)
 *
 * @radiotap_mcs_details: lists which MCS information can the HW
 *	reports, by default it is set to _MCS, _GI and _BW but doesn't
 *	include _FMT. Use %IEEE80211_RADIOTAP_MCS_HAVE_* values, only
 *	adding _BW is supported today.
 *
 * @radiotap_vht_details: lists which VHT MCS information the HW reports,
 *	the default is _GI | _BANDWIDTH.
 *	Use the %IEEE80211_RADIOTAP_VHT_KNOWN_* values.
 *
 * @netdev_features: netdev features to be set in each netdev created
 *	from this HW. Note only HW checksum features are currently
 *	compatible with mac80211. Other feature bits will be rejected.
 *
 * @uapsd_queues: This bitmap is included in (re)association frame to indicate
 *	for each access category if it is uAPSD trigger-enabled and delivery-
 *	enabled. Use IEEE80211_WMM_IE_STA_QOSINFO_AC_* to set this bitmap.
 *	Each bit corresponds to different AC. Value '1' in specific bit means
 *	that corresponding AC is both trigger- and delivery-enabled. '0' means
 *	neither enabled.
 *
 * @uapsd_max_sp_len: maximum number of total buffered frames the WMM AP may
 *	deliver to a WMM STA during any Service Period triggered by the WMM STA.
 *	Use IEEE80211_WMM_IE_STA_QOSINFO_SP_* for correct values.
 *
 * @n_cipher_schemes: a size of an array of cipher schemes definitions.
 * @cipher_schemes: a pointer to an array of cipher scheme definitions
 *	supported by HW.
 */
struct ieee80211_hw {
	struct ieee80211_conf conf;
	struct wiphy *wiphy;
	const char *rate_control_algorithm;
	void *priv;
	u32 flags;
	unsigned int extra_tx_headroom;
	unsigned int extra_beacon_tailroom;
	int vif_data_size;
	int sta_data_size;
	int chanctx_data_size;
	u16 queues;
	u16 max_listen_interval;
	s8 max_signal;
	u8 max_rates;
	u8 max_report_rates;
	u8 max_rate_tries;
	u8 max_rx_aggregation_subframes;
	u8 max_tx_aggregation_subframes;
	u8 offchannel_tx_hw_queue;
	u8 radiotap_mcs_details;
	u16 radiotap_vht_details;
	netdev_features_t netdev_features;
	u8 uapsd_queues;
	u8 uapsd_max_sp_len;
	u8 n_cipher_schemes;
	const struct ieee80211_cipher_scheme *cipher_schemes;
};

/**
 * struct ieee80211_scan_request - hw scan request
 *
 * @ies: pointers different parts of IEs (in req.ie)
 * @req: cfg80211 request.
 */
struct ieee80211_scan_request {
	struct ieee80211_scan_ies ies;

	/* Keep last */
	struct cfg80211_scan_request req;
};

/**
 * struct ieee80211_tdls_ch_sw_params - TDLS channel switch parameters
 *
 * @sta: peer this TDLS channel-switch request/response came from
 * @chandef: channel referenced in a TDLS channel-switch request
 * @action_code: see &enum ieee80211_tdls_actioncode
 * @status: channel-switch response status
 * @timestamp: time at which the frame was received
 * @switch_time: switch-timing parameter received in the frame
 * @switch_timeout: switch-timing parameter received in the frame
 * @tmpl_skb: TDLS switch-channel response template
 * @ch_sw_tm_ie: offset of the channel-switch timing IE inside @tmpl_skb
 */
struct ieee80211_tdls_ch_sw_params {
	struct ieee80211_sta *sta;
	struct cfg80211_chan_def *chandef;
	u8 action_code;
	u32 status;
	u32 timestamp;
	u16 switch_time;
	u16 switch_timeout;
	struct sk_buff *tmpl_skb;
	u32 ch_sw_tm_ie;
};

/**
 * wiphy_to_ieee80211_hw - return a mac80211 driver hw struct from a wiphy
 *
 * @wiphy: the &struct wiphy which we want to query
 *
 * mac80211 drivers can use this to get to their respective
 * &struct ieee80211_hw. Drivers wishing to get to their own private
 * structure can then access it via hw->priv. Note that mac802111 drivers should
 * not use wiphy_priv() to try to get their private driver structure as this
 * is already used internally by mac80211.
 *
 * Return: The mac80211 driver hw struct of @wiphy.
 */
struct ieee80211_hw *wiphy_to_ieee80211_hw(struct wiphy *wiphy);

/**
 * SET_IEEE80211_DEV - set device for 802.11 hardware
 *
 * @hw: the &struct ieee80211_hw to set the device for
 * @dev: the &struct device of this 802.11 device
 */
static inline void SET_IEEE80211_DEV(struct ieee80211_hw *hw, struct device *dev)
{
	set_wiphy_dev(hw->wiphy, dev);
}

/**
 * SET_IEEE80211_PERM_ADDR - set the permanent MAC address for 802.11 hardware
 *
 * @hw: the &struct ieee80211_hw to set the MAC address for
 * @addr: the address to set
 */
static inline void SET_IEEE80211_PERM_ADDR(struct ieee80211_hw *hw, u8 *addr)
{
	memcpy(hw->wiphy->perm_addr, addr, ETH_ALEN);
}

static inline struct ieee80211_rate *
ieee80211_get_tx_rate(const struct ieee80211_hw *hw,
		      const struct ieee80211_tx_info *c)
{
	if (WARN_ON_ONCE(c->control.rates[0].idx < 0))
		return NULL;
	return &hw->wiphy->bands[c->band]->bitrates[c->control.rates[0].idx];
}

static inline struct ieee80211_rate *
ieee80211_get_rts_cts_rate(const struct ieee80211_hw *hw,
			   const struct ieee80211_tx_info *c)
{
	if (c->control.rts_cts_rate_idx < 0)
		return NULL;
	return &hw->wiphy->bands[c->band]->bitrates[c->control.rts_cts_rate_idx];
}

static inline struct ieee80211_rate *
ieee80211_get_alt_retry_rate(const struct ieee80211_hw *hw,
			     const struct ieee80211_tx_info *c, int idx)
{
	if (c->control.rates[idx + 1].idx < 0)
		return NULL;
	return &hw->wiphy->bands[c->band]->bitrates[c->control.rates[idx + 1].idx];
}

/**
 * ieee80211_free_txskb - free TX skb
 * @hw: the hardware
 * @skb: the skb
 *
 * Free a transmit skb. Use this funtion when some failure
 * to transmit happened and thus status cannot be reported.
 */
void ieee80211_free_txskb(struct ieee80211_hw *hw, struct sk_buff *skb);

/**
 * DOC: Hardware crypto acceleration
 *
 * mac80211 is capable of taking advantage of many hardware
 * acceleration designs for encryption and decryption operations.
 *
 * The set_key() callback in the &struct ieee80211_ops for a given
 * device is called to enable hardware acceleration of encryption and
 * decryption. The callback takes a @sta parameter that will be NULL
 * for default keys or keys used for transmission only, or point to
 * the station information for the peer for individual keys.
 * Multiple transmission keys with the same key index may be used when
 * VLANs are configured for an access point.
 *
 * When transmitting, the TX control data will use the @hw_key_idx
 * selected by the driver by modifying the &struct ieee80211_key_conf
 * pointed to by the @key parameter to the set_key() function.
 *
 * The set_key() call for the %SET_KEY command should return 0 if
 * the key is now in use, -%EOPNOTSUPP or -%ENOSPC if it couldn't be
 * added; if you return 0 then hw_key_idx must be assigned to the
 * hardware key index, you are free to use the full u8 range.
 *
 * When the cmd is %DISABLE_KEY then it must succeed.
 *
 * Note that it is permissible to not decrypt a frame even if a key
 * for it has been uploaded to hardware, the stack will not make any
 * decision based on whether a key has been uploaded or not but rather
 * based on the receive flags.
 *
 * The &struct ieee80211_key_conf structure pointed to by the @key
 * parameter is guaranteed to be valid until another call to set_key()
 * removes it, but it can only be used as a cookie to differentiate
 * keys.
 *
 * In TKIP some HW need to be provided a phase 1 key, for RX decryption
 * acceleration (i.e. iwlwifi). Those drivers should provide update_tkip_key
 * handler.
 * The update_tkip_key() call updates the driver with the new phase 1 key.
 * This happens every time the iv16 wraps around (every 65536 packets). The
 * set_key() call will happen only once for each key (unless the AP did
 * rekeying), it will not include a valid phase 1 key. The valid phase 1 key is
 * provided by update_tkip_key only. The trigger that makes mac80211 call this
 * handler is software decryption with wrap around of iv16.
 *
 * The set_default_unicast_key() call updates the default WEP key index
 * configured to the hardware for WEP encryption type. This is required
 * for devices that support offload of data packets (e.g. ARP responses).
 */

/**
 * DOC: Powersave support
 *
 * mac80211 has support for various powersave implementations.
 *
 * First, it can support hardware that handles all powersaving by itself,
 * such hardware should simply set the %IEEE80211_HW_SUPPORTS_PS hardware
 * flag. In that case, it will be told about the desired powersave mode
 * with the %IEEE80211_CONF_PS flag depending on the association status.
 * The hardware must take care of sending nullfunc frames when necessary,
 * i.e. when entering and leaving powersave mode. The hardware is required
 * to look at the AID in beacons and signal to the AP that it woke up when
 * it finds traffic directed to it.
 *
 * %IEEE80211_CONF_PS flag enabled means that the powersave mode defined in
 * IEEE 802.11-2007 section 11.2 is enabled. This is not to be confused
 * with hardware wakeup and sleep states. Driver is responsible for waking
 * up the hardware before issuing commands to the hardware and putting it
 * back to sleep at appropriate times.
 *
 * When PS is enabled, hardware needs to wakeup for beacons and receive the
 * buffered multicast/broadcast frames after the beacon. Also it must be
 * possible to send frames and receive the acknowledment frame.
 *
 * Other hardware designs cannot send nullfunc frames by themselves and also
 * need software support for parsing the TIM bitmap. This is also supported
 * by mac80211 by combining the %IEEE80211_HW_SUPPORTS_PS and
 * %IEEE80211_HW_PS_NULLFUNC_STACK flags. The hardware is of course still
 * required to pass up beacons. The hardware is still required to handle
 * waking up for multicast traffic; if it cannot the driver must handle that
 * as best as it can, mac80211 is too slow to do that.
 *
 * Dynamic powersave is an extension to normal powersave in which the
 * hardware stays awake for a user-specified period of time after sending a
 * frame so that reply frames need not be buffered and therefore delayed to
 * the next wakeup. It's compromise of getting good enough latency when
 * there's data traffic and still saving significantly power in idle
 * periods.
 *
 * Dynamic powersave is simply supported by mac80211 enabling and disabling
 * PS based on traffic. Driver needs to only set %IEEE80211_HW_SUPPORTS_PS
 * flag and mac80211 will handle everything automatically. Additionally,
 * hardware having support for the dynamic PS feature may set the
 * %IEEE80211_HW_SUPPORTS_DYNAMIC_PS flag to indicate that it can support
 * dynamic PS mode itself. The driver needs to look at the
 * @dynamic_ps_timeout hardware configuration value and use it that value
 * whenever %IEEE80211_CONF_PS is set. In this case mac80211 will disable
 * dynamic PS feature in stack and will just keep %IEEE80211_CONF_PS
 * enabled whenever user has enabled powersave.
 *
 * Driver informs U-APSD client support by enabling
 * %IEEE80211_HW_SUPPORTS_UAPSD flag. The mode is configured through the
 * uapsd parameter in conf_tx() operation. Hardware needs to send the QoS
 * Nullfunc frames and stay awake until the service period has ended. To
 * utilize U-APSD, dynamic powersave is disabled for voip AC and all frames
 * from that AC are transmitted with powersave enabled.
 *
 * Note: U-APSD client mode is not yet supported with
 * %IEEE80211_HW_PS_NULLFUNC_STACK.
 */

/**
 * DOC: Beacon filter support
 *
 * Some hardware have beacon filter support to reduce host cpu wakeups
 * which will reduce system power consumption. It usually works so that
 * the firmware creates a checksum of the beacon but omits all constantly
 * changing elements (TSF, TIM etc). Whenever the checksum changes the
 * beacon is forwarded to the host, otherwise it will be just dropped. That
 * way the host will only receive beacons where some relevant information
 * (for example ERP protection or WMM settings) have changed.
 *
 * Beacon filter support is advertised with the %IEEE80211_VIF_BEACON_FILTER
 * interface capability. The driver needs to enable beacon filter support
 * whenever power save is enabled, that is %IEEE80211_CONF_PS is set. When
 * power save is enabled, the stack will not check for beacon loss and the
 * driver needs to notify about loss of beacons with ieee80211_beacon_loss().
 *
 * The time (or number of beacons missed) until the firmware notifies the
 * driver of a beacon loss event (which in turn causes the driver to call
 * ieee80211_beacon_loss()) should be configurable and will be controlled
 * by mac80211 and the roaming algorithm in the future.
 *
 * Since there may be constantly changing information elements that nothing
 * in the software stack cares about, we will, in the future, have mac80211
 * tell the driver which information elements are interesting in the sense
 * that we want to see changes in them. This will include
 *  - a list of information element IDs
 *  - a list of OUIs for the vendor information element
 *
 * Ideally, the hardware would filter out any beacons without changes in the
 * requested elements, but if it cannot support that it may, at the expense
 * of some efficiency, filter out only a subset. For example, if the device
 * doesn't support checking for OUIs it should pass up all changes in all
 * vendor information elements.
 *
 * Note that change, for the sake of simplification, also includes information
 * elements appearing or disappearing from the beacon.
 *
 * Some hardware supports an "ignore list" instead, just make sure nothing
 * that was requested is on the ignore list, and include commonly changing
 * information element IDs in the ignore list, for example 11 (BSS load) and
 * the various vendor-assigned IEs with unknown contents (128, 129, 133-136,
 * 149, 150, 155, 156, 173, 176, 178, 179, 219); for forward compatibility
 * it could also include some currently unused IDs.
 *
 *
 * In addition to these capabilities, hardware should support notifying the
 * host of changes in the beacon RSSI. This is relevant to implement roaming
 * when no traffic is flowing (when traffic is flowing we see the RSSI of
 * the received data packets). This can consist in notifying the host when
 * the RSSI changes significantly or when it drops below or rises above
 * configurable thresholds. In the future these thresholds will also be
 * configured by mac80211 (which gets them from userspace) to implement
 * them as the roaming algorithm requires.
 *
 * If the hardware cannot implement this, the driver should ask it to
 * periodically pass beacon frames to the host so that software can do the
 * signal strength threshold checking.
 */

/**
 * DOC: Spatial multiplexing power save
 *
 * SMPS (Spatial multiplexing power save) is a mechanism to conserve
 * power in an 802.11n implementation. For details on the mechanism
 * and rationale, please refer to 802.11 (as amended by 802.11n-2009)
 * "11.2.3 SM power save".
 *
 * The mac80211 implementation is capable of sending action frames
 * to update the AP about the station's SMPS mode, and will instruct
 * the driver to enter the specific mode. It will also announce the
 * requested SMPS mode during the association handshake. Hardware
 * support for this feature is required, and can be indicated by
 * hardware flags.
 *
 * The default mode will be "automatic", which nl80211/cfg80211
 * defines to be dynamic SMPS in (regular) powersave, and SMPS
 * turned off otherwise.
 *
 * To support this feature, the driver must set the appropriate
 * hardware support flags, and handle the SMPS flag to the config()
 * operation. It will then with this mechanism be instructed to
 * enter the requested SMPS mode while associated to an HT AP.
 */

/**
 * DOC: Frame filtering
 *
 * mac80211 requires to see many management frames for proper
 * operation, and users may want to see many more frames when
 * in monitor mode. However, for best CPU usage and power consumption,
 * having as few frames as possible percolate through the stack is
 * desirable. Hence, the hardware should filter as much as possible.
 *
 * To achieve this, mac80211 uses filter flags (see below) to tell
 * the driver's configure_filter() function which frames should be
 * passed to mac80211 and which should be filtered out.
 *
 * Before configure_filter() is invoked, the prepare_multicast()
 * callback is invoked with the parameters @mc_count and @mc_list
 * for the combined multicast address list of all virtual interfaces.
 * It's use is optional, and it returns a u64 that is passed to
 * configure_filter(). Additionally, configure_filter() has the
 * arguments @changed_flags telling which flags were changed and
 * @total_flags with the new flag states.
 *
 * If your device has no multicast address filters your driver will
 * need to check both the %FIF_ALLMULTI flag and the @mc_count
 * parameter to see whether multicast frames should be accepted
 * or dropped.
 *
 * All unsupported flags in @total_flags must be cleared.
 * Hardware does not support a flag if it is incapable of _passing_
 * the frame to the stack. Otherwise the driver must ignore
 * the flag, but not clear it.
 * You must _only_ clear the flag (announce no support for the
 * flag to mac80211) if you are not able to pass the packet type
 * to the stack (so the hardware always filters it).
 * So for example, you should clear @FIF_CONTROL, if your hardware
 * always filters control frames. If your hardware always passes
 * control frames to the kernel and is incapable of filtering them,
 * you do _not_ clear the @FIF_CONTROL flag.
 * This rule applies to all other FIF flags as well.
 */

/**
 * DOC: AP support for powersaving clients
 *
 * In order to implement AP and P2P GO modes, mac80211 has support for
 * client powersaving, both "legacy" PS (PS-Poll/null data) and uAPSD.
 * There currently is no support for sAPSD.
 *
 * There is one assumption that mac80211 makes, namely that a client
 * will not poll with PS-Poll and trigger with uAPSD at the same time.
 * Both are supported, and both can be used by the same client, but
 * they can't be used concurrently by the same client. This simplifies
 * the driver code.
 *
 * The first thing to keep in mind is that there is a flag for complete
 * driver implementation: %IEEE80211_HW_AP_LINK_PS. If this flag is set,
 * mac80211 expects the driver to handle most of the state machine for
 * powersaving clients and will ignore the PM bit in incoming frames.
 * Drivers then use ieee80211_sta_ps_transition() to inform mac80211 of
 * stations' powersave transitions. In this mode, mac80211 also doesn't
 * handle PS-Poll/uAPSD.
 *
 * In the mode without %IEEE80211_HW_AP_LINK_PS, mac80211 will check the
 * PM bit in incoming frames for client powersave transitions. When a
 * station goes to sleep, we will stop transmitting to it. There is,
 * however, a race condition: a station might go to sleep while there is
 * data buffered on hardware queues. If the device has support for this
 * it will reject frames, and the driver should give the frames back to
 * mac80211 with the %IEEE80211_TX_STAT_TX_FILTERED flag set which will
 * cause mac80211 to retry the frame when the station wakes up. The
 * driver is also notified of powersave transitions by calling its
 * @sta_notify callback.
 *
 * When the station is asleep, it has three choices: it can wake up,
 * it can PS-Poll, or it can possibly start a uAPSD service period.
 * Waking up is implemented by simply transmitting all buffered (and
 * filtered) frames to the station. This is the easiest case. When
 * the station sends a PS-Poll or a uAPSD trigger frame, mac80211
 * will inform the driver of this with the @allow_buffered_frames
 * callback; this callback is optional. mac80211 will then transmit
 * the frames as usual and set the %IEEE80211_TX_CTL_NO_PS_BUFFER
 * on each frame. The last frame in the service period (or the only
 * response to a PS-Poll) also has %IEEE80211_TX_STATUS_EOSP set to
 * indicate that it ends the service period; as this frame must have
 * TX status report it also sets %IEEE80211_TX_CTL_REQ_TX_STATUS.
 * When TX status is reported for this frame, the service period is
 * marked has having ended and a new one can be started by the peer.
 *
 * Additionally, non-bufferable MMPDUs can also be transmitted by
 * mac80211 with the %IEEE80211_TX_CTL_NO_PS_BUFFER set in them.
 *
 * Another race condition can happen on some devices like iwlwifi
 * when there are frames queued for the station and it wakes up
 * or polls; the frames that are already queued could end up being
 * transmitted first instead, causing reordering and/or wrong
 * processing of the EOSP. The cause is that allowing frames to be
 * transmitted to a certain station is out-of-band communication to
 * the device. To allow this problem to be solved, the driver can
 * call ieee80211_sta_block_awake() if frames are buffered when it
 * is notified that the station went to sleep. When all these frames
 * have been filtered (see above), it must call the function again
 * to indicate that the station is no longer blocked.
 *
 * If the driver buffers frames in the driver for aggregation in any
 * way, it must use the ieee80211_sta_set_buffered() call when it is
 * notified of the station going to sleep to inform mac80211 of any
 * TIDs that have frames buffered. Note that when a station wakes up
 * this information is reset (hence the requirement to call it when
 * informed of the station going to sleep). Then, when a service
 * period starts for any reason, @release_buffered_frames is called
 * with the number of frames to be released and which TIDs they are
 * to come from. In this case, the driver is responsible for setting
 * the EOSP (for uAPSD) and MORE_DATA bits in the released frames,
 * to help the @more_data parameter is passed to tell the driver if
 * there is more data on other TIDs -- the TIDs to release frames
 * from are ignored since mac80211 doesn't know how many frames the
 * buffers for those TIDs contain.
 *
 * If the driver also implement GO mode, where absence periods may
 * shorten service periods (or abort PS-Poll responses), it must
 * filter those response frames except in the case of frames that
 * are buffered in the driver -- those must remain buffered to avoid
 * reordering. Because it is possible that no frames are released
 * in this case, the driver must call ieee80211_sta_eosp()
 * to indicate to mac80211 that the service period ended anyway.
 *
 * Finally, if frames from multiple TIDs are released from mac80211
 * but the driver might reorder them, it must clear & set the flags
 * appropriately (only the last frame may have %IEEE80211_TX_STATUS_EOSP)
 * and also take care of the EOSP and MORE_DATA bits in the frame.
 * The driver may also use ieee80211_sta_eosp() in this case.
 *
 * Note that if the driver ever buffers frames other than QoS-data
 * frames, it must take care to never send a non-QoS-data frame as
 * the last frame in a service period, adding a QoS-nulldata frame
 * after a non-QoS-data frame if needed.
 */

/**
 * DOC: HW queue control
 *
 * Before HW queue control was introduced, mac80211 only had a single static
 * assignment of per-interface AC software queues to hardware queues. This
 * was problematic for a few reasons:
 * 1) off-channel transmissions might get stuck behind other frames
 * 2) multiple virtual interfaces couldn't be handled correctly
 * 3) after-DTIM frames could get stuck behind other frames
 *
 * To solve this, hardware typically uses multiple different queues for all
 * the different usages, and this needs to be propagated into mac80211 so it
 * won't have the same problem with the software queues.
 *
 * Therefore, mac80211 now offers the %IEEE80211_HW_QUEUE_CONTROL capability
 * flag that tells it that the driver implements its own queue control. To do
 * so, the driver will set up the various queues in each &struct ieee80211_vif
 * and the offchannel queue in &struct ieee80211_hw. In response, mac80211 will
 * use those queue IDs in the hw_queue field of &struct ieee80211_tx_info and
 * if necessary will queue the frame on the right software queue that mirrors
 * the hardware queue.
 * Additionally, the driver has to then use these HW queue IDs for the queue
 * management functions (ieee80211_stop_queue() et al.)
 *
 * The driver is free to set up the queue mappings as needed, multiple virtual
 * interfaces may map to the same hardware queues if needed. The setup has to
 * happen during add_interface or change_interface callbacks. For example, a
 * driver supporting station+station and station+AP modes might decide to have
 * 10 hardware queues to handle different scenarios:
 *
 * 4 AC HW queues for 1st vif: 0, 1, 2, 3
 * 4 AC HW queues for 2nd vif: 4, 5, 6, 7
 * after-DTIM queue for AP:   8
 * off-channel queue:         9
 *
 * It would then set up the hardware like this:
 *   hw.offchannel_tx_hw_queue = 9
 *
 * and the first virtual interface that is added as follows:
 *   vif.hw_queue[IEEE80211_AC_VO] = 0
 *   vif.hw_queue[IEEE80211_AC_VI] = 1
 *   vif.hw_queue[IEEE80211_AC_BE] = 2
 *   vif.hw_queue[IEEE80211_AC_BK] = 3
 *   vif.cab_queue = 8 // if AP mode, otherwise %IEEE80211_INVAL_HW_QUEUE
 * and the second virtual interface with 4-7.
 *
 * If queue 6 gets full, for example, mac80211 would only stop the second
 * virtual interface's BE queue since virtual interface queues are per AC.
 *
 * Note that the vif.cab_queue value should be set to %IEEE80211_INVAL_HW_QUEUE
 * whenever the queue is not used (i.e. the interface is not in AP mode) if the
 * queue could potentially be shared since mac80211 will look at cab_queue when
 * a queue is stopped/woken even if the interface is not in AP mode.
 */

/**
 * enum ieee80211_filter_flags - hardware filter flags
 *
 * These flags determine what the filter in hardware should be
 * programmed to let through and what should not be passed to the
 * stack. It is always safe to pass more frames than requested,
 * but this has negative impact on power consumption.
 *
 * @FIF_PROMISC_IN_BSS: promiscuous mode within your BSS,
 *	think of the BSS as your network segment and then this corresponds
 *	to the regular ethernet device promiscuous mode.
 *
 * @FIF_ALLMULTI: pass all multicast frames, this is used if requested
 *	by the user or if the hardware is not capable of filtering by
 *	multicast address.
 *
 * @FIF_FCSFAIL: pass frames with failed FCS (but you need to set the
 *	%RX_FLAG_FAILED_FCS_CRC for them)
 *
 * @FIF_PLCPFAIL: pass frames with failed PLCP CRC (but you need to set
 *	the %RX_FLAG_FAILED_PLCP_CRC for them
 *
 * @FIF_BCN_PRBRESP_PROMISC: This flag is set during scanning to indicate
 *	to the hardware that it should not filter beacons or probe responses
 *	by BSSID. Filtering them can greatly reduce the amount of processing
 *	mac80211 needs to do and the amount of CPU wakeups, so you should
 *	honour this flag if possible.
 *
 * @FIF_CONTROL: pass control frames (except for PS Poll), if PROMISC_IN_BSS
 * 	is not set then only those addressed to this station.
 *
 * @FIF_OTHER_BSS: pass frames destined to other BSSes
 *
 * @FIF_PSPOLL: pass PS Poll frames, if PROMISC_IN_BSS is not set then only
 * 	those addressed to this station.
 *
 * @FIF_PROBE_REQ: pass probe request frames
 */
enum ieee80211_filter_flags {
	FIF_PROMISC_IN_BSS	= 1<<0,
	FIF_ALLMULTI		= 1<<1,
	FIF_FCSFAIL		= 1<<2,
	FIF_PLCPFAIL		= 1<<3,
	FIF_BCN_PRBRESP_PROMISC	= 1<<4,
	FIF_CONTROL		= 1<<5,
	FIF_OTHER_BSS		= 1<<6,
	FIF_PSPOLL		= 1<<7,
	FIF_PROBE_REQ		= 1<<8,
};

/**
 * enum ieee80211_ampdu_mlme_action - A-MPDU actions
 *
 * These flags are used with the ampdu_action() callback in
 * &struct ieee80211_ops to indicate which action is needed.
 *
 * Note that drivers MUST be able to deal with a TX aggregation
 * session being stopped even before they OK'ed starting it by
 * calling ieee80211_start_tx_ba_cb_irqsafe, because the peer
 * might receive the addBA frame and send a delBA right away!
 *
 * @IEEE80211_AMPDU_RX_START: start RX aggregation
 * @IEEE80211_AMPDU_RX_STOP: stop RX aggregation
 * @IEEE80211_AMPDU_TX_START: start TX aggregation
 * @IEEE80211_AMPDU_TX_OPERATIONAL: TX aggregation has become operational
 * @IEEE80211_AMPDU_TX_STOP_CONT: stop TX aggregation but continue transmitting
 *	queued packets, now unaggregated. After all packets are transmitted the
 *	driver has to call ieee80211_stop_tx_ba_cb_irqsafe().
 * @IEEE80211_AMPDU_TX_STOP_FLUSH: stop TX aggregation and flush all packets,
 *	called when the station is removed. There's no need or reason to call
 *	ieee80211_stop_tx_ba_cb_irqsafe() in this case as mac80211 assumes the
 *	session is gone and removes the station.
 * @IEEE80211_AMPDU_TX_STOP_FLUSH_CONT: called when TX aggregation is stopped
 *	but the driver hasn't called ieee80211_stop_tx_ba_cb_irqsafe() yet and
 *	now the connection is dropped and the station will be removed. Drivers
 *	should clean up and drop remaining packets when this is called.
 */
enum ieee80211_ampdu_mlme_action {
	IEEE80211_AMPDU_RX_START,
	IEEE80211_AMPDU_RX_STOP,
	IEEE80211_AMPDU_TX_START,
	IEEE80211_AMPDU_TX_STOP_CONT,
	IEEE80211_AMPDU_TX_STOP_FLUSH,
	IEEE80211_AMPDU_TX_STOP_FLUSH_CONT,
	IEEE80211_AMPDU_TX_OPERATIONAL,
};

/**
 * enum ieee80211_frame_release_type - frame release reason
 * @IEEE80211_FRAME_RELEASE_PSPOLL: frame released for PS-Poll
 * @IEEE80211_FRAME_RELEASE_UAPSD: frame(s) released due to
 *	frame received on trigger-enabled AC
 */
enum ieee80211_frame_release_type {
	IEEE80211_FRAME_RELEASE_PSPOLL,
	IEEE80211_FRAME_RELEASE_UAPSD,
};

/**
 * enum ieee80211_rate_control_changed - flags to indicate what changed
 *
 * @IEEE80211_RC_BW_CHANGED: The bandwidth that can be used to transmit
 *	to this station changed. The actual bandwidth is in the station
 *	information -- for HT20/40 the IEEE80211_HT_CAP_SUP_WIDTH_20_40
 *	flag changes, for HT and VHT the bandwidth field changes.
 * @IEEE80211_RC_SMPS_CHANGED: The SMPS state of the station changed.
 * @IEEE80211_RC_SUPP_RATES_CHANGED: The supported rate set of this peer
 *	changed (in IBSS mode) due to discovering more information about
 *	the peer.
 * @IEEE80211_RC_NSS_CHANGED: N_SS (number of spatial streams) was changed
 *	by the peer
 */
enum ieee80211_rate_control_changed {
	IEEE80211_RC_BW_CHANGED		= BIT(0),
	IEEE80211_RC_SMPS_CHANGED	= BIT(1),
	IEEE80211_RC_SUPP_RATES_CHANGED	= BIT(2),
	IEEE80211_RC_NSS_CHANGED	= BIT(3),
};

/**
 * enum ieee80211_roc_type - remain on channel type
 *
 * With the support for multi channel contexts and multi channel operations,
 * remain on channel operations might be limited/deferred/aborted by other
 * flows/operations which have higher priority (and vise versa).
 * Specifying the ROC type can be used by devices to prioritize the ROC
 * operations compared to other operations/flows.
 *
 * @IEEE80211_ROC_TYPE_NORMAL: There are no special requirements for this ROC.
 * @IEEE80211_ROC_TYPE_MGMT_TX: The remain on channel request is required
 *	for sending managment frames offchannel.
 */
enum ieee80211_roc_type {
	IEEE80211_ROC_TYPE_NORMAL = 0,
	IEEE80211_ROC_TYPE_MGMT_TX,
};

/**
 * enum ieee80211_reconfig_complete_type - reconfig type
 *
 * This enum is used by the reconfig_complete() callback to indicate what
 * reconfiguration type was completed.
 *
 * @IEEE80211_RECONFIG_TYPE_RESTART: hw restart type
 *	(also due to resume() callback returning 1)
 * @IEEE80211_RECONFIG_TYPE_SUSPEND: suspend type (regardless
 *	of wowlan configuration)
 */
enum ieee80211_reconfig_type {
	IEEE80211_RECONFIG_TYPE_RESTART,
	IEEE80211_RECONFIG_TYPE_SUSPEND,
};

/**
 * struct ieee80211_ops - callbacks from mac80211 to the driver
 *
 * This structure contains various callbacks that the driver may
 * handle or, in some cases, must handle, for example to configure
 * the hardware to a new channel or to transmit a frame.
 *
 * @tx: Handler that 802.11 module calls for each transmitted frame.
 *	skb contains the buffer starting from the IEEE 802.11 header.
 *	The low-level driver should send the frame out based on
 *	configuration in the TX control data. This handler should,
 *	preferably, never fail and stop queues appropriately.
 *	Must be atomic.
 *
 * @start: Called before the first netdevice attached to the hardware
 *	is enabled. This should turn on the hardware and must turn on
 *	frame reception (for possibly enabled monitor interfaces.)
 *	Returns negative error codes, these may be seen in userspace,
 *	or zero.
 *	When the device is started it should not have a MAC address
 *	to avoid acknowledging frames before a non-monitor device
 *	is added.
 *	Must be implemented and can sleep.
 *
 * @stop: Called after last netdevice attached to the hardware
 *	is disabled. This should turn off the hardware (at least
 *	it must turn off frame reception.)
 *	May be called right after add_interface if that rejects
 *	an interface. If you added any work onto the mac80211 workqueue
 *	you should ensure to cancel it on this callback.
 *	Must be implemented and can sleep.
 *
 * @suspend: Suspend the device; mac80211 itself will quiesce before and
 *	stop transmitting and doing any other configuration, and then
 *	ask the device to suspend. This is only invoked when WoWLAN is
 *	configured, otherwise the device is deconfigured completely and
 *	reconfigured at resume time.
 *	The driver may also impose special conditions under which it
 *	wants to use the "normal" suspend (deconfigure), say if it only
 *	supports WoWLAN when the device is associated. In this case, it
 *	must return 1 from this function.
 *
 * @resume: If WoWLAN was configured, this indicates that mac80211 is
 *	now resuming its operation, after this the device must be fully
 *	functional again. If this returns an error, the only way out is
 *	to also unregister the device. If it returns 1, then mac80211
 *	will also go through the regular complete restart on resume.
 *
 * @set_wakeup: Enable or disable wakeup when WoWLAN configuration is
 *	modified. The reason is that device_set_wakeup_enable() is
 *	supposed to be called when the configuration changes, not only
 *	in suspend().
 *
 * @add_interface: Called when a netdevice attached to the hardware is
 *	enabled. Because it is not called for monitor mode devices, @start
 *	and @stop must be implemented.
 *	The driver should perform any initialization it needs before
 *	the device can be enabled. The initial configuration for the
 *	interface is given in the conf parameter.
 *	The callback may refuse to add an interface by returning a
 *	negative error code (which will be seen in userspace.)
 *	Must be implemented and can sleep.
 *
 * @change_interface: Called when a netdevice changes type. This callback
 *	is optional, but only if it is supported can interface types be
 *	switched while the interface is UP. The callback may sleep.
 *	Note that while an interface is being switched, it will not be
 *	found by the interface iteration callbacks.
 *
 * @remove_interface: Notifies a driver that an interface is going down.
 *	The @stop callback is called after this if it is the last interface
 *	and no monitor interfaces are present.
 *	When all interfaces are removed, the MAC address in the hardware
 *	must be cleared so the device no longer acknowledges packets,
 *	the mac_addr member of the conf structure is, however, set to the
 *	MAC address of the device going away.
 *	Hence, this callback must be implemented. It can sleep.
 *
 * @config: Handler for configuration requests. IEEE 802.11 code calls this
 *	function to change hardware configuration, e.g., channel.
 *	This function should never fail but returns a negative error code
 *	if it does. The callback can sleep.
 *
 * @bss_info_changed: Handler for configuration requests related to BSS
 *	parameters that may vary during BSS's lifespan, and may affect low
 *	level driver (e.g. assoc/disassoc status, erp parameters).
 *	This function should not be used if no BSS has been set, unless
 *	for association indication. The @changed parameter indicates which
 *	of the bss parameters has changed when a call is made. The callback
 *	can sleep.
 *
 * @prepare_multicast: Prepare for multicast filter configuration.
 *	This callback is optional, and its return value is passed
 *	to configure_filter(). This callback must be atomic.
 *
 * @configure_filter: Configure the device's RX filter.
 *	See the section "Frame filtering" for more information.
 *	This callback must be implemented and can sleep.
 *
 * @set_tim: Set TIM bit. mac80211 calls this function when a TIM bit
 * 	must be set or cleared for a given STA. Must be atomic.
 *
 * @set_key: See the section "Hardware crypto acceleration"
 *	This callback is only called between add_interface and
 *	remove_interface calls, i.e. while the given virtual interface
 *	is enabled.
 *	Returns a negative error code if the key can't be added.
 *	The callback can sleep.
 *
 * @update_tkip_key: See the section "Hardware crypto acceleration"
 * 	This callback will be called in the context of Rx. Called for drivers
 * 	which set IEEE80211_KEY_FLAG_TKIP_REQ_RX_P1_KEY.
 *	The callback must be atomic.
 *
 * @set_rekey_data: If the device supports GTK rekeying, for example while the
 *	host is suspended, it can assign this callback to retrieve the data
 *	necessary to do GTK rekeying, this is the KEK, KCK and replay counter.
 *	After rekeying was done it should (for example during resume) notify
 *	userspace of the new replay counter using ieee80211_gtk_rekey_notify().
 *
 * @set_default_unicast_key: Set the default (unicast) key index, useful for
 *	WEP when the device sends data packets autonomously, e.g. for ARP
 *	offloading. The index can be 0-3, or -1 for unsetting it.
 *
 * @hw_scan: Ask the hardware to service the scan request, no need to start
 *	the scan state machine in stack. The scan must honour the channel
 *	configuration done by the regulatory agent in the wiphy's
 *	registered bands. The hardware (or the driver) needs to make sure
 *	that power save is disabled.
 *	The @req ie/ie_len members are rewritten by mac80211 to contain the
 *	entire IEs after the SSID, so that drivers need not look at these
 *	at all but just send them after the SSID -- mac80211 includes the
 *	(extended) supported rates and HT information (where applicable).
 *	When the scan finishes, ieee80211_scan_completed() must be called;
 *	note that it also must be called when the scan cannot finish due to
 *	any error unless this callback returned a negative error code.
 *	The callback can sleep.
 *
 * @cancel_hw_scan: Ask the low-level tp cancel the active hw scan.
 *	The driver should ask the hardware to cancel the scan (if possible),
 *	but the scan will be completed only after the driver will call
 *	ieee80211_scan_completed().
 *	This callback is needed for wowlan, to prevent enqueueing a new
 *	scan_work after the low-level driver was already suspended.
 *	The callback can sleep.
 *
 * @sched_scan_start: Ask the hardware to start scanning repeatedly at
 *	specific intervals.  The driver must call the
 *	ieee80211_sched_scan_results() function whenever it finds results.
 *	This process will continue until sched_scan_stop is called.
 *
 * @sched_scan_stop: Tell the hardware to stop an ongoing scheduled scan.
 *	In this case, ieee80211_sched_scan_stopped() must not be called.
 *
 * @sw_scan_start: Notifier function that is called just before a software scan
 *	is started. Can be NULL, if the driver doesn't need this notification.
 *	The mac_addr parameter allows supporting NL80211_SCAN_FLAG_RANDOM_ADDR,
 *	the driver may set the NL80211_FEATURE_SCAN_RANDOM_MAC_ADDR flag if it
 *	can use this parameter. The callback can sleep.
 *
 * @sw_scan_complete: Notifier function that is called just after a
 *	software scan finished. Can be NULL, if the driver doesn't need
 *	this notification.
 *	The callback can sleep.
 *
 * @get_stats: Return low-level statistics.
 * 	Returns zero if statistics are available.
 *	The callback can sleep.
 *
 * @get_tkip_seq: If your device implements TKIP encryption in hardware this
 *	callback should be provided to read the TKIP transmit IVs (both IV32
 *	and IV16) for the given key from hardware.
 *	The callback must be atomic.
 *
 * @set_frag_threshold: Configuration of fragmentation threshold. Assign this
 *	if the device does fragmentation by itself; if this callback is
 *	implemented then the stack will not do fragmentation.
 *	The callback can sleep.
 *
 * @set_rts_threshold: Configuration of RTS threshold (if device needs it)
 *	The callback can sleep.
 *
 * @sta_add: Notifies low level driver about addition of an associated station,
 *	AP, IBSS/WDS/mesh peer etc. This callback can sleep.
 *
 * @sta_remove: Notifies low level driver about removal of an associated
 *	station, AP, IBSS/WDS/mesh peer etc. Note that after the callback
 *	returns it isn't safe to use the pointer, not even RCU protected;
 *	no RCU grace period is guaranteed between returning here and freeing
 *	the station. See @sta_pre_rcu_remove if needed.
 *	This callback can sleep.
 *
 * @sta_add_debugfs: Drivers can use this callback to add debugfs files
 *	when a station is added to mac80211's station list. This callback
 *	and @sta_remove_debugfs should be within a CONFIG_MAC80211_DEBUGFS
 *	conditional. This callback can sleep.
 *
 * @sta_remove_debugfs: Remove the debugfs files which were added using
 *	@sta_add_debugfs. This callback can sleep.
 *
 * @sta_notify: Notifies low level driver about power state transition of an
 *	associated station, AP,  IBSS/WDS/mesh peer etc. For a VIF operating
 *	in AP mode, this callback will not be called when the flag
 *	%IEEE80211_HW_AP_LINK_PS is set. Must be atomic.
 *
 * @sta_state: Notifies low level driver about state transition of a
 *	station (which can be the AP, a client, IBSS/WDS/mesh peer etc.)
 *	This callback is mutually exclusive with @sta_add/@sta_remove.
 *	It must not fail for down transitions but may fail for transitions
 *	up the list of states. Also note that after the callback returns it
 *	isn't safe to use the pointer, not even RCU protected - no RCU grace
 *	period is guaranteed between returning here and freeing the station.
 *	See @sta_pre_rcu_remove if needed.
 *	The callback can sleep.
 *
 * @sta_pre_rcu_remove: Notify driver about station removal before RCU
 *	synchronisation. This is useful if a driver needs to have station
 *	pointers protected using RCU, it can then use this call to clear
 *	the pointers instead of waiting for an RCU grace period to elapse
 *	in @sta_state.
 *	The callback can sleep.
 *
 * @sta_rc_update: Notifies the driver of changes to the bitrates that can be
 *	used to transmit to the station. The changes are advertised with bits
 *	from &enum ieee80211_rate_control_changed and the values are reflected
 *	in the station data. This callback should only be used when the driver
 *	uses hardware rate control (%IEEE80211_HW_HAS_RATE_CONTROL) since
 *	otherwise the rate control algorithm is notified directly.
 *	Must be atomic.
 * @sta_rate_tbl_update: Notifies the driver that the rate table changed. This
 *	is only used if the configured rate control algorithm actually uses
 *	the new rate table API, and is therefore optional. Must be atomic.
 *
 * @conf_tx: Configure TX queue parameters (EDCF (aifs, cw_min, cw_max),
 *	bursting) for a hardware TX queue.
 *	Returns a negative error code on failure.
 *	The callback can sleep.
 *
 * @get_tsf: Get the current TSF timer value from firmware/hardware. Currently,
 *	this is only used for IBSS mode BSSID merging and debugging. Is not a
 *	required function.
 *	The callback can sleep.
 *
 * @set_tsf: Set the TSF timer to the specified value in the firmware/hardware.
 *	Currently, this is only used for IBSS mode debugging. Is not a
 *	required function.
 *	The callback can sleep.
 *
 * @reset_tsf: Reset the TSF timer and allow firmware/hardware to synchronize
 *	with other STAs in the IBSS. This is only used in IBSS mode. This
 *	function is optional if the firmware/hardware takes full care of
 *	TSF synchronization.
 *	The callback can sleep.
 *
 * @tx_last_beacon: Determine whether the last IBSS beacon was sent by us.
 *	This is needed only for IBSS mode and the result of this function is
 *	used to determine whether to reply to Probe Requests.
 *	Returns non-zero if this device sent the last beacon.
 *	The callback can sleep.
 *
 * @ampdu_action: Perform a certain A-MPDU action
 * 	The RA/TID combination determines the destination and TID we want
 * 	the ampdu action to be performed for. The action is defined through
 * 	ieee80211_ampdu_mlme_action. Starting sequence number (@ssn)
 * 	is the first frame we expect to perform the action on. Notice
 * 	that TX/RX_STOP can pass NULL for this parameter.
 *	The @buf_size parameter is only valid when the action is set to
 *	%IEEE80211_AMPDU_TX_OPERATIONAL and indicates the peer's reorder
 *	buffer size (number of subframes) for this session -- the driver
 *	may neither send aggregates containing more subframes than this
 *	nor send aggregates in a way that lost frames would exceed the
 *	buffer size. If just limiting the aggregate size, this would be
 *	possible with a buf_size of 8:
 *	 - TX: 1.....7
 *	 - RX:  2....7 (lost frame #1)
 *	 - TX:        8..1...
 *	which is invalid since #1 was now re-transmitted well past the
 *	buffer size of 8. Correct ways to retransmit #1 would be:
 *	 - TX:       1 or 18 or 81
 *	Even "189" would be wrong since 1 could be lost again.
 *
 *	Returns a negative error code on failure.
 *	The callback can sleep.
 *
 * @get_survey: Return per-channel survey information
 *
 * @rfkill_poll: Poll rfkill hardware state. If you need this, you also
 *	need to set wiphy->rfkill_poll to %true before registration,
 *	and need to call wiphy_rfkill_set_hw_state() in the callback.
 *	The callback can sleep.
 *
 * @set_coverage_class: Set slot time for given coverage class as specified
 *	in IEEE 802.11-2007 section 17.3.8.6 and modify ACK timeout
 *	accordingly; coverage class equals to -1 to enable ACK timeout
 *	estimation algorithm (dynack). To disable dynack set valid value for
 *	coverage class. This callback is not required and may sleep.
 *
 * @testmode_cmd: Implement a cfg80211 test mode command. The passed @vif may
 *	be %NULL. The callback can sleep.
 * @testmode_dump: Implement a cfg80211 test mode dump. The callback can sleep.
 *
 * @flush: Flush all pending frames from the hardware queue, making sure
 *	that the hardware queues are empty. The @queues parameter is a bitmap
 *	of queues to flush, which is useful if different virtual interfaces
 *	use different hardware queues; it may also indicate all queues.
 *	If the parameter @drop is set to %true, pending frames may be dropped.
 *	Note that vif can be NULL.
 *	The callback can sleep.
 *
 * @channel_switch: Drivers that need (or want) to offload the channel
 *	switch operation for CSAs received from the AP may implement this
 *	callback. They must then call ieee80211_chswitch_done() to indicate
 *	completion of the channel switch.
 *
 * @set_antenna: Set antenna configuration (tx_ant, rx_ant) on the device.
 *	Parameters are bitmaps of allowed antennas to use for TX/RX. Drivers may
 *	reject TX/RX mask combinations they cannot support by returning -EINVAL
 *	(also see nl80211.h @NL80211_ATTR_WIPHY_ANTENNA_TX).
 *
 * @get_antenna: Get current antenna configuration from device (tx_ant, rx_ant).
 *
 * @remain_on_channel: Starts an off-channel period on the given channel, must
 *	call back to ieee80211_ready_on_channel() when on that channel. Note
 *	that normal channel traffic is not stopped as this is intended for hw
 *	offload. Frames to transmit on the off-channel channel are transmitted
 *	normally except for the %IEEE80211_TX_CTL_TX_OFFCHAN flag. When the
 *	duration (which will always be non-zero) expires, the driver must call
 *	ieee80211_remain_on_channel_expired().
 *	Note that this callback may be called while the device is in IDLE and
 *	must be accepted in this case.
 *	This callback may sleep.
 * @cancel_remain_on_channel: Requests that an ongoing off-channel period is
 *	aborted before it expires. This callback may sleep.
 *
 * @set_ringparam: Set tx and rx ring sizes.
 *
 * @get_ringparam: Get tx and rx ring current and maximum sizes.
 *
 * @tx_frames_pending: Check if there is any pending frame in the hardware
 *	queues before entering power save.
 *
 * @set_bitrate_mask: Set a mask of rates to be used for rate control selection
 *	when transmitting a frame. Currently only legacy rates are handled.
 *	The callback can sleep.
 * @rssi_callback: Notify driver when the average RSSI goes above/below
 *	thresholds that were registered previously. The callback can sleep.
 *
 * @release_buffered_frames: Release buffered frames according to the given
 *	parameters. In the case where the driver buffers some frames for
 *	sleeping stations mac80211 will use this callback to tell the driver
 *	to release some frames, either for PS-poll or uAPSD.
 *	Note that if the @more_data parameter is %false the driver must check
 *	if there are more frames on the given TIDs, and if there are more than
 *	the frames being released then it must still set the more-data bit in
 *	the frame. If the @more_data parameter is %true, then of course the
 *	more-data bit must always be set.
 *	The @tids parameter tells the driver which TIDs to release frames
 *	from, for PS-poll it will always have only a single bit set.
 *	In the case this is used for a PS-poll initiated release, the
 *	@num_frames parameter will always be 1 so code can be shared. In
 *	this case the driver must also set %IEEE80211_TX_STATUS_EOSP flag
 *	on the TX status (and must report TX status) so that the PS-poll
 *	period is properly ended. This is used to avoid sending multiple
 *	responses for a retried PS-poll frame.
 *	In the case this is used for uAPSD, the @num_frames parameter may be
 *	bigger than one, but the driver may send fewer frames (it must send
 *	at least one, however). In this case it is also responsible for
 *	setting the EOSP flag in the QoS header of the frames. Also, when the
 *	service period ends, the driver must set %IEEE80211_TX_STATUS_EOSP
 *	on the last frame in the SP. Alternatively, it may call the function
 *	ieee80211_sta_eosp() to inform mac80211 of the end of the SP.
 *	This callback must be atomic.
 * @allow_buffered_frames: Prepare device to allow the given number of frames
 *	to go out to the given station. The frames will be sent by mac80211
 *	via the usual TX path after this call. The TX information for frames
 *	released will also have the %IEEE80211_TX_CTL_NO_PS_BUFFER flag set
 *	and the last one will also have %IEEE80211_TX_STATUS_EOSP set. In case
 *	frames from multiple TIDs are released and the driver might reorder
 *	them between the TIDs, it must set the %IEEE80211_TX_STATUS_EOSP flag
 *	on the last frame and clear it on all others and also handle the EOSP
 *	bit in the QoS header correctly. Alternatively, it can also call the
 *	ieee80211_sta_eosp() function.
 *	The @tids parameter is a bitmap and tells the driver which TIDs the
 *	frames will be on; it will at most have two bits set.
 *	This callback must be atomic.
 *
 * @get_et_sset_count:  Ethtool API to get string-set count.
 *
 * @get_et_stats:  Ethtool API to get a set of u64 stats.
 *
 * @get_et_strings:  Ethtool API to get a set of strings to describe stats
 *	and perhaps other supported types of ethtool data-sets.
 *
 * @get_rssi: Get current signal strength in dBm, the function is optional
 *	and can sleep.
 *
 * @mgd_prepare_tx: Prepare for transmitting a management frame for association
 *	before associated. In multi-channel scenarios, a virtual interface is
 *	bound to a channel before it is associated, but as it isn't associated
 *	yet it need not necessarily be given airtime, in particular since any
 *	transmission to a P2P GO needs to be synchronized against the GO's
 *	powersave state. mac80211 will call this function before transmitting a
 *	management frame prior to having successfully associated to allow the
 *	driver to give it channel time for the transmission, to get a response
 *	and to be able to synchronize with the GO.
 *	The callback will be called before each transmission and upon return
 *	mac80211 will transmit the frame right away.
 *	The callback is optional and can (should!) sleep.
 *
 * @mgd_protect_tdls_discover: Protect a TDLS discovery session. After sending
 *	a TDLS discovery-request, we expect a reply to arrive on the AP's
 *	channel. We must stay on the channel (no PSM, scan, etc.), since a TDLS
 *	setup-response is a direct packet not buffered by the AP.
 *	mac80211 will call this function just before the transmission of a TDLS
 *	discovery-request. The recommended period of protection is at least
 *	2 * (DTIM period).
 *	The callback is optional and can sleep.
 *
 * @add_chanctx: Notifies device driver about new channel context creation.
 * @remove_chanctx: Notifies device driver about channel context destruction.
 * @change_chanctx: Notifies device driver about channel context changes that
 *	may happen when combining different virtual interfaces on the same
 *	channel context with different settings
 * @assign_vif_chanctx: Notifies device driver about channel context being bound
 *	to vif. Possible use is for hw queue remapping.
 * @unassign_vif_chanctx: Notifies device driver about channel context being
 *	unbound from vif.
 * @switch_vif_chanctx: switch a number of vifs from one chanctx to
 *	another, as specified in the list of
 *	@ieee80211_vif_chanctx_switch passed to the driver, according
 *	to the mode defined in &ieee80211_chanctx_switch_mode.
 *
 * @start_ap: Start operation on the AP interface, this is called after all the
 *	information in bss_conf is set and beacon can be retrieved. A channel
 *	context is bound before this is called. Note that if the driver uses
 *	software scan or ROC, this (and @stop_ap) isn't called when the AP is
 *	just "paused" for scanning/ROC, which is indicated by the beacon being
 *	disabled/enabled via @bss_info_changed.
 * @stop_ap: Stop operation on the AP interface.
 *
 * @reconfig_complete: Called after a call to ieee80211_restart_hw() and
 *	during resume, when the reconfiguration has completed.
 *	This can help the driver implement the reconfiguration step (and
 *	indicate mac80211 is ready to receive frames).
 *	This callback may sleep.
 *
 * @ipv6_addr_change: IPv6 address assignment on the given interface changed.
 *	Currently, this is only called for managed or P2P client interfaces.
 *	This callback is optional; it must not sleep.
 *
 * @channel_switch_beacon: Starts a channel switch to a new channel.
 *	Beacons are modified to include CSA or ECSA IEs before calling this
 *	function. The corresponding count fields in these IEs must be
 *	decremented, and when they reach 1 the driver must call
 *	ieee80211_csa_finish(). Drivers which use ieee80211_beacon_get()
 *	get the csa counter decremented by mac80211, but must check if it is
 *	1 using ieee80211_csa_is_complete() after the beacon has been
 *	transmitted and then call ieee80211_csa_finish().
 *	If the CSA count starts as zero or 1, this function will not be called,
 *	since there won't be any time to beacon before the switch anyway.
 * @pre_channel_switch: This is an optional callback that is called
 *	before a channel switch procedure is started (ie. when a STA
 *	gets a CSA or an userspace initiated channel-switch), allowing
 *	the driver to prepare for the channel switch.
 * @post_channel_switch: This is an optional callback that is called
 *	after a channel switch procedure is completed, allowing the
 *	driver to go back to a normal configuration.
 *
 * @join_ibss: Join an IBSS (on an IBSS interface); this is called after all
 *	information in bss_conf is set up and the beacon can be retrieved. A
 *	channel context is bound before this is called.
 * @leave_ibss: Leave the IBSS again.
 *
 * @get_expected_throughput: extract the expected throughput towards the
 *	specified station. The returned value is expressed in Kbps. It returns 0
 *	if the RC algorithm does not have proper data to provide.
 *
 * @get_txpower: get current maximum tx power (in dBm) based on configuration
 *	and hardware limits.
 *
 * @tdls_channel_switch: Start channel-switching with a TDLS peer. The driver
 *	is responsible for continually initiating channel-switching operations
 *	and returning to the base channel for communication with the AP. The
 *	driver receives a channel-switch request template and the location of
 *	the switch-timing IE within the template as part of the invocation.
 *	The template is valid only within the call, and the driver can
 *	optionally copy the skb for further re-use.
 * @tdls_cancel_channel_switch: Stop channel-switching with a TDLS peer. Both
 *	peers must be on the base channel when the call completes.
 * @tdls_recv_channel_switch: a TDLS channel-switch related frame (request or
 *	response) has been received from a remote peer. The driver gets
 *	parameters parsed from the incoming frame and may use them to continue
 *	an ongoing channel-switch operation. In addition, a channel-switch
 *	response template is provided, together with the location of the
 *	switch-timing IE within the template. The skb can only be used within
 *	the function call.
 */
struct ieee80211_ops {
	void (*tx)(struct ieee80211_hw *hw,
		   struct ieee80211_tx_control *control,
		   struct sk_buff *skb);
	int (*start)(struct ieee80211_hw *hw);
	void (*stop)(struct ieee80211_hw *hw);
#ifdef CONFIG_PM
	int (*suspend)(struct ieee80211_hw *hw, struct cfg80211_wowlan *wowlan);
	int (*resume)(struct ieee80211_hw *hw);
	void (*set_wakeup)(struct ieee80211_hw *hw, bool enabled);
#endif
	int (*add_interface)(struct ieee80211_hw *hw,
			     struct ieee80211_vif *vif);
	int (*change_interface)(struct ieee80211_hw *hw,
				struct ieee80211_vif *vif,
				enum nl80211_iftype new_type, bool p2p);
	void (*remove_interface)(struct ieee80211_hw *hw,
				 struct ieee80211_vif *vif);
	int (*config)(struct ieee80211_hw *hw, u32 changed);
	void (*bss_info_changed)(struct ieee80211_hw *hw,
				 struct ieee80211_vif *vif,
				 struct ieee80211_bss_conf *info,
				 u32 changed);

	int (*start_ap)(struct ieee80211_hw *hw, struct ieee80211_vif *vif);
	void (*stop_ap)(struct ieee80211_hw *hw, struct ieee80211_vif *vif);

	u64 (*prepare_multicast)(struct ieee80211_hw *hw,
				 struct netdev_hw_addr_list *mc_list);
	void (*configure_filter)(struct ieee80211_hw *hw,
				 unsigned int changed_flags,
				 unsigned int *total_flags,
				 u64 multicast);
	int (*set_tim)(struct ieee80211_hw *hw, struct ieee80211_sta *sta,
		       bool set);
	int (*set_key)(struct ieee80211_hw *hw, enum set_key_cmd cmd,
		       struct ieee80211_vif *vif, struct ieee80211_sta *sta,
		       struct ieee80211_key_conf *key);
	void (*update_tkip_key)(struct ieee80211_hw *hw,
				struct ieee80211_vif *vif,
				struct ieee80211_key_conf *conf,
				struct ieee80211_sta *sta,
				u32 iv32, u16 *phase1key);
	void (*set_rekey_data)(struct ieee80211_hw *hw,
			       struct ieee80211_vif *vif,
			       struct cfg80211_gtk_rekey_data *data);
	void (*set_default_unicast_key)(struct ieee80211_hw *hw,
					struct ieee80211_vif *vif, int idx);
	int (*hw_scan)(struct ieee80211_hw *hw, struct ieee80211_vif *vif,
		       struct ieee80211_scan_request *req);
	void (*cancel_hw_scan)(struct ieee80211_hw *hw,
			       struct ieee80211_vif *vif);
	int (*sched_scan_start)(struct ieee80211_hw *hw,
				struct ieee80211_vif *vif,
				struct cfg80211_sched_scan_request *req,
				struct ieee80211_scan_ies *ies);
	int (*sched_scan_stop)(struct ieee80211_hw *hw,
			       struct ieee80211_vif *vif);
	void (*sw_scan_start)(struct ieee80211_hw *hw,
			      struct ieee80211_vif *vif,
			      const u8 *mac_addr);
	void (*sw_scan_complete)(struct ieee80211_hw *hw,
				 struct ieee80211_vif *vif);
	int (*get_stats)(struct ieee80211_hw *hw,
			 struct ieee80211_low_level_stats *stats);
	void (*get_tkip_seq)(struct ieee80211_hw *hw, u8 hw_key_idx,
			     u32 *iv32, u16 *iv16);
	int (*set_frag_threshold)(struct ieee80211_hw *hw, u32 value);
	int (*set_rts_threshold)(struct ieee80211_hw *hw, u32 value);
	int (*sta_add)(struct ieee80211_hw *hw, struct ieee80211_vif *vif,
		       struct ieee80211_sta *sta);
	int (*sta_remove)(struct ieee80211_hw *hw, struct ieee80211_vif *vif,
			  struct ieee80211_sta *sta);
#ifdef CONFIG_MAC80211_DEBUGFS
	void (*sta_add_debugfs)(struct ieee80211_hw *hw,
				struct ieee80211_vif *vif,
				struct ieee80211_sta *sta,
				struct dentry *dir);
	void (*sta_remove_debugfs)(struct ieee80211_hw *hw,
				   struct ieee80211_vif *vif,
				   struct ieee80211_sta *sta,
				   struct dentry *dir);
#endif
	void (*sta_notify)(struct ieee80211_hw *hw, struct ieee80211_vif *vif,
			enum sta_notify_cmd, struct ieee80211_sta *sta);
	int (*sta_state)(struct ieee80211_hw *hw, struct ieee80211_vif *vif,
			 struct ieee80211_sta *sta,
			 enum ieee80211_sta_state old_state,
			 enum ieee80211_sta_state new_state);
	void (*sta_pre_rcu_remove)(struct ieee80211_hw *hw,
				   struct ieee80211_vif *vif,
				   struct ieee80211_sta *sta);
	void (*sta_rc_update)(struct ieee80211_hw *hw,
			      struct ieee80211_vif *vif,
			      struct ieee80211_sta *sta,
			      u32 changed);
	void (*sta_rate_tbl_update)(struct ieee80211_hw *hw,
				    struct ieee80211_vif *vif,
				    struct ieee80211_sta *sta);
	int (*conf_tx)(struct ieee80211_hw *hw,
		       struct ieee80211_vif *vif, u16 ac,
		       const struct ieee80211_tx_queue_params *params);
	u64 (*get_tsf)(struct ieee80211_hw *hw, struct ieee80211_vif *vif);
	void (*set_tsf)(struct ieee80211_hw *hw, struct ieee80211_vif *vif,
			u64 tsf);
	void (*reset_tsf)(struct ieee80211_hw *hw, struct ieee80211_vif *vif);
	int (*tx_last_beacon)(struct ieee80211_hw *hw);
	int (*ampdu_action)(struct ieee80211_hw *hw,
			    struct ieee80211_vif *vif,
			    enum ieee80211_ampdu_mlme_action action,
			    struct ieee80211_sta *sta, u16 tid, u16 *ssn,
			    u8 buf_size);
	int (*get_survey)(struct ieee80211_hw *hw, int idx,
		struct survey_info *survey);
	void (*rfkill_poll)(struct ieee80211_hw *hw);
	void (*set_coverage_class)(struct ieee80211_hw *hw, s16 coverage_class);
#ifdef CONFIG_NL80211_TESTMODE
	int (*testmode_cmd)(struct ieee80211_hw *hw, struct ieee80211_vif *vif,
			    void *data, int len);
	int (*testmode_dump)(struct ieee80211_hw *hw, struct sk_buff *skb,
			     struct netlink_callback *cb,
			     void *data, int len);
#endif
	void (*flush)(struct ieee80211_hw *hw, struct ieee80211_vif *vif,
		      u32 queues, bool drop);
	void (*channel_switch)(struct ieee80211_hw *hw,
			       struct ieee80211_vif *vif,
			       struct ieee80211_channel_switch *ch_switch);
	int (*set_antenna)(struct ieee80211_hw *hw, u32 tx_ant, u32 rx_ant);
	int (*get_antenna)(struct ieee80211_hw *hw, u32 *tx_ant, u32 *rx_ant);

	int (*remain_on_channel)(struct ieee80211_hw *hw,
				 struct ieee80211_vif *vif,
				 struct ieee80211_channel *chan,
				 int duration,
				 enum ieee80211_roc_type type);
	int (*cancel_remain_on_channel)(struct ieee80211_hw *hw);
	int (*set_ringparam)(struct ieee80211_hw *hw, u32 tx, u32 rx);
	void (*get_ringparam)(struct ieee80211_hw *hw,
			      u32 *tx, u32 *tx_max, u32 *rx, u32 *rx_max);
	bool (*tx_frames_pending)(struct ieee80211_hw *hw);
	int (*set_bitrate_mask)(struct ieee80211_hw *hw, struct ieee80211_vif *vif,
				const struct cfg80211_bitrate_mask *mask);
	void (*rssi_callback)(struct ieee80211_hw *hw,
			      struct ieee80211_vif *vif,
			      enum ieee80211_rssi_event rssi_event);

	void (*allow_buffered_frames)(struct ieee80211_hw *hw,
				      struct ieee80211_sta *sta,
				      u16 tids, int num_frames,
				      enum ieee80211_frame_release_type reason,
				      bool more_data);
	void (*release_buffered_frames)(struct ieee80211_hw *hw,
					struct ieee80211_sta *sta,
					u16 tids, int num_frames,
					enum ieee80211_frame_release_type reason,
					bool more_data);

	int	(*get_et_sset_count)(struct ieee80211_hw *hw,
				     struct ieee80211_vif *vif, int sset);
	void	(*get_et_stats)(struct ieee80211_hw *hw,
				struct ieee80211_vif *vif,
				struct ethtool_stats *stats, u64 *data);
	void	(*get_et_strings)(struct ieee80211_hw *hw,
				  struct ieee80211_vif *vif,
				  u32 sset, u8 *data);
	int	(*get_rssi)(struct ieee80211_hw *hw, struct ieee80211_vif *vif,
			    struct ieee80211_sta *sta, s8 *rssi_dbm);

	void	(*mgd_prepare_tx)(struct ieee80211_hw *hw,
				  struct ieee80211_vif *vif);

	void	(*mgd_protect_tdls_discover)(struct ieee80211_hw *hw,
					     struct ieee80211_vif *vif);

	int (*add_chanctx)(struct ieee80211_hw *hw,
			   struct ieee80211_chanctx_conf *ctx);
	void (*remove_chanctx)(struct ieee80211_hw *hw,
			       struct ieee80211_chanctx_conf *ctx);
	void (*change_chanctx)(struct ieee80211_hw *hw,
			       struct ieee80211_chanctx_conf *ctx,
			       u32 changed);
	int (*assign_vif_chanctx)(struct ieee80211_hw *hw,
				  struct ieee80211_vif *vif,
				  struct ieee80211_chanctx_conf *ctx);
	void (*unassign_vif_chanctx)(struct ieee80211_hw *hw,
				     struct ieee80211_vif *vif,
				     struct ieee80211_chanctx_conf *ctx);
	int (*switch_vif_chanctx)(struct ieee80211_hw *hw,
				  struct ieee80211_vif_chanctx_switch *vifs,
				  int n_vifs,
				  enum ieee80211_chanctx_switch_mode mode);

	void (*reconfig_complete)(struct ieee80211_hw *hw,
				  enum ieee80211_reconfig_type reconfig_type);

#if IS_ENABLED(CONFIG_IPV6)
	void (*ipv6_addr_change)(struct ieee80211_hw *hw,
				 struct ieee80211_vif *vif,
				 struct inet6_dev *idev);
#endif
	void (*channel_switch_beacon)(struct ieee80211_hw *hw,
				      struct ieee80211_vif *vif,
				      struct cfg80211_chan_def *chandef);
	int (*pre_channel_switch)(struct ieee80211_hw *hw,
				  struct ieee80211_vif *vif,
				  struct ieee80211_channel_switch *ch_switch);

	int (*post_channel_switch)(struct ieee80211_hw *hw,
				   struct ieee80211_vif *vif);

	int (*join_ibss)(struct ieee80211_hw *hw, struct ieee80211_vif *vif);
	void (*leave_ibss)(struct ieee80211_hw *hw, struct ieee80211_vif *vif);
	u32 (*get_expected_throughput)(struct ieee80211_sta *sta);
	int (*get_txpower)(struct ieee80211_hw *hw, struct ieee80211_vif *vif,
			   int *dbm);

	int (*tdls_channel_switch)(struct ieee80211_hw *hw,
				   struct ieee80211_vif *vif,
				   struct ieee80211_sta *sta, u8 oper_class,
				   struct cfg80211_chan_def *chandef,
				   struct sk_buff *tmpl_skb, u32 ch_sw_tm_ie);
	void (*tdls_cancel_channel_switch)(struct ieee80211_hw *hw,
					   struct ieee80211_vif *vif,
					   struct ieee80211_sta *sta);
	void (*tdls_recv_channel_switch)(struct ieee80211_hw *hw,
					 struct ieee80211_vif *vif,
					 struct ieee80211_tdls_ch_sw_params *params);
};

/**
 * ieee80211_alloc_hw_nm - Allocate a new hardware device
 *
 * This must be called once for each hardware device. The returned pointer
 * must be used to refer to this device when calling other functions.
 * mac80211 allocates a private data area for the driver pointed to by
 * @priv in &struct ieee80211_hw, the size of this area is given as
 * @priv_data_len.
 *
 * @priv_data_len: length of private data
 * @ops: callbacks for this device
 * @requested_name: Requested name for this device.
 *	NULL is valid value, and means use the default naming (phy%d)
 *
 * Return: A pointer to the new hardware device, or %NULL on error.
 */
struct ieee80211_hw *ieee80211_alloc_hw_nm(size_t priv_data_len,
					   const struct ieee80211_ops *ops,
					   const char *requested_name);

/**
 * ieee80211_alloc_hw - Allocate a new hardware device
 *
 * This must be called once for each hardware device. The returned pointer
 * must be used to refer to this device when calling other functions.
 * mac80211 allocates a private data area for the driver pointed to by
 * @priv in &struct ieee80211_hw, the size of this area is given as
 * @priv_data_len.
 *
 * @priv_data_len: length of private data
 * @ops: callbacks for this device
 *
 * Return: A pointer to the new hardware device, or %NULL on error.
 */
static inline
struct ieee80211_hw *ieee80211_alloc_hw(size_t priv_data_len,
					const struct ieee80211_ops *ops)
{
	return ieee80211_alloc_hw_nm(priv_data_len, ops, NULL);
}

/**
 * ieee80211_register_hw - Register hardware device
 *
 * You must call this function before any other functions in
 * mac80211. Note that before a hardware can be registered, you
 * need to fill the contained wiphy's information.
 *
 * @hw: the device to register as returned by ieee80211_alloc_hw()
 *
 * Return: 0 on success. An error code otherwise.
 */
int ieee80211_register_hw(struct ieee80211_hw *hw);

/**
 * struct ieee80211_tpt_blink - throughput blink description
 * @throughput: throughput in Kbit/sec
 * @blink_time: blink time in milliseconds
 *	(full cycle, ie. one off + one on period)
 */
struct ieee80211_tpt_blink {
	int throughput;
	int blink_time;
};

/**
 * enum ieee80211_tpt_led_trigger_flags - throughput trigger flags
 * @IEEE80211_TPT_LEDTRIG_FL_RADIO: enable blinking with radio
 * @IEEE80211_TPT_LEDTRIG_FL_WORK: enable blinking when working
 * @IEEE80211_TPT_LEDTRIG_FL_CONNECTED: enable blinking when at least one
 *	interface is connected in some way, including being an AP
 */
enum ieee80211_tpt_led_trigger_flags {
	IEEE80211_TPT_LEDTRIG_FL_RADIO		= BIT(0),
	IEEE80211_TPT_LEDTRIG_FL_WORK		= BIT(1),
	IEEE80211_TPT_LEDTRIG_FL_CONNECTED	= BIT(2),
};

#ifdef CONFIG_MAC80211_LEDS
char *__ieee80211_get_tx_led_name(struct ieee80211_hw *hw);
char *__ieee80211_get_rx_led_name(struct ieee80211_hw *hw);
char *__ieee80211_get_assoc_led_name(struct ieee80211_hw *hw);
char *__ieee80211_get_radio_led_name(struct ieee80211_hw *hw);
char *__ieee80211_create_tpt_led_trigger(struct ieee80211_hw *hw,
					 unsigned int flags,
					 const struct ieee80211_tpt_blink *blink_table,
					 unsigned int blink_table_len);
#endif
/**
 * ieee80211_get_tx_led_name - get name of TX LED
 *
 * mac80211 creates a transmit LED trigger for each wireless hardware
 * that can be used to drive LEDs if your driver registers a LED device.
 * This function returns the name (or %NULL if not configured for LEDs)
 * of the trigger so you can automatically link the LED device.
 *
 * @hw: the hardware to get the LED trigger name for
 *
 * Return: The name of the LED trigger. %NULL if not configured for LEDs.
 */
static inline char *ieee80211_get_tx_led_name(struct ieee80211_hw *hw)
{
#ifdef CONFIG_MAC80211_LEDS
	return __ieee80211_get_tx_led_name(hw);
#else
	return NULL;
#endif
}

/**
 * ieee80211_get_rx_led_name - get name of RX LED
 *
 * mac80211 creates a receive LED trigger for each wireless hardware
 * that can be used to drive LEDs if your driver registers a LED device.
 * This function returns the name (or %NULL if not configured for LEDs)
 * of the trigger so you can automatically link the LED device.
 *
 * @hw: the hardware to get the LED trigger name for
 *
 * Return: The name of the LED trigger. %NULL if not configured for LEDs.
 */
static inline char *ieee80211_get_rx_led_name(struct ieee80211_hw *hw)
{
#ifdef CONFIG_MAC80211_LEDS
	return __ieee80211_get_rx_led_name(hw);
#else
	return NULL;
#endif
}

/**
 * ieee80211_get_assoc_led_name - get name of association LED
 *
 * mac80211 creates a association LED trigger for each wireless hardware
 * that can be used to drive LEDs if your driver registers a LED device.
 * This function returns the name (or %NULL if not configured for LEDs)
 * of the trigger so you can automatically link the LED device.
 *
 * @hw: the hardware to get the LED trigger name for
 *
 * Return: The name of the LED trigger. %NULL if not configured for LEDs.
 */
static inline char *ieee80211_get_assoc_led_name(struct ieee80211_hw *hw)
{
#ifdef CONFIG_MAC80211_LEDS
	return __ieee80211_get_assoc_led_name(hw);
#else
	return NULL;
#endif
}

/**
 * ieee80211_get_radio_led_name - get name of radio LED
 *
 * mac80211 creates a radio change LED trigger for each wireless hardware
 * that can be used to drive LEDs if your driver registers a LED device.
 * This function returns the name (or %NULL if not configured for LEDs)
 * of the trigger so you can automatically link the LED device.
 *
 * @hw: the hardware to get the LED trigger name for
 *
 * Return: The name of the LED trigger. %NULL if not configured for LEDs.
 */
static inline char *ieee80211_get_radio_led_name(struct ieee80211_hw *hw)
{
#ifdef CONFIG_MAC80211_LEDS
	return __ieee80211_get_radio_led_name(hw);
#else
	return NULL;
#endif
}

/**
 * ieee80211_create_tpt_led_trigger - create throughput LED trigger
 * @hw: the hardware to create the trigger for
 * @flags: trigger flags, see &enum ieee80211_tpt_led_trigger_flags
 * @blink_table: the blink table -- needs to be ordered by throughput
 * @blink_table_len: size of the blink table
 *
 * Return: %NULL (in case of error, or if no LED triggers are
 * configured) or the name of the new trigger.
 *
 * Note: This function must be called before ieee80211_register_hw().
 */
static inline char *
ieee80211_create_tpt_led_trigger(struct ieee80211_hw *hw, unsigned int flags,
				 const struct ieee80211_tpt_blink *blink_table,
				 unsigned int blink_table_len)
{
#ifdef CONFIG_MAC80211_LEDS
	return __ieee80211_create_tpt_led_trigger(hw, flags, blink_table,
						  blink_table_len);
#else
	return NULL;
#endif
}

/**
 * ieee80211_unregister_hw - Unregister a hardware device
 *
 * This function instructs mac80211 to free allocated resources
 * and unregister netdevices from the networking subsystem.
 *
 * @hw: the hardware to unregister
 */
void ieee80211_unregister_hw(struct ieee80211_hw *hw);

/**
 * ieee80211_free_hw - free hardware descriptor
 *
 * This function frees everything that was allocated, including the
 * private data for the driver. You must call ieee80211_unregister_hw()
 * before calling this function.
 *
 * @hw: the hardware to free
 */
void ieee80211_free_hw(struct ieee80211_hw *hw);

/**
 * ieee80211_restart_hw - restart hardware completely
 *
 * Call this function when the hardware was restarted for some reason
 * (hardware error, ...) and the driver is unable to restore its state
 * by itself. mac80211 assumes that at this point the driver/hardware
 * is completely uninitialised and stopped, it starts the process by
 * calling the ->start() operation. The driver will need to reset all
 * internal state that it has prior to calling this function.
 *
 * @hw: the hardware to restart
 */
void ieee80211_restart_hw(struct ieee80211_hw *hw);

/**
 * ieee80211_napi_add - initialize mac80211 NAPI context
 * @hw: the hardware to initialize the NAPI context on
 * @napi: the NAPI context to initialize
 * @napi_dev: dummy NAPI netdevice, here to not waste the space if the
 *	driver doesn't use NAPI
 * @poll: poll function
 * @weight: default weight
 *
 * See also netif_napi_add().
 */
void ieee80211_napi_add(struct ieee80211_hw *hw, struct napi_struct *napi,
			struct net_device *napi_dev,
			int (*poll)(struct napi_struct *, int),
			int weight);

/**
 * ieee80211_rx - receive frame
 *
 * Use this function to hand received frames to mac80211. The receive
 * buffer in @skb must start with an IEEE 802.11 header. In case of a
 * paged @skb is used, the driver is recommended to put the ieee80211
 * header of the frame on the linear part of the @skb to avoid memory
 * allocation and/or memcpy by the stack.
 *
 * This function may not be called in IRQ context. Calls to this function
 * for a single hardware must be synchronized against each other. Calls to
 * this function, ieee80211_rx_ni() and ieee80211_rx_irqsafe() may not be
 * mixed for a single hardware. Must not run concurrently with
 * ieee80211_tx_status() or ieee80211_tx_status_ni().
 *
 * In process context use instead ieee80211_rx_ni().
 *
 * @hw: the hardware this frame came in on
 * @skb: the buffer to receive, owned by mac80211 after this call
 */
void ieee80211_rx(struct ieee80211_hw *hw, struct sk_buff *skb);

/**
 * ieee80211_rx_irqsafe - receive frame
 *
 * Like ieee80211_rx() but can be called in IRQ context
 * (internally defers to a tasklet.)
 *
 * Calls to this function, ieee80211_rx() or ieee80211_rx_ni() may not
 * be mixed for a single hardware.Must not run concurrently with
 * ieee80211_tx_status() or ieee80211_tx_status_ni().
 *
 * @hw: the hardware this frame came in on
 * @skb: the buffer to receive, owned by mac80211 after this call
 */
void ieee80211_rx_irqsafe(struct ieee80211_hw *hw, struct sk_buff *skb);

/**
 * ieee80211_rx_ni - receive frame (in process context)
 *
 * Like ieee80211_rx() but can be called in process context
 * (internally disables bottom halves).
 *
 * Calls to this function, ieee80211_rx() and ieee80211_rx_irqsafe() may
 * not be mixed for a single hardware. Must not run concurrently with
 * ieee80211_tx_status() or ieee80211_tx_status_ni().
 *
 * @hw: the hardware this frame came in on
 * @skb: the buffer to receive, owned by mac80211 after this call
 */
static inline void ieee80211_rx_ni(struct ieee80211_hw *hw,
				   struct sk_buff *skb)
{
	local_bh_disable();
	ieee80211_rx(hw, skb);
	local_bh_enable();
}

/**
 * ieee80211_sta_ps_transition - PS transition for connected sta
 *
 * When operating in AP mode with the %IEEE80211_HW_AP_LINK_PS
 * flag set, use this function to inform mac80211 about a connected station
 * entering/leaving PS mode.
 *
 * This function may not be called in IRQ context or with softirqs enabled.
 *
 * Calls to this function for a single hardware must be synchronized against
 * each other.
 *
 * @sta: currently connected sta
 * @start: start or stop PS
 *
 * Return: 0 on success. -EINVAL when the requested PS mode is already set.
 */
int ieee80211_sta_ps_transition(struct ieee80211_sta *sta, bool start);

/**
 * ieee80211_sta_ps_transition_ni - PS transition for connected sta
 *                                  (in process context)
 *
 * Like ieee80211_sta_ps_transition() but can be called in process context
 * (internally disables bottom halves). Concurrent call restriction still
 * applies.
 *
 * @sta: currently connected sta
 * @start: start or stop PS
 *
 * Return: Like ieee80211_sta_ps_transition().
 */
static inline int ieee80211_sta_ps_transition_ni(struct ieee80211_sta *sta,
						  bool start)
{
	int ret;

	local_bh_disable();
	ret = ieee80211_sta_ps_transition(sta, start);
	local_bh_enable();

	return ret;
}

/*
 * The TX headroom reserved by mac80211 for its own tx_status functions.
 * This is enough for the radiotap header.
 */
#define IEEE80211_TX_STATUS_HEADROOM	14

/**
 * ieee80211_sta_set_buffered - inform mac80211 about driver-buffered frames
 * @sta: &struct ieee80211_sta pointer for the sleeping station
 * @tid: the TID that has buffered frames
 * @buffered: indicates whether or not frames are buffered for this TID
 *
 * If a driver buffers frames for a powersave station instead of passing
 * them back to mac80211 for retransmission, the station may still need
 * to be told that there are buffered frames via the TIM bit.
 *
 * This function informs mac80211 whether or not there are frames that are
 * buffered in the driver for a given TID; mac80211 can then use this data
 * to set the TIM bit (NOTE: This may call back into the driver's set_tim
 * call! Beware of the locking!)
 *
 * If all frames are released to the station (due to PS-poll or uAPSD)
 * then the driver needs to inform mac80211 that there no longer are
 * frames buffered. However, when the station wakes up mac80211 assumes
 * that all buffered frames will be transmitted and clears this data,
 * drivers need to make sure they inform mac80211 about all buffered
 * frames on the sleep transition (sta_notify() with %STA_NOTIFY_SLEEP).
 *
 * Note that technically mac80211 only needs to know this per AC, not per
 * TID, but since driver buffering will inevitably happen per TID (since
 * it is related to aggregation) it is easier to make mac80211 map the
 * TID to the AC as required instead of keeping track in all drivers that
 * use this API.
 */
void ieee80211_sta_set_buffered(struct ieee80211_sta *sta,
				u8 tid, bool buffered);

/**
 * ieee80211_get_tx_rates - get the selected transmit rates for a packet
 *
 * Call this function in a driver with per-packet rate selection support
 * to combine the rate info in the packet tx info with the most recent
 * rate selection table for the station entry.
 *
 * @vif: &struct ieee80211_vif pointer from the add_interface callback.
 * @sta: the receiver station to which this packet is sent.
 * @skb: the frame to be transmitted.
 * @dest: buffer for extracted rate/retry information
 * @max_rates: maximum number of rates to fetch
 */
void ieee80211_get_tx_rates(struct ieee80211_vif *vif,
			    struct ieee80211_sta *sta,
			    struct sk_buff *skb,
			    struct ieee80211_tx_rate *dest,
			    int max_rates);

/**
 * ieee80211_tx_status - transmit status callback
 *
 * Call this function for all transmitted frames after they have been
 * transmitted. It is permissible to not call this function for
 * multicast frames but this can affect statistics.
 *
 * This function may not be called in IRQ context. Calls to this function
 * for a single hardware must be synchronized against each other. Calls
 * to this function, ieee80211_tx_status_ni() and ieee80211_tx_status_irqsafe()
 * may not be mixed for a single hardware. Must not run concurrently with
 * ieee80211_rx() or ieee80211_rx_ni().
 *
 * @hw: the hardware the frame was transmitted by
 * @skb: the frame that was transmitted, owned by mac80211 after this call
 */
void ieee80211_tx_status(struct ieee80211_hw *hw,
			 struct sk_buff *skb);

/**
 * ieee80211_tx_status_noskb - transmit status callback without skb
 *
 * This function can be used as a replacement for ieee80211_tx_status
 * in drivers that cannot reliably map tx status information back to
 * specific skbs.
 *
 * Calls to this function for a single hardware must be synchronized
 * against each other. Calls to this function, ieee80211_tx_status_ni()
 * and ieee80211_tx_status_irqsafe() may not be mixed for a single hardware.
 *
 * @hw: the hardware the frame was transmitted by
 * @sta: the receiver station to which this packet is sent
 *	(NULL for multicast packets)
 * @info: tx status information
 */
void ieee80211_tx_status_noskb(struct ieee80211_hw *hw,
			       struct ieee80211_sta *sta,
			       struct ieee80211_tx_info *info);

/**
 * ieee80211_tx_status_ni - transmit status callback (in process context)
 *
 * Like ieee80211_tx_status() but can be called in process context.
 *
 * Calls to this function, ieee80211_tx_status() and
 * ieee80211_tx_status_irqsafe() may not be mixed
 * for a single hardware.
 *
 * @hw: the hardware the frame was transmitted by
 * @skb: the frame that was transmitted, owned by mac80211 after this call
 */
static inline void ieee80211_tx_status_ni(struct ieee80211_hw *hw,
					  struct sk_buff *skb)
{
	local_bh_disable();
	ieee80211_tx_status(hw, skb);
	local_bh_enable();
}

/**
 * ieee80211_tx_status_irqsafe - IRQ-safe transmit status callback
 *
 * Like ieee80211_tx_status() but can be called in IRQ context
 * (internally defers to a tasklet.)
 *
 * Calls to this function, ieee80211_tx_status() and
 * ieee80211_tx_status_ni() may not be mixed for a single hardware.
 *
 * @hw: the hardware the frame was transmitted by
 * @skb: the frame that was transmitted, owned by mac80211 after this call
 */
void ieee80211_tx_status_irqsafe(struct ieee80211_hw *hw,
				 struct sk_buff *skb);

/**
 * ieee80211_report_low_ack - report non-responding station
 *
 * When operating in AP-mode, call this function to report a non-responding
 * connected STA.
 *
 * @sta: the non-responding connected sta
 * @num_packets: number of packets sent to @sta without a response
 */
void ieee80211_report_low_ack(struct ieee80211_sta *sta, u32 num_packets);

#define IEEE80211_MAX_CSA_COUNTERS_NUM 2

/**
 * struct ieee80211_mutable_offsets - mutable beacon offsets
 * @tim_offset: position of TIM element
 * @tim_length: size of TIM element
 * @csa_counter_offs: array of IEEE80211_MAX_CSA_COUNTERS_NUM offsets
 *	to CSA counters.  This array can contain zero values which
 *	should be ignored.
 */
struct ieee80211_mutable_offsets {
	u16 tim_offset;
	u16 tim_length;

	u16 csa_counter_offs[IEEE80211_MAX_CSA_COUNTERS_NUM];
};

/**
 * ieee80211_beacon_get_template - beacon template generation function
 * @hw: pointer obtained from ieee80211_alloc_hw().
 * @vif: &struct ieee80211_vif pointer from the add_interface callback.
 * @offs: &struct ieee80211_mutable_offsets pointer to struct that will
 *	receive the offsets that may be updated by the driver.
 *
 * If the driver implements beaconing modes, it must use this function to
 * obtain the beacon template.
 *
 * This function should be used if the beacon frames are generated by the
 * device, and then the driver must use the returned beacon as the template
 * The driver or the device are responsible to update the DTIM and, when
 * applicable, the CSA count.
 *
 * The driver is responsible for freeing the returned skb.
 *
 * Return: The beacon template. %NULL on error.
 */
struct sk_buff *
ieee80211_beacon_get_template(struct ieee80211_hw *hw,
			      struct ieee80211_vif *vif,
			      struct ieee80211_mutable_offsets *offs);

/**
 * ieee80211_beacon_get_tim - beacon generation function
 * @hw: pointer obtained from ieee80211_alloc_hw().
 * @vif: &struct ieee80211_vif pointer from the add_interface callback.
 * @tim_offset: pointer to variable that will receive the TIM IE offset.
 *	Set to 0 if invalid (in non-AP modes).
 * @tim_length: pointer to variable that will receive the TIM IE length,
 *	(including the ID and length bytes!).
 *	Set to 0 if invalid (in non-AP modes).
 *
 * If the driver implements beaconing modes, it must use this function to
 * obtain the beacon frame.
 *
 * If the beacon frames are generated by the host system (i.e., not in
 * hardware/firmware), the driver uses this function to get each beacon
 * frame from mac80211 -- it is responsible for calling this function exactly
 * once before the beacon is needed (e.g. based on hardware interrupt).
 *
 * The driver is responsible for freeing the returned skb.
 *
 * Return: The beacon template. %NULL on error.
 */
struct sk_buff *ieee80211_beacon_get_tim(struct ieee80211_hw *hw,
					 struct ieee80211_vif *vif,
					 u16 *tim_offset, u16 *tim_length);

/**
 * ieee80211_beacon_get - beacon generation function
 * @hw: pointer obtained from ieee80211_alloc_hw().
 * @vif: &struct ieee80211_vif pointer from the add_interface callback.
 *
 * See ieee80211_beacon_get_tim().
 *
 * Return: See ieee80211_beacon_get_tim().
 */
static inline struct sk_buff *ieee80211_beacon_get(struct ieee80211_hw *hw,
						   struct ieee80211_vif *vif)
{
	return ieee80211_beacon_get_tim(hw, vif, NULL, NULL);
}

/**
 * ieee80211_csa_update_counter - request mac80211 to decrement the csa counter
 * @vif: &struct ieee80211_vif pointer from the add_interface callback.
 *
 * The csa counter should be updated after each beacon transmission.
 * This function is called implicitly when
 * ieee80211_beacon_get/ieee80211_beacon_get_tim are called, however if the
 * beacon frames are generated by the device, the driver should call this
 * function after each beacon transmission to sync mac80211's csa counters.
 *
 * Return: new csa counter value
 */
u8 ieee80211_csa_update_counter(struct ieee80211_vif *vif);

/**
 * ieee80211_csa_finish - notify mac80211 about channel switch
 * @vif: &struct ieee80211_vif pointer from the add_interface callback.
 *
 * After a channel switch announcement was scheduled and the counter in this
 * announcement hits 1, this function must be called by the driver to
 * notify mac80211 that the channel can be changed.
 */
void ieee80211_csa_finish(struct ieee80211_vif *vif);

/**
 * ieee80211_csa_is_complete - find out if counters reached 1
 * @vif: &struct ieee80211_vif pointer from the add_interface callback.
 *
 * This function returns whether the channel switch counters reached zero.
 */
bool ieee80211_csa_is_complete(struct ieee80211_vif *vif);


/**
 * ieee80211_proberesp_get - retrieve a Probe Response template
 * @hw: pointer obtained from ieee80211_alloc_hw().
 * @vif: &struct ieee80211_vif pointer from the add_interface callback.
 *
 * Creates a Probe Response template which can, for example, be uploaded to
 * hardware. The destination address should be set by the caller.
 *
 * Can only be called in AP mode.
 *
 * Return: The Probe Response template. %NULL on error.
 */
struct sk_buff *ieee80211_proberesp_get(struct ieee80211_hw *hw,
					struct ieee80211_vif *vif);

/**
 * ieee80211_pspoll_get - retrieve a PS Poll template
 * @hw: pointer obtained from ieee80211_alloc_hw().
 * @vif: &struct ieee80211_vif pointer from the add_interface callback.
 *
 * Creates a PS Poll a template which can, for example, uploaded to
 * hardware. The template must be updated after association so that correct
 * AID, BSSID and MAC address is used.
 *
 * Note: Caller (or hardware) is responsible for setting the
 * &IEEE80211_FCTL_PM bit.
 *
 * Return: The PS Poll template. %NULL on error.
 */
struct sk_buff *ieee80211_pspoll_get(struct ieee80211_hw *hw,
				     struct ieee80211_vif *vif);

/**
 * ieee80211_nullfunc_get - retrieve a nullfunc template
 * @hw: pointer obtained from ieee80211_alloc_hw().
 * @vif: &struct ieee80211_vif pointer from the add_interface callback.
 *
 * Creates a Nullfunc template which can, for example, uploaded to
 * hardware. The template must be updated after association so that correct
 * BSSID and address is used.
 *
 * Note: Caller (or hardware) is responsible for setting the
 * &IEEE80211_FCTL_PM bit as well as Duration and Sequence Control fields.
 *
 * Return: The nullfunc template. %NULL on error.
 */
struct sk_buff *ieee80211_nullfunc_get(struct ieee80211_hw *hw,
				       struct ieee80211_vif *vif);

/**
 * ieee80211_probereq_get - retrieve a Probe Request template
 * @hw: pointer obtained from ieee80211_alloc_hw().
 * @src_addr: source MAC address
 * @ssid: SSID buffer
 * @ssid_len: length of SSID
 * @tailroom: tailroom to reserve at end of SKB for IEs
 *
 * Creates a Probe Request template which can, for example, be uploaded to
 * hardware.
 *
 * Return: The Probe Request template. %NULL on error.
 */
struct sk_buff *ieee80211_probereq_get(struct ieee80211_hw *hw,
				       const u8 *src_addr,
				       const u8 *ssid, size_t ssid_len,
				       size_t tailroom);

/**
 * ieee80211_rts_get - RTS frame generation function
 * @hw: pointer obtained from ieee80211_alloc_hw().
 * @vif: &struct ieee80211_vif pointer from the add_interface callback.
 * @frame: pointer to the frame that is going to be protected by the RTS.
 * @frame_len: the frame length (in octets).
 * @frame_txctl: &struct ieee80211_tx_info of the frame.
 * @rts: The buffer where to store the RTS frame.
 *
 * If the RTS frames are generated by the host system (i.e., not in
 * hardware/firmware), the low-level driver uses this function to receive
 * the next RTS frame from the 802.11 code. The low-level is responsible
 * for calling this function before and RTS frame is needed.
 */
void ieee80211_rts_get(struct ieee80211_hw *hw, struct ieee80211_vif *vif,
		       const void *frame, size_t frame_len,
		       const struct ieee80211_tx_info *frame_txctl,
		       struct ieee80211_rts *rts);

/**
 * ieee80211_rts_duration - Get the duration field for an RTS frame
 * @hw: pointer obtained from ieee80211_alloc_hw().
 * @vif: &struct ieee80211_vif pointer from the add_interface callback.
 * @frame_len: the length of the frame that is going to be protected by the RTS.
 * @frame_txctl: &struct ieee80211_tx_info of the frame.
 *
 * If the RTS is generated in firmware, but the host system must provide
 * the duration field, the low-level driver uses this function to receive
 * the duration field value in little-endian byteorder.
 *
 * Return: The duration.
 */
__le16 ieee80211_rts_duration(struct ieee80211_hw *hw,
			      struct ieee80211_vif *vif, size_t frame_len,
			      const struct ieee80211_tx_info *frame_txctl);

/**
 * ieee80211_ctstoself_get - CTS-to-self frame generation function
 * @hw: pointer obtained from ieee80211_alloc_hw().
 * @vif: &struct ieee80211_vif pointer from the add_interface callback.
 * @frame: pointer to the frame that is going to be protected by the CTS-to-self.
 * @frame_len: the frame length (in octets).
 * @frame_txctl: &struct ieee80211_tx_info of the frame.
 * @cts: The buffer where to store the CTS-to-self frame.
 *
 * If the CTS-to-self frames are generated by the host system (i.e., not in
 * hardware/firmware), the low-level driver uses this function to receive
 * the next CTS-to-self frame from the 802.11 code. The low-level is responsible
 * for calling this function before and CTS-to-self frame is needed.
 */
void ieee80211_ctstoself_get(struct ieee80211_hw *hw,
			     struct ieee80211_vif *vif,
			     const void *frame, size_t frame_len,
			     const struct ieee80211_tx_info *frame_txctl,
			     struct ieee80211_cts *cts);

/**
 * ieee80211_ctstoself_duration - Get the duration field for a CTS-to-self frame
 * @hw: pointer obtained from ieee80211_alloc_hw().
 * @vif: &struct ieee80211_vif pointer from the add_interface callback.
 * @frame_len: the length of the frame that is going to be protected by the CTS-to-self.
 * @frame_txctl: &struct ieee80211_tx_info of the frame.
 *
 * If the CTS-to-self is generated in firmware, but the host system must provide
 * the duration field, the low-level driver uses this function to receive
 * the duration field value in little-endian byteorder.
 *
 * Return: The duration.
 */
__le16 ieee80211_ctstoself_duration(struct ieee80211_hw *hw,
				    struct ieee80211_vif *vif,
				    size_t frame_len,
				    const struct ieee80211_tx_info *frame_txctl);

/**
 * ieee80211_generic_frame_duration - Calculate the duration field for a frame
 * @hw: pointer obtained from ieee80211_alloc_hw().
 * @vif: &struct ieee80211_vif pointer from the add_interface callback.
 * @band: the band to calculate the frame duration on
 * @frame_len: the length of the frame.
 * @rate: the rate at which the frame is going to be transmitted.
 *
 * Calculate the duration field of some generic frame, given its
 * length and transmission rate (in 100kbps).
 *
 * Return: The duration.
 */
__le16 ieee80211_generic_frame_duration(struct ieee80211_hw *hw,
					struct ieee80211_vif *vif,
					enum ieee80211_band band,
					size_t frame_len,
					struct ieee80211_rate *rate);

/**
 * ieee80211_get_buffered_bc - accessing buffered broadcast and multicast frames
 * @hw: pointer as obtained from ieee80211_alloc_hw().
 * @vif: &struct ieee80211_vif pointer from the add_interface callback.
 *
 * Function for accessing buffered broadcast and multicast frames. If
 * hardware/firmware does not implement buffering of broadcast/multicast
 * frames when power saving is used, 802.11 code buffers them in the host
 * memory. The low-level driver uses this function to fetch next buffered
 * frame. In most cases, this is used when generating beacon frame.
 *
 * Return: A pointer to the next buffered skb or NULL if no more buffered
 * frames are available.
 *
 * Note: buffered frames are returned only after DTIM beacon frame was
 * generated with ieee80211_beacon_get() and the low-level driver must thus
 * call ieee80211_beacon_get() first. ieee80211_get_buffered_bc() returns
 * NULL if the previous generated beacon was not DTIM, so the low-level driver
 * does not need to check for DTIM beacons separately and should be able to
 * use common code for all beacons.
 */
struct sk_buff *
ieee80211_get_buffered_bc(struct ieee80211_hw *hw, struct ieee80211_vif *vif);

/**
 * ieee80211_get_tkip_p1k_iv - get a TKIP phase 1 key for IV32
 *
 * This function returns the TKIP phase 1 key for the given IV32.
 *
 * @keyconf: the parameter passed with the set key
 * @iv32: IV32 to get the P1K for
 * @p1k: a buffer to which the key will be written, as 5 u16 values
 */
void ieee80211_get_tkip_p1k_iv(struct ieee80211_key_conf *keyconf,
			       u32 iv32, u16 *p1k);

/**
 * ieee80211_get_tkip_p1k - get a TKIP phase 1 key
 *
 * This function returns the TKIP phase 1 key for the IV32 taken
 * from the given packet.
 *
 * @keyconf: the parameter passed with the set key
 * @skb: the packet to take the IV32 value from that will be encrypted
 *	with this P1K
 * @p1k: a buffer to which the key will be written, as 5 u16 values
 */
static inline void ieee80211_get_tkip_p1k(struct ieee80211_key_conf *keyconf,
					  struct sk_buff *skb, u16 *p1k)
{
	struct ieee80211_hdr *hdr = (struct ieee80211_hdr *)skb->data;
	const u8 *data = (u8 *)hdr + ieee80211_hdrlen(hdr->frame_control);
	u32 iv32 = get_unaligned_le32(&data[4]);

	ieee80211_get_tkip_p1k_iv(keyconf, iv32, p1k);
}

/**
 * ieee80211_get_tkip_rx_p1k - get a TKIP phase 1 key for RX
 *
 * This function returns the TKIP phase 1 key for the given IV32
 * and transmitter address.
 *
 * @keyconf: the parameter passed with the set key
 * @ta: TA that will be used with the key
 * @iv32: IV32 to get the P1K for
 * @p1k: a buffer to which the key will be written, as 5 u16 values
 */
void ieee80211_get_tkip_rx_p1k(struct ieee80211_key_conf *keyconf,
			       const u8 *ta, u32 iv32, u16 *p1k);

/**
 * ieee80211_get_tkip_p2k - get a TKIP phase 2 key
 *
 * This function computes the TKIP RC4 key for the IV values
 * in the packet.
 *
 * @keyconf: the parameter passed with the set key
 * @skb: the packet to take the IV32/IV16 values from that will be
 *	encrypted with this key
 * @p2k: a buffer to which the key will be written, 16 bytes
 */
void ieee80211_get_tkip_p2k(struct ieee80211_key_conf *keyconf,
			    struct sk_buff *skb, u8 *p2k);

/**
 * ieee80211_aes_cmac_calculate_k1_k2 - calculate the AES-CMAC sub keys
 *
 * This function computes the two AES-CMAC sub-keys, based on the
 * previously installed master key.
 *
 * @keyconf: the parameter passed with the set key
 * @k1: a buffer to be filled with the 1st sub-key
 * @k2: a buffer to be filled with the 2nd sub-key
 */
void ieee80211_aes_cmac_calculate_k1_k2(struct ieee80211_key_conf *keyconf,
					u8 *k1, u8 *k2);

/**
 * struct ieee80211_key_seq - key sequence counter
 *
 * @tkip: TKIP data, containing IV32 and IV16 in host byte order
 * @ccmp: PN data, most significant byte first (big endian,
 *	reverse order than in packet)
 * @aes_cmac: PN data, most significant byte first (big endian,
 *	reverse order than in packet)
 */
struct ieee80211_key_seq {
	union {
		struct {
			u32 iv32;
			u16 iv16;
		} tkip;
		struct {
			u8 pn[6];
		} ccmp;
		struct {
			u8 pn[6];
		} aes_cmac;
	};
};

/**
 * ieee80211_get_key_tx_seq - get key TX sequence counter
 *
 * @keyconf: the parameter passed with the set key
 * @seq: buffer to receive the sequence data
 *
 * This function allows a driver to retrieve the current TX IV/PN
 * for the given key. It must not be called if IV generation is
 * offloaded to the device.
 *
 * Note that this function may only be called when no TX processing
 * can be done concurrently, for example when queues are stopped
 * and the stop has been synchronized.
 */
void ieee80211_get_key_tx_seq(struct ieee80211_key_conf *keyconf,
			      struct ieee80211_key_seq *seq);

/**
 * ieee80211_get_key_rx_seq - get key RX sequence counter
 *
 * @keyconf: the parameter passed with the set key
 * @tid: The TID, or -1 for the management frame value (CCMP only);
 *	the value on TID 0 is also used for non-QoS frames. For
 *	CMAC, only TID 0 is valid.
 * @seq: buffer to receive the sequence data
 *
 * This function allows a driver to retrieve the current RX IV/PNs
 * for the given key. It must not be called if IV checking is done
 * by the device and not by mac80211.
 *
 * Note that this function may only be called when no RX processing
 * can be done concurrently.
 */
void ieee80211_get_key_rx_seq(struct ieee80211_key_conf *keyconf,
			      int tid, struct ieee80211_key_seq *seq);

/**
 * ieee80211_set_key_tx_seq - set key TX sequence counter
 *
 * @keyconf: the parameter passed with the set key
 * @seq: new sequence data
 *
 * This function allows a driver to set the current TX IV/PNs for the
 * given key. This is useful when resuming from WoWLAN sleep and the
 * device may have transmitted frames using the PTK, e.g. replies to
 * ARP requests.
 *
 * Note that this function may only be called when no TX processing
 * can be done concurrently.
 */
void ieee80211_set_key_tx_seq(struct ieee80211_key_conf *keyconf,
			      struct ieee80211_key_seq *seq);

/**
 * ieee80211_set_key_rx_seq - set key RX sequence counter
 *
 * @keyconf: the parameter passed with the set key
 * @tid: The TID, or -1 for the management frame value (CCMP only);
 *	the value on TID 0 is also used for non-QoS frames. For
 *	CMAC, only TID 0 is valid.
 * @seq: new sequence data
 *
 * This function allows a driver to set the current RX IV/PNs for the
 * given key. This is useful when resuming from WoWLAN sleep and GTK
 * rekey may have been done while suspended. It should not be called
 * if IV checking is done by the device and not by mac80211.
 *
 * Note that this function may only be called when no RX processing
 * can be done concurrently.
 */
void ieee80211_set_key_rx_seq(struct ieee80211_key_conf *keyconf,
			      int tid, struct ieee80211_key_seq *seq);

/**
 * ieee80211_remove_key - remove the given key
 * @keyconf: the parameter passed with the set key
 *
 * Remove the given key. If the key was uploaded to the hardware at the
 * time this function is called, it is not deleted in the hardware but
 * instead assumed to have been removed already.
 *
 * Note that due to locking considerations this function can (currently)
 * only be called during key iteration (ieee80211_iter_keys().)
 */
void ieee80211_remove_key(struct ieee80211_key_conf *keyconf);

/**
 * ieee80211_gtk_rekey_add - add a GTK key from rekeying during WoWLAN
 * @vif: the virtual interface to add the key on
 * @keyconf: new key data
 *
 * When GTK rekeying was done while the system was suspended, (a) new
 * key(s) will be available. These will be needed by mac80211 for proper
 * RX processing, so this function allows setting them.
 *
 * The function returns the newly allocated key structure, which will
 * have similar contents to the passed key configuration but point to
 * mac80211-owned memory. In case of errors, the function returns an
 * ERR_PTR(), use IS_ERR() etc.
 *
 * Note that this function assumes the key isn't added to hardware
 * acceleration, so no TX will be done with the key. Since it's a GTK
 * on managed (station) networks, this is true anyway. If the driver
 * calls this function from the resume callback and subsequently uses
 * the return code 1 to reconfigure the device, this key will be part
 * of the reconfiguration.
 *
 * Note that the driver should also call ieee80211_set_key_rx_seq()
 * for the new key for each TID to set up sequence counters properly.
 *
 * IMPORTANT: If this replaces a key that is present in the hardware,
 * then it will attempt to remove it during this call. In many cases
 * this isn't what you want, so call ieee80211_remove_key() first for
 * the key that's being replaced.
 */
struct ieee80211_key_conf *
ieee80211_gtk_rekey_add(struct ieee80211_vif *vif,
			struct ieee80211_key_conf *keyconf);

/**
 * ieee80211_gtk_rekey_notify - notify userspace supplicant of rekeying
 * @vif: virtual interface the rekeying was done on
 * @bssid: The BSSID of the AP, for checking association
 * @replay_ctr: the new replay counter after GTK rekeying
 * @gfp: allocation flags
 */
void ieee80211_gtk_rekey_notify(struct ieee80211_vif *vif, const u8 *bssid,
				const u8 *replay_ctr, gfp_t gfp);

/**
 * ieee80211_wake_queue - wake specific queue
 * @hw: pointer as obtained from ieee80211_alloc_hw().
 * @queue: queue number (counted from zero).
 *
 * Drivers should use this function instead of netif_wake_queue.
 */
void ieee80211_wake_queue(struct ieee80211_hw *hw, int queue);

/**
 * ieee80211_stop_queue - stop specific queue
 * @hw: pointer as obtained from ieee80211_alloc_hw().
 * @queue: queue number (counted from zero).
 *
 * Drivers should use this function instead of netif_stop_queue.
 */
void ieee80211_stop_queue(struct ieee80211_hw *hw, int queue);

/**
 * ieee80211_queue_stopped - test status of the queue
 * @hw: pointer as obtained from ieee80211_alloc_hw().
 * @queue: queue number (counted from zero).
 *
 * Drivers should use this function instead of netif_stop_queue.
 *
 * Return: %true if the queue is stopped. %false otherwise.
 */

int ieee80211_queue_stopped(struct ieee80211_hw *hw, int queue);

/**
 * ieee80211_stop_queues - stop all queues
 * @hw: pointer as obtained from ieee80211_alloc_hw().
 *
 * Drivers should use this function instead of netif_stop_queue.
 */
void ieee80211_stop_queues(struct ieee80211_hw *hw);

/**
 * ieee80211_wake_queues - wake all queues
 * @hw: pointer as obtained from ieee80211_alloc_hw().
 *
 * Drivers should use this function instead of netif_wake_queue.
 */
void ieee80211_wake_queues(struct ieee80211_hw *hw);

/**
 * ieee80211_scan_completed - completed hardware scan
 *
 * When hardware scan offload is used (i.e. the hw_scan() callback is
 * assigned) this function needs to be called by the driver to notify
 * mac80211 that the scan finished. This function can be called from
 * any context, including hardirq context.
 *
 * @hw: the hardware that finished the scan
 * @aborted: set to true if scan was aborted
 */
void ieee80211_scan_completed(struct ieee80211_hw *hw, bool aborted);

/**
 * ieee80211_sched_scan_results - got results from scheduled scan
 *
 * When a scheduled scan is running, this function needs to be called by the
 * driver whenever there are new scan results available.
 *
 * @hw: the hardware that is performing scheduled scans
 */
void ieee80211_sched_scan_results(struct ieee80211_hw *hw);

/**
 * ieee80211_sched_scan_stopped - inform that the scheduled scan has stopped
 *
 * When a scheduled scan is running, this function can be called by
 * the driver if it needs to stop the scan to perform another task.
 * Usual scenarios are drivers that cannot continue the scheduled scan
 * while associating, for instance.
 *
 * @hw: the hardware that is performing scheduled scans
 */
void ieee80211_sched_scan_stopped(struct ieee80211_hw *hw);

/**
 * enum ieee80211_interface_iteration_flags - interface iteration flags
 * @IEEE80211_IFACE_ITER_NORMAL: Iterate over all interfaces that have
 *	been added to the driver; However, note that during hardware
 *	reconfiguration (after restart_hw) it will iterate over a new
 *	interface and over all the existing interfaces even if they
 *	haven't been re-added to the driver yet.
 * @IEEE80211_IFACE_ITER_RESUME_ALL: During resume, iterate over all
 *	interfaces, even if they haven't been re-added to the driver yet.
 */
enum ieee80211_interface_iteration_flags {
	IEEE80211_IFACE_ITER_NORMAL	= 0,
	IEEE80211_IFACE_ITER_RESUME_ALL	= BIT(0),
};

/**
 * ieee80211_iterate_active_interfaces - iterate active interfaces
 *
 * This function iterates over the interfaces associated with a given
 * hardware that are currently active and calls the callback for them.
 * This function allows the iterator function to sleep, when the iterator
 * function is atomic @ieee80211_iterate_active_interfaces_atomic can
 * be used.
 * Does not iterate over a new interface during add_interface().
 *
 * @hw: the hardware struct of which the interfaces should be iterated over
 * @iter_flags: iteration flags, see &enum ieee80211_interface_iteration_flags
 * @iterator: the iterator function to call
 * @data: first argument of the iterator function
 */
void ieee80211_iterate_active_interfaces(struct ieee80211_hw *hw,
					 u32 iter_flags,
					 void (*iterator)(void *data, u8 *mac,
						struct ieee80211_vif *vif),
					 void *data);

/**
 * ieee80211_iterate_active_interfaces_atomic - iterate active interfaces
 *
 * This function iterates over the interfaces associated with a given
 * hardware that are currently active and calls the callback for them.
 * This function requires the iterator callback function to be atomic,
 * if that is not desired, use @ieee80211_iterate_active_interfaces instead.
 * Does not iterate over a new interface during add_interface().
 *
 * @hw: the hardware struct of which the interfaces should be iterated over
 * @iter_flags: iteration flags, see &enum ieee80211_interface_iteration_flags
 * @iterator: the iterator function to call, cannot sleep
 * @data: first argument of the iterator function
 */
void ieee80211_iterate_active_interfaces_atomic(struct ieee80211_hw *hw,
						u32 iter_flags,
						void (*iterator)(void *data,
						    u8 *mac,
						    struct ieee80211_vif *vif),
						void *data);

/**
 * ieee80211_iterate_active_interfaces_rtnl - iterate active interfaces
 *
 * This function iterates over the interfaces associated with a given
 * hardware that are currently active and calls the callback for them.
 * This version can only be used while holding the RTNL.
 *
 * @hw: the hardware struct of which the interfaces should be iterated over
 * @iter_flags: iteration flags, see &enum ieee80211_interface_iteration_flags
 * @iterator: the iterator function to call, cannot sleep
 * @data: first argument of the iterator function
 */
void ieee80211_iterate_active_interfaces_rtnl(struct ieee80211_hw *hw,
					      u32 iter_flags,
					      void (*iterator)(void *data,
						u8 *mac,
						struct ieee80211_vif *vif),
					      void *data);

/**
 * ieee80211_iterate_stations_atomic - iterate stations
 *
 * This function iterates over all stations associated with a given
 * hardware that are currently uploaded to the driver and calls the callback
 * function for them.
 * This function requires the iterator callback function to be atomic,
 *
 * @hw: the hardware struct of which the interfaces should be iterated over
 * @iterator: the iterator function to call, cannot sleep
 * @data: first argument of the iterator function
 */
void ieee80211_iterate_stations_atomic(struct ieee80211_hw *hw,
				       void (*iterator)(void *data,
						struct ieee80211_sta *sta),
				       void *data);
/**
 * ieee80211_queue_work - add work onto the mac80211 workqueue
 *
 * Drivers and mac80211 use this to add work onto the mac80211 workqueue.
 * This helper ensures drivers are not queueing work when they should not be.
 *
 * @hw: the hardware struct for the interface we are adding work for
 * @work: the work we want to add onto the mac80211 workqueue
 */
void ieee80211_queue_work(struct ieee80211_hw *hw, struct work_struct *work);

/**
 * ieee80211_queue_delayed_work - add work onto the mac80211 workqueue
 *
 * Drivers and mac80211 use this to queue delayed work onto the mac80211
 * workqueue.
 *
 * @hw: the hardware struct for the interface we are adding work for
 * @dwork: delayable work to queue onto the mac80211 workqueue
 * @delay: number of jiffies to wait before queueing
 */
void ieee80211_queue_delayed_work(struct ieee80211_hw *hw,
				  struct delayed_work *dwork,
				  unsigned long delay);

/**
 * ieee80211_start_tx_ba_session - Start a tx Block Ack session.
 * @sta: the station for which to start a BA session
 * @tid: the TID to BA on.
 * @timeout: session timeout value (in TUs)
 *
 * Return: success if addBA request was sent, failure otherwise
 *
 * Although mac80211/low level driver/user space application can estimate
 * the need to start aggregation on a certain RA/TID, the session level
 * will be managed by the mac80211.
 */
int ieee80211_start_tx_ba_session(struct ieee80211_sta *sta, u16 tid,
				  u16 timeout);

/**
 * ieee80211_start_tx_ba_cb_irqsafe - low level driver ready to aggregate.
 * @vif: &struct ieee80211_vif pointer from the add_interface callback
 * @ra: receiver address of the BA session recipient.
 * @tid: the TID to BA on.
 *
 * This function must be called by low level driver once it has
 * finished with preparations for the BA session. It can be called
 * from any context.
 */
void ieee80211_start_tx_ba_cb_irqsafe(struct ieee80211_vif *vif, const u8 *ra,
				      u16 tid);

/**
 * ieee80211_stop_tx_ba_session - Stop a Block Ack session.
 * @sta: the station whose BA session to stop
 * @tid: the TID to stop BA.
 *
 * Return: negative error if the TID is invalid, or no aggregation active
 *
 * Although mac80211/low level driver/user space application can estimate
 * the need to stop aggregation on a certain RA/TID, the session level
 * will be managed by the mac80211.
 */
int ieee80211_stop_tx_ba_session(struct ieee80211_sta *sta, u16 tid);

/**
 * ieee80211_stop_tx_ba_cb_irqsafe - low level driver ready to stop aggregate.
 * @vif: &struct ieee80211_vif pointer from the add_interface callback
 * @ra: receiver address of the BA session recipient.
 * @tid: the desired TID to BA on.
 *
 * This function must be called by low level driver once it has
 * finished with preparations for the BA session tear down. It
 * can be called from any context.
 */
void ieee80211_stop_tx_ba_cb_irqsafe(struct ieee80211_vif *vif, const u8 *ra,
				     u16 tid);

/**
 * ieee80211_find_sta - find a station
 *
 * @vif: virtual interface to look for station on
 * @addr: station's address
 *
 * Return: The station, if found. %NULL otherwise.
 *
 * Note: This function must be called under RCU lock and the
 * resulting pointer is only valid under RCU lock as well.
 */
struct ieee80211_sta *ieee80211_find_sta(struct ieee80211_vif *vif,
					 const u8 *addr);

/**
 * ieee80211_find_sta_by_ifaddr - find a station on hardware
 *
 * @hw: pointer as obtained from ieee80211_alloc_hw()
 * @addr: remote station's address
 * @localaddr: local address (vif->sdata->vif.addr). Use NULL for 'any'.
 *
 * Return: The station, if found. %NULL otherwise.
 *
 * Note: This function must be called under RCU lock and the
 * resulting pointer is only valid under RCU lock as well.
 *
 * NOTE: You may pass NULL for localaddr, but then you will just get
 *      the first STA that matches the remote address 'addr'.
 *      We can have multiple STA associated with multiple
 *      logical stations (e.g. consider a station connecting to another
 *      BSSID on the same AP hardware without disconnecting first).
 *      In this case, the result of this method with localaddr NULL
 *      is not reliable.
 *
 * DO NOT USE THIS FUNCTION with localaddr NULL if at all possible.
 */
struct ieee80211_sta *ieee80211_find_sta_by_ifaddr(struct ieee80211_hw *hw,
					       const u8 *addr,
					       const u8 *localaddr);

/**
 * ieee80211_sta_block_awake - block station from waking up
 * @hw: the hardware
 * @pubsta: the station
 * @block: whether to block or unblock
 *
 * Some devices require that all frames that are on the queues
 * for a specific station that went to sleep are flushed before
 * a poll response or frames after the station woke up can be
 * delivered to that it. Note that such frames must be rejected
 * by the driver as filtered, with the appropriate status flag.
 *
 * This function allows implementing this mode in a race-free
 * manner.
 *
 * To do this, a driver must keep track of the number of frames
 * still enqueued for a specific station. If this number is not
 * zero when the station goes to sleep, the driver must call
 * this function to force mac80211 to consider the station to
 * be asleep regardless of the station's actual state. Once the
 * number of outstanding frames reaches zero, the driver must
 * call this function again to unblock the station. That will
 * cause mac80211 to be able to send ps-poll responses, and if
 * the station queried in the meantime then frames will also
 * be sent out as a result of this. Additionally, the driver
 * will be notified that the station woke up some time after
 * it is unblocked, regardless of whether the station actually
 * woke up while blocked or not.
 */
void ieee80211_sta_block_awake(struct ieee80211_hw *hw,
			       struct ieee80211_sta *pubsta, bool block);

/**
 * ieee80211_sta_eosp - notify mac80211 about end of SP
 * @pubsta: the station
 *
 * When a device transmits frames in a way that it can't tell
 * mac80211 in the TX status about the EOSP, it must clear the
 * %IEEE80211_TX_STATUS_EOSP bit and call this function instead.
 * This applies for PS-Poll as well as uAPSD.
 *
 * Note that just like with _tx_status() and _rx() drivers must
 * not mix calls to irqsafe/non-irqsafe versions, this function
 * must not be mixed with those either. Use the all irqsafe, or
 * all non-irqsafe, don't mix!
 *
 * NB: the _irqsafe version of this function doesn't exist, no
 *     driver needs it right now. Don't call this function if
 *     you'd need the _irqsafe version, look at the git history
 *     and restore the _irqsafe version!
 */
void ieee80211_sta_eosp(struct ieee80211_sta *pubsta);

/**
 * ieee80211_iter_keys - iterate keys programmed into the device
 * @hw: pointer obtained from ieee80211_alloc_hw()
 * @vif: virtual interface to iterate, may be %NULL for all
 * @iter: iterator function that will be called for each key
 * @iter_data: custom data to pass to the iterator function
 *
 * This function can be used to iterate all the keys known to
 * mac80211, even those that weren't previously programmed into
 * the device. This is intended for use in WoWLAN if the device
 * needs reprogramming of the keys during suspend. Note that due
 * to locking reasons, it is also only safe to call this at few
 * spots since it must hold the RTNL and be able to sleep.
 *
 * The order in which the keys are iterated matches the order
 * in which they were originally installed and handed to the
 * set_key callback.
 */
void ieee80211_iter_keys(struct ieee80211_hw *hw,
			 struct ieee80211_vif *vif,
			 void (*iter)(struct ieee80211_hw *hw,
				      struct ieee80211_vif *vif,
				      struct ieee80211_sta *sta,
				      struct ieee80211_key_conf *key,
				      void *data),
			 void *iter_data);

/**
 * ieee80211_iter_chan_contexts_atomic - iterate channel contexts
 * @hw: pointre obtained from ieee80211_alloc_hw().
 * @iter: iterator function
 * @iter_data: data passed to iterator function
 *
 * Iterate all active channel contexts. This function is atomic and
 * doesn't acquire any locks internally that might be held in other
 * places while calling into the driver.
 *
 * The iterator will not find a context that's being added (during
 * the driver callback to add it) but will find it while it's being
 * removed.
 *
 * Note that during hardware restart, all contexts that existed
 * before the restart are considered already present so will be
 * found while iterating, whether they've been re-added already
 * or not.
 */
void ieee80211_iter_chan_contexts_atomic(
	struct ieee80211_hw *hw,
	void (*iter)(struct ieee80211_hw *hw,
		     struct ieee80211_chanctx_conf *chanctx_conf,
		     void *data),
	void *iter_data);

/**
 * ieee80211_ap_probereq_get - retrieve a Probe Request template
 * @hw: pointer obtained from ieee80211_alloc_hw().
 * @vif: &struct ieee80211_vif pointer from the add_interface callback.
 *
 * Creates a Probe Request template which can, for example, be uploaded to
 * hardware. The template is filled with bssid, ssid and supported rate
 * information. This function must only be called from within the
 * .bss_info_changed callback function and only in managed mode. The function
 * is only useful when the interface is associated, otherwise it will return
 * %NULL.
 *
 * Return: The Probe Request template. %NULL on error.
 */
struct sk_buff *ieee80211_ap_probereq_get(struct ieee80211_hw *hw,
					  struct ieee80211_vif *vif);

/**
 * ieee80211_beacon_loss - inform hardware does not receive beacons
 *
 * @vif: &struct ieee80211_vif pointer from the add_interface callback.
 *
 * When beacon filtering is enabled with %IEEE80211_VIF_BEACON_FILTER and
 * %IEEE80211_CONF_PS is set, the driver needs to inform whenever the
 * hardware is not receiving beacons with this function.
 */
void ieee80211_beacon_loss(struct ieee80211_vif *vif);

/**
 * ieee80211_connection_loss - inform hardware has lost connection to the AP
 *
 * @vif: &struct ieee80211_vif pointer from the add_interface callback.
 *
 * When beacon filtering is enabled with %IEEE80211_VIF_BEACON_FILTER, and
 * %IEEE80211_CONF_PS and %IEEE80211_HW_CONNECTION_MONITOR are set, the driver
 * needs to inform if the connection to the AP has been lost.
 * The function may also be called if the connection needs to be terminated
 * for some other reason, even if %IEEE80211_HW_CONNECTION_MONITOR isn't set.
 *
 * This function will cause immediate change to disassociated state,
 * without connection recovery attempts.
 */
void ieee80211_connection_loss(struct ieee80211_vif *vif);

/**
 * ieee80211_resume_disconnect - disconnect from AP after resume
 *
 * @vif: &struct ieee80211_vif pointer from the add_interface callback.
 *
 * Instructs mac80211 to disconnect from the AP after resume.
 * Drivers can use this after WoWLAN if they know that the
 * connection cannot be kept up, for example because keys were
 * used while the device was asleep but the replay counters or
 * similar cannot be retrieved from the device during resume.
 *
 * Note that due to implementation issues, if the driver uses
 * the reconfiguration functionality during resume the interface
 * will still be added as associated first during resume and then
 * disconnect normally later.
 *
 * This function can only be called from the resume callback and
 * the driver must not be holding any of its own locks while it
 * calls this function, or at least not any locks it needs in the
 * key configuration paths (if it supports HW crypto).
 */
void ieee80211_resume_disconnect(struct ieee80211_vif *vif);

/**
 * ieee80211_cqm_rssi_notify - inform a configured connection quality monitoring
 *	rssi threshold triggered
 *
 * @vif: &struct ieee80211_vif pointer from the add_interface callback.
 * @rssi_event: the RSSI trigger event type
 * @gfp: context flags
 *
 * When the %IEEE80211_VIF_SUPPORTS_CQM_RSSI is set, and a connection quality
 * monitoring is configured with an rssi threshold, the driver will inform
 * whenever the rssi level reaches the threshold.
 */
void ieee80211_cqm_rssi_notify(struct ieee80211_vif *vif,
			       enum nl80211_cqm_rssi_threshold_event rssi_event,
			       gfp_t gfp);

/**
 * ieee80211_cqm_beacon_loss_notify - inform CQM of beacon loss
 *
 * @vif: &struct ieee80211_vif pointer from the add_interface callback.
 * @gfp: context flags
 */
void ieee80211_cqm_beacon_loss_notify(struct ieee80211_vif *vif, gfp_t gfp);

/**
 * ieee80211_radar_detected - inform that a radar was detected
 *
 * @hw: pointer as obtained from ieee80211_alloc_hw()
 */
void ieee80211_radar_detected(struct ieee80211_hw *hw);

/**
 * ieee80211_chswitch_done - Complete channel switch process
 * @vif: &struct ieee80211_vif pointer from the add_interface callback.
 * @success: make the channel switch successful or not
 *
 * Complete the channel switch post-process: set the new operational channel
 * and wake up the suspended queues.
 */
void ieee80211_chswitch_done(struct ieee80211_vif *vif, bool success);

/**
 * ieee80211_request_smps - request SM PS transition
 * @vif: &struct ieee80211_vif pointer from the add_interface callback.
 * @smps_mode: new SM PS mode
 *
 * This allows the driver to request an SM PS transition in managed
 * mode. This is useful when the driver has more information than
 * the stack about possible interference, for example by bluetooth.
 */
void ieee80211_request_smps(struct ieee80211_vif *vif,
			    enum ieee80211_smps_mode smps_mode);

/**
 * ieee80211_ready_on_channel - notification of remain-on-channel start
 * @hw: pointer as obtained from ieee80211_alloc_hw()
 */
void ieee80211_ready_on_channel(struct ieee80211_hw *hw);

/**
 * ieee80211_remain_on_channel_expired - remain_on_channel duration expired
 * @hw: pointer as obtained from ieee80211_alloc_hw()
 */
void ieee80211_remain_on_channel_expired(struct ieee80211_hw *hw);

/**
 * ieee80211_stop_rx_ba_session - callback to stop existing BA sessions
 *
 * in order not to harm the system performance and user experience, the device
 * may request not to allow any rx ba session and tear down existing rx ba
 * sessions based on system constraints such as periodic BT activity that needs
 * to limit wlan activity (eg.sco or a2dp)."
 * in such cases, the intention is to limit the duration of the rx ppdu and
 * therefore prevent the peer device to use a-mpdu aggregation.
 *
 * @vif: &struct ieee80211_vif pointer from the add_interface callback.
 * @ba_rx_bitmap: Bit map of open rx ba per tid
 * @addr: & to bssid mac address
 */
void ieee80211_stop_rx_ba_session(struct ieee80211_vif *vif, u16 ba_rx_bitmap,
				  const u8 *addr);

/**
 * ieee80211_send_bar - send a BlockAckReq frame
 *
 * can be used to flush pending frames from the peer's aggregation reorder
 * buffer.
 *
 * @vif: &struct ieee80211_vif pointer from the add_interface callback.
 * @ra: the peer's destination address
 * @tid: the TID of the aggregation session
 * @ssn: the new starting sequence number for the receiver
 */
void ieee80211_send_bar(struct ieee80211_vif *vif, u8 *ra, u16 tid, u16 ssn);

/**
 * ieee80211_start_rx_ba_session_offl - start a Rx BA session
 *
 * Some device drivers may offload part of the Rx aggregation flow including
 * AddBa/DelBa negotiation but may otherwise be incapable of full Rx
 * reordering.
 *
 * Create structures responsible for reordering so device drivers may call here
 * when they complete AddBa negotiation.
 *
 * @vif: &struct ieee80211_vif pointer from the add_interface callback
 * @addr: station mac address
 * @tid: the rx tid
 */
void ieee80211_start_rx_ba_session_offl(struct ieee80211_vif *vif,
					const u8 *addr, u16 tid);

/**
 * ieee80211_stop_rx_ba_session_offl - stop a Rx BA session
 *
 * Some device drivers may offload part of the Rx aggregation flow including
 * AddBa/DelBa negotiation but may otherwise be incapable of full Rx
 * reordering.
 *
 * Destroy structures responsible for reordering so device drivers may call here
 * when they complete DelBa negotiation.
 *
 * @vif: &struct ieee80211_vif pointer from the add_interface callback
 * @addr: station mac address
 * @tid: the rx tid
 */
void ieee80211_stop_rx_ba_session_offl(struct ieee80211_vif *vif,
				       const u8 *addr, u16 tid);

/* Rate control API */

/**
 * struct ieee80211_tx_rate_control - rate control information for/from RC algo
 *
 * @hw: The hardware the algorithm is invoked for.
 * @sband: The band this frame is being transmitted on.
 * @bss_conf: the current BSS configuration
 * @skb: the skb that will be transmitted, the control information in it needs
 *	to be filled in
 * @reported_rate: The rate control algorithm can fill this in to indicate
 *	which rate should be reported to userspace as the current rate and
 *	used for rate calculations in the mesh network.
 * @rts: whether RTS will be used for this frame because it is longer than the
 *	RTS threshold
 * @short_preamble: whether mac80211 will request short-preamble transmission
 *	if the selected rate supports it
 * @max_rate_idx: user-requested maximum (legacy) rate
 *	(deprecated; this will be removed once drivers get updated to use
 *	rate_idx_mask)
 * @rate_idx_mask: user-requested (legacy) rate mask
 * @rate_idx_mcs_mask: user-requested MCS rate mask (NULL if not in use)
 * @bss: whether this frame is sent out in AP or IBSS mode
 */
struct ieee80211_tx_rate_control {
	struct ieee80211_hw *hw;
	struct ieee80211_supported_band *sband;
	struct ieee80211_bss_conf *bss_conf;
	struct sk_buff *skb;
	struct ieee80211_tx_rate reported_rate;
	bool rts, short_preamble;
	u8 max_rate_idx;
	u32 rate_idx_mask;
	u8 *rate_idx_mcs_mask;
	bool bss;
};

struct rate_control_ops {
	const char *name;
	void *(*alloc)(struct ieee80211_hw *hw, struct dentry *debugfsdir);
	void (*free)(void *priv);

	void *(*alloc_sta)(void *priv, struct ieee80211_sta *sta, gfp_t gfp);
	void (*rate_init)(void *priv, struct ieee80211_supported_band *sband,
			  struct cfg80211_chan_def *chandef,
			  struct ieee80211_sta *sta, void *priv_sta);
	void (*rate_update)(void *priv, struct ieee80211_supported_band *sband,
			    struct cfg80211_chan_def *chandef,
			    struct ieee80211_sta *sta, void *priv_sta,
			    u32 changed);
	void (*free_sta)(void *priv, struct ieee80211_sta *sta,
			 void *priv_sta);

	void (*tx_status_noskb)(void *priv,
				struct ieee80211_supported_band *sband,
				struct ieee80211_sta *sta, void *priv_sta,
				struct ieee80211_tx_info *info);
	void (*tx_status)(void *priv, struct ieee80211_supported_band *sband,
			  struct ieee80211_sta *sta, void *priv_sta,
			  struct sk_buff *skb);
	void (*get_rate)(void *priv, struct ieee80211_sta *sta, void *priv_sta,
			 struct ieee80211_tx_rate_control *txrc);

	void (*add_sta_debugfs)(void *priv, void *priv_sta,
				struct dentry *dir);
	void (*remove_sta_debugfs)(void *priv, void *priv_sta);

	u32 (*get_expected_throughput)(void *priv_sta);
};

static inline int rate_supported(struct ieee80211_sta *sta,
				 enum ieee80211_band band,
				 int index)
{
	return (sta == NULL || sta->supp_rates[band] & BIT(index));
}

/**
 * rate_control_send_low - helper for drivers for management/no-ack frames
 *
 * Rate control algorithms that agree to use the lowest rate to
 * send management frames and NO_ACK data with the respective hw
 * retries should use this in the beginning of their mac80211 get_rate
 * callback. If true is returned the rate control can simply return.
 * If false is returned we guarantee that sta and sta and priv_sta is
 * not null.
 *
 * Rate control algorithms wishing to do more intelligent selection of
 * rate for multicast/broadcast frames may choose to not use this.
 *
 * @sta: &struct ieee80211_sta pointer to the target destination. Note
 * 	that this may be null.
 * @priv_sta: private rate control structure. This may be null.
 * @txrc: rate control information we sholud populate for mac80211.
 */
bool rate_control_send_low(struct ieee80211_sta *sta,
			   void *priv_sta,
			   struct ieee80211_tx_rate_control *txrc);


static inline s8
rate_lowest_index(struct ieee80211_supported_band *sband,
		  struct ieee80211_sta *sta)
{
	int i;

	for (i = 0; i < sband->n_bitrates; i++)
		if (rate_supported(sta, sband->band, i))
			return i;

	/* warn when we cannot find a rate. */
	WARN_ON_ONCE(1);

	/* and return 0 (the lowest index) */
	return 0;
}

static inline
bool rate_usable_index_exists(struct ieee80211_supported_band *sband,
			      struct ieee80211_sta *sta)
{
	unsigned int i;

	for (i = 0; i < sband->n_bitrates; i++)
		if (rate_supported(sta, sband->band, i))
			return true;
	return false;
}

/**
 * rate_control_set_rates - pass the sta rate selection to mac80211/driver
 *
 * When not doing a rate control probe to test rates, rate control should pass
 * its rate selection to mac80211. If the driver supports receiving a station
 * rate table, it will use it to ensure that frames are always sent based on
 * the most recent rate control module decision.
 *
 * @hw: pointer as obtained from ieee80211_alloc_hw()
 * @pubsta: &struct ieee80211_sta pointer to the target destination.
 * @rates: new tx rate set to be used for this station.
 */
int rate_control_set_rates(struct ieee80211_hw *hw,
			   struct ieee80211_sta *pubsta,
			   struct ieee80211_sta_rates *rates);

int ieee80211_rate_control_register(const struct rate_control_ops *ops);
void ieee80211_rate_control_unregister(const struct rate_control_ops *ops);

static inline bool
conf_is_ht20(struct ieee80211_conf *conf)
{
	return conf->chandef.width == NL80211_CHAN_WIDTH_20;
}

static inline bool
conf_is_ht40_minus(struct ieee80211_conf *conf)
{
	return conf->chandef.width == NL80211_CHAN_WIDTH_40 &&
	       conf->chandef.center_freq1 < conf->chandef.chan->center_freq;
}

static inline bool
conf_is_ht40_plus(struct ieee80211_conf *conf)
{
	return conf->chandef.width == NL80211_CHAN_WIDTH_40 &&
	       conf->chandef.center_freq1 > conf->chandef.chan->center_freq;
}

static inline bool
conf_is_ht40(struct ieee80211_conf *conf)
{
	return conf->chandef.width == NL80211_CHAN_WIDTH_40;
}

static inline bool
conf_is_ht(struct ieee80211_conf *conf)
{
	return (conf->chandef.width != NL80211_CHAN_WIDTH_5) &&
		(conf->chandef.width != NL80211_CHAN_WIDTH_10) &&
		(conf->chandef.width != NL80211_CHAN_WIDTH_20_NOHT);
}

static inline enum nl80211_iftype
ieee80211_iftype_p2p(enum nl80211_iftype type, bool p2p)
{
	if (p2p) {
		switch (type) {
		case NL80211_IFTYPE_STATION:
			return NL80211_IFTYPE_P2P_CLIENT;
		case NL80211_IFTYPE_AP:
			return NL80211_IFTYPE_P2P_GO;
		default:
			break;
		}
	}
	return type;
}

static inline enum nl80211_iftype
ieee80211_vif_type_p2p(struct ieee80211_vif *vif)
{
	return ieee80211_iftype_p2p(vif->type, vif->p2p);
}

void ieee80211_enable_rssi_reports(struct ieee80211_vif *vif,
				   int rssi_min_thold,
				   int rssi_max_thold);

void ieee80211_disable_rssi_reports(struct ieee80211_vif *vif);

/**
 * ieee80211_ave_rssi - report the average RSSI for the specified interface
 *
 * @vif: the specified virtual interface
 *
 * Note: This function assumes that the given vif is valid.
 *
 * Return: The average RSSI value for the requested interface, or 0 if not
 * applicable.
 */
int ieee80211_ave_rssi(struct ieee80211_vif *vif);

/**
 * ieee80211_report_wowlan_wakeup - report WoWLAN wakeup
 * @vif: virtual interface
 * @wakeup: wakeup reason(s)
 * @gfp: allocation flags
 *
 * See cfg80211_report_wowlan_wakeup().
 */
void ieee80211_report_wowlan_wakeup(struct ieee80211_vif *vif,
				    struct cfg80211_wowlan_wakeup *wakeup,
				    gfp_t gfp);

/**
 * ieee80211_tx_prepare_skb - prepare an 802.11 skb for transmission
 * @hw: pointer as obtained from ieee80211_alloc_hw()
 * @vif: virtual interface
 * @skb: frame to be sent from within the driver
 * @band: the band to transmit on
 * @sta: optional pointer to get the station to send the frame to
 *
 * Note: must be called under RCU lock
 */
bool ieee80211_tx_prepare_skb(struct ieee80211_hw *hw,
			      struct ieee80211_vif *vif, struct sk_buff *skb,
			      int band, struct ieee80211_sta **sta);

/**
 * struct ieee80211_noa_data - holds temporary data for tracking P2P NoA state
 *
 * @next_tsf: TSF timestamp of the next absent state change
 * @has_next_tsf: next absent state change event pending
 *
 * @absent: descriptor bitmask, set if GO is currently absent
 *
 * private:
 *
 * @count: count fields from the NoA descriptors
 * @desc: adjusted data from the NoA
 */
struct ieee80211_noa_data {
	u32 next_tsf;
	bool has_next_tsf;

	u8 absent;

	u8 count[IEEE80211_P2P_NOA_DESC_MAX];
	struct {
		u32 start;
		u32 duration;
		u32 interval;
	} desc[IEEE80211_P2P_NOA_DESC_MAX];
};

/**
 * ieee80211_parse_p2p_noa - initialize NoA tracking data from P2P IE
 *
 * @attr: P2P NoA IE
 * @data: NoA tracking data
 * @tsf: current TSF timestamp
 *
 * Return: number of successfully parsed descriptors
 */
int ieee80211_parse_p2p_noa(const struct ieee80211_p2p_noa_attr *attr,
			    struct ieee80211_noa_data *data, u32 tsf);

/**
 * ieee80211_update_p2p_noa - get next pending P2P GO absent state change
 *
 * @data: NoA tracking data
 * @tsf: current TSF timestamp
 */
void ieee80211_update_p2p_noa(struct ieee80211_noa_data *data, u32 tsf);

/**
 * ieee80211_tdls_oper - request userspace to perform a TDLS operation
 * @vif: virtual interface
 * @peer: the peer's destination address
 * @oper: the requested TDLS operation
 * @reason_code: reason code for the operation, valid for TDLS teardown
 * @gfp: allocation flags
 *
 * See cfg80211_tdls_oper_request().
 */
void ieee80211_tdls_oper_request(struct ieee80211_vif *vif, const u8 *peer,
				 enum nl80211_tdls_operation oper,
				 u16 reason_code, gfp_t gfp);

/**
 * ieee80211_reserve_tid - request to reserve a specific TID
 *
 * There is sometimes a need (such as in TDLS) for blocking the driver from
 * using a specific TID so that the FW can use it for certain operations such
 * as sending PTI requests. To make sure that the driver doesn't use that TID,
 * this function must be called as it flushes out packets on this TID and marks
 * it as blocked, so that any transmit for the station on this TID will be
 * redirected to the alternative TID in the same AC.
 *
 * Note that this function blocks and may call back into the driver, so it
 * should be called without driver locks held. Also note this function should
 * only be called from the driver's @sta_state callback.
 *
 * @sta: the station to reserve the TID for
 * @tid: the TID to reserve
 *
 * Returns: 0 on success, else on failure
 */
int ieee80211_reserve_tid(struct ieee80211_sta *sta, u8 tid);

/**
 * ieee80211_unreserve_tid - request to unreserve a specific TID
 *
 * Once there is no longer any need for reserving a certain TID, this function
 * should be called, and no longer will packets have their TID modified for
 * preventing use of this TID in the driver.
 *
 * Note that this function blocks and acquires a lock, so it should be called
 * without driver locks held. Also note this function should only be called
 * from the driver's @sta_state callback.
 *
 * @sta: the station
 * @tid: the TID to unreserve
 */
void ieee80211_unreserve_tid(struct ieee80211_sta *sta, u8 tid);

/**
 * ieee80211_ie_split - split an IE buffer according to ordering
 *
 * @ies: the IE buffer
 * @ielen: the length of the IE buffer
 * @ids: an array with element IDs that are allowed before
 *	the split
 * @n_ids: the size of the element ID array
 * @offset: offset where to start splitting in the buffer
 *
 * This function splits an IE buffer by updating the @offset
 * variable to point to the location where the buffer should be
 * split.
 *
 * It assumes that the given IE buffer is well-formed, this
 * has to be guaranteed by the caller!
 *
 * It also assumes that the IEs in the buffer are ordered
 * correctly, if not the result of using this function will not
 * be ordered correctly either, i.e. it does no reordering.
 *
 * The function returns the offset where the next part of the
 * buffer starts, which may be @ielen if the entire (remainder)
 * of the buffer should be used.
 */
size_t ieee80211_ie_split(const u8 *ies, size_t ielen,
			  const u8 *ids, int n_ids, size_t offset);
#endif /* MAC80211_H */<|MERGE_RESOLUTION|>--- conflicted
+++ resolved
@@ -1672,12 +1672,8 @@
 	IEEE80211_HW_SUPPORTS_DYNAMIC_PS		= 1<<12,
 	IEEE80211_HW_MFP_CAPABLE			= 1<<13,
 	IEEE80211_HW_WANT_MONITOR_VIF			= 1<<14,
-<<<<<<< HEAD
-	/* free slots */
-=======
 	IEEE80211_HW_NO_AUTO_VIF			= 1<<15,
 	/* free slot */
->>>>>>> e529fea9
 	IEEE80211_HW_SUPPORTS_UAPSD			= 1<<17,
 	IEEE80211_HW_REPORTS_TX_ACK_STATUS		= 1<<18,
 	IEEE80211_HW_CONNECTION_MONITOR			= 1<<19,

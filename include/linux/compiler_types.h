/* SPDX-License-Identifier: GPL-2.0 */
#ifndef __LINUX_COMPILER_TYPES_H
#define __LINUX_COMPILER_TYPES_H

#ifndef __ASSEMBLY__

#ifdef __CHECKER__
# define __user		__attribute__((noderef, address_space(1)))
# define __kernel	__attribute__((address_space(0)))
# define __safe		__attribute__((safe))
# define __force	__attribute__((force))
# define __nocast	__attribute__((nocast))
# define __iomem	__attribute__((noderef, address_space(2)))
# define __must_hold(x)	__attribute__((context(x,1,1)))
# define __acquires(x)	__attribute__((context(x,0,1)))
# define __releases(x)	__attribute__((context(x,1,0)))
# define __acquire(x)	__context__(x,1)
# define __release(x)	__context__(x,-1)
# define __cond_lock(x,c)	((c) ? ({ __acquire(x); 1; }) : 0)
# define __percpu	__attribute__((noderef, address_space(3)))
# define __rcu		__attribute__((noderef, address_space(4)))
# define __private	__attribute__((noderef))
extern void __chk_user_ptr(const volatile void __user *);
extern void __chk_io_ptr(const volatile void __iomem *);
# define ACCESS_PRIVATE(p, member) (*((typeof((p)->member) __force *) &(p)->member))
#else /* __CHECKER__ */
# ifdef STRUCTLEAK_PLUGIN
#  define __user __attribute__((user))
# else
#  define __user
# endif
# define __kernel
# define __safe
# define __force
# define __nocast
# define __iomem
# define __chk_user_ptr(x) (void)0
# define __chk_io_ptr(x) (void)0
# define __builtin_warning(x, y...) (1)
# define __must_hold(x)
# define __acquires(x)
# define __releases(x)
# define __acquire(x) (void)0
# define __release(x) (void)0
# define __cond_lock(x,c) (c)
# define __percpu
# define __rcu
# define __private
# define ACCESS_PRIVATE(p, member) ((p)->member)
#endif /* __CHECKER__ */

/* Indirect macros required for expanded argument pasting, eg. __LINE__. */
#define ___PASTE(a,b) a##b
#define __PASTE(a,b) ___PASTE(a,b)

#ifdef __KERNEL__

/* Attributes */
#include <linux/compiler_attributes.h>

/* Compiler specific macros. */
#ifdef __clang__
#include <linux/compiler-clang.h>
#elif defined(__INTEL_COMPILER)
#include <linux/compiler-intel.h>
#elif defined(__GNUC__)
/* The above compilers also define __GNUC__, so order is important here. */
#include <linux/compiler-gcc.h>
#else
#error "Unknown compiler"
#endif

/*
 * Some architectures need to provide custom definitions of macros provided
 * by linux/compiler-*.h, and can do so using asm/compiler.h. We include that
 * conditionally rather than using an asm-generic wrapper in order to avoid
 * build failures if any C compilation, which will include this file via an
 * -include argument in c_flags, occurs prior to the asm-generic wrappers being
 * generated.
 */
#ifdef CONFIG_HAVE_ARCH_COMPILER_H
#include <asm/compiler.h>
#endif

struct ftrace_branch_data {
	const char *func;
	const char *file;
	unsigned line;
	union {
		struct {
			unsigned long correct;
			unsigned long incorrect;
		};
		struct {
			unsigned long miss;
			unsigned long hit;
		};
		unsigned long miss_hit[2];
	};
};

struct ftrace_likely_data {
	struct ftrace_branch_data	data;
	unsigned long			constant;
};

#ifdef CONFIG_ENABLE_MUST_CHECK
#define __must_check		__attribute__((__warn_unused_result__))
#else
#define __must_check
#endif

#if defined(CC_USING_HOTPATCH)
#define notrace			__attribute__((hotpatch(0, 0)))
#elif defined(CC_USING_PATCHABLE_FUNCTION_ENTRY)
#define notrace			__attribute__((patchable_function_entry(0, 0)))
#else
#define notrace			__attribute__((__no_instrument_function__))
#endif

/* Section for code which can't be instrumented at all */
#define noinstr								\
	noinline notrace __attribute((__section__(".noinstr.text")))

/*
 * it doesn't make sense on ARM (currently the only user of __naked)
 * to trace naked functions because then mcount is called without
 * stack and frame pointer being set up and there is no chance to
 * restore the lr register to the value before mcount was called.
 */
#define __naked			__attribute__((__naked__)) notrace

#define __compiler_offsetof(a, b)	__builtin_offsetof(a, b)

/*
 * Prefer gnu_inline, so that extern inline functions do not emit an
 * externally visible function. This makes extern inline behave as per gnu89
 * semantics rather than c99. This prevents multiple symbol definition errors
 * of extern inline functions at link time.
 * A lot of inline functions can cause havoc with function tracing.
 */
#define inline inline __gnu_inline __inline_maybe_unused notrace

/*
 * gcc provides both __inline__ and __inline as alternate spellings of
 * the inline keyword, though the latter is undocumented. New kernel
 * code should only use the inline spelling, but some existing code
 * uses __inline__. Since we #define inline above, to ensure
 * __inline__ has the same semantics, we need this #define.
 *
 * However, the spelling __inline is strictly reserved for referring
 * to the bare keyword.
 */
#define __inline__ inline

/*
 * GCC does not warn about unused static inline functions for -Wunused-function.
 * Suppress the warning in clang as well by using __maybe_unused, but enable it
 * for W=1 build. This will allow clang to find unused functions. Remove the
 * __inline_maybe_unused entirely after fixing most of -Wunused-function warnings.
 */
#ifdef KBUILD_EXTRA_WARN1
#define __inline_maybe_unused
#else
#define __inline_maybe_unused __maybe_unused
#endif

/*
 * Rather then using noinline to prevent stack consumption, use
 * noinline_for_stack instead.  For documentation reasons.
 */
#define noinline_for_stack noinline

/*
 * Sanitizer helper attributes: Because using __always_inline and
 * __no_sanitize_* conflict, provide helper attributes that will either expand
 * to __no_sanitize_* in compilation units where instrumentation is enabled
 * (__SANITIZE_*__), or __always_inline in compilation units without
 * instrumentation (__SANITIZE_*__ undefined).
 */
#ifdef __SANITIZE_ADDRESS__
/*
 * We can't declare function 'inline' because __no_sanitize_address conflicts
 * with inlining. Attempt to inline it may cause a build failure.
 *     https://gcc.gnu.org/bugzilla/show_bug.cgi?id=67368
 * '__maybe_unused' allows us to avoid defined-but-not-used warnings.
 */
# define __no_kasan_or_inline __no_sanitize_address notrace __maybe_unused
# define __no_sanitize_or_inline __no_kasan_or_inline
#else
# define __no_kasan_or_inline __always_inline
#endif

#define __no_kcsan __no_sanitize_thread
#ifdef __SANITIZE_THREAD__
# define __no_kcsan_or_inline __no_kcsan notrace __maybe_unused
# define __no_sanitize_or_inline __no_kcsan_or_inline
#else
# define __no_kcsan_or_inline __always_inline
#endif

#ifndef __no_sanitize_or_inline
#define __no_sanitize_or_inline __always_inline
#endif

#endif /* __KERNEL__ */

#endif /* __ASSEMBLY__ */

/*
 * The below symbols may be defined for one or more, but not ALL, of the above
 * compilers. We don't consider that to be an error, so set them to nothing.
 * For example, some of them are for compiler specific plugins.
 */
#ifndef __latent_entropy
# define __latent_entropy
#endif

#ifndef __randomize_layout
# define __randomize_layout __designated_init
#endif

#ifndef __no_randomize_layout
# define __no_randomize_layout
#endif

#ifndef randomized_struct_fields_start
# define randomized_struct_fields_start
# define randomized_struct_fields_end
#endif

#ifndef __noscs
# define __noscs
#endif

#ifndef asm_volatile_goto
#define asm_volatile_goto(x...) asm goto(x)
#endif

#ifdef CONFIG_CC_HAS_ASM_INLINE
#define asm_inline asm __inline
#else
#define asm_inline asm
#endif

#ifndef __no_fgcse
# define __no_fgcse
#endif

/* Are two types/vars the same type (ignoring qualifiers)? */
#define __same_type(a, b) __builtin_types_compatible_p(typeof(a), typeof(b))

/*
 * __unqual_scalar_typeof(x) - Declare an unqualified scalar type, leaving
 *			       non-scalar types unchanged.
 */
#if (defined(CONFIG_CC_IS_GCC) && CONFIG_GCC_VERSION < 40900) || defined(__CHECKER__)
/*
 * We build this out of a couple of helper macros in a vain attempt to
 * help you keep your lunch down while reading it.
 */
#define __pick_scalar_type(x, type, otherwise)					\
	__builtin_choose_expr(__same_type(x, type), (type)0, otherwise)

/*
 * 'char' is not type-compatible with either 'signed char' or 'unsigned char',
 * so we include the naked type here as well as the signed/unsigned variants.
 */
#define __pick_integer_type(x, type, otherwise)					\
	__pick_scalar_type(x, type,						\
		__pick_scalar_type(x, unsigned type,				\
			__pick_scalar_type(x, signed type, otherwise)))

#define __unqual_scalar_typeof(x) typeof(					\
	__pick_integer_type(x, char,						\
		__pick_integer_type(x, short,					\
			__pick_integer_type(x, int,				\
				__pick_integer_type(x, long,			\
					__pick_integer_type(x, long long, x))))))
#else
/*
 * If supported, prefer C11 _Generic for better compile-times. As above, 'char'
 * is not type-compatible with 'signed char', and we define a separate case.
 */
#define __scalar_type_to_expr_cases(type)				\
<<<<<<< HEAD
		unsigned type:	(unsigned type)0,			\
		signed type:	(signed type)0

#define __unqual_scalar_typeof(x) typeof(				\
		_Generic((x),						\
			 char:	(char)0,				\
			 __scalar_type_to_expr_cases(char),		\
=======
		type: (type)0, unsigned type: (unsigned type)0

#define __unqual_scalar_typeof(x) typeof(				\
		_Generic((x),						\
			 __scalar_type_to_expr_cases(char),		\
			 signed char: (signed char)0,			\
>>>>>>> 22a1c800
			 __scalar_type_to_expr_cases(short),		\
			 __scalar_type_to_expr_cases(int),		\
			 __scalar_type_to_expr_cases(long),		\
			 __scalar_type_to_expr_cases(long long),	\
			 default: (x)))
#endif

/* Is this type a native word size -- useful for atomic operations */
#define __native_word(t) \
	(sizeof(t) == sizeof(char) || sizeof(t) == sizeof(short) || \
	 sizeof(t) == sizeof(int) || sizeof(t) == sizeof(long))

/* Helpers for emitting diagnostics in pragmas. */
#ifndef __diag
#define __diag(string)
#endif

#ifndef __diag_GCC
#define __diag_GCC(version, severity, string)
#endif

#define __diag_push()	__diag(push)
#define __diag_pop()	__diag(pop)

#define __diag_ignore(compiler, version, option, comment) \
	__diag_ ## compiler(version, ignore, option)
#define __diag_warn(compiler, version, option, comment) \
	__diag_ ## compiler(version, warn, option)
#define __diag_error(compiler, version, option, comment) \
	__diag_ ## compiler(version, error, option)

#endif /* __LINUX_COMPILER_TYPES_H */<|MERGE_RESOLUTION|>--- conflicted
+++ resolved
@@ -283,7 +283,6 @@
  * is not type-compatible with 'signed char', and we define a separate case.
  */
 #define __scalar_type_to_expr_cases(type)				\
-<<<<<<< HEAD
 		unsigned type:	(unsigned type)0,			\
 		signed type:	(signed type)0
 
@@ -291,14 +290,6 @@
 		_Generic((x),						\
 			 char:	(char)0,				\
 			 __scalar_type_to_expr_cases(char),		\
-=======
-		type: (type)0, unsigned type: (unsigned type)0
-
-#define __unqual_scalar_typeof(x) typeof(				\
-		_Generic((x),						\
-			 __scalar_type_to_expr_cases(char),		\
-			 signed char: (signed char)0,			\
->>>>>>> 22a1c800
 			 __scalar_type_to_expr_cases(short),		\
 			 __scalar_type_to_expr_cases(int),		\
 			 __scalar_type_to_expr_cases(long),		\

--- conflicted
+++ resolved
@@ -194,9 +194,6 @@
 	MLX4_DEV_CAP_FLAG2_VXLAN_OFFLOADS	= 1LL <<  10,
 	MLX4_DEV_CAP_FLAG2_MAD_DEMUX		= 1LL <<  11,
 	MLX4_DEV_CAP_FLAG2_CQE_STRIDE		= 1LL <<  12,
-<<<<<<< HEAD
-	MLX4_DEV_CAP_FLAG2_EQE_STRIDE		= 1LL <<  13
-=======
 	MLX4_DEV_CAP_FLAG2_EQE_STRIDE		= 1LL <<  13,
 	MLX4_DEV_CAP_FLAG2_ETH_PROT_CTRL        = 1LL <<  14,
 	MLX4_DEV_CAP_FLAG2_ETH_BACKPL_AN_REP	= 1LL <<  15,
@@ -222,7 +219,6 @@
 enum {
 	MLX4_RESERVE_A0_QP	= 1 << 6,
 	MLX4_RESERVE_ETH_BF_QP	= 1 << 7,
->>>>>>> e529fea9
 };
 
 enum {
@@ -238,12 +234,8 @@
 
 enum {
 	MLX4_FUNC_CAP_64B_EQE_CQE	= 1L << 0,
-<<<<<<< HEAD
-	MLX4_FUNC_CAP_EQE_CQE_STRIDE	= 1L << 1
-=======
 	MLX4_FUNC_CAP_EQE_CQE_STRIDE	= 1L << 1,
 	MLX4_FUNC_CAP_DMFS_A0_STATIC	= 1L << 2
->>>>>>> e529fea9
 };
 
 

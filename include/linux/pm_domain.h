--- conflicted
+++ resolved
@@ -75,16 +75,11 @@
 	bool max_off_time_changed;
 	bool cached_power_down_ok;
 	struct gpd_cpuidle_data *cpuidle_data;
-<<<<<<< HEAD
-	void (*attach_dev)(struct device *dev);
-	void (*detach_dev)(struct device *dev);
-=======
 	int (*attach_dev)(struct generic_pm_domain *domain,
 			  struct device *dev);
 	void (*detach_dev)(struct generic_pm_domain *domain,
 			   struct device *dev);
 	unsigned int flags;		/* Bit field of configs for genpd */
->>>>>>> e529fea9
 };
 
 static inline struct generic_pm_domain *pd_to_genpd(struct dev_pm_domain *pd)
@@ -236,10 +231,7 @@
 {
 	return -ENOSYS;
 }
-<<<<<<< HEAD
-=======
 static inline void pm_genpd_poweroff_unused(void) {}
->>>>>>> e529fea9
 #define simple_qos_governor NULL
 #define pm_domain_always_on_gov NULL
 #endif
@@ -255,13 +247,6 @@
 {
 	return __pm_genpd_name_add_device(domain_name, dev, NULL);
 }
-
-<<<<<<< HEAD
-#ifdef CONFIG_PM_GENERIC_DOMAINS_RUNTIME
-extern void pm_genpd_poweroff_unused(void);
-#else
-static inline void pm_genpd_poweroff_unused(void) {}
-#endif
 
 #ifdef CONFIG_PM_GENERIC_DOMAINS_SLEEP
 extern void pm_genpd_syscore_poweroff(struct device *dev);
@@ -312,57 +297,6 @@
 }
 #endif /* CONFIG_PM_GENERIC_DOMAINS_OF */
 
-=======
-#ifdef CONFIG_PM_GENERIC_DOMAINS_SLEEP
-extern void pm_genpd_syscore_poweroff(struct device *dev);
-extern void pm_genpd_syscore_poweron(struct device *dev);
-#else
-static inline void pm_genpd_syscore_poweroff(struct device *dev) {}
-static inline void pm_genpd_syscore_poweron(struct device *dev) {}
-#endif
-
-/* OF PM domain providers */
-struct of_device_id;
-
-struct genpd_onecell_data {
-	struct generic_pm_domain **domains;
-	unsigned int num_domains;
-};
-
-typedef struct generic_pm_domain *(*genpd_xlate_t)(struct of_phandle_args *args,
-						void *data);
-
-#ifdef CONFIG_PM_GENERIC_DOMAINS_OF
-int __of_genpd_add_provider(struct device_node *np, genpd_xlate_t xlate,
-			void *data);
-void of_genpd_del_provider(struct device_node *np);
-
-struct generic_pm_domain *__of_genpd_xlate_simple(
-					struct of_phandle_args *genpdspec,
-					void *data);
-struct generic_pm_domain *__of_genpd_xlate_onecell(
-					struct of_phandle_args *genpdspec,
-					void *data);
-
-int genpd_dev_pm_attach(struct device *dev);
-#else /* !CONFIG_PM_GENERIC_DOMAINS_OF */
-static inline int __of_genpd_add_provider(struct device_node *np,
-					genpd_xlate_t xlate, void *data)
-{
-	return 0;
-}
-static inline void of_genpd_del_provider(struct device_node *np) {}
-
-#define __of_genpd_xlate_simple		NULL
-#define __of_genpd_xlate_onecell	NULL
-
-static inline int genpd_dev_pm_attach(struct device *dev)
-{
-	return -ENODEV;
-}
-#endif /* CONFIG_PM_GENERIC_DOMAINS_OF */
-
->>>>>>> e529fea9
 static inline int of_genpd_add_provider_simple(struct device_node *np,
 					struct generic_pm_domain *genpd)
 {

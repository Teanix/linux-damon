/* SPDX-License-Identifier: GPL-2.0 */
#ifndef __LINUX_GFP_H
#define __LINUX_GFP_H

#include <linux/mmdebug.h>
#include <linux/mmzone.h>
#include <linux/stddef.h>
#include <linux/linkage.h>
#include <linux/topology.h>

/* The typedef is in types.h but we want the documentation here */
#if 0
/**
 * typedef gfp_t - Memory allocation flags.
 *
 * GFP flags are commonly used throughout Linux to indicate how memory
 * should be allocated.  The GFP acronym stands for get_free_pages(),
 * the underlying memory allocation function.  Not every GFP flag is
 * supported by every function which may allocate memory.  Most users
 * will want to use a plain ``GFP_KERNEL``.
 */
typedef unsigned int __bitwise gfp_t;
#endif

struct vm_area_struct;

/*
 * In case of changes, please don't forget to update
 * include/trace/events/mmflags.h and tools/perf/builtin-kmem.c
 */

/* Plain integer GFP bitmasks. Do not use this directly. */
#define ___GFP_DMA		0x01u
#define ___GFP_HIGHMEM		0x02u
#define ___GFP_DMA32		0x04u
#define ___GFP_MOVABLE		0x08u
#define ___GFP_RECLAIMABLE	0x10u
#define ___GFP_HIGH		0x20u
#define ___GFP_IO		0x40u
#define ___GFP_FS		0x80u
#define ___GFP_ZERO		0x100u
#define ___GFP_ATOMIC		0x200u
#define ___GFP_DIRECT_RECLAIM	0x400u
#define ___GFP_KSWAPD_RECLAIM	0x800u
#define ___GFP_WRITE		0x1000u
#define ___GFP_NOWARN		0x2000u
#define ___GFP_RETRY_MAYFAIL	0x4000u
#define ___GFP_NOFAIL		0x8000u
#define ___GFP_NORETRY		0x10000u
#define ___GFP_MEMALLOC		0x20000u
#define ___GFP_COMP		0x40000u
#define ___GFP_NOMEMALLOC	0x80000u
#define ___GFP_HARDWALL		0x100000u
#define ___GFP_THISNODE		0x200000u
#define ___GFP_ACCOUNT		0x400000u
#define ___GFP_ZEROTAGS		0x800000u
#define ___GFP_SKIP_KASAN_POISON	0x1000000u
#ifdef CONFIG_LOCKDEP
#define ___GFP_NOLOCKDEP	0x2000000u
#else
#define ___GFP_NOLOCKDEP	0
#endif
/* If the above are modified, __GFP_BITS_SHIFT may need updating */

/*
 * Physical address zone modifiers (see linux/mmzone.h - low four bits)
 *
 * Do not put any conditional on these. If necessary modify the definitions
 * without the underscores and use them consistently. The definitions here may
 * be used in bit comparisons.
 */
#define __GFP_DMA	((__force gfp_t)___GFP_DMA)
#define __GFP_HIGHMEM	((__force gfp_t)___GFP_HIGHMEM)
#define __GFP_DMA32	((__force gfp_t)___GFP_DMA32)
#define __GFP_MOVABLE	((__force gfp_t)___GFP_MOVABLE)  /* ZONE_MOVABLE allowed */
#define GFP_ZONEMASK	(__GFP_DMA|__GFP_HIGHMEM|__GFP_DMA32|__GFP_MOVABLE)

/**
 * DOC: Page mobility and placement hints
 *
 * Page mobility and placement hints
 * ~~~~~~~~~~~~~~~~~~~~~~~~~~~~~~~~~
 *
 * These flags provide hints about how mobile the page is. Pages with similar
 * mobility are placed within the same pageblocks to minimise problems due
 * to external fragmentation.
 *
 * %__GFP_MOVABLE (also a zone modifier) indicates that the page can be
 * moved by page migration during memory compaction or can be reclaimed.
 *
 * %__GFP_RECLAIMABLE is used for slab allocations that specify
 * SLAB_RECLAIM_ACCOUNT and whose pages can be freed via shrinkers.
 *
 * %__GFP_WRITE indicates the caller intends to dirty the page. Where possible,
 * these pages will be spread between local zones to avoid all the dirty
 * pages being in one zone (fair zone allocation policy).
 *
 * %__GFP_HARDWALL enforces the cpuset memory allocation policy.
 *
 * %__GFP_THISNODE forces the allocation to be satisfied from the requested
 * node with no fallbacks or placement policy enforcements.
 *
 * %__GFP_ACCOUNT causes the allocation to be accounted to kmemcg.
 */
#define __GFP_RECLAIMABLE ((__force gfp_t)___GFP_RECLAIMABLE)
#define __GFP_WRITE	((__force gfp_t)___GFP_WRITE)
#define __GFP_HARDWALL   ((__force gfp_t)___GFP_HARDWALL)
#define __GFP_THISNODE	((__force gfp_t)___GFP_THISNODE)
#define __GFP_ACCOUNT	((__force gfp_t)___GFP_ACCOUNT)

/**
 * DOC: Watermark modifiers
 *
 * Watermark modifiers -- controls access to emergency reserves
 * ~~~~~~~~~~~~~~~~~~~~~~~~~~~~~~~~~~~~~~~~~~~~~~~~~~~~~~~~~~~~
 *
 * %__GFP_HIGH indicates that the caller is high-priority and that granting
 * the request is necessary before the system can make forward progress.
 * For example, creating an IO context to clean pages.
 *
 * %__GFP_ATOMIC indicates that the caller cannot reclaim or sleep and is
 * high priority. Users are typically interrupt handlers. This may be
 * used in conjunction with %__GFP_HIGH
 *
 * %__GFP_MEMALLOC allows access to all memory. This should only be used when
 * the caller guarantees the allocation will allow more memory to be freed
 * very shortly e.g. process exiting or swapping. Users either should
 * be the MM or co-ordinating closely with the VM (e.g. swap over NFS).
 * Users of this flag have to be extremely careful to not deplete the reserve
 * completely and implement a throttling mechanism which controls the
 * consumption of the reserve based on the amount of freed memory.
 * Usage of a pre-allocated pool (e.g. mempool) should be always considered
 * before using this flag.
 *
 * %__GFP_NOMEMALLOC is used to explicitly forbid access to emergency reserves.
 * This takes precedence over the %__GFP_MEMALLOC flag if both are set.
 */
#define __GFP_ATOMIC	((__force gfp_t)___GFP_ATOMIC)
#define __GFP_HIGH	((__force gfp_t)___GFP_HIGH)
#define __GFP_MEMALLOC	((__force gfp_t)___GFP_MEMALLOC)
#define __GFP_NOMEMALLOC ((__force gfp_t)___GFP_NOMEMALLOC)

/**
 * DOC: Reclaim modifiers
 *
 * Reclaim modifiers
 * ~~~~~~~~~~~~~~~~~
 * Please note that all the following flags are only applicable to sleepable
 * allocations (e.g. %GFP_NOWAIT and %GFP_ATOMIC will ignore them).
 *
 * %__GFP_IO can start physical IO.
 *
 * %__GFP_FS can call down to the low-level FS. Clearing the flag avoids the
 * allocator recursing into the filesystem which might already be holding
 * locks.
 *
 * %__GFP_DIRECT_RECLAIM indicates that the caller may enter direct reclaim.
 * This flag can be cleared to avoid unnecessary delays when a fallback
 * option is available.
 *
 * %__GFP_KSWAPD_RECLAIM indicates that the caller wants to wake kswapd when
 * the low watermark is reached and have it reclaim pages until the high
 * watermark is reached. A caller may wish to clear this flag when fallback
 * options are available and the reclaim is likely to disrupt the system. The
 * canonical example is THP allocation where a fallback is cheap but
 * reclaim/compaction may cause indirect stalls.
 *
 * %__GFP_RECLAIM is shorthand to allow/forbid both direct and kswapd reclaim.
 *
 * The default allocator behavior depends on the request size. We have a concept
 * of so called costly allocations (with order > %PAGE_ALLOC_COSTLY_ORDER).
 * !costly allocations are too essential to fail so they are implicitly
 * non-failing by default (with some exceptions like OOM victims might fail so
 * the caller still has to check for failures) while costly requests try to be
 * not disruptive and back off even without invoking the OOM killer.
 * The following three modifiers might be used to override some of these
 * implicit rules
 *
 * %__GFP_NORETRY: The VM implementation will try only very lightweight
 * memory direct reclaim to get some memory under memory pressure (thus
 * it can sleep). It will avoid disruptive actions like OOM killer. The
 * caller must handle the failure which is quite likely to happen under
 * heavy memory pressure. The flag is suitable when failure can easily be
 * handled at small cost, such as reduced throughput
 *
 * %__GFP_RETRY_MAYFAIL: The VM implementation will retry memory reclaim
 * procedures that have previously failed if there is some indication
 * that progress has been made else where.  It can wait for other
 * tasks to attempt high level approaches to freeing memory such as
 * compaction (which removes fragmentation) and page-out.
 * There is still a definite limit to the number of retries, but it is
 * a larger limit than with %__GFP_NORETRY.
 * Allocations with this flag may fail, but only when there is
 * genuinely little unused memory. While these allocations do not
 * directly trigger the OOM killer, their failure indicates that
 * the system is likely to need to use the OOM killer soon.  The
 * caller must handle failure, but can reasonably do so by failing
 * a higher-level request, or completing it only in a much less
 * efficient manner.
 * If the allocation does fail, and the caller is in a position to
 * free some non-essential memory, doing so could benefit the system
 * as a whole.
 *
 * %__GFP_NOFAIL: The VM implementation _must_ retry infinitely: the caller
 * cannot handle allocation failures. The allocation could block
 * indefinitely but will never return with failure. Testing for
 * failure is pointless.
 * New users should be evaluated carefully (and the flag should be
 * used only when there is no reasonable failure policy) but it is
 * definitely preferable to use the flag rather than opencode endless
 * loop around allocator.
 * Using this flag for costly allocations is _highly_ discouraged.
 */
#define __GFP_IO	((__force gfp_t)___GFP_IO)
#define __GFP_FS	((__force gfp_t)___GFP_FS)
#define __GFP_DIRECT_RECLAIM	((__force gfp_t)___GFP_DIRECT_RECLAIM) /* Caller can reclaim */
#define __GFP_KSWAPD_RECLAIM	((__force gfp_t)___GFP_KSWAPD_RECLAIM) /* kswapd can wake */
#define __GFP_RECLAIM ((__force gfp_t)(___GFP_DIRECT_RECLAIM|___GFP_KSWAPD_RECLAIM))
#define __GFP_RETRY_MAYFAIL	((__force gfp_t)___GFP_RETRY_MAYFAIL)
#define __GFP_NOFAIL	((__force gfp_t)___GFP_NOFAIL)
#define __GFP_NORETRY	((__force gfp_t)___GFP_NORETRY)

/**
 * DOC: Action modifiers
 *
 * Action modifiers
 * ~~~~~~~~~~~~~~~~
 *
 * %__GFP_NOWARN suppresses allocation failure reports.
 *
 * %__GFP_COMP address compound page metadata.
 *
 * %__GFP_ZERO returns a zeroed page on success.
 *
 * %__GFP_ZEROTAGS returns a page with zeroed memory tags on success, if
 * __GFP_ZERO is set.
 *
 * %__GFP_SKIP_KASAN_POISON returns a page which does not need to be poisoned
 * on deallocation. Typically used for userspace pages. Currently only has an
 * effect in HW tags mode.
 */
#define __GFP_NOWARN	((__force gfp_t)___GFP_NOWARN)
#define __GFP_COMP	((__force gfp_t)___GFP_COMP)
#define __GFP_ZERO	((__force gfp_t)___GFP_ZERO)
#define __GFP_ZEROTAGS	((__force gfp_t)___GFP_ZEROTAGS)
#define __GFP_SKIP_KASAN_POISON	((__force gfp_t)___GFP_SKIP_KASAN_POISON)

/* Disable lockdep for GFP context tracking */
#define __GFP_NOLOCKDEP ((__force gfp_t)___GFP_NOLOCKDEP)

/* Room for N __GFP_FOO bits */
#define __GFP_BITS_SHIFT (25 + IS_ENABLED(CONFIG_LOCKDEP))
#define __GFP_BITS_MASK ((__force gfp_t)((1 << __GFP_BITS_SHIFT) - 1))

/**
 * DOC: Useful GFP flag combinations
 *
 * Useful GFP flag combinations
 * ~~~~~~~~~~~~~~~~~~~~~~~~~~~~
 *
 * Useful GFP flag combinations that are commonly used. It is recommended
 * that subsystems start with one of these combinations and then set/clear
 * %__GFP_FOO flags as necessary.
 *
 * %GFP_ATOMIC users can not sleep and need the allocation to succeed. A lower
 * watermark is applied to allow access to "atomic reserves".
 * The current implementation doesn't support NMI and few other strict
 * non-preemptive contexts (e.g. raw_spin_lock). The same applies to %GFP_NOWAIT.
 *
 * %GFP_KERNEL is typical for kernel-internal allocations. The caller requires
 * %ZONE_NORMAL or a lower zone for direct access but can direct reclaim.
 *
 * %GFP_KERNEL_ACCOUNT is the same as GFP_KERNEL, except the allocation is
 * accounted to kmemcg.
 *
 * %GFP_NOWAIT is for kernel allocations that should not stall for direct
 * reclaim, start physical IO or use any filesystem callback.
 *
 * %GFP_NOIO will use direct reclaim to discard clean pages or slab pages
 * that do not require the starting of any physical IO.
 * Please try to avoid using this flag directly and instead use
 * memalloc_noio_{save,restore} to mark the whole scope which cannot
 * perform any IO with a short explanation why. All allocation requests
 * will inherit GFP_NOIO implicitly.
 *
 * %GFP_NOFS will use direct reclaim but will not use any filesystem interfaces.
 * Please try to avoid using this flag directly and instead use
 * memalloc_nofs_{save,restore} to mark the whole scope which cannot/shouldn't
 * recurse into the FS layer with a short explanation why. All allocation
 * requests will inherit GFP_NOFS implicitly.
 *
 * %GFP_USER is for userspace allocations that also need to be directly
 * accessibly by the kernel or hardware. It is typically used by hardware
 * for buffers that are mapped to userspace (e.g. graphics) that hardware
 * still must DMA to. cpuset limits are enforced for these allocations.
 *
 * %GFP_DMA exists for historical reasons and should be avoided where possible.
 * The flags indicates that the caller requires that the lowest zone be
 * used (%ZONE_DMA or 16M on x86-64). Ideally, this would be removed but
 * it would require careful auditing as some users really require it and
 * others use the flag to avoid lowmem reserves in %ZONE_DMA and treat the
 * lowest zone as a type of emergency reserve.
 *
 * %GFP_DMA32 is similar to %GFP_DMA except that the caller requires a 32-bit
 * address.
 *
 * %GFP_HIGHUSER is for userspace allocations that may be mapped to userspace,
 * do not need to be directly accessible by the kernel but that cannot
 * move once in use. An example may be a hardware allocation that maps
 * data directly into userspace but has no addressing limitations.
 *
 * %GFP_HIGHUSER_MOVABLE is for userspace allocations that the kernel does not
 * need direct access to but can use kmap() when access is required. They
 * are expected to be movable via page reclaim or page migration. Typically,
 * pages on the LRU would also be allocated with %GFP_HIGHUSER_MOVABLE.
 *
 * %GFP_TRANSHUGE and %GFP_TRANSHUGE_LIGHT are used for THP allocations. They
 * are compound allocations that will generally fail quickly if memory is not
 * available and will not wake kswapd/kcompactd on failure. The _LIGHT
 * version does not attempt reclaim/compaction at all and is by default used
 * in page fault path, while the non-light is used by khugepaged.
 */
#define GFP_ATOMIC	(__GFP_HIGH|__GFP_ATOMIC|__GFP_KSWAPD_RECLAIM)
#define GFP_KERNEL	(__GFP_RECLAIM | __GFP_IO | __GFP_FS)
#define GFP_KERNEL_ACCOUNT (GFP_KERNEL | __GFP_ACCOUNT)
#define GFP_NOWAIT	(__GFP_KSWAPD_RECLAIM)
#define GFP_NOIO	(__GFP_RECLAIM)
#define GFP_NOFS	(__GFP_RECLAIM | __GFP_IO)
#define GFP_USER	(__GFP_RECLAIM | __GFP_IO | __GFP_FS | __GFP_HARDWALL)
#define GFP_DMA		__GFP_DMA
#define GFP_DMA32	__GFP_DMA32
#define GFP_HIGHUSER	(GFP_USER | __GFP_HIGHMEM)
#define GFP_HIGHUSER_MOVABLE	(GFP_HIGHUSER | __GFP_MOVABLE | \
			 __GFP_SKIP_KASAN_POISON)
#define GFP_TRANSHUGE_LIGHT	((GFP_HIGHUSER_MOVABLE | __GFP_COMP | \
			 __GFP_NOMEMALLOC | __GFP_NOWARN) & ~__GFP_RECLAIM)
#define GFP_TRANSHUGE	(GFP_TRANSHUGE_LIGHT | __GFP_DIRECT_RECLAIM)

/* Convert GFP flags to their corresponding migrate type */
#define GFP_MOVABLE_MASK (__GFP_RECLAIMABLE|__GFP_MOVABLE)
#define GFP_MOVABLE_SHIFT 3

static inline int gfp_migratetype(const gfp_t gfp_flags)
{
	VM_WARN_ON((gfp_flags & GFP_MOVABLE_MASK) == GFP_MOVABLE_MASK);
	BUILD_BUG_ON((1UL << GFP_MOVABLE_SHIFT) != ___GFP_MOVABLE);
	BUILD_BUG_ON((___GFP_MOVABLE >> GFP_MOVABLE_SHIFT) != MIGRATE_MOVABLE);

	if (unlikely(page_group_by_mobility_disabled))
		return MIGRATE_UNMOVABLE;

	/* Group based on mobility */
	return (gfp_flags & GFP_MOVABLE_MASK) >> GFP_MOVABLE_SHIFT;
}
#undef GFP_MOVABLE_MASK
#undef GFP_MOVABLE_SHIFT

static inline bool gfpflags_allow_blocking(const gfp_t gfp_flags)
{
	return !!(gfp_flags & __GFP_DIRECT_RECLAIM);
}

/**
 * gfpflags_normal_context - is gfp_flags a normal sleepable context?
 * @gfp_flags: gfp_flags to test
 *
 * Test whether @gfp_flags indicates that the allocation is from the
 * %current context and allowed to sleep.
 *
 * An allocation being allowed to block doesn't mean it owns the %current
 * context.  When direct reclaim path tries to allocate memory, the
 * allocation context is nested inside whatever %current was doing at the
 * time of the original allocation.  The nested allocation may be allowed
 * to block but modifying anything %current owns can corrupt the outer
 * context's expectations.
 *
 * %true result from this function indicates that the allocation context
 * can sleep and use anything that's associated with %current.
 */
static inline bool gfpflags_normal_context(const gfp_t gfp_flags)
{
	return (gfp_flags & (__GFP_DIRECT_RECLAIM | __GFP_MEMALLOC)) ==
		__GFP_DIRECT_RECLAIM;
}

#ifdef CONFIG_HIGHMEM
#define OPT_ZONE_HIGHMEM ZONE_HIGHMEM
#else
#define OPT_ZONE_HIGHMEM ZONE_NORMAL
#endif

#ifdef CONFIG_ZONE_DMA
#define OPT_ZONE_DMA ZONE_DMA
#else
#define OPT_ZONE_DMA ZONE_NORMAL
#endif

#ifdef CONFIG_ZONE_DMA32
#define OPT_ZONE_DMA32 ZONE_DMA32
#else
#define OPT_ZONE_DMA32 ZONE_NORMAL
#endif

/*
 * GFP_ZONE_TABLE is a word size bitstring that is used for looking up the
 * zone to use given the lowest 4 bits of gfp_t. Entries are GFP_ZONES_SHIFT
 * bits long and there are 16 of them to cover all possible combinations of
 * __GFP_DMA, __GFP_DMA32, __GFP_MOVABLE and __GFP_HIGHMEM.
 *
 * The zone fallback order is MOVABLE=>HIGHMEM=>NORMAL=>DMA32=>DMA.
 * But GFP_MOVABLE is not only a zone specifier but also an allocation
 * policy. Therefore __GFP_MOVABLE plus another zone selector is valid.
 * Only 1 bit of the lowest 3 bits (DMA,DMA32,HIGHMEM) can be set to "1".
 *
 *       bit       result
 *       =================
 *       0x0    => NORMAL
 *       0x1    => DMA or NORMAL
 *       0x2    => HIGHMEM or NORMAL
 *       0x3    => BAD (DMA+HIGHMEM)
 *       0x4    => DMA32 or NORMAL
 *       0x5    => BAD (DMA+DMA32)
 *       0x6    => BAD (HIGHMEM+DMA32)
 *       0x7    => BAD (HIGHMEM+DMA32+DMA)
 *       0x8    => NORMAL (MOVABLE+0)
 *       0x9    => DMA or NORMAL (MOVABLE+DMA)
 *       0xa    => MOVABLE (Movable is valid only if HIGHMEM is set too)
 *       0xb    => BAD (MOVABLE+HIGHMEM+DMA)
 *       0xc    => DMA32 or NORMAL (MOVABLE+DMA32)
 *       0xd    => BAD (MOVABLE+DMA32+DMA)
 *       0xe    => BAD (MOVABLE+DMA32+HIGHMEM)
 *       0xf    => BAD (MOVABLE+DMA32+HIGHMEM+DMA)
 *
 * GFP_ZONES_SHIFT must be <= 2 on 32 bit platforms.
 */

#if defined(CONFIG_ZONE_DEVICE) && (MAX_NR_ZONES-1) <= 4
/* ZONE_DEVICE is not a valid GFP zone specifier */
#define GFP_ZONES_SHIFT 2
#else
#define GFP_ZONES_SHIFT ZONES_SHIFT
#endif

#if 16 * GFP_ZONES_SHIFT > BITS_PER_LONG
#error GFP_ZONES_SHIFT too large to create GFP_ZONE_TABLE integer
#endif

#define GFP_ZONE_TABLE ( \
	(ZONE_NORMAL << 0 * GFP_ZONES_SHIFT)				       \
	| (OPT_ZONE_DMA << ___GFP_DMA * GFP_ZONES_SHIFT)		       \
	| (OPT_ZONE_HIGHMEM << ___GFP_HIGHMEM * GFP_ZONES_SHIFT)	       \
	| (OPT_ZONE_DMA32 << ___GFP_DMA32 * GFP_ZONES_SHIFT)		       \
	| (ZONE_NORMAL << ___GFP_MOVABLE * GFP_ZONES_SHIFT)		       \
	| (OPT_ZONE_DMA << (___GFP_MOVABLE | ___GFP_DMA) * GFP_ZONES_SHIFT)    \
	| (ZONE_MOVABLE << (___GFP_MOVABLE | ___GFP_HIGHMEM) * GFP_ZONES_SHIFT)\
	| (OPT_ZONE_DMA32 << (___GFP_MOVABLE | ___GFP_DMA32) * GFP_ZONES_SHIFT)\
)

/*
 * GFP_ZONE_BAD is a bitmap for all combinations of __GFP_DMA, __GFP_DMA32
 * __GFP_HIGHMEM and __GFP_MOVABLE that are not permitted. One flag per
 * entry starting with bit 0. Bit is set if the combination is not
 * allowed.
 */
#define GFP_ZONE_BAD ( \
	1 << (___GFP_DMA | ___GFP_HIGHMEM)				      \
	| 1 << (___GFP_DMA | ___GFP_DMA32)				      \
	| 1 << (___GFP_DMA32 | ___GFP_HIGHMEM)				      \
	| 1 << (___GFP_DMA | ___GFP_DMA32 | ___GFP_HIGHMEM)		      \
	| 1 << (___GFP_MOVABLE | ___GFP_HIGHMEM | ___GFP_DMA)		      \
	| 1 << (___GFP_MOVABLE | ___GFP_DMA32 | ___GFP_DMA)		      \
	| 1 << (___GFP_MOVABLE | ___GFP_DMA32 | ___GFP_HIGHMEM)		      \
	| 1 << (___GFP_MOVABLE | ___GFP_DMA32 | ___GFP_DMA | ___GFP_HIGHMEM)  \
)

static inline enum zone_type gfp_zone(gfp_t flags)
{
	enum zone_type z;
	int bit = (__force int) (flags & GFP_ZONEMASK);

	z = (GFP_ZONE_TABLE >> (bit * GFP_ZONES_SHIFT)) &
					 ((1 << GFP_ZONES_SHIFT) - 1);
	VM_BUG_ON((GFP_ZONE_BAD >> bit) & 1);
	return z;
}

/*
 * There is only one page-allocator function, and two main namespaces to
 * it. The alloc_page*() variants return 'struct page *' and as such
 * can allocate highmem pages, the *get*page*() variants return
 * virtual kernel addresses to the allocated page(s).
 */

static inline int gfp_zonelist(gfp_t flags)
{
#ifdef CONFIG_NUMA
	if (unlikely(flags & __GFP_THISNODE))
		return ZONELIST_NOFALLBACK;
#endif
	return ZONELIST_FALLBACK;
}

/*
 * We get the zone list from the current node and the gfp_mask.
 * This zone list contains a maximum of MAX_NUMNODES*MAX_NR_ZONES zones.
 * There are two zonelists per node, one for all zones with memory and
 * one containing just zones from the node the zonelist belongs to.
 *
 * For the case of non-NUMA systems the NODE_DATA() gets optimized to
 * &contig_page_data at compile-time.
 */
static inline struct zonelist *node_zonelist(int nid, gfp_t flags)
{
	return NODE_DATA(nid)->node_zonelists + gfp_zonelist(flags);
}

#ifndef HAVE_ARCH_FREE_PAGE
static inline void arch_free_page(struct page *page, int order) { }
#endif
#ifndef HAVE_ARCH_ALLOC_PAGE
static inline void arch_alloc_page(struct page *page, int order) { }
#endif

struct page *__alloc_pages(gfp_t gfp, unsigned int order, int preferred_nid,
		nodemask_t *nodemask);
struct folio *__folio_alloc(gfp_t gfp, unsigned int order, int preferred_nid,
		nodemask_t *nodemask);

unsigned long __alloc_pages_bulk(gfp_t gfp, int preferred_nid,
				nodemask_t *nodemask, int nr_pages,
				struct list_head *page_list,
				struct page **page_array);

unsigned long alloc_pages_bulk_array_mempolicy(gfp_t gfp,
				unsigned long nr_pages,
				struct page **page_array);

/* Bulk allocate order-0 pages */
static inline unsigned long
alloc_pages_bulk_list(gfp_t gfp, unsigned long nr_pages, struct list_head *list)
{
	return __alloc_pages_bulk(gfp, numa_mem_id(), NULL, nr_pages, list, NULL);
}

static inline unsigned long
alloc_pages_bulk_array(gfp_t gfp, unsigned long nr_pages, struct page **page_array)
{
	return __alloc_pages_bulk(gfp, numa_mem_id(), NULL, nr_pages, NULL, page_array);
}

static inline unsigned long
alloc_pages_bulk_array_node(gfp_t gfp, int nid, unsigned long nr_pages, struct page **page_array)
{
	if (nid == NUMA_NO_NODE)
		nid = numa_mem_id();

	return __alloc_pages_bulk(gfp, nid, NULL, nr_pages, NULL, page_array);
}

/*
 * Allocate pages, preferring the node given as nid. The node must be valid and
 * online. For more general interface, see alloc_pages_node().
 */
static inline struct page *
__alloc_pages_node(int nid, gfp_t gfp_mask, unsigned int order)
{
	VM_BUG_ON(nid < 0 || nid >= MAX_NUMNODES);
	VM_WARN_ON((gfp_mask & __GFP_THISNODE) && !node_online(nid));

	return __alloc_pages(gfp_mask, order, nid, NULL);
}

static inline
struct folio *__folio_alloc_node(gfp_t gfp, unsigned int order, int nid)
{
	VM_BUG_ON(nid < 0 || nid >= MAX_NUMNODES);
	VM_WARN_ON((gfp & __GFP_THISNODE) && !node_online(nid));

	return __folio_alloc(gfp, order, nid, NULL);
}

/*
 * Allocate pages, preferring the node given as nid. When nid == NUMA_NO_NODE,
 * prefer the current CPU's closest node. Otherwise node must be valid and
 * online.
 */
static inline struct page *alloc_pages_node(int nid, gfp_t gfp_mask,
						unsigned int order)
{
	if (nid == NUMA_NO_NODE)
		nid = numa_mem_id();

	return __alloc_pages_node(nid, gfp_mask, order);
}

#ifdef CONFIG_NUMA
struct page *alloc_pages(gfp_t gfp, unsigned int order);
struct folio *folio_alloc(gfp_t gfp, unsigned order);
extern struct page *alloc_pages_vma(gfp_t gfp_mask, int order,
			struct vm_area_struct *vma, unsigned long addr,
			int node, bool hugepage);
#define alloc_hugepage_vma(gfp_mask, vma, addr, order) \
	alloc_pages_vma(gfp_mask, order, vma, addr, numa_node_id(), true)
#else
static inline struct page *alloc_pages(gfp_t gfp_mask, unsigned int order)
{
	return alloc_pages_node(numa_node_id(), gfp_mask, order);
}
static inline struct folio *folio_alloc(gfp_t gfp, unsigned int order)
{
	return __folio_alloc_node(gfp, order, numa_node_id());
}
#define alloc_pages_vma(gfp_mask, order, vma, addr, node, false)\
	alloc_pages(gfp_mask, order)
#define alloc_hugepage_vma(gfp_mask, vma, addr, order) \
	alloc_pages(gfp_mask, order)
#endif
#define alloc_page(gfp_mask) alloc_pages(gfp_mask, 0)
#define alloc_page_vma(gfp_mask, vma, addr)			\
	alloc_pages_vma(gfp_mask, 0, vma, addr, numa_node_id(), false)

extern unsigned long __get_free_pages(gfp_t gfp_mask, unsigned int order);
extern unsigned long get_zeroed_page(gfp_t gfp_mask);

void *alloc_pages_exact(size_t size, gfp_t gfp_mask) __alloc_size(1);
void free_pages_exact(void *virt, size_t size);
<<<<<<< HEAD
__meminit void *alloc_pages_exact_nid(int nid, size_t size, gfp_t gfp_mask) __alloc_size(1);
=======
__meminit void *alloc_pages_exact_nid(int nid, size_t size, gfp_t gfp_mask) __alloc_size(2);
>>>>>>> 817b8b9c

#define __get_free_page(gfp_mask) \
		__get_free_pages((gfp_mask), 0)

#define __get_dma_pages(gfp_mask, order) \
		__get_free_pages((gfp_mask) | GFP_DMA, (order))

extern void __free_pages(struct page *page, unsigned int order);
extern void free_pages(unsigned long addr, unsigned int order);

struct page_frag_cache;
extern void __page_frag_cache_drain(struct page *page, unsigned int count);
extern void *page_frag_alloc_align(struct page_frag_cache *nc,
				   unsigned int fragsz, gfp_t gfp_mask,
				   unsigned int align_mask);

static inline void *page_frag_alloc(struct page_frag_cache *nc,
			     unsigned int fragsz, gfp_t gfp_mask)
{
	return page_frag_alloc_align(nc, fragsz, gfp_mask, ~0u);
}

extern void page_frag_free(void *addr);

#define __free_page(page) __free_pages((page), 0)
#define free_page(addr) free_pages((addr), 0)

void page_alloc_init(void);
void drain_zone_pages(struct zone *zone, struct per_cpu_pages *pcp);
void drain_all_pages(struct zone *zone);
void drain_local_pages(struct zone *zone);

void page_alloc_init_late(void);

/*
 * gfp_allowed_mask is set to GFP_BOOT_MASK during early boot to restrict what
 * GFP flags are used before interrupts are enabled. Once interrupts are
 * enabled, it is set to __GFP_BITS_MASK while the system is running. During
 * hibernation, it is used by PM to avoid I/O during memory allocation while
 * devices are suspended.
 */
extern gfp_t gfp_allowed_mask;

/* Returns true if the gfp_mask allows use of ALLOC_NO_WATERMARK */
bool gfp_pfmemalloc_allowed(gfp_t gfp_mask);

extern void pm_restrict_gfp_mask(void);
extern void pm_restore_gfp_mask(void);

extern gfp_t vma_thp_gfp_mask(struct vm_area_struct *vma);

#ifdef CONFIG_PM_SLEEP
extern bool pm_suspended_storage(void);
#else
static inline bool pm_suspended_storage(void)
{
	return false;
}
#endif /* CONFIG_PM_SLEEP */

#ifdef CONFIG_CONTIG_ALLOC
/* The below functions must be run on a range from a single zone. */
extern int alloc_contig_range(unsigned long start, unsigned long end,
			      unsigned migratetype, gfp_t gfp_mask);
extern struct page *alloc_contig_pages(unsigned long nr_pages, gfp_t gfp_mask,
				       int nid, nodemask_t *nodemask);
#endif
void free_contig_range(unsigned long pfn, unsigned long nr_pages);

#ifdef CONFIG_CMA
/* CMA stuff */
extern void init_cma_reserved_pageblock(struct page *page);
#endif

#endif /* __LINUX_GFP_H */<|MERGE_RESOLUTION|>--- conflicted
+++ resolved
@@ -624,11 +624,7 @@
 
 void *alloc_pages_exact(size_t size, gfp_t gfp_mask) __alloc_size(1);
 void free_pages_exact(void *virt, size_t size);
-<<<<<<< HEAD
-__meminit void *alloc_pages_exact_nid(int nid, size_t size, gfp_t gfp_mask) __alloc_size(1);
-=======
 __meminit void *alloc_pages_exact_nid(int nid, size_t size, gfp_t gfp_mask) __alloc_size(2);
->>>>>>> 817b8b9c
 
 #define __get_free_page(gfp_mask) \
 		__get_free_pages((gfp_mask), 0)

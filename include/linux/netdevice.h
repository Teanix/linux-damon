/*
 * INET		An implementation of the TCP/IP protocol suite for the LINUX
 *		operating system.  INET is implemented using the  BSD Socket
 *		interface as the means of communication with the user level.
 *
 *		Definitions for the Interfaces handler.
 *
 * Version:	@(#)dev.h	1.0.10	08/12/93
 *
 * Authors:	Ross Biro
 *		Fred N. van Kempen, <waltje@uWalt.NL.Mugnet.ORG>
 *		Corey Minyard <wf-rch!minyard@relay.EU.net>
 *		Donald J. Becker, <becker@cesdis.gsfc.nasa.gov>
 *		Alan Cox, <alan@lxorguk.ukuu.org.uk>
 *		Bjorn Ekwall. <bj0rn@blox.se>
 *              Pekka Riikonen <priikone@poseidon.pspt.fi>
 *
 *		This program is free software; you can redistribute it and/or
 *		modify it under the terms of the GNU General Public License
 *		as published by the Free Software Foundation; either version
 *		2 of the License, or (at your option) any later version.
 *
 *		Moved to /usr/include/linux for NET3
 */
#ifndef _LINUX_NETDEVICE_H
#define _LINUX_NETDEVICE_H

#include <linux/pm_qos.h>
#include <linux/timer.h>
#include <linux/bug.h>
#include <linux/delay.h>
#include <linux/atomic.h>
#include <linux/prefetch.h>
#include <asm/cache.h>
#include <asm/byteorder.h>

#include <linux/percpu.h>
#include <linux/rculist.h>
#include <linux/dmaengine.h>
#include <linux/workqueue.h>
#include <linux/dynamic_queue_limits.h>

#include <linux/ethtool.h>
#include <net/net_namespace.h>
#include <net/dsa.h>
#ifdef CONFIG_DCB
#include <net/dcbnl.h>
#endif
#include <net/netprio_cgroup.h>

#include <linux/netdev_features.h>
#include <linux/neighbour.h>
#include <uapi/linux/netdevice.h>

struct netpoll_info;
struct device;
struct phy_device;
/* 802.11 specific */
struct wireless_dev;
/* 802.15.4 specific */
struct wpan_dev;

void netdev_set_default_ethtool_ops(struct net_device *dev,
				    const struct ethtool_ops *ops);

/* Backlog congestion levels */
#define NET_RX_SUCCESS		0	/* keep 'em coming, baby */
#define NET_RX_DROP		1	/* packet dropped */

/*
 * Transmit return codes: transmit return codes originate from three different
 * namespaces:
 *
 * - qdisc return codes
 * - driver transmit return codes
 * - errno values
 *
 * Drivers are allowed to return any one of those in their hard_start_xmit()
 * function. Real network devices commonly used with qdiscs should only return
 * the driver transmit return codes though - when qdiscs are used, the actual
 * transmission happens asynchronously, so the value is not propagated to
 * higher layers. Virtual network devices transmit synchronously, in this case
 * the driver transmit return codes are consumed by dev_queue_xmit(), all
 * others are propagated to higher layers.
 */

/* qdisc ->enqueue() return codes. */
#define NET_XMIT_SUCCESS	0x00
#define NET_XMIT_DROP		0x01	/* skb dropped			*/
#define NET_XMIT_CN		0x02	/* congestion notification	*/
#define NET_XMIT_POLICED	0x03	/* skb is shot by police	*/
#define NET_XMIT_MASK		0x0f	/* qdisc flags in net/sch_generic.h */

/* NET_XMIT_CN is special. It does not guarantee that this packet is lost. It
 * indicates that the device will soon be dropping packets, or already drops
 * some packets of the same priority; prompting us to send less aggressively. */
#define net_xmit_eval(e)	((e) == NET_XMIT_CN ? 0 : (e))
#define net_xmit_errno(e)	((e) != NET_XMIT_CN ? -ENOBUFS : 0)

/* Driver transmit return codes */
#define NETDEV_TX_MASK		0xf0

enum netdev_tx {
	__NETDEV_TX_MIN	 = INT_MIN,	/* make sure enum is signed */
	NETDEV_TX_OK	 = 0x00,	/* driver took care of packet */
	NETDEV_TX_BUSY	 = 0x10,	/* driver tx path was busy*/
	NETDEV_TX_LOCKED = 0x20,	/* driver tx lock was already taken */
};
typedef enum netdev_tx netdev_tx_t;

/*
 * Current order: NETDEV_TX_MASK > NET_XMIT_MASK >= 0 is significant;
 * hard_start_xmit() return < NET_XMIT_MASK means skb was consumed.
 */
static inline bool dev_xmit_complete(int rc)
{
	/*
	 * Positive cases with an skb consumed by a driver:
	 * - successful transmission (rc == NETDEV_TX_OK)
	 * - error while transmitting (rc < 0)
	 * - error while queueing to a different device (rc & NET_XMIT_MASK)
	 */
	if (likely(rc < NET_XMIT_MASK))
		return true;

	return false;
}

/*
 *	Compute the worst case header length according to the protocols
 *	used.
 */

#if defined(CONFIG_WLAN) || IS_ENABLED(CONFIG_AX25)
# if defined(CONFIG_MAC80211_MESH)
#  define LL_MAX_HEADER 128
# else
#  define LL_MAX_HEADER 96
# endif
#else
# define LL_MAX_HEADER 32
#endif

#if !IS_ENABLED(CONFIG_NET_IPIP) && !IS_ENABLED(CONFIG_NET_IPGRE) && \
    !IS_ENABLED(CONFIG_IPV6_SIT) && !IS_ENABLED(CONFIG_IPV6_TUNNEL)
#define MAX_HEADER LL_MAX_HEADER
#else
#define MAX_HEADER (LL_MAX_HEADER + 48)
#endif

/*
 *	Old network device statistics. Fields are native words
 *	(unsigned long) so they can be read and written atomically.
 */

struct net_device_stats {
	unsigned long	rx_packets;
	unsigned long	tx_packets;
	unsigned long	rx_bytes;
	unsigned long	tx_bytes;
	unsigned long	rx_errors;
	unsigned long	tx_errors;
	unsigned long	rx_dropped;
	unsigned long	tx_dropped;
	unsigned long	multicast;
	unsigned long	collisions;
	unsigned long	rx_length_errors;
	unsigned long	rx_over_errors;
	unsigned long	rx_crc_errors;
	unsigned long	rx_frame_errors;
	unsigned long	rx_fifo_errors;
	unsigned long	rx_missed_errors;
	unsigned long	tx_aborted_errors;
	unsigned long	tx_carrier_errors;
	unsigned long	tx_fifo_errors;
	unsigned long	tx_heartbeat_errors;
	unsigned long	tx_window_errors;
	unsigned long	rx_compressed;
	unsigned long	tx_compressed;
};


#include <linux/cache.h>
#include <linux/skbuff.h>

#ifdef CONFIG_RPS
#include <linux/static_key.h>
extern struct static_key rps_needed;
#endif

struct neighbour;
struct neigh_parms;
struct sk_buff;

struct netdev_hw_addr {
	struct list_head	list;
	unsigned char		addr[MAX_ADDR_LEN];
	unsigned char		type;
#define NETDEV_HW_ADDR_T_LAN		1
#define NETDEV_HW_ADDR_T_SAN		2
#define NETDEV_HW_ADDR_T_SLAVE		3
#define NETDEV_HW_ADDR_T_UNICAST	4
#define NETDEV_HW_ADDR_T_MULTICAST	5
	bool			global_use;
	int			sync_cnt;
	int			refcount;
	int			synced;
	struct rcu_head		rcu_head;
};

struct netdev_hw_addr_list {
	struct list_head	list;
	int			count;
};

#define netdev_hw_addr_list_count(l) ((l)->count)
#define netdev_hw_addr_list_empty(l) (netdev_hw_addr_list_count(l) == 0)
#define netdev_hw_addr_list_for_each(ha, l) \
	list_for_each_entry(ha, &(l)->list, list)

#define netdev_uc_count(dev) netdev_hw_addr_list_count(&(dev)->uc)
#define netdev_uc_empty(dev) netdev_hw_addr_list_empty(&(dev)->uc)
#define netdev_for_each_uc_addr(ha, dev) \
	netdev_hw_addr_list_for_each(ha, &(dev)->uc)

#define netdev_mc_count(dev) netdev_hw_addr_list_count(&(dev)->mc)
#define netdev_mc_empty(dev) netdev_hw_addr_list_empty(&(dev)->mc)
#define netdev_for_each_mc_addr(ha, dev) \
	netdev_hw_addr_list_for_each(ha, &(dev)->mc)

struct hh_cache {
	u16		hh_len;
	u16		__pad;
	seqlock_t	hh_lock;

	/* cached hardware header; allow for machine alignment needs.        */
#define HH_DATA_MOD	16
#define HH_DATA_OFF(__len) \
	(HH_DATA_MOD - (((__len - 1) & (HH_DATA_MOD - 1)) + 1))
#define HH_DATA_ALIGN(__len) \
	(((__len)+(HH_DATA_MOD-1))&~(HH_DATA_MOD - 1))
	unsigned long	hh_data[HH_DATA_ALIGN(LL_MAX_HEADER) / sizeof(long)];
};

/* Reserve HH_DATA_MOD byte aligned hard_header_len, but at least that much.
 * Alternative is:
 *   dev->hard_header_len ? (dev->hard_header_len +
 *                           (HH_DATA_MOD - 1)) & ~(HH_DATA_MOD - 1) : 0
 *
 * We could use other alignment values, but we must maintain the
 * relationship HH alignment <= LL alignment.
 */
#define LL_RESERVED_SPACE(dev) \
	((((dev)->hard_header_len+(dev)->needed_headroom)&~(HH_DATA_MOD - 1)) + HH_DATA_MOD)
#define LL_RESERVED_SPACE_EXTRA(dev,extra) \
	((((dev)->hard_header_len+(dev)->needed_headroom+(extra))&~(HH_DATA_MOD - 1)) + HH_DATA_MOD)

struct header_ops {
	int	(*create) (struct sk_buff *skb, struct net_device *dev,
			   unsigned short type, const void *daddr,
			   const void *saddr, unsigned int len);
	int	(*parse)(const struct sk_buff *skb, unsigned char *haddr);
	int	(*rebuild)(struct sk_buff *skb);
	int	(*cache)(const struct neighbour *neigh, struct hh_cache *hh, __be16 type);
	void	(*cache_update)(struct hh_cache *hh,
				const struct net_device *dev,
				const unsigned char *haddr);
};

/* These flag bits are private to the generic network queueing
 * layer, they may not be explicitly referenced by any other
 * code.
 */

enum netdev_state_t {
	__LINK_STATE_START,
	__LINK_STATE_PRESENT,
	__LINK_STATE_NOCARRIER,
	__LINK_STATE_LINKWATCH_PENDING,
	__LINK_STATE_DORMANT,
};


/*
 * This structure holds at boot time configured netdevice settings. They
 * are then used in the device probing.
 */
struct netdev_boot_setup {
	char name[IFNAMSIZ];
	struct ifmap map;
};
#define NETDEV_BOOT_SETUP_MAX 8

int __init netdev_boot_setup(char *str);

/*
 * Structure for NAPI scheduling similar to tasklet but with weighting
 */
struct napi_struct {
	/* The poll_list must only be managed by the entity which
	 * changes the state of the NAPI_STATE_SCHED bit.  This means
	 * whoever atomically sets that bit can add this napi_struct
	 * to the per-cpu poll_list, and whoever clears that bit
	 * can remove from the list right before clearing the bit.
	 */
	struct list_head	poll_list;

	unsigned long		state;
	int			weight;
	unsigned int		gro_count;
	int			(*poll)(struct napi_struct *, int);
#ifdef CONFIG_NETPOLL
	spinlock_t		poll_lock;
	int			poll_owner;
#endif
	struct net_device	*dev;
	struct sk_buff		*gro_list;
	struct sk_buff		*skb;
	struct hrtimer		timer;
	struct list_head	dev_list;
	struct hlist_node	napi_hash_node;
	unsigned int		napi_id;
};

enum {
	NAPI_STATE_SCHED,	/* Poll is scheduled */
	NAPI_STATE_DISABLE,	/* Disable pending */
	NAPI_STATE_NPSVC,	/* Netpoll - don't dequeue from poll_list */
	NAPI_STATE_HASHED,	/* In NAPI hash */
};

enum gro_result {
	GRO_MERGED,
	GRO_MERGED_FREE,
	GRO_HELD,
	GRO_NORMAL,
	GRO_DROP,
};
typedef enum gro_result gro_result_t;

/*
 * enum rx_handler_result - Possible return values for rx_handlers.
 * @RX_HANDLER_CONSUMED: skb was consumed by rx_handler, do not process it
 * further.
 * @RX_HANDLER_ANOTHER: Do another round in receive path. This is indicated in
 * case skb->dev was changed by rx_handler.
 * @RX_HANDLER_EXACT: Force exact delivery, no wildcard.
 * @RX_HANDLER_PASS: Do nothing, passe the skb as if no rx_handler was called.
 *
 * rx_handlers are functions called from inside __netif_receive_skb(), to do
 * special processing of the skb, prior to delivery to protocol handlers.
 *
 * Currently, a net_device can only have a single rx_handler registered. Trying
 * to register a second rx_handler will return -EBUSY.
 *
 * To register a rx_handler on a net_device, use netdev_rx_handler_register().
 * To unregister a rx_handler on a net_device, use
 * netdev_rx_handler_unregister().
 *
 * Upon return, rx_handler is expected to tell __netif_receive_skb() what to
 * do with the skb.
 *
 * If the rx_handler consumed to skb in some way, it should return
 * RX_HANDLER_CONSUMED. This is appropriate when the rx_handler arranged for
 * the skb to be delivered in some other ways.
 *
 * If the rx_handler changed skb->dev, to divert the skb to another
 * net_device, it should return RX_HANDLER_ANOTHER. The rx_handler for the
 * new device will be called if it exists.
 *
 * If the rx_handler consider the skb should be ignored, it should return
 * RX_HANDLER_EXACT. The skb will only be delivered to protocol handlers that
 * are registered on exact device (ptype->dev == skb->dev).
 *
 * If the rx_handler didn't changed skb->dev, but want the skb to be normally
 * delivered, it should return RX_HANDLER_PASS.
 *
 * A device without a registered rx_handler will behave as if rx_handler
 * returned RX_HANDLER_PASS.
 */

enum rx_handler_result {
	RX_HANDLER_CONSUMED,
	RX_HANDLER_ANOTHER,
	RX_HANDLER_EXACT,
	RX_HANDLER_PASS,
};
typedef enum rx_handler_result rx_handler_result_t;
typedef rx_handler_result_t rx_handler_func_t(struct sk_buff **pskb);

void __napi_schedule(struct napi_struct *n);
void __napi_schedule_irqoff(struct napi_struct *n);

static inline bool napi_disable_pending(struct napi_struct *n)
{
	return test_bit(NAPI_STATE_DISABLE, &n->state);
}

/**
 *	napi_schedule_prep - check if napi can be scheduled
 *	@n: napi context
 *
 * Test if NAPI routine is already running, and if not mark
 * it as running.  This is used as a condition variable
 * insure only one NAPI poll instance runs.  We also make
 * sure there is no pending NAPI disable.
 */
static inline bool napi_schedule_prep(struct napi_struct *n)
{
	return !napi_disable_pending(n) &&
		!test_and_set_bit(NAPI_STATE_SCHED, &n->state);
}

/**
 *	napi_schedule - schedule NAPI poll
 *	@n: napi context
 *
 * Schedule NAPI poll routine to be called if it is not already
 * running.
 */
static inline void napi_schedule(struct napi_struct *n)
{
	if (napi_schedule_prep(n))
		__napi_schedule(n);
}

/**
 *	napi_schedule_irqoff - schedule NAPI poll
 *	@n: napi context
 *
 * Variant of napi_schedule(), assuming hard irqs are masked.
 */
static inline void napi_schedule_irqoff(struct napi_struct *n)
{
	if (napi_schedule_prep(n))
		__napi_schedule_irqoff(n);
}

/* Try to reschedule poll. Called by dev->poll() after napi_complete().  */
static inline bool napi_reschedule(struct napi_struct *napi)
{
	if (napi_schedule_prep(napi)) {
		__napi_schedule(napi);
		return true;
	}
	return false;
}

void __napi_complete(struct napi_struct *n);
void napi_complete_done(struct napi_struct *n, int work_done);
/**
 *	napi_complete - NAPI processing complete
 *	@n: napi context
 *
 * Mark NAPI processing as complete.
 * Consider using napi_complete_done() instead.
 */
static inline void napi_complete(struct napi_struct *n)
{
	return napi_complete_done(n, 0);
}

/**
 *	napi_by_id - lookup a NAPI by napi_id
 *	@napi_id: hashed napi_id
 *
 * lookup @napi_id in napi_hash table
 * must be called under rcu_read_lock()
 */
struct napi_struct *napi_by_id(unsigned int napi_id);

/**
 *	napi_hash_add - add a NAPI to global hashtable
 *	@napi: napi context
 *
 * generate a new napi_id and store a @napi under it in napi_hash
 */
void napi_hash_add(struct napi_struct *napi);

/**
 *	napi_hash_del - remove a NAPI from global table
 *	@napi: napi context
 *
 * Warning: caller must observe rcu grace period
 * before freeing memory containing @napi
 */
void napi_hash_del(struct napi_struct *napi);

/**
 *	napi_disable - prevent NAPI from scheduling
 *	@n: napi context
 *
 * Stop NAPI from being scheduled on this context.
 * Waits till any outstanding processing completes.
 */
void napi_disable(struct napi_struct *n);

/**
 *	napi_enable - enable NAPI scheduling
 *	@n: napi context
 *
 * Resume NAPI from being scheduled on this context.
 * Must be paired with napi_disable.
 */
static inline void napi_enable(struct napi_struct *n)
{
	BUG_ON(!test_bit(NAPI_STATE_SCHED, &n->state));
	smp_mb__before_atomic();
	clear_bit(NAPI_STATE_SCHED, &n->state);
}

#ifdef CONFIG_SMP
/**
 *	napi_synchronize - wait until NAPI is not running
 *	@n: napi context
 *
 * Wait until NAPI is done being scheduled on this context.
 * Waits till any outstanding processing completes but
 * does not disable future activations.
 */
static inline void napi_synchronize(const struct napi_struct *n)
{
	while (test_bit(NAPI_STATE_SCHED, &n->state))
		msleep(1);
}
#else
# define napi_synchronize(n)	barrier()
#endif

enum netdev_queue_state_t {
	__QUEUE_STATE_DRV_XOFF,
	__QUEUE_STATE_STACK_XOFF,
	__QUEUE_STATE_FROZEN,
};

#define QUEUE_STATE_DRV_XOFF	(1 << __QUEUE_STATE_DRV_XOFF)
#define QUEUE_STATE_STACK_XOFF	(1 << __QUEUE_STATE_STACK_XOFF)
#define QUEUE_STATE_FROZEN	(1 << __QUEUE_STATE_FROZEN)

#define QUEUE_STATE_ANY_XOFF	(QUEUE_STATE_DRV_XOFF | QUEUE_STATE_STACK_XOFF)
#define QUEUE_STATE_ANY_XOFF_OR_FROZEN (QUEUE_STATE_ANY_XOFF | \
					QUEUE_STATE_FROZEN)
#define QUEUE_STATE_DRV_XOFF_OR_FROZEN (QUEUE_STATE_DRV_XOFF | \
					QUEUE_STATE_FROZEN)

/*
 * __QUEUE_STATE_DRV_XOFF is used by drivers to stop the transmit queue.  The
 * netif_tx_* functions below are used to manipulate this flag.  The
 * __QUEUE_STATE_STACK_XOFF flag is used by the stack to stop the transmit
 * queue independently.  The netif_xmit_*stopped functions below are called
 * to check if the queue has been stopped by the driver or stack (either
 * of the XOFF bits are set in the state).  Drivers should not need to call
 * netif_xmit*stopped functions, they should only be using netif_tx_*.
 */

struct netdev_queue {
/*
 * read mostly part
 */
	struct net_device	*dev;
	struct Qdisc __rcu	*qdisc;
	struct Qdisc		*qdisc_sleeping;
#ifdef CONFIG_SYSFS
	struct kobject		kobj;
#endif
#if defined(CONFIG_XPS) && defined(CONFIG_NUMA)
	int			numa_node;
#endif
/*
 * write mostly part
 */
	spinlock_t		_xmit_lock ____cacheline_aligned_in_smp;
	int			xmit_lock_owner;
	/*
	 * please use this field instead of dev->trans_start
	 */
	unsigned long		trans_start;

	/*
	 * Number of TX timeouts for this queue
	 * (/sys/class/net/DEV/Q/trans_timeout)
	 */
	unsigned long		trans_timeout;

	unsigned long		state;

#ifdef CONFIG_BQL
	struct dql		dql;
#endif
} ____cacheline_aligned_in_smp;

static inline int netdev_queue_numa_node_read(const struct netdev_queue *q)
{
#if defined(CONFIG_XPS) && defined(CONFIG_NUMA)
	return q->numa_node;
#else
	return NUMA_NO_NODE;
#endif
}

static inline void netdev_queue_numa_node_write(struct netdev_queue *q, int node)
{
#if defined(CONFIG_XPS) && defined(CONFIG_NUMA)
	q->numa_node = node;
#endif
}

#ifdef CONFIG_RPS
/*
 * This structure holds an RPS map which can be of variable length.  The
 * map is an array of CPUs.
 */
struct rps_map {
	unsigned int len;
	struct rcu_head rcu;
	u16 cpus[0];
};
#define RPS_MAP_SIZE(_num) (sizeof(struct rps_map) + ((_num) * sizeof(u16)))

/*
 * The rps_dev_flow structure contains the mapping of a flow to a CPU, the
 * tail pointer for that CPU's input queue at the time of last enqueue, and
 * a hardware filter index.
 */
struct rps_dev_flow {
	u16 cpu;
	u16 filter;
	unsigned int last_qtail;
};
#define RPS_NO_FILTER 0xffff

/*
 * The rps_dev_flow_table structure contains a table of flow mappings.
 */
struct rps_dev_flow_table {
	unsigned int mask;
	struct rcu_head rcu;
	struct rps_dev_flow flows[0];
};
#define RPS_DEV_FLOW_TABLE_SIZE(_num) (sizeof(struct rps_dev_flow_table) + \
    ((_num) * sizeof(struct rps_dev_flow)))

/*
 * The rps_sock_flow_table contains mappings of flows to the last CPU
 * on which they were processed by the application (set in recvmsg).
 */
struct rps_sock_flow_table {
	unsigned int mask;
	u16 ents[0];
};
#define	RPS_SOCK_FLOW_TABLE_SIZE(_num) (sizeof(struct rps_sock_flow_table) + \
    ((_num) * sizeof(u16)))

#define RPS_NO_CPU 0xffff

static inline void rps_record_sock_flow(struct rps_sock_flow_table *table,
					u32 hash)
{
	if (table && hash) {
		unsigned int cpu, index = hash & table->mask;

		/* We only give a hint, preemption can change cpu under us */
		cpu = raw_smp_processor_id();

		if (table->ents[index] != cpu)
			table->ents[index] = cpu;
	}
}

static inline void rps_reset_sock_flow(struct rps_sock_flow_table *table,
				       u32 hash)
{
	if (table && hash)
		table->ents[hash & table->mask] = RPS_NO_CPU;
}

extern struct rps_sock_flow_table __rcu *rps_sock_flow_table;

#ifdef CONFIG_RFS_ACCEL
bool rps_may_expire_flow(struct net_device *dev, u16 rxq_index, u32 flow_id,
			 u16 filter_id);
#endif
#endif /* CONFIG_RPS */

/* This structure contains an instance of an RX queue. */
struct netdev_rx_queue {
#ifdef CONFIG_RPS
	struct rps_map __rcu		*rps_map;
	struct rps_dev_flow_table __rcu	*rps_flow_table;
#endif
	struct kobject			kobj;
	struct net_device		*dev;
} ____cacheline_aligned_in_smp;

/*
 * RX queue sysfs structures and functions.
 */
struct rx_queue_attribute {
	struct attribute attr;
	ssize_t (*show)(struct netdev_rx_queue *queue,
	    struct rx_queue_attribute *attr, char *buf);
	ssize_t (*store)(struct netdev_rx_queue *queue,
	    struct rx_queue_attribute *attr, const char *buf, size_t len);
};

#ifdef CONFIG_XPS
/*
 * This structure holds an XPS map which can be of variable length.  The
 * map is an array of queues.
 */
struct xps_map {
	unsigned int len;
	unsigned int alloc_len;
	struct rcu_head rcu;
	u16 queues[0];
};
#define XPS_MAP_SIZE(_num) (sizeof(struct xps_map) + ((_num) * sizeof(u16)))
#define XPS_MIN_MAP_ALLOC ((L1_CACHE_BYTES - sizeof(struct xps_map))	\
    / sizeof(u16))

/*
 * This structure holds all XPS maps for device.  Maps are indexed by CPU.
 */
struct xps_dev_maps {
	struct rcu_head rcu;
	struct xps_map __rcu *cpu_map[0];
};
#define XPS_DEV_MAPS_SIZE (sizeof(struct xps_dev_maps) +		\
    (nr_cpu_ids * sizeof(struct xps_map *)))
#endif /* CONFIG_XPS */

#define TC_MAX_QUEUE	16
#define TC_BITMASK	15
/* HW offloaded queuing disciplines txq count and offset maps */
struct netdev_tc_txq {
	u16 count;
	u16 offset;
};

#if defined(CONFIG_FCOE) || defined(CONFIG_FCOE_MODULE)
/*
 * This structure is to hold information about the device
 * configured to run FCoE protocol stack.
 */
struct netdev_fcoe_hbainfo {
	char	manufacturer[64];
	char	serial_number[64];
	char	hardware_version[64];
	char	driver_version[64];
	char	optionrom_version[64];
	char	firmware_version[64];
	char	model[256];
	char	model_description[256];
};
#endif

#define MAX_PHYS_ITEM_ID_LEN 32

/* This structure holds a unique identifier to identify some
 * physical item (port for example) used by a netdevice.
 */
struct netdev_phys_item_id {
	unsigned char id[MAX_PHYS_ITEM_ID_LEN];
	unsigned char id_len;
};

typedef u16 (*select_queue_fallback_t)(struct net_device *dev,
				       struct sk_buff *skb);

/*
 * This structure defines the management hooks for network devices.
 * The following hooks can be defined; unless noted otherwise, they are
 * optional and can be filled with a null pointer.
 *
 * int (*ndo_init)(struct net_device *dev);
 *     This function is called once when network device is registered.
 *     The network device can use this to any late stage initializaton
 *     or semantic validattion. It can fail with an error code which will
 *     be propogated back to register_netdev
 *
 * void (*ndo_uninit)(struct net_device *dev);
 *     This function is called when device is unregistered or when registration
 *     fails. It is not called if init fails.
 *
 * int (*ndo_open)(struct net_device *dev);
 *     This function is called when network device transistions to the up
 *     state.
 *
 * int (*ndo_stop)(struct net_device *dev);
 *     This function is called when network device transistions to the down
 *     state.
 *
 * netdev_tx_t (*ndo_start_xmit)(struct sk_buff *skb,
 *                               struct net_device *dev);
 *	Called when a packet needs to be transmitted.
 *	Must return NETDEV_TX_OK , NETDEV_TX_BUSY.
 *        (can also return NETDEV_TX_LOCKED iff NETIF_F_LLTX)
 *	Required can not be NULL.
 *
 * u16 (*ndo_select_queue)(struct net_device *dev, struct sk_buff *skb,
 *                         void *accel_priv, select_queue_fallback_t fallback);
 *	Called to decide which queue to when device supports multiple
 *	transmit queues.
 *
 * void (*ndo_change_rx_flags)(struct net_device *dev, int flags);
 *	This function is called to allow device receiver to make
 *	changes to configuration when multicast or promiscious is enabled.
 *
 * void (*ndo_set_rx_mode)(struct net_device *dev);
 *	This function is called device changes address list filtering.
 *	If driver handles unicast address filtering, it should set
 *	IFF_UNICAST_FLT to its priv_flags.
 *
 * int (*ndo_set_mac_address)(struct net_device *dev, void *addr);
 *	This function  is called when the Media Access Control address
 *	needs to be changed. If this interface is not defined, the
 *	mac address can not be changed.
 *
 * int (*ndo_validate_addr)(struct net_device *dev);
 *	Test if Media Access Control address is valid for the device.
 *
 * int (*ndo_do_ioctl)(struct net_device *dev, struct ifreq *ifr, int cmd);
 *	Called when a user request an ioctl which can't be handled by
 *	the generic interface code. If not defined ioctl's return
 *	not supported error code.
 *
 * int (*ndo_set_config)(struct net_device *dev, struct ifmap *map);
 *	Used to set network devices bus interface parameters. This interface
 *	is retained for legacy reason, new devices should use the bus
 *	interface (PCI) for low level management.
 *
 * int (*ndo_change_mtu)(struct net_device *dev, int new_mtu);
 *	Called when a user wants to change the Maximum Transfer Unit
 *	of a device. If not defined, any request to change MTU will
 *	will return an error.
 *
 * void (*ndo_tx_timeout)(struct net_device *dev);
 *	Callback uses when the transmitter has not made any progress
 *	for dev->watchdog ticks.
 *
 * struct rtnl_link_stats64* (*ndo_get_stats64)(struct net_device *dev,
 *                      struct rtnl_link_stats64 *storage);
 * struct net_device_stats* (*ndo_get_stats)(struct net_device *dev);
 *	Called when a user wants to get the network device usage
 *	statistics. Drivers must do one of the following:
 *	1. Define @ndo_get_stats64 to fill in a zero-initialised
 *	   rtnl_link_stats64 structure passed by the caller.
 *	2. Define @ndo_get_stats to update a net_device_stats structure
 *	   (which should normally be dev->stats) and return a pointer to
 *	   it. The structure may be changed asynchronously only if each
 *	   field is written atomically.
 *	3. Update dev->stats asynchronously and atomically, and define
 *	   neither operation.
 *
 * int (*ndo_vlan_rx_add_vid)(struct net_device *dev, __be16 proto, u16t vid);
 *	If device support VLAN filtering this function is called when a
 *	VLAN id is registered.
 *
 * int (*ndo_vlan_rx_kill_vid)(struct net_device *dev, unsigned short vid);
 *	If device support VLAN filtering this function is called when a
 *	VLAN id is unregistered.
 *
 * void (*ndo_poll_controller)(struct net_device *dev);
 *
 *	SR-IOV management functions.
 * int (*ndo_set_vf_mac)(struct net_device *dev, int vf, u8* mac);
 * int (*ndo_set_vf_vlan)(struct net_device *dev, int vf, u16 vlan, u8 qos);
 * int (*ndo_set_vf_rate)(struct net_device *dev, int vf, int min_tx_rate,
 *			  int max_tx_rate);
 * int (*ndo_set_vf_spoofchk)(struct net_device *dev, int vf, bool setting);
 * int (*ndo_get_vf_config)(struct net_device *dev,
 *			    int vf, struct ifla_vf_info *ivf);
 * int (*ndo_set_vf_link_state)(struct net_device *dev, int vf, int link_state);
 * int (*ndo_set_vf_port)(struct net_device *dev, int vf,
 *			  struct nlattr *port[]);
 * int (*ndo_get_vf_port)(struct net_device *dev, int vf, struct sk_buff *skb);
 * int (*ndo_setup_tc)(struct net_device *dev, u8 tc)
 * 	Called to setup 'tc' number of traffic classes in the net device. This
 * 	is always called from the stack with the rtnl lock held and netif tx
 * 	queues stopped. This allows the netdevice to perform queue management
 * 	safely.
 *
 *	Fiber Channel over Ethernet (FCoE) offload functions.
 * int (*ndo_fcoe_enable)(struct net_device *dev);
 *	Called when the FCoE protocol stack wants to start using LLD for FCoE
 *	so the underlying device can perform whatever needed configuration or
 *	initialization to support acceleration of FCoE traffic.
 *
 * int (*ndo_fcoe_disable)(struct net_device *dev);
 *	Called when the FCoE protocol stack wants to stop using LLD for FCoE
 *	so the underlying device can perform whatever needed clean-ups to
 *	stop supporting acceleration of FCoE traffic.
 *
 * int (*ndo_fcoe_ddp_setup)(struct net_device *dev, u16 xid,
 *			     struct scatterlist *sgl, unsigned int sgc);
 *	Called when the FCoE Initiator wants to initialize an I/O that
 *	is a possible candidate for Direct Data Placement (DDP). The LLD can
 *	perform necessary setup and returns 1 to indicate the device is set up
 *	successfully to perform DDP on this I/O, otherwise this returns 0.
 *
 * int (*ndo_fcoe_ddp_done)(struct net_device *dev,  u16 xid);
 *	Called when the FCoE Initiator/Target is done with the DDPed I/O as
 *	indicated by the FC exchange id 'xid', so the underlying device can
 *	clean up and reuse resources for later DDP requests.
 *
 * int (*ndo_fcoe_ddp_target)(struct net_device *dev, u16 xid,
 *			      struct scatterlist *sgl, unsigned int sgc);
 *	Called when the FCoE Target wants to initialize an I/O that
 *	is a possible candidate for Direct Data Placement (DDP). The LLD can
 *	perform necessary setup and returns 1 to indicate the device is set up
 *	successfully to perform DDP on this I/O, otherwise this returns 0.
 *
 * int (*ndo_fcoe_get_hbainfo)(struct net_device *dev,
 *			       struct netdev_fcoe_hbainfo *hbainfo);
 *	Called when the FCoE Protocol stack wants information on the underlying
 *	device. This information is utilized by the FCoE protocol stack to
 *	register attributes with Fiber Channel management service as per the
 *	FC-GS Fabric Device Management Information(FDMI) specification.
 *
 * int (*ndo_fcoe_get_wwn)(struct net_device *dev, u64 *wwn, int type);
 *	Called when the underlying device wants to override default World Wide
 *	Name (WWN) generation mechanism in FCoE protocol stack to pass its own
 *	World Wide Port Name (WWPN) or World Wide Node Name (WWNN) to the FCoE
 *	protocol stack to use.
 *
 *	RFS acceleration.
 * int (*ndo_rx_flow_steer)(struct net_device *dev, const struct sk_buff *skb,
 *			    u16 rxq_index, u32 flow_id);
 *	Set hardware filter for RFS.  rxq_index is the target queue index;
 *	flow_id is a flow ID to be passed to rps_may_expire_flow() later.
 *	Return the filter ID on success, or a negative error code.
 *
 *	Slave management functions (for bridge, bonding, etc).
 * int (*ndo_add_slave)(struct net_device *dev, struct net_device *slave_dev);
 *	Called to make another netdev an underling.
 *
 * int (*ndo_del_slave)(struct net_device *dev, struct net_device *slave_dev);
 *	Called to release previously enslaved netdev.
 *
 *      Feature/offload setting functions.
 * netdev_features_t (*ndo_fix_features)(struct net_device *dev,
 *		netdev_features_t features);
 *	Adjusts the requested feature flags according to device-specific
 *	constraints, and returns the resulting flags. Must not modify
 *	the device state.
 *
 * int (*ndo_set_features)(struct net_device *dev, netdev_features_t features);
 *	Called to update device configuration to new features. Passed
 *	feature set might be less than what was returned by ndo_fix_features()).
 *	Must return >0 or -errno if it changed dev->features itself.
 *
 * int (*ndo_fdb_add)(struct ndmsg *ndm, struct nlattr *tb[],
 *		      struct net_device *dev,
 *		      const unsigned char *addr, u16 vid, u16 flags)
 *	Adds an FDB entry to dev for addr.
 * int (*ndo_fdb_del)(struct ndmsg *ndm, struct nlattr *tb[],
 *		      struct net_device *dev,
 *		      const unsigned char *addr, u16 vid)
 *	Deletes the FDB entry from dev coresponding to addr.
 * int (*ndo_fdb_dump)(struct sk_buff *skb, struct netlink_callback *cb,
 *		       struct net_device *dev, struct net_device *filter_dev,
 *		       int idx)
 *	Used to add FDB entries to dump requests. Implementers should add
 *	entries to skb and update idx with the number of entries.
 *
 * int (*ndo_bridge_setlink)(struct net_device *dev, struct nlmsghdr *nlh)
 * int (*ndo_bridge_getlink)(struct sk_buff *skb, u32 pid, u32 seq,
 *			     struct net_device *dev, u32 filter_mask)
 *
 * int (*ndo_change_carrier)(struct net_device *dev, bool new_carrier);
 *	Called to change device carrier. Soft-devices (like dummy, team, etc)
 *	which do not represent real hardware may define this to allow their
 *	userspace components to manage their virtual carrier state. Devices
 *	that determine carrier state from physical hardware properties (eg
 *	network cables) or protocol-dependent mechanisms (eg
 *	USB_CDC_NOTIFY_NETWORK_CONNECTION) should NOT implement this function.
 *
 * int (*ndo_get_phys_port_id)(struct net_device *dev,
 *			       struct netdev_phys_item_id *ppid);
 *	Called to get ID of physical port of this device. If driver does
 *	not implement this, it is assumed that the hw is not able to have
 *	multiple net devices on single physical port.
 *
 * void (*ndo_add_vxlan_port)(struct  net_device *dev,
 *			      sa_family_t sa_family, __be16 port);
 *	Called by vxlan to notiy a driver about the UDP port and socket
 *	address family that vxlan is listnening to. It is called only when
 *	a new port starts listening. The operation is protected by the
 *	vxlan_net->sock_lock.
 *
 * void (*ndo_del_vxlan_port)(struct  net_device *dev,
 *			      sa_family_t sa_family, __be16 port);
 *	Called by vxlan to notify the driver about a UDP port and socket
 *	address family that vxlan is not listening to anymore. The operation
 *	is protected by the vxlan_net->sock_lock.
 *
 * void* (*ndo_dfwd_add_station)(struct net_device *pdev,
 *				 struct net_device *dev)
 *	Called by upper layer devices to accelerate switching or other
 *	station functionality into hardware. 'pdev is the lowerdev
 *	to use for the offload and 'dev' is the net device that will
 *	back the offload. Returns a pointer to the private structure
 *	the upper layer will maintain.
 * void (*ndo_dfwd_del_station)(struct net_device *pdev, void *priv)
 *	Called by upper layer device to delete the station created
 *	by 'ndo_dfwd_add_station'. 'pdev' is the net device backing
 *	the station and priv is the structure returned by the add
 *	operation.
 * netdev_tx_t (*ndo_dfwd_start_xmit)(struct sk_buff *skb,
 *				      struct net_device *dev,
 *				      void *priv);
 *	Callback to use for xmit over the accelerated station. This
 *	is used in place of ndo_start_xmit on accelerated net
 *	devices.
 * bool	(*ndo_gso_check) (struct sk_buff *skb,
 *			  struct net_device *dev);
 *	Called by core transmit path to determine if device is capable of
 *	performing GSO on a packet. The device returns true if it is
 *	able to GSO the packet, false otherwise. If the return value is
 *	false the stack will do software GSO.
<<<<<<< HEAD
=======
 *
 * int (*ndo_switch_parent_id_get)(struct net_device *dev,
 *				   struct netdev_phys_item_id *psid);
 *	Called to get an ID of the switch chip this port is part of.
 *	If driver implements this, it indicates that it represents a port
 *	of a switch chip.
 * int (*ndo_switch_port_stp_update)(struct net_device *dev, u8 state);
 *	Called to notify switch device port of bridge port STP
 *	state change.
>>>>>>> e529fea9
 */
struct net_device_ops {
	int			(*ndo_init)(struct net_device *dev);
	void			(*ndo_uninit)(struct net_device *dev);
	int			(*ndo_open)(struct net_device *dev);
	int			(*ndo_stop)(struct net_device *dev);
	netdev_tx_t		(*ndo_start_xmit) (struct sk_buff *skb,
						   struct net_device *dev);
	u16			(*ndo_select_queue)(struct net_device *dev,
						    struct sk_buff *skb,
						    void *accel_priv,
						    select_queue_fallback_t fallback);
	void			(*ndo_change_rx_flags)(struct net_device *dev,
						       int flags);
	void			(*ndo_set_rx_mode)(struct net_device *dev);
	int			(*ndo_set_mac_address)(struct net_device *dev,
						       void *addr);
	int			(*ndo_validate_addr)(struct net_device *dev);
	int			(*ndo_do_ioctl)(struct net_device *dev,
					        struct ifreq *ifr, int cmd);
	int			(*ndo_set_config)(struct net_device *dev,
					          struct ifmap *map);
	int			(*ndo_change_mtu)(struct net_device *dev,
						  int new_mtu);
	int			(*ndo_neigh_setup)(struct net_device *dev,
						   struct neigh_parms *);
	void			(*ndo_tx_timeout) (struct net_device *dev);

	struct rtnl_link_stats64* (*ndo_get_stats64)(struct net_device *dev,
						     struct rtnl_link_stats64 *storage);
	struct net_device_stats* (*ndo_get_stats)(struct net_device *dev);

	int			(*ndo_vlan_rx_add_vid)(struct net_device *dev,
						       __be16 proto, u16 vid);
	int			(*ndo_vlan_rx_kill_vid)(struct net_device *dev,
						        __be16 proto, u16 vid);
#ifdef CONFIG_NET_POLL_CONTROLLER
	void                    (*ndo_poll_controller)(struct net_device *dev);
	int			(*ndo_netpoll_setup)(struct net_device *dev,
						     struct netpoll_info *info);
	void			(*ndo_netpoll_cleanup)(struct net_device *dev);
#endif
#ifdef CONFIG_NET_RX_BUSY_POLL
	int			(*ndo_busy_poll)(struct napi_struct *dev);
#endif
	int			(*ndo_set_vf_mac)(struct net_device *dev,
						  int queue, u8 *mac);
	int			(*ndo_set_vf_vlan)(struct net_device *dev,
						   int queue, u16 vlan, u8 qos);
	int			(*ndo_set_vf_rate)(struct net_device *dev,
						   int vf, int min_tx_rate,
						   int max_tx_rate);
	int			(*ndo_set_vf_spoofchk)(struct net_device *dev,
						       int vf, bool setting);
	int			(*ndo_get_vf_config)(struct net_device *dev,
						     int vf,
						     struct ifla_vf_info *ivf);
	int			(*ndo_set_vf_link_state)(struct net_device *dev,
							 int vf, int link_state);
	int			(*ndo_set_vf_port)(struct net_device *dev,
						   int vf,
						   struct nlattr *port[]);
	int			(*ndo_get_vf_port)(struct net_device *dev,
						   int vf, struct sk_buff *skb);
	int			(*ndo_setup_tc)(struct net_device *dev, u8 tc);
#if IS_ENABLED(CONFIG_FCOE)
	int			(*ndo_fcoe_enable)(struct net_device *dev);
	int			(*ndo_fcoe_disable)(struct net_device *dev);
	int			(*ndo_fcoe_ddp_setup)(struct net_device *dev,
						      u16 xid,
						      struct scatterlist *sgl,
						      unsigned int sgc);
	int			(*ndo_fcoe_ddp_done)(struct net_device *dev,
						     u16 xid);
	int			(*ndo_fcoe_ddp_target)(struct net_device *dev,
						       u16 xid,
						       struct scatterlist *sgl,
						       unsigned int sgc);
	int			(*ndo_fcoe_get_hbainfo)(struct net_device *dev,
							struct netdev_fcoe_hbainfo *hbainfo);
#endif

#if IS_ENABLED(CONFIG_LIBFCOE)
#define NETDEV_FCOE_WWNN 0
#define NETDEV_FCOE_WWPN 1
	int			(*ndo_fcoe_get_wwn)(struct net_device *dev,
						    u64 *wwn, int type);
#endif

#ifdef CONFIG_RFS_ACCEL
	int			(*ndo_rx_flow_steer)(struct net_device *dev,
						     const struct sk_buff *skb,
						     u16 rxq_index,
						     u32 flow_id);
#endif
	int			(*ndo_add_slave)(struct net_device *dev,
						 struct net_device *slave_dev);
	int			(*ndo_del_slave)(struct net_device *dev,
						 struct net_device *slave_dev);
	netdev_features_t	(*ndo_fix_features)(struct net_device *dev,
						    netdev_features_t features);
	int			(*ndo_set_features)(struct net_device *dev,
						    netdev_features_t features);
	int			(*ndo_neigh_construct)(struct neighbour *n);
	void			(*ndo_neigh_destroy)(struct neighbour *n);

	int			(*ndo_fdb_add)(struct ndmsg *ndm,
					       struct nlattr *tb[],
					       struct net_device *dev,
					       const unsigned char *addr,
					       u16 vid,
					       u16 flags);
	int			(*ndo_fdb_del)(struct ndmsg *ndm,
					       struct nlattr *tb[],
					       struct net_device *dev,
					       const unsigned char *addr,
					       u16 vid);
	int			(*ndo_fdb_dump)(struct sk_buff *skb,
						struct netlink_callback *cb,
						struct net_device *dev,
						struct net_device *filter_dev,
						int idx);

	int			(*ndo_bridge_setlink)(struct net_device *dev,
						      struct nlmsghdr *nlh);
	int			(*ndo_bridge_getlink)(struct sk_buff *skb,
						      u32 pid, u32 seq,
						      struct net_device *dev,
						      u32 filter_mask);
	int			(*ndo_bridge_dellink)(struct net_device *dev,
						      struct nlmsghdr *nlh);
	int			(*ndo_change_carrier)(struct net_device *dev,
						      bool new_carrier);
	int			(*ndo_get_phys_port_id)(struct net_device *dev,
							struct netdev_phys_item_id *ppid);
	void			(*ndo_add_vxlan_port)(struct  net_device *dev,
						      sa_family_t sa_family,
						      __be16 port);
	void			(*ndo_del_vxlan_port)(struct  net_device *dev,
						      sa_family_t sa_family,
						      __be16 port);

	void*			(*ndo_dfwd_add_station)(struct net_device *pdev,
							struct net_device *dev);
	void			(*ndo_dfwd_del_station)(struct net_device *pdev,
							void *priv);

	netdev_tx_t		(*ndo_dfwd_start_xmit) (struct sk_buff *skb,
							struct net_device *dev,
							void *priv);
	int			(*ndo_get_lock_subclass)(struct net_device *dev);
	bool			(*ndo_gso_check) (struct sk_buff *skb,
						  struct net_device *dev);
<<<<<<< HEAD
=======
#ifdef CONFIG_NET_SWITCHDEV
	int			(*ndo_switch_parent_id_get)(struct net_device *dev,
							    struct netdev_phys_item_id *psid);
	int			(*ndo_switch_port_stp_update)(struct net_device *dev,
							      u8 state);
#endif
>>>>>>> e529fea9
};

/**
 * enum net_device_priv_flags - &struct net_device priv_flags
 *
 * These are the &struct net_device, they are only set internally
 * by drivers and used in the kernel. These flags are invisible to
 * userspace, this means that the order of these flags can change
 * during any kernel release.
 *
 * You should have a pretty good reason to be extending these flags.
 *
 * @IFF_802_1Q_VLAN: 802.1Q VLAN device
 * @IFF_EBRIDGE: Ethernet bridging device
 * @IFF_SLAVE_INACTIVE: bonding slave not the curr. active
 * @IFF_MASTER_8023AD: bonding master, 802.3ad
 * @IFF_MASTER_ALB: bonding master, balance-alb
 * @IFF_BONDING: bonding master or slave
 * @IFF_SLAVE_NEEDARP: need ARPs for validation
 * @IFF_ISATAP: ISATAP interface (RFC4214)
 * @IFF_MASTER_ARPMON: bonding master, ARP mon in use
 * @IFF_WAN_HDLC: WAN HDLC device
 * @IFF_XMIT_DST_RELEASE: dev_hard_start_xmit() is allowed to
 *	release skb->dst
 * @IFF_DONT_BRIDGE: disallow bridging this ether dev
 * @IFF_DISABLE_NETPOLL: disable netpoll at run-time
 * @IFF_MACVLAN_PORT: device used as macvlan port
 * @IFF_BRIDGE_PORT: device used as bridge port
 * @IFF_OVS_DATAPATH: device used as Open vSwitch datapath port
 * @IFF_TX_SKB_SHARING: The interface supports sharing skbs on transmit
 * @IFF_UNICAST_FLT: Supports unicast filtering
 * @IFF_TEAM_PORT: device used as team port
 * @IFF_SUPP_NOFCS: device supports sending custom FCS
 * @IFF_LIVE_ADDR_CHANGE: device supports hardware address
 *	change when it's running
 * @IFF_MACVLAN: Macvlan device
 */
enum netdev_priv_flags {
	IFF_802_1Q_VLAN			= 1<<0,
	IFF_EBRIDGE			= 1<<1,
	IFF_SLAVE_INACTIVE		= 1<<2,
	IFF_MASTER_8023AD		= 1<<3,
	IFF_MASTER_ALB			= 1<<4,
	IFF_BONDING			= 1<<5,
	IFF_SLAVE_NEEDARP		= 1<<6,
	IFF_ISATAP			= 1<<7,
	IFF_MASTER_ARPMON		= 1<<8,
	IFF_WAN_HDLC			= 1<<9,
	IFF_XMIT_DST_RELEASE		= 1<<10,
	IFF_DONT_BRIDGE			= 1<<11,
	IFF_DISABLE_NETPOLL		= 1<<12,
	IFF_MACVLAN_PORT		= 1<<13,
	IFF_BRIDGE_PORT			= 1<<14,
	IFF_OVS_DATAPATH		= 1<<15,
	IFF_TX_SKB_SHARING		= 1<<16,
	IFF_UNICAST_FLT			= 1<<17,
	IFF_TEAM_PORT			= 1<<18,
	IFF_SUPP_NOFCS			= 1<<19,
	IFF_LIVE_ADDR_CHANGE		= 1<<20,
	IFF_MACVLAN			= 1<<21,
	IFF_XMIT_DST_RELEASE_PERM	= 1<<22,
<<<<<<< HEAD
=======
	IFF_IPVLAN_MASTER		= 1<<23,
	IFF_IPVLAN_SLAVE		= 1<<24,
>>>>>>> e529fea9
};

#define IFF_802_1Q_VLAN			IFF_802_1Q_VLAN
#define IFF_EBRIDGE			IFF_EBRIDGE
#define IFF_SLAVE_INACTIVE		IFF_SLAVE_INACTIVE
#define IFF_MASTER_8023AD		IFF_MASTER_8023AD
#define IFF_MASTER_ALB			IFF_MASTER_ALB
#define IFF_BONDING			IFF_BONDING
#define IFF_SLAVE_NEEDARP		IFF_SLAVE_NEEDARP
#define IFF_ISATAP			IFF_ISATAP
#define IFF_MASTER_ARPMON		IFF_MASTER_ARPMON
#define IFF_WAN_HDLC			IFF_WAN_HDLC
#define IFF_XMIT_DST_RELEASE		IFF_XMIT_DST_RELEASE
#define IFF_DONT_BRIDGE			IFF_DONT_BRIDGE
#define IFF_DISABLE_NETPOLL		IFF_DISABLE_NETPOLL
#define IFF_MACVLAN_PORT		IFF_MACVLAN_PORT
#define IFF_BRIDGE_PORT			IFF_BRIDGE_PORT
#define IFF_OVS_DATAPATH		IFF_OVS_DATAPATH
#define IFF_TX_SKB_SHARING		IFF_TX_SKB_SHARING
#define IFF_UNICAST_FLT			IFF_UNICAST_FLT
#define IFF_TEAM_PORT			IFF_TEAM_PORT
#define IFF_SUPP_NOFCS			IFF_SUPP_NOFCS
#define IFF_LIVE_ADDR_CHANGE		IFF_LIVE_ADDR_CHANGE
#define IFF_MACVLAN			IFF_MACVLAN
#define IFF_XMIT_DST_RELEASE_PERM	IFF_XMIT_DST_RELEASE_PERM
<<<<<<< HEAD
=======
#define IFF_IPVLAN_MASTER		IFF_IPVLAN_MASTER
#define IFF_IPVLAN_SLAVE		IFF_IPVLAN_SLAVE
>>>>>>> e529fea9

/**
 *	struct net_device - The DEVICE structure.
 *		Actually, this whole structure is a big mistake.  It mixes I/O
 *		data with strictly "high-level" data, and it has to know about
 *		almost every data structure used in the INET module.
 *
 *	@name:	This is the first field of the "visible" part of this structure
 *		(i.e. as seen by users in the "Space.c" file).  It is the name
 *	 	of the interface.
 *
 *	@name_hlist: 	Device name hash chain, please keep it close to name[]
 *	@ifalias:	SNMP alias
 *	@mem_end:	Shared memory end
 *	@mem_start:	Shared memory start
 *	@base_addr:	Device I/O address
 *	@irq:		Device IRQ number
 *
 *	@state:		Generic network queuing layer state, see netdev_state_t
 *	@dev_list:	The global list of network devices
 *	@napi_list:	List entry, that is used for polling napi devices
 *	@unreg_list:	List entry, that is used, when we are unregistering the
 *			device, see the function unregister_netdev
 *	@close_list:	List entry, that is used, when we are closing the device
 *
 *	@adj_list:	Directly linked devices, like slaves for bonding
 *	@all_adj_list:	All linked devices, *including* neighbours
 *	@features:	Currently active device features
 *	@hw_features:	User-changeable features
 *
 *	@wanted_features:	User-requested features
 *	@vlan_features:		Mask of features inheritable by VLAN devices
 *
 *	@hw_enc_features:	Mask of features inherited by encapsulating devices
 *				This field indicates what encapsulation
 *				offloads the hardware is capable of doing,
 *				and drivers will need to set them appropriately.
 *
 *	@mpls_features:	Mask of features inheritable by MPLS
 *
 *	@ifindex:	interface index
 *	@iflink:	unique device identifier
 *
 *	@stats:		Statistics struct, which was left as a legacy, use
 *			rtnl_link_stats64 instead
 *
 *	@rx_dropped:	Dropped packets by core network,
 *			do not use this in drivers
 *	@tx_dropped:	Dropped packets by core network,
 *			do not use this in drivers
 *
 *	@carrier_changes:	Stats to monitor carrier on<->off transitions
 *
 *	@wireless_handlers:	List of functions to handle Wireless Extensions,
 *				instead of ioctl,
 *				see <net/iw_handler.h> for details.
 *	@wireless_data:	Instance data managed by the core of wireless extensions
 *
 *	@netdev_ops:	Includes several pointers to callbacks,
 *			if one wants to override the ndo_*() functions
 *	@ethtool_ops:	Management operations
 *	@fwd_ops:	Management operations
 *	@header_ops:	Includes callbacks for creating,parsing,rebuilding,etc
 *			of Layer 2 headers.
 *
 *	@flags:		Interface flags (a la BSD)
 *	@priv_flags:	Like 'flags' but invisible to userspace,
 *			see if.h for the definitions
 *	@gflags:	Global flags ( kept as legacy )
 *	@padded:	How much padding added by alloc_netdev()
 *	@operstate:	RFC2863 operstate
 *	@link_mode:	Mapping policy to operstate
 *	@if_port:	Selectable AUI, TP, ...
 *	@dma:		DMA channel
 *	@mtu:		Interface MTU value
 *	@type:		Interface hardware type
 *	@hard_header_len: Hardware header length
 *
 *	@needed_headroom: Extra headroom the hardware may need, but not in all
 *			  cases can this be guaranteed
 *	@needed_tailroom: Extra tailroom the hardware may need, but not in all
 *			  cases can this be guaranteed. Some cases also use
 *			  LL_MAX_HEADER instead to allocate the skb
 *
 *	interface address info:
 *
 * 	@perm_addr:		Permanent hw address
 * 	@addr_assign_type:	Hw address assignment type
 * 	@addr_len:		Hardware address length
 * 	@neigh_priv_len;	Used in neigh_alloc(),
 * 				initialized only in atm/clip.c
 * 	@dev_id:		Used to differentiate devices that share
 * 				the same link layer address
 * 	@dev_port:		Used to differentiate devices that share
 * 				the same function
 *	@addr_list_lock:	XXX: need comments on this one
 *	@uc:			unicast mac addresses
 *	@mc:			multicast mac addresses
 *	@dev_addrs:		list of device hw addresses
 *	@queues_kset:		Group of all Kobjects in the Tx and RX queues
 *	@uc_promisc:		Counter, that indicates, that promiscuous mode
 *				has been enabled due to the need to listen to
 *				additional unicast addresses in a device that
 *				does not implement ndo_set_rx_mode()
 *	@promiscuity:		Number of times, the NIC is told to work in
 *				Promiscuous mode, if it becomes 0 the NIC will
 *				exit from working in Promiscuous mode
 *	@allmulti:		Counter, enables or disables allmulticast mode
 *
 *	@vlan_info:	VLAN info
 *	@dsa_ptr:	dsa specific data
 *	@tipc_ptr:	TIPC specific data
 *	@atalk_ptr:	AppleTalk link
 *	@ip_ptr:	IPv4 specific data
 *	@dn_ptr:	DECnet specific data
 *	@ip6_ptr:	IPv6 specific data
 *	@ax25_ptr:	AX.25 specific data
 *	@ieee80211_ptr:	IEEE 802.11 specific data, assign before registering
 *
 *	@last_rx:	Time of last Rx
 *	@dev_addr:	Hw address (before bcast,
 *			because most packets are unicast)
 *
 *	@_rx:			Array of RX queues
 *	@num_rx_queues:		Number of RX queues
 *				allocated at register_netdev() time
 *	@real_num_rx_queues: 	Number of RX queues currently active in device
 *
 *	@rx_handler:		handler for received packets
 *	@rx_handler_data: 	XXX: need comments on this one
 *	@ingress_queue:		XXX: need comments on this one
 *	@broadcast:		hw bcast address
 *
 *	@_tx:			Array of TX queues
 *	@num_tx_queues:		Number of TX queues allocated at alloc_netdev_mq() time
 *	@real_num_tx_queues: 	Number of TX queues currently active in device
 *	@qdisc:			Root qdisc from userspace point of view
 *	@tx_queue_len:		Max frames per queue allowed
 *	@tx_global_lock: 	XXX: need comments on this one
 *
 *	@xps_maps:	XXX: need comments on this one
 *
 *	@rx_cpu_rmap:	CPU reverse-mapping for RX completion interrupts,
 *			indexed by RX queue number. Assigned by driver.
 *			This must only be set if the ndo_rx_flow_steer
 *			operation is defined
 *
 *	@trans_start:		Time (in jiffies) of last Tx
 *	@watchdog_timeo:	Represents the timeout that is used by
 *				the watchdog ( see dev_watchdog() )
 *	@watchdog_timer:	List of timers
 *
 *	@pcpu_refcnt:		Number of references to this device
 *	@todo_list:		Delayed register/unregister
 *	@index_hlist:		Device index hash chain
 *	@link_watch_list:	XXX: need comments on this one
 *
 *	@reg_state:		Register/unregister state machine
 *	@dismantle:		Device is going to be freed
 *	@rtnl_link_state:	This enum represents the phases of creating
 *				a new link
 *
 *	@destructor:		Called from unregister,
 *				can be used to call free_netdev
 *	@npinfo:		XXX: need comments on this one
 * 	@nd_net:		Network namespace this network device is inside
 *
 * 	@ml_priv:	Mid-layer private
 * 	@lstats:	Loopback statistics
 * 	@tstats:	Tunnel statistics
 * 	@dstats:	Dummy statistics
 * 	@vstats:	Virtual ethernet statistics
 *
 *	@garp_port:	GARP
 *	@mrp_port:	MRP
 *
 *	@dev:		Class/net/name entry
 *	@sysfs_groups:	Space for optional device, statistics and wireless
 *			sysfs groups
 *
 *	@sysfs_rx_queue_group:	Space for optional per-rx queue attributes
 *	@rtnl_link_ops:	Rtnl_link_ops
 *
 *	@gso_max_size:	Maximum size of generic segmentation offload
 *	@gso_max_segs:	Maximum number of segments that can be passed to the
 *			NIC for GSO
 *	@gso_min_segs:	Minimum number of segments that can be passed to the
 *			NIC for GSO
 *
 *	@dcbnl_ops:	Data Center Bridging netlink ops
 *	@num_tc:	Number of traffic classes in the net device
 *	@tc_to_txq:	XXX: need comments on this one
 *	@prio_tc_map	XXX: need comments on this one
 *
 *	@fcoe_ddp_xid:	Max exchange id for FCoE LRO by ddp
 *
 *	@priomap:	XXX: need comments on this one
 *	@phydev:	Physical device may attach itself
 *			for hardware timestamping
 *
 *	@qdisc_tx_busylock:	XXX: need comments on this one
 *
 *	@group:		The group, that the device belongs to
 *	@pm_qos_req:	Power Management QoS object
 *
 *	FIXME: cleanup struct net_device such that network protocol info
 *	moves out.
 */

struct net_device {
	char			name[IFNAMSIZ];
	struct hlist_node	name_hlist;
	char 			*ifalias;
	/*
	 *	I/O specific fields
	 *	FIXME: Merge these and struct ifmap into one
	 */
	unsigned long		mem_end;
	unsigned long		mem_start;
	unsigned long		base_addr;
	int			irq;

	/*
	 *	Some hardware also needs these fields (state,dev_list,
	 *	napi_list,unreg_list,close_list) but they are not
	 *	part of the usual set specified in Space.c.
	 */

	unsigned long		state;

	struct list_head	dev_list;
	struct list_head	napi_list;
	struct list_head	unreg_list;
	struct list_head	close_list;

	struct {
		struct list_head upper;
		struct list_head lower;
	} adj_list;

	struct {
		struct list_head upper;
		struct list_head lower;
	} all_adj_list;

	netdev_features_t	features;
	netdev_features_t	hw_features;
	netdev_features_t	wanted_features;
	netdev_features_t	vlan_features;
	netdev_features_t	hw_enc_features;
	netdev_features_t	mpls_features;

	int			ifindex;
	int			iflink;

	struct net_device_stats	stats;

	atomic_long_t		rx_dropped;
	atomic_long_t		tx_dropped;

	atomic_t		carrier_changes;

#ifdef CONFIG_WIRELESS_EXT
	const struct iw_handler_def *	wireless_handlers;
	struct iw_public_data *	wireless_data;
#endif
	const struct net_device_ops *netdev_ops;
	const struct ethtool_ops *ethtool_ops;
	const struct forwarding_accel_ops *fwd_ops;

	const struct header_ops *header_ops;

	unsigned int		flags;
	unsigned int		priv_flags;

	unsigned short		gflags;
	unsigned short		padded;

	unsigned char		operstate;
	unsigned char		link_mode;

	unsigned char		if_port;
	unsigned char		dma;

	unsigned int		mtu;
	unsigned short		type;
	unsigned short		hard_header_len;

	unsigned short		needed_headroom;
	unsigned short		needed_tailroom;

	/* Interface address info. */
	unsigned char		perm_addr[MAX_ADDR_LEN];
	unsigned char		addr_assign_type;
	unsigned char		addr_len;
	unsigned short		neigh_priv_len;
	unsigned short          dev_id;
	unsigned short          dev_port;
	spinlock_t		addr_list_lock;
	struct netdev_hw_addr_list	uc;
	struct netdev_hw_addr_list	mc;
	struct netdev_hw_addr_list	dev_addrs;

#ifdef CONFIG_SYSFS
	struct kset		*queues_kset;
#endif

	unsigned char		name_assign_type;

	bool			uc_promisc;
	unsigned int		promiscuity;
	unsigned int		allmulti;


	/* Protocol specific pointers */

#if IS_ENABLED(CONFIG_VLAN_8021Q)
	struct vlan_info __rcu	*vlan_info;
#endif
#if IS_ENABLED(CONFIG_NET_DSA)
	struct dsa_switch_tree	*dsa_ptr;
#endif
#if IS_ENABLED(CONFIG_TIPC)
	struct tipc_bearer __rcu *tipc_ptr;
#endif
	void 			*atalk_ptr;
	struct in_device __rcu	*ip_ptr;
	struct dn_dev __rcu     *dn_ptr;
	struct inet6_dev __rcu	*ip6_ptr;
	void			*ax25_ptr;
	struct wireless_dev	*ieee80211_ptr;
	struct wpan_dev		*ieee802154_ptr;

/*
 * Cache lines mostly used on receive path (including eth_type_trans())
 */
	unsigned long		last_rx;

	/* Interface address info used in eth_type_trans() */
	unsigned char		*dev_addr;


#ifdef CONFIG_SYSFS
	struct netdev_rx_queue	*_rx;

	unsigned int		num_rx_queues;
	unsigned int		real_num_rx_queues;

#endif

	unsigned long		gro_flush_timeout;
	rx_handler_func_t __rcu	*rx_handler;
	void __rcu		*rx_handler_data;

	struct netdev_queue __rcu *ingress_queue;
	unsigned char		broadcast[MAX_ADDR_LEN];


/*
 * Cache lines mostly used on transmit path
 */
	struct netdev_queue	*_tx ____cacheline_aligned_in_smp;
	unsigned int		num_tx_queues;
	unsigned int		real_num_tx_queues;
	struct Qdisc		*qdisc;
	unsigned long		tx_queue_len;
	spinlock_t		tx_global_lock;

#ifdef CONFIG_XPS
	struct xps_dev_maps __rcu *xps_maps;
#endif
#ifdef CONFIG_RFS_ACCEL
	struct cpu_rmap		*rx_cpu_rmap;
#endif

	/* These may be needed for future network-power-down code. */

	/*
	 * trans_start here is expensive for high speed devices on SMP,
	 * please use netdev_queue->trans_start instead.
	 */
	unsigned long		trans_start;

	int			watchdog_timeo;
	struct timer_list	watchdog_timer;

	int __percpu		*pcpu_refcnt;
	struct list_head	todo_list;

	struct hlist_node	index_hlist;
	struct list_head	link_watch_list;

	enum { NETREG_UNINITIALIZED=0,
	       NETREG_REGISTERED,	/* completed register_netdevice */
	       NETREG_UNREGISTERING,	/* called unregister_netdevice */
	       NETREG_UNREGISTERED,	/* completed unregister todo */
	       NETREG_RELEASED,		/* called free_netdev */
	       NETREG_DUMMY,		/* dummy device for NAPI poll */
	} reg_state:8;

	bool dismantle;

	enum {
		RTNL_LINK_INITIALIZED,
		RTNL_LINK_INITIALIZING,
	} rtnl_link_state:16;

	void (*destructor)(struct net_device *dev);

#ifdef CONFIG_NETPOLL
	struct netpoll_info __rcu	*npinfo;
#endif

#ifdef CONFIG_NET_NS
	struct net		*nd_net;
#endif

	/* mid-layer private */
	union {
		void					*ml_priv;
		struct pcpu_lstats __percpu		*lstats;
		struct pcpu_sw_netstats __percpu	*tstats;
		struct pcpu_dstats __percpu		*dstats;
		struct pcpu_vstats __percpu		*vstats;
	};

	struct garp_port __rcu	*garp_port;
	struct mrp_port __rcu	*mrp_port;

	struct device	dev;
	const struct attribute_group *sysfs_groups[4];
	const struct attribute_group *sysfs_rx_queue_group;

	const struct rtnl_link_ops *rtnl_link_ops;

	/* for setting kernel sock attribute on TCP connection setup */
#define GSO_MAX_SIZE		65536
	unsigned int		gso_max_size;
#define GSO_MAX_SEGS		65535
	u16			gso_max_segs;
	u16			gso_min_segs;
#ifdef CONFIG_DCB
	const struct dcbnl_rtnl_ops *dcbnl_ops;
#endif
	u8 num_tc;
	struct netdev_tc_txq tc_to_txq[TC_MAX_QUEUE];
	u8 prio_tc_map[TC_BITMASK + 1];

#if IS_ENABLED(CONFIG_FCOE)
	unsigned int		fcoe_ddp_xid;
#endif
#if IS_ENABLED(CONFIG_CGROUP_NET_PRIO)
	struct netprio_map __rcu *priomap;
#endif
	struct phy_device *phydev;
	struct lock_class_key *qdisc_tx_busylock;
	int group;
	struct pm_qos_request	pm_qos_req;
};
#define to_net_dev(d) container_of(d, struct net_device, dev)

#define	NETDEV_ALIGN		32

static inline
int netdev_get_prio_tc_map(const struct net_device *dev, u32 prio)
{
	return dev->prio_tc_map[prio & TC_BITMASK];
}

static inline
int netdev_set_prio_tc_map(struct net_device *dev, u8 prio, u8 tc)
{
	if (tc >= dev->num_tc)
		return -EINVAL;

	dev->prio_tc_map[prio & TC_BITMASK] = tc & TC_BITMASK;
	return 0;
}

static inline
void netdev_reset_tc(struct net_device *dev)
{
	dev->num_tc = 0;
	memset(dev->tc_to_txq, 0, sizeof(dev->tc_to_txq));
	memset(dev->prio_tc_map, 0, sizeof(dev->prio_tc_map));
}

static inline
int netdev_set_tc_queue(struct net_device *dev, u8 tc, u16 count, u16 offset)
{
	if (tc >= dev->num_tc)
		return -EINVAL;

	dev->tc_to_txq[tc].count = count;
	dev->tc_to_txq[tc].offset = offset;
	return 0;
}

static inline
int netdev_set_num_tc(struct net_device *dev, u8 num_tc)
{
	if (num_tc > TC_MAX_QUEUE)
		return -EINVAL;

	dev->num_tc = num_tc;
	return 0;
}

static inline
int netdev_get_num_tc(struct net_device *dev)
{
	return dev->num_tc;
}

static inline
struct netdev_queue *netdev_get_tx_queue(const struct net_device *dev,
					 unsigned int index)
{
	return &dev->_tx[index];
}

static inline struct netdev_queue *skb_get_tx_queue(const struct net_device *dev,
						    const struct sk_buff *skb)
{
	return netdev_get_tx_queue(dev, skb_get_queue_mapping(skb));
}

static inline void netdev_for_each_tx_queue(struct net_device *dev,
					    void (*f)(struct net_device *,
						      struct netdev_queue *,
						      void *),
					    void *arg)
{
	unsigned int i;

	for (i = 0; i < dev->num_tx_queues; i++)
		f(dev, &dev->_tx[i], arg);
}

struct netdev_queue *netdev_pick_tx(struct net_device *dev,
				    struct sk_buff *skb,
				    void *accel_priv);

/*
 * Net namespace inlines
 */
static inline
struct net *dev_net(const struct net_device *dev)
{
	return read_pnet(&dev->nd_net);
}

static inline
void dev_net_set(struct net_device *dev, struct net *net)
{
#ifdef CONFIG_NET_NS
	release_net(dev->nd_net);
	dev->nd_net = hold_net(net);
#endif
}

static inline bool netdev_uses_dsa(struct net_device *dev)
{
#if IS_ENABLED(CONFIG_NET_DSA)
	if (dev->dsa_ptr != NULL)
		return dsa_uses_tagged_protocol(dev->dsa_ptr);
#endif
	return false;
}

/**
 *	netdev_priv - access network device private data
 *	@dev: network device
 *
 * Get network device private data
 */
static inline void *netdev_priv(const struct net_device *dev)
{
	return (char *)dev + ALIGN(sizeof(struct net_device), NETDEV_ALIGN);
}

/* Set the sysfs physical device reference for the network logical device
 * if set prior to registration will cause a symlink during initialization.
 */
#define SET_NETDEV_DEV(net, pdev)	((net)->dev.parent = (pdev))

/* Set the sysfs device type for the network logical device to allow
 * fine-grained identification of different network device types. For
 * example Ethernet, Wirelss LAN, Bluetooth, WiMAX etc.
 */
#define SET_NETDEV_DEVTYPE(net, devtype)	((net)->dev.type = (devtype))

/* Default NAPI poll() weight
 * Device drivers are strongly advised to not use bigger value
 */
#define NAPI_POLL_WEIGHT 64

/**
 *	netif_napi_add - initialize a napi context
 *	@dev:  network device
 *	@napi: napi context
 *	@poll: polling function
 *	@weight: default weight
 *
 * netif_napi_add() must be used to initialize a napi context prior to calling
 * *any* of the other napi related functions.
 */
void netif_napi_add(struct net_device *dev, struct napi_struct *napi,
		    int (*poll)(struct napi_struct *, int), int weight);

/**
 *  netif_napi_del - remove a napi context
 *  @napi: napi context
 *
 *  netif_napi_del() removes a napi context from the network device napi list
 */
void netif_napi_del(struct napi_struct *napi);

struct napi_gro_cb {
	/* Virtual address of skb_shinfo(skb)->frags[0].page + offset. */
	void *frag0;

	/* Length of frag0. */
	unsigned int frag0_len;

	/* This indicates where we are processing relative to skb->data. */
	int data_offset;

	/* This is non-zero if the packet cannot be merged with the new skb. */
	u16	flush;

	/* Save the IP ID here and check when we get to the transport layer */
	u16	flush_id;

	/* Number of segments aggregated. */
	u16	count;

	/* This is non-zero if the packet may be of the same flow. */
	u8	same_flow;

	/* Free the skb? */
	u8	free;
#define NAPI_GRO_FREE		  1
#define NAPI_GRO_FREE_STOLEN_HEAD 2

	/* jiffies when first packet was created/queued */
	unsigned long age;

	/* Used in ipv6_gro_receive() and foo-over-udp */
	u16	proto;

	/* Used in udp_gro_receive */
	u8	udp_mark:1;

	/* GRO checksum is valid */
	u8	csum_valid:1;

	/* Number of checksums via CHECKSUM_UNNECESSARY */
	u8	csum_cnt:3;

	/* Used in foo-over-udp, set in udp[46]_gro_receive */
	u8	is_ipv6:1;

	/* used to support CHECKSUM_COMPLETE for tunneling protocols */
	__wsum	csum;

	/* used in skb_gro_receive() slow path */
	struct sk_buff *last;
};

#define NAPI_GRO_CB(skb) ((struct napi_gro_cb *)(skb)->cb)

struct packet_type {
	__be16			type;	/* This is really htons(ether_type). */
	struct net_device	*dev;	/* NULL is wildcarded here	     */
	int			(*func) (struct sk_buff *,
					 struct net_device *,
					 struct packet_type *,
					 struct net_device *);
	bool			(*id_match)(struct packet_type *ptype,
					    struct sock *sk);
	void			*af_packet_priv;
	struct list_head	list;
};

struct offload_callbacks {
	struct sk_buff		*(*gso_segment)(struct sk_buff *skb,
						netdev_features_t features);
	struct sk_buff		**(*gro_receive)(struct sk_buff **head,
					       struct sk_buff *skb);
	int			(*gro_complete)(struct sk_buff *skb, int nhoff);
};

struct packet_offload {
	__be16			 type;	/* This is really htons(ether_type). */
	struct offload_callbacks callbacks;
	struct list_head	 list;
};

struct udp_offload {
	__be16			 port;
	u8			 ipproto;
	struct offload_callbacks callbacks;
};

/* often modified stats are per cpu, other are shared (netdev->stats) */
struct pcpu_sw_netstats {
	u64     rx_packets;
	u64     rx_bytes;
	u64     tx_packets;
	u64     tx_bytes;
	struct u64_stats_sync   syncp;
};

#define netdev_alloc_pcpu_stats(type)				\
({								\
	typeof(type) __percpu *pcpu_stats = alloc_percpu(type); \
	if (pcpu_stats)	{					\
		int i;						\
		for_each_possible_cpu(i) {			\
			typeof(type) *stat;			\
			stat = per_cpu_ptr(pcpu_stats, i);	\
			u64_stats_init(&stat->syncp);		\
		}						\
	}							\
	pcpu_stats;						\
})

#include <linux/notifier.h>

/* netdevice notifier chain. Please remember to update the rtnetlink
 * notification exclusion list in rtnetlink_event() when adding new
 * types.
 */
#define NETDEV_UP	0x0001	/* For now you can't veto a device up/down */
#define NETDEV_DOWN	0x0002
#define NETDEV_REBOOT	0x0003	/* Tell a protocol stack a network interface
				   detected a hardware crash and restarted
				   - we can use this eg to kick tcp sessions
				   once done */
#define NETDEV_CHANGE	0x0004	/* Notify device state change */
#define NETDEV_REGISTER 0x0005
#define NETDEV_UNREGISTER	0x0006
#define NETDEV_CHANGEMTU	0x0007 /* notify after mtu change happened */
#define NETDEV_CHANGEADDR	0x0008
#define NETDEV_GOING_DOWN	0x0009
#define NETDEV_CHANGENAME	0x000A
#define NETDEV_FEAT_CHANGE	0x000B
#define NETDEV_BONDING_FAILOVER 0x000C
#define NETDEV_PRE_UP		0x000D
#define NETDEV_PRE_TYPE_CHANGE	0x000E
#define NETDEV_POST_TYPE_CHANGE	0x000F
#define NETDEV_POST_INIT	0x0010
#define NETDEV_UNREGISTER_FINAL 0x0011
#define NETDEV_RELEASE		0x0012
#define NETDEV_NOTIFY_PEERS	0x0013
#define NETDEV_JOIN		0x0014
#define NETDEV_CHANGEUPPER	0x0015
#define NETDEV_RESEND_IGMP	0x0016
#define NETDEV_PRECHANGEMTU	0x0017 /* notify before mtu change happened */
#define NETDEV_CHANGEINFODATA	0x0018

int register_netdevice_notifier(struct notifier_block *nb);
int unregister_netdevice_notifier(struct notifier_block *nb);

struct netdev_notifier_info {
	struct net_device *dev;
};

struct netdev_notifier_change_info {
	struct netdev_notifier_info info; /* must be first */
	unsigned int flags_changed;
};

static inline void netdev_notifier_info_init(struct netdev_notifier_info *info,
					     struct net_device *dev)
{
	info->dev = dev;
}

static inline struct net_device *
netdev_notifier_info_to_dev(const struct netdev_notifier_info *info)
{
	return info->dev;
}

int call_netdevice_notifiers(unsigned long val, struct net_device *dev);


extern rwlock_t				dev_base_lock;		/* Device list lock */

#define for_each_netdev(net, d)		\
		list_for_each_entry(d, &(net)->dev_base_head, dev_list)
#define for_each_netdev_reverse(net, d)	\
		list_for_each_entry_reverse(d, &(net)->dev_base_head, dev_list)
#define for_each_netdev_rcu(net, d)		\
		list_for_each_entry_rcu(d, &(net)->dev_base_head, dev_list)
#define for_each_netdev_safe(net, d, n)	\
		list_for_each_entry_safe(d, n, &(net)->dev_base_head, dev_list)
#define for_each_netdev_continue(net, d)		\
		list_for_each_entry_continue(d, &(net)->dev_base_head, dev_list)
#define for_each_netdev_continue_rcu(net, d)		\
	list_for_each_entry_continue_rcu(d, &(net)->dev_base_head, dev_list)
#define for_each_netdev_in_bond_rcu(bond, slave)	\
		for_each_netdev_rcu(&init_net, slave)	\
			if (netdev_master_upper_dev_get_rcu(slave) == bond)
#define net_device_entry(lh)	list_entry(lh, struct net_device, dev_list)

static inline struct net_device *next_net_device(struct net_device *dev)
{
	struct list_head *lh;
	struct net *net;

	net = dev_net(dev);
	lh = dev->dev_list.next;
	return lh == &net->dev_base_head ? NULL : net_device_entry(lh);
}

static inline struct net_device *next_net_device_rcu(struct net_device *dev)
{
	struct list_head *lh;
	struct net *net;

	net = dev_net(dev);
	lh = rcu_dereference(list_next_rcu(&dev->dev_list));
	return lh == &net->dev_base_head ? NULL : net_device_entry(lh);
}

static inline struct net_device *first_net_device(struct net *net)
{
	return list_empty(&net->dev_base_head) ? NULL :
		net_device_entry(net->dev_base_head.next);
}

static inline struct net_device *first_net_device_rcu(struct net *net)
{
	struct list_head *lh = rcu_dereference(list_next_rcu(&net->dev_base_head));

	return lh == &net->dev_base_head ? NULL : net_device_entry(lh);
}

int netdev_boot_setup_check(struct net_device *dev);
unsigned long netdev_boot_base(const char *prefix, int unit);
struct net_device *dev_getbyhwaddr_rcu(struct net *net, unsigned short type,
				       const char *hwaddr);
struct net_device *dev_getfirstbyhwtype(struct net *net, unsigned short type);
struct net_device *__dev_getfirstbyhwtype(struct net *net, unsigned short type);
void dev_add_pack(struct packet_type *pt);
void dev_remove_pack(struct packet_type *pt);
void __dev_remove_pack(struct packet_type *pt);
void dev_add_offload(struct packet_offload *po);
void dev_remove_offload(struct packet_offload *po);

struct net_device *__dev_get_by_flags(struct net *net, unsigned short flags,
				      unsigned short mask);
struct net_device *dev_get_by_name(struct net *net, const char *name);
struct net_device *dev_get_by_name_rcu(struct net *net, const char *name);
struct net_device *__dev_get_by_name(struct net *net, const char *name);
int dev_alloc_name(struct net_device *dev, const char *name);
int dev_open(struct net_device *dev);
int dev_close(struct net_device *dev);
void dev_disable_lro(struct net_device *dev);
int dev_loopback_xmit(struct sk_buff *newskb);
int dev_queue_xmit(struct sk_buff *skb);
int dev_queue_xmit_accel(struct sk_buff *skb, void *accel_priv);
int register_netdevice(struct net_device *dev);
void unregister_netdevice_queue(struct net_device *dev, struct list_head *head);
void unregister_netdevice_many(struct list_head *head);
static inline void unregister_netdevice(struct net_device *dev)
{
	unregister_netdevice_queue(dev, NULL);
}

int netdev_refcnt_read(const struct net_device *dev);
void free_netdev(struct net_device *dev);
void netdev_freemem(struct net_device *dev);
void synchronize_net(void);
int init_dummy_netdev(struct net_device *dev);

struct net_device *dev_get_by_index(struct net *net, int ifindex);
struct net_device *__dev_get_by_index(struct net *net, int ifindex);
struct net_device *dev_get_by_index_rcu(struct net *net, int ifindex);
int netdev_get_name(struct net *net, char *name, int ifindex);
int dev_restart(struct net_device *dev);
int skb_gro_receive(struct sk_buff **head, struct sk_buff *skb);

static inline unsigned int skb_gro_offset(const struct sk_buff *skb)
{
	return NAPI_GRO_CB(skb)->data_offset;
}

static inline unsigned int skb_gro_len(const struct sk_buff *skb)
{
	return skb->len - NAPI_GRO_CB(skb)->data_offset;
}

static inline void skb_gro_pull(struct sk_buff *skb, unsigned int len)
{
	NAPI_GRO_CB(skb)->data_offset += len;
}

static inline void *skb_gro_header_fast(struct sk_buff *skb,
					unsigned int offset)
{
	return NAPI_GRO_CB(skb)->frag0 + offset;
}

static inline int skb_gro_header_hard(struct sk_buff *skb, unsigned int hlen)
{
	return NAPI_GRO_CB(skb)->frag0_len < hlen;
}

static inline void *skb_gro_header_slow(struct sk_buff *skb, unsigned int hlen,
					unsigned int offset)
{
	if (!pskb_may_pull(skb, hlen))
		return NULL;

	NAPI_GRO_CB(skb)->frag0 = NULL;
	NAPI_GRO_CB(skb)->frag0_len = 0;
	return skb->data + offset;
}

static inline void *skb_gro_network_header(struct sk_buff *skb)
{
	return (NAPI_GRO_CB(skb)->frag0 ?: skb->data) +
	       skb_network_offset(skb);
}

static inline void skb_gro_postpull_rcsum(struct sk_buff *skb,
					const void *start, unsigned int len)
{
	if (NAPI_GRO_CB(skb)->csum_valid)
		NAPI_GRO_CB(skb)->csum = csum_sub(NAPI_GRO_CB(skb)->csum,
						  csum_partial(start, len, 0));
}

/* GRO checksum functions. These are logical equivalents of the normal
 * checksum functions (in skbuff.h) except that they operate on the GRO
 * offsets and fields in sk_buff.
 */

__sum16 __skb_gro_checksum_complete(struct sk_buff *skb);

static inline bool __skb_gro_checksum_validate_needed(struct sk_buff *skb,
						      bool zero_okay,
						      __sum16 check)
{
	return (skb->ip_summed != CHECKSUM_PARTIAL &&
		NAPI_GRO_CB(skb)->csum_cnt == 0 &&
		(!zero_okay || check));
}

static inline __sum16 __skb_gro_checksum_validate_complete(struct sk_buff *skb,
							   __wsum psum)
{
	if (NAPI_GRO_CB(skb)->csum_valid &&
	    !csum_fold(csum_add(psum, NAPI_GRO_CB(skb)->csum)))
		return 0;

	NAPI_GRO_CB(skb)->csum = psum;

	return __skb_gro_checksum_complete(skb);
}

static inline void skb_gro_incr_csum_unnecessary(struct sk_buff *skb)
{
	if (NAPI_GRO_CB(skb)->csum_cnt > 0) {
		/* Consume a checksum from CHECKSUM_UNNECESSARY */
		NAPI_GRO_CB(skb)->csum_cnt--;
	} else {
		/* Update skb for CHECKSUM_UNNECESSARY and csum_level when we
		 * verified a new top level checksum or an encapsulated one
		 * during GRO. This saves work if we fallback to normal path.
		 */
		__skb_incr_checksum_unnecessary(skb);
	}
}

#define __skb_gro_checksum_validate(skb, proto, zero_okay, check,	\
				    compute_pseudo)			\
({									\
	__sum16 __ret = 0;						\
	if (__skb_gro_checksum_validate_needed(skb, zero_okay, check))	\
		__ret = __skb_gro_checksum_validate_complete(skb,	\
				compute_pseudo(skb, proto));		\
	if (__ret)							\
		__skb_mark_checksum_bad(skb);				\
	else								\
		skb_gro_incr_csum_unnecessary(skb);			\
	__ret;								\
})

#define skb_gro_checksum_validate(skb, proto, compute_pseudo)		\
	__skb_gro_checksum_validate(skb, proto, false, 0, compute_pseudo)

#define skb_gro_checksum_validate_zero_check(skb, proto, check,		\
					     compute_pseudo)		\
	__skb_gro_checksum_validate(skb, proto, true, check, compute_pseudo)

#define skb_gro_checksum_simple_validate(skb)				\
	__skb_gro_checksum_validate(skb, 0, false, 0, null_compute_pseudo)

static inline bool __skb_gro_checksum_convert_check(struct sk_buff *skb)
{
	return (NAPI_GRO_CB(skb)->csum_cnt == 0 &&
		!NAPI_GRO_CB(skb)->csum_valid);
}

static inline void __skb_gro_checksum_convert(struct sk_buff *skb,
					      __sum16 check, __wsum pseudo)
{
	NAPI_GRO_CB(skb)->csum = ~pseudo;
	NAPI_GRO_CB(skb)->csum_valid = 1;
}

#define skb_gro_checksum_try_convert(skb, proto, check, compute_pseudo)	\
do {									\
	if (__skb_gro_checksum_convert_check(skb))			\
		__skb_gro_checksum_convert(skb, check,			\
					   compute_pseudo(skb, proto));	\
} while (0)

static inline int dev_hard_header(struct sk_buff *skb, struct net_device *dev,
				  unsigned short type,
				  const void *daddr, const void *saddr,
				  unsigned int len)
{
	if (!dev->header_ops || !dev->header_ops->create)
		return 0;

	return dev->header_ops->create(skb, dev, type, daddr, saddr, len);
}

static inline int dev_parse_header(const struct sk_buff *skb,
				   unsigned char *haddr)
{
	const struct net_device *dev = skb->dev;

	if (!dev->header_ops || !dev->header_ops->parse)
		return 0;
	return dev->header_ops->parse(skb, haddr);
}

static inline int dev_rebuild_header(struct sk_buff *skb)
{
	const struct net_device *dev = skb->dev;

	if (!dev->header_ops || !dev->header_ops->rebuild)
		return 0;
	return dev->header_ops->rebuild(skb);
}

typedef int gifconf_func_t(struct net_device * dev, char __user * bufptr, int len);
int register_gifconf(unsigned int family, gifconf_func_t *gifconf);
static inline int unregister_gifconf(unsigned int family)
{
	return register_gifconf(family, NULL);
}

#ifdef CONFIG_NET_FLOW_LIMIT
#define FLOW_LIMIT_HISTORY	(1 << 7)  /* must be ^2 and !overflow buckets */
struct sd_flow_limit {
	u64			count;
	unsigned int		num_buckets;
	unsigned int		history_head;
	u16			history[FLOW_LIMIT_HISTORY];
	u8			buckets[];
};

extern int netdev_flow_limit_table_len;
#endif /* CONFIG_NET_FLOW_LIMIT */

/*
 * Incoming packets are placed on per-cpu queues
 */
struct softnet_data {
	struct list_head	poll_list;
	struct sk_buff_head	process_queue;

	/* stats */
	unsigned int		processed;
	unsigned int		time_squeeze;
	unsigned int		cpu_collision;
	unsigned int		received_rps;
#ifdef CONFIG_RPS
	struct softnet_data	*rps_ipi_list;
#endif
#ifdef CONFIG_NET_FLOW_LIMIT
	struct sd_flow_limit __rcu *flow_limit;
#endif
	struct Qdisc		*output_queue;
	struct Qdisc		**output_queue_tailp;
	struct sk_buff		*completion_queue;

#ifdef CONFIG_RPS
	/* Elements below can be accessed between CPUs for RPS */
	struct call_single_data	csd ____cacheline_aligned_in_smp;
	struct softnet_data	*rps_ipi_next;
	unsigned int		cpu;
	unsigned int		input_queue_head;
	unsigned int		input_queue_tail;
#endif
	unsigned int		dropped;
	struct sk_buff_head	input_pkt_queue;
	struct napi_struct	backlog;

};

static inline void input_queue_head_incr(struct softnet_data *sd)
{
#ifdef CONFIG_RPS
	sd->input_queue_head++;
#endif
}

static inline void input_queue_tail_incr_save(struct softnet_data *sd,
					      unsigned int *qtail)
{
#ifdef CONFIG_RPS
	*qtail = ++sd->input_queue_tail;
#endif
}

DECLARE_PER_CPU_ALIGNED(struct softnet_data, softnet_data);

void __netif_schedule(struct Qdisc *q);
void netif_schedule_queue(struct netdev_queue *txq);

static inline void netif_tx_schedule_all(struct net_device *dev)
{
	unsigned int i;

	for (i = 0; i < dev->num_tx_queues; i++)
		netif_schedule_queue(netdev_get_tx_queue(dev, i));
}

static inline void netif_tx_start_queue(struct netdev_queue *dev_queue)
{
	clear_bit(__QUEUE_STATE_DRV_XOFF, &dev_queue->state);
}

/**
 *	netif_start_queue - allow transmit
 *	@dev: network device
 *
 *	Allow upper layers to call the device hard_start_xmit routine.
 */
static inline void netif_start_queue(struct net_device *dev)
{
	netif_tx_start_queue(netdev_get_tx_queue(dev, 0));
}

static inline void netif_tx_start_all_queues(struct net_device *dev)
{
	unsigned int i;

	for (i = 0; i < dev->num_tx_queues; i++) {
		struct netdev_queue *txq = netdev_get_tx_queue(dev, i);
		netif_tx_start_queue(txq);
	}
}

void netif_tx_wake_queue(struct netdev_queue *dev_queue);

/**
 *	netif_wake_queue - restart transmit
 *	@dev: network device
 *
 *	Allow upper layers to call the device hard_start_xmit routine.
 *	Used for flow control when transmit resources are available.
 */
static inline void netif_wake_queue(struct net_device *dev)
{
	netif_tx_wake_queue(netdev_get_tx_queue(dev, 0));
}

static inline void netif_tx_wake_all_queues(struct net_device *dev)
{
	unsigned int i;

	for (i = 0; i < dev->num_tx_queues; i++) {
		struct netdev_queue *txq = netdev_get_tx_queue(dev, i);
		netif_tx_wake_queue(txq);
	}
}

static inline void netif_tx_stop_queue(struct netdev_queue *dev_queue)
{
	if (WARN_ON(!dev_queue)) {
		pr_info("netif_stop_queue() cannot be called before register_netdev()\n");
		return;
	}
	set_bit(__QUEUE_STATE_DRV_XOFF, &dev_queue->state);
}

/**
 *	netif_stop_queue - stop transmitted packets
 *	@dev: network device
 *
 *	Stop upper layers calling the device hard_start_xmit routine.
 *	Used for flow control when transmit resources are unavailable.
 */
static inline void netif_stop_queue(struct net_device *dev)
{
	netif_tx_stop_queue(netdev_get_tx_queue(dev, 0));
}

static inline void netif_tx_stop_all_queues(struct net_device *dev)
{
	unsigned int i;

	for (i = 0; i < dev->num_tx_queues; i++) {
		struct netdev_queue *txq = netdev_get_tx_queue(dev, i);
		netif_tx_stop_queue(txq);
	}
}

static inline bool netif_tx_queue_stopped(const struct netdev_queue *dev_queue)
{
	return test_bit(__QUEUE_STATE_DRV_XOFF, &dev_queue->state);
}

/**
 *	netif_queue_stopped - test if transmit queue is flowblocked
 *	@dev: network device
 *
 *	Test if transmit queue on device is currently unable to send.
 */
static inline bool netif_queue_stopped(const struct net_device *dev)
{
	return netif_tx_queue_stopped(netdev_get_tx_queue(dev, 0));
}

static inline bool netif_xmit_stopped(const struct netdev_queue *dev_queue)
{
	return dev_queue->state & QUEUE_STATE_ANY_XOFF;
}

static inline bool
netif_xmit_frozen_or_stopped(const struct netdev_queue *dev_queue)
{
	return dev_queue->state & QUEUE_STATE_ANY_XOFF_OR_FROZEN;
}

static inline bool
netif_xmit_frozen_or_drv_stopped(const struct netdev_queue *dev_queue)
{
	return dev_queue->state & QUEUE_STATE_DRV_XOFF_OR_FROZEN;
}

/**
 *	netdev_txq_bql_enqueue_prefetchw - prefetch bql data for write
 *	@dev_queue: pointer to transmit queue
 *
 * BQL enabled drivers might use this helper in their ndo_start_xmit(),
 * to give appropriate hint to the cpu.
 */
static inline void netdev_txq_bql_enqueue_prefetchw(struct netdev_queue *dev_queue)
{
#ifdef CONFIG_BQL
	prefetchw(&dev_queue->dql.num_queued);
#endif
}

/**
 *	netdev_txq_bql_complete_prefetchw - prefetch bql data for write
 *	@dev_queue: pointer to transmit queue
 *
 * BQL enabled drivers might use this helper in their TX completion path,
 * to give appropriate hint to the cpu.
 */
static inline void netdev_txq_bql_complete_prefetchw(struct netdev_queue *dev_queue)
{
#ifdef CONFIG_BQL
	prefetchw(&dev_queue->dql.limit);
#endif
}

static inline void netdev_tx_sent_queue(struct netdev_queue *dev_queue,
					unsigned int bytes)
{
#ifdef CONFIG_BQL
	dql_queued(&dev_queue->dql, bytes);

	if (likely(dql_avail(&dev_queue->dql) >= 0))
		return;

	set_bit(__QUEUE_STATE_STACK_XOFF, &dev_queue->state);

	/*
	 * The XOFF flag must be set before checking the dql_avail below,
	 * because in netdev_tx_completed_queue we update the dql_completed
	 * before checking the XOFF flag.
	 */
	smp_mb();

	/* check again in case another CPU has just made room avail */
	if (unlikely(dql_avail(&dev_queue->dql) >= 0))
		clear_bit(__QUEUE_STATE_STACK_XOFF, &dev_queue->state);
#endif
}

/**
 * 	netdev_sent_queue - report the number of bytes queued to hardware
 * 	@dev: network device
 * 	@bytes: number of bytes queued to the hardware device queue
 *
 * 	Report the number of bytes queued for sending/completion to the network
 * 	device hardware queue. @bytes should be a good approximation and should
 * 	exactly match netdev_completed_queue() @bytes
 */
static inline void netdev_sent_queue(struct net_device *dev, unsigned int bytes)
{
	netdev_tx_sent_queue(netdev_get_tx_queue(dev, 0), bytes);
}

static inline void netdev_tx_completed_queue(struct netdev_queue *dev_queue,
					     unsigned int pkts, unsigned int bytes)
{
#ifdef CONFIG_BQL
	if (unlikely(!bytes))
		return;

	dql_completed(&dev_queue->dql, bytes);

	/*
	 * Without the memory barrier there is a small possiblity that
	 * netdev_tx_sent_queue will miss the update and cause the queue to
	 * be stopped forever
	 */
	smp_mb();

	if (dql_avail(&dev_queue->dql) < 0)
		return;

	if (test_and_clear_bit(__QUEUE_STATE_STACK_XOFF, &dev_queue->state))
		netif_schedule_queue(dev_queue);
#endif
}

/**
 * 	netdev_completed_queue - report bytes and packets completed by device
 * 	@dev: network device
 * 	@pkts: actual number of packets sent over the medium
 * 	@bytes: actual number of bytes sent over the medium
 *
 * 	Report the number of bytes and packets transmitted by the network device
 * 	hardware queue over the physical medium, @bytes must exactly match the
 * 	@bytes amount passed to netdev_sent_queue()
 */
static inline void netdev_completed_queue(struct net_device *dev,
					  unsigned int pkts, unsigned int bytes)
{
	netdev_tx_completed_queue(netdev_get_tx_queue(dev, 0), pkts, bytes);
}

static inline void netdev_tx_reset_queue(struct netdev_queue *q)
{
#ifdef CONFIG_BQL
	clear_bit(__QUEUE_STATE_STACK_XOFF, &q->state);
	dql_reset(&q->dql);
#endif
}

/**
 * 	netdev_reset_queue - reset the packets and bytes count of a network device
 * 	@dev_queue: network device
 *
 * 	Reset the bytes and packet count of a network device and clear the
 * 	software flow control OFF bit for this network device
 */
static inline void netdev_reset_queue(struct net_device *dev_queue)
{
	netdev_tx_reset_queue(netdev_get_tx_queue(dev_queue, 0));
}

/**
 * 	netdev_cap_txqueue - check if selected tx queue exceeds device queues
 * 	@dev: network device
 * 	@queue_index: given tx queue index
 *
 * 	Returns 0 if given tx queue index >= number of device tx queues,
 * 	otherwise returns the originally passed tx queue index.
 */
static inline u16 netdev_cap_txqueue(struct net_device *dev, u16 queue_index)
{
	if (unlikely(queue_index >= dev->real_num_tx_queues)) {
		net_warn_ratelimited("%s selects TX queue %d, but real number of TX queues is %d\n",
				     dev->name, queue_index,
				     dev->real_num_tx_queues);
		return 0;
	}

	return queue_index;
}

/**
 *	netif_running - test if up
 *	@dev: network device
 *
 *	Test if the device has been brought up.
 */
static inline bool netif_running(const struct net_device *dev)
{
	return test_bit(__LINK_STATE_START, &dev->state);
}

/*
 * Routines to manage the subqueues on a device.  We only need start
 * stop, and a check if it's stopped.  All other device management is
 * done at the overall netdevice level.
 * Also test the device if we're multiqueue.
 */

/**
 *	netif_start_subqueue - allow sending packets on subqueue
 *	@dev: network device
 *	@queue_index: sub queue index
 *
 * Start individual transmit queue of a device with multiple transmit queues.
 */
static inline void netif_start_subqueue(struct net_device *dev, u16 queue_index)
{
	struct netdev_queue *txq = netdev_get_tx_queue(dev, queue_index);

	netif_tx_start_queue(txq);
}

/**
 *	netif_stop_subqueue - stop sending packets on subqueue
 *	@dev: network device
 *	@queue_index: sub queue index
 *
 * Stop individual transmit queue of a device with multiple transmit queues.
 */
static inline void netif_stop_subqueue(struct net_device *dev, u16 queue_index)
{
	struct netdev_queue *txq = netdev_get_tx_queue(dev, queue_index);
	netif_tx_stop_queue(txq);
}

/**
 *	netif_subqueue_stopped - test status of subqueue
 *	@dev: network device
 *	@queue_index: sub queue index
 *
 * Check individual transmit queue of a device with multiple transmit queues.
 */
static inline bool __netif_subqueue_stopped(const struct net_device *dev,
					    u16 queue_index)
{
	struct netdev_queue *txq = netdev_get_tx_queue(dev, queue_index);

	return netif_tx_queue_stopped(txq);
}

static inline bool netif_subqueue_stopped(const struct net_device *dev,
					  struct sk_buff *skb)
{
	return __netif_subqueue_stopped(dev, skb_get_queue_mapping(skb));
}

void netif_wake_subqueue(struct net_device *dev, u16 queue_index);

#ifdef CONFIG_XPS
int netif_set_xps_queue(struct net_device *dev, const struct cpumask *mask,
			u16 index);
#else
static inline int netif_set_xps_queue(struct net_device *dev,
				      const struct cpumask *mask,
				      u16 index)
{
	return 0;
}
#endif

/*
 * Returns a Tx hash for the given packet when dev->real_num_tx_queues is used
 * as a distribution range limit for the returned value.
 */
static inline u16 skb_tx_hash(const struct net_device *dev,
			      struct sk_buff *skb)
{
	return __skb_tx_hash(dev, skb, dev->real_num_tx_queues);
}

/**
 *	netif_is_multiqueue - test if device has multiple transmit queues
 *	@dev: network device
 *
 * Check if device has multiple transmit queues
 */
static inline bool netif_is_multiqueue(const struct net_device *dev)
{
	return dev->num_tx_queues > 1;
}

int netif_set_real_num_tx_queues(struct net_device *dev, unsigned int txq);

#ifdef CONFIG_SYSFS
int netif_set_real_num_rx_queues(struct net_device *dev, unsigned int rxq);
#else
static inline int netif_set_real_num_rx_queues(struct net_device *dev,
						unsigned int rxq)
{
	return 0;
}
#endif

#ifdef CONFIG_SYSFS
static inline unsigned int get_netdev_rx_queue_index(
		struct netdev_rx_queue *queue)
{
	struct net_device *dev = queue->dev;
	int index = queue - dev->_rx;

	BUG_ON(index >= dev->num_rx_queues);
	return index;
}
#endif

#define DEFAULT_MAX_NUM_RSS_QUEUES	(8)
int netif_get_num_default_rss_queues(void);

enum skb_free_reason {
	SKB_REASON_CONSUMED,
	SKB_REASON_DROPPED,
};

void __dev_kfree_skb_irq(struct sk_buff *skb, enum skb_free_reason reason);
void __dev_kfree_skb_any(struct sk_buff *skb, enum skb_free_reason reason);

/*
 * It is not allowed to call kfree_skb() or consume_skb() from hardware
 * interrupt context or with hardware interrupts being disabled.
 * (in_irq() || irqs_disabled())
 *
 * We provide four helpers that can be used in following contexts :
 *
 * dev_kfree_skb_irq(skb) when caller drops a packet from irq context,
 *  replacing kfree_skb(skb)
 *
 * dev_consume_skb_irq(skb) when caller consumes a packet from irq context.
 *  Typically used in place of consume_skb(skb) in TX completion path
 *
 * dev_kfree_skb_any(skb) when caller doesn't know its current irq context,
 *  replacing kfree_skb(skb)
 *
 * dev_consume_skb_any(skb) when caller doesn't know its current irq context,
 *  and consumed a packet. Used in place of consume_skb(skb)
 */
static inline void dev_kfree_skb_irq(struct sk_buff *skb)
{
	__dev_kfree_skb_irq(skb, SKB_REASON_DROPPED);
}

static inline void dev_consume_skb_irq(struct sk_buff *skb)
{
	__dev_kfree_skb_irq(skb, SKB_REASON_CONSUMED);
}

static inline void dev_kfree_skb_any(struct sk_buff *skb)
{
	__dev_kfree_skb_any(skb, SKB_REASON_DROPPED);
}

static inline void dev_consume_skb_any(struct sk_buff *skb)
{
	__dev_kfree_skb_any(skb, SKB_REASON_CONSUMED);
}

int netif_rx(struct sk_buff *skb);
int netif_rx_ni(struct sk_buff *skb);
int netif_receive_skb(struct sk_buff *skb);
gro_result_t napi_gro_receive(struct napi_struct *napi, struct sk_buff *skb);
void napi_gro_flush(struct napi_struct *napi, bool flush_old);
struct sk_buff *napi_get_frags(struct napi_struct *napi);
gro_result_t napi_gro_frags(struct napi_struct *napi);
struct packet_offload *gro_find_receive_by_type(__be16 type);
struct packet_offload *gro_find_complete_by_type(__be16 type);

static inline void napi_free_frags(struct napi_struct *napi)
{
	kfree_skb(napi->skb);
	napi->skb = NULL;
}

int netdev_rx_handler_register(struct net_device *dev,
			       rx_handler_func_t *rx_handler,
			       void *rx_handler_data);
void netdev_rx_handler_unregister(struct net_device *dev);

bool dev_valid_name(const char *name);
int dev_ioctl(struct net *net, unsigned int cmd, void __user *);
int dev_ethtool(struct net *net, struct ifreq *);
unsigned int dev_get_flags(const struct net_device *);
int __dev_change_flags(struct net_device *, unsigned int flags);
int dev_change_flags(struct net_device *, unsigned int);
void __dev_notify_flags(struct net_device *, unsigned int old_flags,
			unsigned int gchanges);
int dev_change_name(struct net_device *, const char *);
int dev_set_alias(struct net_device *, const char *, size_t);
int dev_change_net_namespace(struct net_device *, struct net *, const char *);
int dev_set_mtu(struct net_device *, int);
void dev_set_group(struct net_device *, int);
int dev_set_mac_address(struct net_device *, struct sockaddr *);
int dev_change_carrier(struct net_device *, bool new_carrier);
int dev_get_phys_port_id(struct net_device *dev,
<<<<<<< HEAD
			 struct netdev_phys_port_id *ppid);
=======
			 struct netdev_phys_item_id *ppid);
>>>>>>> e529fea9
struct sk_buff *validate_xmit_skb_list(struct sk_buff *skb, struct net_device *dev);
struct sk_buff *dev_hard_start_xmit(struct sk_buff *skb, struct net_device *dev,
				    struct netdev_queue *txq, int *ret);
int __dev_forward_skb(struct net_device *dev, struct sk_buff *skb);
int dev_forward_skb(struct net_device *dev, struct sk_buff *skb);
bool is_skb_forwardable(struct net_device *dev, struct sk_buff *skb);

extern int		netdev_budget;

/* Called by rtnetlink.c:rtnl_unlock() */
void netdev_run_todo(void);

/**
 *	dev_put - release reference to device
 *	@dev: network device
 *
 * Release reference to device to allow it to be freed.
 */
static inline void dev_put(struct net_device *dev)
{
	this_cpu_dec(*dev->pcpu_refcnt);
}

/**
 *	dev_hold - get reference to device
 *	@dev: network device
 *
 * Hold reference to device to keep it from being freed.
 */
static inline void dev_hold(struct net_device *dev)
{
	this_cpu_inc(*dev->pcpu_refcnt);
}

/* Carrier loss detection, dial on demand. The functions netif_carrier_on
 * and _off may be called from IRQ context, but it is caller
 * who is responsible for serialization of these calls.
 *
 * The name carrier is inappropriate, these functions should really be
 * called netif_lowerlayer_*() because they represent the state of any
 * kind of lower layer not just hardware media.
 */

void linkwatch_init_dev(struct net_device *dev);
void linkwatch_fire_event(struct net_device *dev);
void linkwatch_forget_dev(struct net_device *dev);

/**
 *	netif_carrier_ok - test if carrier present
 *	@dev: network device
 *
 * Check if carrier is present on device
 */
static inline bool netif_carrier_ok(const struct net_device *dev)
{
	return !test_bit(__LINK_STATE_NOCARRIER, &dev->state);
}

unsigned long dev_trans_start(struct net_device *dev);

void __netdev_watchdog_up(struct net_device *dev);

void netif_carrier_on(struct net_device *dev);

void netif_carrier_off(struct net_device *dev);

/**
 *	netif_dormant_on - mark device as dormant.
 *	@dev: network device
 *
 * Mark device as dormant (as per RFC2863).
 *
 * The dormant state indicates that the relevant interface is not
 * actually in a condition to pass packets (i.e., it is not 'up') but is
 * in a "pending" state, waiting for some external event.  For "on-
 * demand" interfaces, this new state identifies the situation where the
 * interface is waiting for events to place it in the up state.
 *
 */
static inline void netif_dormant_on(struct net_device *dev)
{
	if (!test_and_set_bit(__LINK_STATE_DORMANT, &dev->state))
		linkwatch_fire_event(dev);
}

/**
 *	netif_dormant_off - set device as not dormant.
 *	@dev: network device
 *
 * Device is not in dormant state.
 */
static inline void netif_dormant_off(struct net_device *dev)
{
	if (test_and_clear_bit(__LINK_STATE_DORMANT, &dev->state))
		linkwatch_fire_event(dev);
}

/**
 *	netif_dormant - test if carrier present
 *	@dev: network device
 *
 * Check if carrier is present on device
 */
static inline bool netif_dormant(const struct net_device *dev)
{
	return test_bit(__LINK_STATE_DORMANT, &dev->state);
}


/**
 *	netif_oper_up - test if device is operational
 *	@dev: network device
 *
 * Check if carrier is operational
 */
static inline bool netif_oper_up(const struct net_device *dev)
{
	return (dev->operstate == IF_OPER_UP ||
		dev->operstate == IF_OPER_UNKNOWN /* backward compat */);
}

/**
 *	netif_device_present - is device available or removed
 *	@dev: network device
 *
 * Check if device has not been removed from system.
 */
static inline bool netif_device_present(struct net_device *dev)
{
	return test_bit(__LINK_STATE_PRESENT, &dev->state);
}

void netif_device_detach(struct net_device *dev);

void netif_device_attach(struct net_device *dev);

/*
 * Network interface message level settings
 */

enum {
	NETIF_MSG_DRV		= 0x0001,
	NETIF_MSG_PROBE		= 0x0002,
	NETIF_MSG_LINK		= 0x0004,
	NETIF_MSG_TIMER		= 0x0008,
	NETIF_MSG_IFDOWN	= 0x0010,
	NETIF_MSG_IFUP		= 0x0020,
	NETIF_MSG_RX_ERR	= 0x0040,
	NETIF_MSG_TX_ERR	= 0x0080,
	NETIF_MSG_TX_QUEUED	= 0x0100,
	NETIF_MSG_INTR		= 0x0200,
	NETIF_MSG_TX_DONE	= 0x0400,
	NETIF_MSG_RX_STATUS	= 0x0800,
	NETIF_MSG_PKTDATA	= 0x1000,
	NETIF_MSG_HW		= 0x2000,
	NETIF_MSG_WOL		= 0x4000,
};

#define netif_msg_drv(p)	((p)->msg_enable & NETIF_MSG_DRV)
#define netif_msg_probe(p)	((p)->msg_enable & NETIF_MSG_PROBE)
#define netif_msg_link(p)	((p)->msg_enable & NETIF_MSG_LINK)
#define netif_msg_timer(p)	((p)->msg_enable & NETIF_MSG_TIMER)
#define netif_msg_ifdown(p)	((p)->msg_enable & NETIF_MSG_IFDOWN)
#define netif_msg_ifup(p)	((p)->msg_enable & NETIF_MSG_IFUP)
#define netif_msg_rx_err(p)	((p)->msg_enable & NETIF_MSG_RX_ERR)
#define netif_msg_tx_err(p)	((p)->msg_enable & NETIF_MSG_TX_ERR)
#define netif_msg_tx_queued(p)	((p)->msg_enable & NETIF_MSG_TX_QUEUED)
#define netif_msg_intr(p)	((p)->msg_enable & NETIF_MSG_INTR)
#define netif_msg_tx_done(p)	((p)->msg_enable & NETIF_MSG_TX_DONE)
#define netif_msg_rx_status(p)	((p)->msg_enable & NETIF_MSG_RX_STATUS)
#define netif_msg_pktdata(p)	((p)->msg_enable & NETIF_MSG_PKTDATA)
#define netif_msg_hw(p)		((p)->msg_enable & NETIF_MSG_HW)
#define netif_msg_wol(p)	((p)->msg_enable & NETIF_MSG_WOL)

static inline u32 netif_msg_init(int debug_value, int default_msg_enable_bits)
{
	/* use default */
	if (debug_value < 0 || debug_value >= (sizeof(u32) * 8))
		return default_msg_enable_bits;
	if (debug_value == 0)	/* no output */
		return 0;
	/* set low N bits */
	return (1 << debug_value) - 1;
}

static inline void __netif_tx_lock(struct netdev_queue *txq, int cpu)
{
	spin_lock(&txq->_xmit_lock);
	txq->xmit_lock_owner = cpu;
}

static inline void __netif_tx_lock_bh(struct netdev_queue *txq)
{
	spin_lock_bh(&txq->_xmit_lock);
	txq->xmit_lock_owner = smp_processor_id();
}

static inline bool __netif_tx_trylock(struct netdev_queue *txq)
{
	bool ok = spin_trylock(&txq->_xmit_lock);
	if (likely(ok))
		txq->xmit_lock_owner = smp_processor_id();
	return ok;
}

static inline void __netif_tx_unlock(struct netdev_queue *txq)
{
	txq->xmit_lock_owner = -1;
	spin_unlock(&txq->_xmit_lock);
}

static inline void __netif_tx_unlock_bh(struct netdev_queue *txq)
{
	txq->xmit_lock_owner = -1;
	spin_unlock_bh(&txq->_xmit_lock);
}

static inline void txq_trans_update(struct netdev_queue *txq)
{
	if (txq->xmit_lock_owner != -1)
		txq->trans_start = jiffies;
}

/**
 *	netif_tx_lock - grab network device transmit lock
 *	@dev: network device
 *
 * Get network device transmit lock
 */
static inline void netif_tx_lock(struct net_device *dev)
{
	unsigned int i;
	int cpu;

	spin_lock(&dev->tx_global_lock);
	cpu = smp_processor_id();
	for (i = 0; i < dev->num_tx_queues; i++) {
		struct netdev_queue *txq = netdev_get_tx_queue(dev, i);

		/* We are the only thread of execution doing a
		 * freeze, but we have to grab the _xmit_lock in
		 * order to synchronize with threads which are in
		 * the ->hard_start_xmit() handler and already
		 * checked the frozen bit.
		 */
		__netif_tx_lock(txq, cpu);
		set_bit(__QUEUE_STATE_FROZEN, &txq->state);
		__netif_tx_unlock(txq);
	}
}

static inline void netif_tx_lock_bh(struct net_device *dev)
{
	local_bh_disable();
	netif_tx_lock(dev);
}

static inline void netif_tx_unlock(struct net_device *dev)
{
	unsigned int i;

	for (i = 0; i < dev->num_tx_queues; i++) {
		struct netdev_queue *txq = netdev_get_tx_queue(dev, i);

		/* No need to grab the _xmit_lock here.  If the
		 * queue is not stopped for another reason, we
		 * force a schedule.
		 */
		clear_bit(__QUEUE_STATE_FROZEN, &txq->state);
		netif_schedule_queue(txq);
	}
	spin_unlock(&dev->tx_global_lock);
}

static inline void netif_tx_unlock_bh(struct net_device *dev)
{
	netif_tx_unlock(dev);
	local_bh_enable();
}

#define HARD_TX_LOCK(dev, txq, cpu) {			\
	if ((dev->features & NETIF_F_LLTX) == 0) {	\
		__netif_tx_lock(txq, cpu);		\
	}						\
}

#define HARD_TX_TRYLOCK(dev, txq)			\
	(((dev->features & NETIF_F_LLTX) == 0) ?	\
		__netif_tx_trylock(txq) :		\
		true )

#define HARD_TX_UNLOCK(dev, txq) {			\
	if ((dev->features & NETIF_F_LLTX) == 0) {	\
		__netif_tx_unlock(txq);			\
	}						\
}

static inline void netif_tx_disable(struct net_device *dev)
{
	unsigned int i;
	int cpu;

	local_bh_disable();
	cpu = smp_processor_id();
	for (i = 0; i < dev->num_tx_queues; i++) {
		struct netdev_queue *txq = netdev_get_tx_queue(dev, i);

		__netif_tx_lock(txq, cpu);
		netif_tx_stop_queue(txq);
		__netif_tx_unlock(txq);
	}
	local_bh_enable();
}

static inline void netif_addr_lock(struct net_device *dev)
{
	spin_lock(&dev->addr_list_lock);
}

static inline void netif_addr_lock_nested(struct net_device *dev)
{
	int subclass = SINGLE_DEPTH_NESTING;

	if (dev->netdev_ops->ndo_get_lock_subclass)
		subclass = dev->netdev_ops->ndo_get_lock_subclass(dev);

	spin_lock_nested(&dev->addr_list_lock, subclass);
}

static inline void netif_addr_lock_bh(struct net_device *dev)
{
	spin_lock_bh(&dev->addr_list_lock);
}

static inline void netif_addr_unlock(struct net_device *dev)
{
	spin_unlock(&dev->addr_list_lock);
}

static inline void netif_addr_unlock_bh(struct net_device *dev)
{
	spin_unlock_bh(&dev->addr_list_lock);
}

/*
 * dev_addrs walker. Should be used only for read access. Call with
 * rcu_read_lock held.
 */
#define for_each_dev_addr(dev, ha) \
		list_for_each_entry_rcu(ha, &dev->dev_addrs.list, list)

/* These functions live elsewhere (drivers/net/net_init.c, but related) */

void ether_setup(struct net_device *dev);

/* Support for loadable net-drivers */
struct net_device *alloc_netdev_mqs(int sizeof_priv, const char *name,
				    unsigned char name_assign_type,
				    void (*setup)(struct net_device *),
				    unsigned int txqs, unsigned int rxqs);
#define alloc_netdev(sizeof_priv, name, name_assign_type, setup) \
	alloc_netdev_mqs(sizeof_priv, name, name_assign_type, setup, 1, 1)

#define alloc_netdev_mq(sizeof_priv, name, name_assign_type, setup, count) \
	alloc_netdev_mqs(sizeof_priv, name, name_assign_type, setup, count, \
			 count)

int register_netdev(struct net_device *dev);
void unregister_netdev(struct net_device *dev);

/* General hardware address lists handling functions */
int __hw_addr_sync(struct netdev_hw_addr_list *to_list,
		   struct netdev_hw_addr_list *from_list, int addr_len);
void __hw_addr_unsync(struct netdev_hw_addr_list *to_list,
		      struct netdev_hw_addr_list *from_list, int addr_len);
int __hw_addr_sync_dev(struct netdev_hw_addr_list *list,
		       struct net_device *dev,
		       int (*sync)(struct net_device *, const unsigned char *),
		       int (*unsync)(struct net_device *,
				     const unsigned char *));
void __hw_addr_unsync_dev(struct netdev_hw_addr_list *list,
			  struct net_device *dev,
			  int (*unsync)(struct net_device *,
					const unsigned char *));
void __hw_addr_init(struct netdev_hw_addr_list *list);

/* Functions used for device addresses handling */
int dev_addr_add(struct net_device *dev, const unsigned char *addr,
		 unsigned char addr_type);
int dev_addr_del(struct net_device *dev, const unsigned char *addr,
		 unsigned char addr_type);
void dev_addr_flush(struct net_device *dev);
int dev_addr_init(struct net_device *dev);

/* Functions used for unicast addresses handling */
int dev_uc_add(struct net_device *dev, const unsigned char *addr);
int dev_uc_add_excl(struct net_device *dev, const unsigned char *addr);
int dev_uc_del(struct net_device *dev, const unsigned char *addr);
int dev_uc_sync(struct net_device *to, struct net_device *from);
int dev_uc_sync_multiple(struct net_device *to, struct net_device *from);
void dev_uc_unsync(struct net_device *to, struct net_device *from);
void dev_uc_flush(struct net_device *dev);
void dev_uc_init(struct net_device *dev);

/**
 *  __dev_uc_sync - Synchonize device's unicast list
 *  @dev:  device to sync
 *  @sync: function to call if address should be added
 *  @unsync: function to call if address should be removed
 *
 *  Add newly added addresses to the interface, and release
 *  addresses that have been deleted.
 **/
static inline int __dev_uc_sync(struct net_device *dev,
				int (*sync)(struct net_device *,
					    const unsigned char *),
				int (*unsync)(struct net_device *,
					      const unsigned char *))
{
	return __hw_addr_sync_dev(&dev->uc, dev, sync, unsync);
}

/**
 *  __dev_uc_unsync - Remove synchronized addresses from device
 *  @dev:  device to sync
 *  @unsync: function to call if address should be removed
 *
 *  Remove all addresses that were added to the device by dev_uc_sync().
 **/
static inline void __dev_uc_unsync(struct net_device *dev,
				   int (*unsync)(struct net_device *,
						 const unsigned char *))
{
	__hw_addr_unsync_dev(&dev->uc, dev, unsync);
}

/* Functions used for multicast addresses handling */
int dev_mc_add(struct net_device *dev, const unsigned char *addr);
int dev_mc_add_global(struct net_device *dev, const unsigned char *addr);
int dev_mc_add_excl(struct net_device *dev, const unsigned char *addr);
int dev_mc_del(struct net_device *dev, const unsigned char *addr);
int dev_mc_del_global(struct net_device *dev, const unsigned char *addr);
int dev_mc_sync(struct net_device *to, struct net_device *from);
int dev_mc_sync_multiple(struct net_device *to, struct net_device *from);
void dev_mc_unsync(struct net_device *to, struct net_device *from);
void dev_mc_flush(struct net_device *dev);
void dev_mc_init(struct net_device *dev);

/**
 *  __dev_mc_sync - Synchonize device's multicast list
 *  @dev:  device to sync
 *  @sync: function to call if address should be added
 *  @unsync: function to call if address should be removed
 *
 *  Add newly added addresses to the interface, and release
 *  addresses that have been deleted.
 **/
static inline int __dev_mc_sync(struct net_device *dev,
				int (*sync)(struct net_device *,
					    const unsigned char *),
				int (*unsync)(struct net_device *,
					      const unsigned char *))
{
	return __hw_addr_sync_dev(&dev->mc, dev, sync, unsync);
}

/**
 *  __dev_mc_unsync - Remove synchronized addresses from device
 *  @dev:  device to sync
 *  @unsync: function to call if address should be removed
 *
 *  Remove all addresses that were added to the device by dev_mc_sync().
 **/
static inline void __dev_mc_unsync(struct net_device *dev,
				   int (*unsync)(struct net_device *,
						 const unsigned char *))
{
	__hw_addr_unsync_dev(&dev->mc, dev, unsync);
}

/* Functions used for secondary unicast and multicast support */
void dev_set_rx_mode(struct net_device *dev);
void __dev_set_rx_mode(struct net_device *dev);
int dev_set_promiscuity(struct net_device *dev, int inc);
int dev_set_allmulti(struct net_device *dev, int inc);
void netdev_state_change(struct net_device *dev);
void netdev_notify_peers(struct net_device *dev);
void netdev_features_change(struct net_device *dev);
/* Load a device via the kmod */
void dev_load(struct net *net, const char *name);
struct rtnl_link_stats64 *dev_get_stats(struct net_device *dev,
					struct rtnl_link_stats64 *storage);
void netdev_stats_to_stats64(struct rtnl_link_stats64 *stats64,
			     const struct net_device_stats *netdev_stats);

extern int		netdev_max_backlog;
extern int		netdev_tstamp_prequeue;
extern int		weight_p;
extern int		bpf_jit_enable;

bool netdev_has_upper_dev(struct net_device *dev, struct net_device *upper_dev);
struct net_device *netdev_upper_get_next_dev_rcu(struct net_device *dev,
						     struct list_head **iter);
struct net_device *netdev_all_upper_get_next_dev_rcu(struct net_device *dev,
						     struct list_head **iter);

/* iterate through upper list, must be called under RCU read lock */
#define netdev_for_each_upper_dev_rcu(dev, updev, iter) \
	for (iter = &(dev)->adj_list.upper, \
	     updev = netdev_upper_get_next_dev_rcu(dev, &(iter)); \
	     updev; \
	     updev = netdev_upper_get_next_dev_rcu(dev, &(iter)))

/* iterate through upper list, must be called under RCU read lock */
#define netdev_for_each_all_upper_dev_rcu(dev, updev, iter) \
	for (iter = &(dev)->all_adj_list.upper, \
	     updev = netdev_all_upper_get_next_dev_rcu(dev, &(iter)); \
	     updev; \
	     updev = netdev_all_upper_get_next_dev_rcu(dev, &(iter)))

void *netdev_lower_get_next_private(struct net_device *dev,
				    struct list_head **iter);
void *netdev_lower_get_next_private_rcu(struct net_device *dev,
					struct list_head **iter);

#define netdev_for_each_lower_private(dev, priv, iter) \
	for (iter = (dev)->adj_list.lower.next, \
	     priv = netdev_lower_get_next_private(dev, &(iter)); \
	     priv; \
	     priv = netdev_lower_get_next_private(dev, &(iter)))

#define netdev_for_each_lower_private_rcu(dev, priv, iter) \
	for (iter = &(dev)->adj_list.lower, \
	     priv = netdev_lower_get_next_private_rcu(dev, &(iter)); \
	     priv; \
	     priv = netdev_lower_get_next_private_rcu(dev, &(iter)))

void *netdev_lower_get_next(struct net_device *dev,
				struct list_head **iter);
#define netdev_for_each_lower_dev(dev, ldev, iter) \
	for (iter = &(dev)->adj_list.lower, \
	     ldev = netdev_lower_get_next(dev, &(iter)); \
	     ldev; \
	     ldev = netdev_lower_get_next(dev, &(iter)))

void *netdev_adjacent_get_private(struct list_head *adj_list);
void *netdev_lower_get_first_private_rcu(struct net_device *dev);
struct net_device *netdev_master_upper_dev_get(struct net_device *dev);
struct net_device *netdev_master_upper_dev_get_rcu(struct net_device *dev);
int netdev_upper_dev_link(struct net_device *dev, struct net_device *upper_dev);
int netdev_master_upper_dev_link(struct net_device *dev,
				 struct net_device *upper_dev);
int netdev_master_upper_dev_link_private(struct net_device *dev,
					 struct net_device *upper_dev,
					 void *private);
void netdev_upper_dev_unlink(struct net_device *dev,
			     struct net_device *upper_dev);
void netdev_adjacent_rename_links(struct net_device *dev, char *oldname);
void *netdev_lower_dev_get_private(struct net_device *dev,
				   struct net_device *lower_dev);

/* RSS keys are 40 or 52 bytes long */
#define NETDEV_RSS_KEY_LEN 52
extern u8 netdev_rss_key[NETDEV_RSS_KEY_LEN];
void netdev_rss_key_fill(void *buffer, size_t len);

int dev_get_nest_level(struct net_device *dev,
		       bool (*type_check)(struct net_device *dev));
int skb_checksum_help(struct sk_buff *skb);
struct sk_buff *__skb_gso_segment(struct sk_buff *skb,
				  netdev_features_t features, bool tx_path);
struct sk_buff *skb_mac_gso_segment(struct sk_buff *skb,
				    netdev_features_t features);

static inline
struct sk_buff *skb_gso_segment(struct sk_buff *skb, netdev_features_t features)
{
	return __skb_gso_segment(skb, features, true);
}
__be16 skb_network_protocol(struct sk_buff *skb, int *depth);

static inline bool can_checksum_protocol(netdev_features_t features,
					 __be16 protocol)
{
	return ((features & NETIF_F_GEN_CSUM) ||
		((features & NETIF_F_V4_CSUM) &&
		 protocol == htons(ETH_P_IP)) ||
		((features & NETIF_F_V6_CSUM) &&
		 protocol == htons(ETH_P_IPV6)) ||
		((features & NETIF_F_FCOE_CRC) &&
		 protocol == htons(ETH_P_FCOE)));
}

#ifdef CONFIG_BUG
void netdev_rx_csum_fault(struct net_device *dev);
#else
static inline void netdev_rx_csum_fault(struct net_device *dev)
{
}
#endif
/* rx skb timestamps */
void net_enable_timestamp(void);
void net_disable_timestamp(void);

#ifdef CONFIG_PROC_FS
int __init dev_proc_init(void);
#else
#define dev_proc_init() 0
#endif

static inline netdev_tx_t __netdev_start_xmit(const struct net_device_ops *ops,
					      struct sk_buff *skb, struct net_device *dev,
					      bool more)
{
	skb->xmit_more = more ? 1 : 0;
	return ops->ndo_start_xmit(skb, dev);
}

static inline netdev_tx_t netdev_start_xmit(struct sk_buff *skb, struct net_device *dev,
					    struct netdev_queue *txq, bool more)
{
	const struct net_device_ops *ops = dev->netdev_ops;
	int rc;

	rc = __netdev_start_xmit(ops, skb, dev, more);
	if (rc == NETDEV_TX_OK)
		txq_trans_update(txq);

	return rc;
}

int netdev_class_create_file_ns(struct class_attribute *class_attr,
				const void *ns);
void netdev_class_remove_file_ns(struct class_attribute *class_attr,
				 const void *ns);

static inline int netdev_class_create_file(struct class_attribute *class_attr)
{
	return netdev_class_create_file_ns(class_attr, NULL);
}

static inline void netdev_class_remove_file(struct class_attribute *class_attr)
{
	netdev_class_remove_file_ns(class_attr, NULL);
}

extern struct kobj_ns_type_operations net_ns_type_operations;

const char *netdev_drivername(const struct net_device *dev);

void linkwatch_run_queue(void);

static inline netdev_features_t netdev_intersect_features(netdev_features_t f1,
							  netdev_features_t f2)
{
	if (f1 & NETIF_F_GEN_CSUM)
		f1 |= (NETIF_F_ALL_CSUM & ~NETIF_F_GEN_CSUM);
	if (f2 & NETIF_F_GEN_CSUM)
		f2 |= (NETIF_F_ALL_CSUM & ~NETIF_F_GEN_CSUM);
	f1 &= f2;
	if (f1 & NETIF_F_GEN_CSUM)
		f1 &= ~(NETIF_F_ALL_CSUM & ~NETIF_F_GEN_CSUM);

	return f1;
}

static inline netdev_features_t netdev_get_wanted_features(
	struct net_device *dev)
{
	return (dev->features & ~dev->hw_features) | dev->wanted_features;
}
netdev_features_t netdev_increment_features(netdev_features_t all,
	netdev_features_t one, netdev_features_t mask);

/* Allow TSO being used on stacked device :
 * Performing the GSO segmentation before last device
 * is a performance improvement.
 */
static inline netdev_features_t netdev_add_tso_features(netdev_features_t features,
							netdev_features_t mask)
{
	return netdev_increment_features(features, NETIF_F_ALL_TSO, mask);
}

int __netdev_update_features(struct net_device *dev);
void netdev_update_features(struct net_device *dev);
void netdev_change_features(struct net_device *dev);

void netif_stacked_transfer_operstate(const struct net_device *rootdev,
					struct net_device *dev);

netdev_features_t netif_skb_features(struct sk_buff *skb);

static inline bool net_gso_ok(netdev_features_t features, int gso_type)
{
	netdev_features_t feature = gso_type << NETIF_F_GSO_SHIFT;

	/* check flags correspondence */
	BUILD_BUG_ON(SKB_GSO_TCPV4   != (NETIF_F_TSO >> NETIF_F_GSO_SHIFT));
	BUILD_BUG_ON(SKB_GSO_UDP     != (NETIF_F_UFO >> NETIF_F_GSO_SHIFT));
	BUILD_BUG_ON(SKB_GSO_DODGY   != (NETIF_F_GSO_ROBUST >> NETIF_F_GSO_SHIFT));
	BUILD_BUG_ON(SKB_GSO_TCP_ECN != (NETIF_F_TSO_ECN >> NETIF_F_GSO_SHIFT));
	BUILD_BUG_ON(SKB_GSO_TCPV6   != (NETIF_F_TSO6 >> NETIF_F_GSO_SHIFT));
	BUILD_BUG_ON(SKB_GSO_FCOE    != (NETIF_F_FSO >> NETIF_F_GSO_SHIFT));
	BUILD_BUG_ON(SKB_GSO_GRE     != (NETIF_F_GSO_GRE >> NETIF_F_GSO_SHIFT));
	BUILD_BUG_ON(SKB_GSO_GRE_CSUM != (NETIF_F_GSO_GRE_CSUM >> NETIF_F_GSO_SHIFT));
	BUILD_BUG_ON(SKB_GSO_IPIP    != (NETIF_F_GSO_IPIP >> NETIF_F_GSO_SHIFT));
	BUILD_BUG_ON(SKB_GSO_SIT     != (NETIF_F_GSO_SIT >> NETIF_F_GSO_SHIFT));
	BUILD_BUG_ON(SKB_GSO_UDP_TUNNEL != (NETIF_F_GSO_UDP_TUNNEL >> NETIF_F_GSO_SHIFT));
	BUILD_BUG_ON(SKB_GSO_UDP_TUNNEL_CSUM != (NETIF_F_GSO_UDP_TUNNEL_CSUM >> NETIF_F_GSO_SHIFT));
	BUILD_BUG_ON(SKB_GSO_TUNNEL_REMCSUM != (NETIF_F_GSO_TUNNEL_REMCSUM >> NETIF_F_GSO_SHIFT));

	return (features & feature) == feature;
}

static inline bool skb_gso_ok(struct sk_buff *skb, netdev_features_t features)
{
	return net_gso_ok(features, skb_shinfo(skb)->gso_type) &&
	       (!skb_has_frag_list(skb) || (features & NETIF_F_FRAGLIST));
}

static inline bool netif_needs_gso(struct net_device *dev, struct sk_buff *skb,
				   netdev_features_t features)
{
	return skb_is_gso(skb) && (!skb_gso_ok(skb, features) ||
		(dev->netdev_ops->ndo_gso_check &&
		 !dev->netdev_ops->ndo_gso_check(skb, dev)) ||
		unlikely((skb->ip_summed != CHECKSUM_PARTIAL) &&
			 (skb->ip_summed != CHECKSUM_UNNECESSARY)));
}

static inline void netif_set_gso_max_size(struct net_device *dev,
					  unsigned int size)
{
	dev->gso_max_size = size;
}

static inline void skb_gso_error_unwind(struct sk_buff *skb, __be16 protocol,
					int pulled_hlen, u16 mac_offset,
					int mac_len)
{
	skb->protocol = protocol;
	skb->encapsulation = 1;
	skb_push(skb, pulled_hlen);
	skb_reset_transport_header(skb);
	skb->mac_header = mac_offset;
	skb->network_header = skb->mac_header + mac_len;
	skb->mac_len = mac_len;
}

static inline bool netif_is_macvlan(struct net_device *dev)
{
	return dev->priv_flags & IFF_MACVLAN;
}

static inline bool netif_is_macvlan_port(struct net_device *dev)
{
	return dev->priv_flags & IFF_MACVLAN_PORT;
}

static inline bool netif_is_ipvlan(struct net_device *dev)
{
	return dev->priv_flags & IFF_IPVLAN_SLAVE;
}

static inline bool netif_is_ipvlan_port(struct net_device *dev)
{
	return dev->priv_flags & IFF_IPVLAN_MASTER;
}

static inline bool netif_is_bond_master(struct net_device *dev)
{
	return dev->flags & IFF_MASTER && dev->priv_flags & IFF_BONDING;
}

static inline bool netif_is_bond_slave(struct net_device *dev)
{
	return dev->flags & IFF_SLAVE && dev->priv_flags & IFF_BONDING;
}

static inline bool netif_supports_nofcs(struct net_device *dev)
{
	return dev->priv_flags & IFF_SUPP_NOFCS;
}

/* This device needs to keep skb dst for qdisc enqueue or ndo_start_xmit() */
static inline void netif_keep_dst(struct net_device *dev)
{
	dev->priv_flags &= ~(IFF_XMIT_DST_RELEASE | IFF_XMIT_DST_RELEASE_PERM);
}

extern struct pernet_operations __net_initdata loopback_net_ops;

/* Logging, debugging and troubleshooting/diagnostic helpers. */

/* netdev_printk helpers, similar to dev_printk */

static inline const char *netdev_name(const struct net_device *dev)
{
	if (!dev->name[0] || strchr(dev->name, '%'))
		return "(unnamed net_device)";
	return dev->name;
}

static inline const char *netdev_reg_state(const struct net_device *dev)
{
	switch (dev->reg_state) {
	case NETREG_UNINITIALIZED: return " (uninitialized)";
	case NETREG_REGISTERED: return "";
	case NETREG_UNREGISTERING: return " (unregistering)";
	case NETREG_UNREGISTERED: return " (unregistered)";
	case NETREG_RELEASED: return " (released)";
	case NETREG_DUMMY: return " (dummy)";
	}

	WARN_ONCE(1, "%s: unknown reg_state %d\n", dev->name, dev->reg_state);
	return " (unknown)";
}

__printf(3, 4)
void netdev_printk(const char *level, const struct net_device *dev,
		   const char *format, ...);
__printf(2, 3)
void netdev_emerg(const struct net_device *dev, const char *format, ...);
__printf(2, 3)
void netdev_alert(const struct net_device *dev, const char *format, ...);
__printf(2, 3)
void netdev_crit(const struct net_device *dev, const char *format, ...);
__printf(2, 3)
void netdev_err(const struct net_device *dev, const char *format, ...);
__printf(2, 3)
void netdev_warn(const struct net_device *dev, const char *format, ...);
__printf(2, 3)
void netdev_notice(const struct net_device *dev, const char *format, ...);
__printf(2, 3)
void netdev_info(const struct net_device *dev, const char *format, ...);

#define MODULE_ALIAS_NETDEV(device) \
	MODULE_ALIAS("netdev-" device)

#if defined(CONFIG_DYNAMIC_DEBUG)
#define netdev_dbg(__dev, format, args...)			\
do {								\
	dynamic_netdev_dbg(__dev, format, ##args);		\
} while (0)
#elif defined(DEBUG)
#define netdev_dbg(__dev, format, args...)			\
	netdev_printk(KERN_DEBUG, __dev, format, ##args)
#else
#define netdev_dbg(__dev, format, args...)			\
({								\
	if (0)							\
		netdev_printk(KERN_DEBUG, __dev, format, ##args); \
})
#endif

#if defined(VERBOSE_DEBUG)
#define netdev_vdbg	netdev_dbg
#else

#define netdev_vdbg(dev, format, args...)			\
({								\
	if (0)							\
		netdev_printk(KERN_DEBUG, dev, format, ##args);	\
	0;							\
})
#endif

/*
 * netdev_WARN() acts like dev_printk(), but with the key difference
 * of using a WARN/WARN_ON to get the message out, including the
 * file/line information and a backtrace.
 */
#define netdev_WARN(dev, format, args...)			\
	WARN(1, "netdevice: %s%s\n" format, netdev_name(dev),	\
	     netdev_reg_state(dev), ##args)

/* netif printk helpers, similar to netdev_printk */

#define netif_printk(priv, type, level, dev, fmt, args...)	\
do {					  			\
	if (netif_msg_##type(priv))				\
		netdev_printk(level, (dev), fmt, ##args);	\
} while (0)

#define netif_level(level, priv, type, dev, fmt, args...)	\
do {								\
	if (netif_msg_##type(priv))				\
		netdev_##level(dev, fmt, ##args);		\
} while (0)

#define netif_emerg(priv, type, dev, fmt, args...)		\
	netif_level(emerg, priv, type, dev, fmt, ##args)
#define netif_alert(priv, type, dev, fmt, args...)		\
	netif_level(alert, priv, type, dev, fmt, ##args)
#define netif_crit(priv, type, dev, fmt, args...)		\
	netif_level(crit, priv, type, dev, fmt, ##args)
#define netif_err(priv, type, dev, fmt, args...)		\
	netif_level(err, priv, type, dev, fmt, ##args)
#define netif_warn(priv, type, dev, fmt, args...)		\
	netif_level(warn, priv, type, dev, fmt, ##args)
#define netif_notice(priv, type, dev, fmt, args...)		\
	netif_level(notice, priv, type, dev, fmt, ##args)
#define netif_info(priv, type, dev, fmt, args...)		\
	netif_level(info, priv, type, dev, fmt, ##args)

#if defined(CONFIG_DYNAMIC_DEBUG)
#define netif_dbg(priv, type, netdev, format, args...)		\
do {								\
	if (netif_msg_##type(priv))				\
		dynamic_netdev_dbg(netdev, format, ##args);	\
} while (0)
#elif defined(DEBUG)
#define netif_dbg(priv, type, dev, format, args...)		\
	netif_printk(priv, type, KERN_DEBUG, dev, format, ##args)
#else
#define netif_dbg(priv, type, dev, format, args...)			\
({									\
	if (0)								\
		netif_printk(priv, type, KERN_DEBUG, dev, format, ##args); \
	0;								\
})
#endif

#if defined(VERBOSE_DEBUG)
#define netif_vdbg	netif_dbg
#else
#define netif_vdbg(priv, type, dev, format, args...)		\
({								\
	if (0)							\
		netif_printk(priv, type, KERN_DEBUG, dev, format, ##args); \
	0;							\
})
#endif

/*
 *	The list of packet types we will receive (as opposed to discard)
 *	and the routines to invoke.
 *
 *	Why 16. Because with 16 the only overlap we get on a hash of the
 *	low nibble of the protocol value is RARP/SNAP/X.25.
 *
 *      NOTE:  That is no longer true with the addition of VLAN tags.  Not
 *             sure which should go first, but I bet it won't make much
 *             difference if we are running VLANs.  The good news is that
 *             this protocol won't be in the list unless compiled in, so
 *             the average user (w/out VLANs) will not be adversely affected.
 *             --BLG
 *
 *		0800	IP
 *		8100    802.1Q VLAN
 *		0001	802.3
 *		0002	AX.25
 *		0004	802.2
 *		8035	RARP
 *		0005	SNAP
 *		0805	X.25
 *		0806	ARP
 *		8137	IPX
 *		0009	Localtalk
 *		86DD	IPv6
 */
#define PTYPE_HASH_SIZE	(16)
#define PTYPE_HASH_MASK	(PTYPE_HASH_SIZE - 1)

#endif	/* _LINUX_NETDEVICE_H */<|MERGE_RESOLUTION|>--- conflicted
+++ resolved
@@ -1018,8 +1018,6 @@
  *	performing GSO on a packet. The device returns true if it is
  *	able to GSO the packet, false otherwise. If the return value is
  *	false the stack will do software GSO.
-<<<<<<< HEAD
-=======
  *
  * int (*ndo_switch_parent_id_get)(struct net_device *dev,
  *				   struct netdev_phys_item_id *psid);
@@ -1029,7 +1027,6 @@
  * int (*ndo_switch_port_stp_update)(struct net_device *dev, u8 state);
  *	Called to notify switch device port of bridge port STP
  *	state change.
->>>>>>> e529fea9
  */
 struct net_device_ops {
 	int			(*ndo_init)(struct net_device *dev);
@@ -1183,15 +1180,12 @@
 	int			(*ndo_get_lock_subclass)(struct net_device *dev);
 	bool			(*ndo_gso_check) (struct sk_buff *skb,
 						  struct net_device *dev);
-<<<<<<< HEAD
-=======
 #ifdef CONFIG_NET_SWITCHDEV
 	int			(*ndo_switch_parent_id_get)(struct net_device *dev,
 							    struct netdev_phys_item_id *psid);
 	int			(*ndo_switch_port_stp_update)(struct net_device *dev,
 							      u8 state);
 #endif
->>>>>>> e529fea9
 };
 
 /**
@@ -1253,11 +1247,8 @@
 	IFF_LIVE_ADDR_CHANGE		= 1<<20,
 	IFF_MACVLAN			= 1<<21,
 	IFF_XMIT_DST_RELEASE_PERM	= 1<<22,
-<<<<<<< HEAD
-=======
 	IFF_IPVLAN_MASTER		= 1<<23,
 	IFF_IPVLAN_SLAVE		= 1<<24,
->>>>>>> e529fea9
 };
 
 #define IFF_802_1Q_VLAN			IFF_802_1Q_VLAN
@@ -1283,11 +1274,8 @@
 #define IFF_LIVE_ADDR_CHANGE		IFF_LIVE_ADDR_CHANGE
 #define IFF_MACVLAN			IFF_MACVLAN
 #define IFF_XMIT_DST_RELEASE_PERM	IFF_XMIT_DST_RELEASE_PERM
-<<<<<<< HEAD
-=======
 #define IFF_IPVLAN_MASTER		IFF_IPVLAN_MASTER
 #define IFF_IPVLAN_SLAVE		IFF_IPVLAN_SLAVE
->>>>>>> e529fea9
 
 /**
  *	struct net_device - The DEVICE structure.
@@ -2897,11 +2885,7 @@
 int dev_set_mac_address(struct net_device *, struct sockaddr *);
 int dev_change_carrier(struct net_device *, bool new_carrier);
 int dev_get_phys_port_id(struct net_device *dev,
-<<<<<<< HEAD
-			 struct netdev_phys_port_id *ppid);
-=======
 			 struct netdev_phys_item_id *ppid);
->>>>>>> e529fea9
 struct sk_buff *validate_xmit_skb_list(struct sk_buff *skb, struct net_device *dev);
 struct sk_buff *dev_hard_start_xmit(struct sk_buff *skb, struct net_device *dev,
 				    struct netdev_queue *txq, int *ret);

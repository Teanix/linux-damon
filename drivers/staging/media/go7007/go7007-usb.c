--- conflicted
+++ resolved
@@ -1059,11 +1059,7 @@
 	char *name;
 	int video_pipe, i, v_urb_len;
 
-<<<<<<< HEAD
 	pr_debug("probing new GO7007 USB board\n");
-=======
-	printk(KERN_DEBUG "go7007-usb: probing new board\n");
->>>>>>> e26d710a
 
 	switch (id->driver_info) {
 	case GO7007_BOARDID_MATRIX_II:
@@ -1103,12 +1099,7 @@
 		board = &board_px_tv402u;
 		break;
 	case GO7007_BOARDID_LIFEVIEW_LR192:
-<<<<<<< HEAD
 		dev_err(&intf->dev, "The Lifeview TV Walker Ultra is not supported. Sorry!\n");
-=======
-		printk(KERN_ERR
-		       "The Lifeview TV Walker Ultra is not supported. Sorry!\n");
->>>>>>> e26d710a
 		return -ENODEV;
 #if 0
 		name = "Lifeview TV Walker Ultra";
@@ -1116,11 +1107,7 @@
 		break;
 #endif
 	case GO7007_BOARDID_SENSORAY_2250:
-<<<<<<< HEAD
 		dev_info(&intf->dev, "Sensoray 2250 found\n");
-=======
-		printk(KERN_INFO "Sensoray 2250 found\n");
->>>>>>> e26d710a
 		name = "Sensoray 2250/2251";
 		board = &board_sensoray_2250;
 		break;
@@ -1129,14 +1116,8 @@
 		board = &board_ads_usbav_709;
 		break;
 	default:
-<<<<<<< HEAD
 		dev_err(&intf->dev, "unknown board ID %d!\n",
 				(unsigned int)id->driver_info);
-=======
-		printk(KERN_ERR
-		       "unknown board ID %d!\n",
-		       (unsigned int)id->driver_info);
->>>>>>> e26d710a
 		return -ENODEV;
 	}
 

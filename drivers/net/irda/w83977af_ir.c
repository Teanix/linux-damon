/*********************************************************************
 *
 * Filename:      w83977af_ir.c
 * Version:       1.0
 * Description:   FIR driver for the Winbond W83977AF Super I/O chip
 * Status:        Experimental.
 * Author:        Paul VanderSpek
 * Created at:    Wed Nov  4 11:46:16 1998
 * Modified at:   Fri Jan 28 12:10:59 2000
 * Modified by:   Dag Brattli <dagb@cs.uit.no>
 *
 *     Copyright (c) 1998-2000 Dag Brattli <dagb@cs.uit.no>
 *     Copyright (c) 1998-1999 Rebel.com
 *
 *     This program is free software; you can redistribute it and/or
 *     modify it under the terms of the GNU General Public License as
 *     published by the Free Software Foundation; either version 2 of
 *     the License, or (at your option) any later version.
 *
 *     Neither Paul VanderSpek nor Rebel.com admit liability nor provide
 *     warranty for any of this software. This material is provided "AS-IS"
 *     and at no charge.
 *
 *     If you find bugs in this file, its very likely that the same bug
 *     will also be in pc87108.c since the implementations are quite
 *     similar.
 *
 *     Notice that all functions that needs to access the chip in _any_
 *     way, must save BSR register on entry, and restore it on exit.
 *     It is _very_ important to follow this policy!
 *
 *         __u8 bank;
 *
 *         bank = inb( iobase+BSR);
 *
 *         do_your_stuff_here();
 *
 *         outb( bank, iobase+BSR);
 *
 ********************************************************************/

#define pr_fmt(fmt) KBUILD_MODNAME ": " fmt

#include <linux/module.h>
#include <linux/kernel.h>
#include <linux/types.h>
#include <linux/skbuff.h>
#include <linux/netdevice.h>
#include <linux/ioport.h>
#include <linux/delay.h>
#include <linux/init.h>
#include <linux/interrupt.h>
#include <linux/rtnetlink.h>
#include <linux/dma-mapping.h>
#include <linux/gfp.h>

#include <asm/io.h>
#include <asm/dma.h>
#include <asm/byteorder.h>

#include <net/irda/irda.h>
#include <net/irda/wrapper.h>
#include <net/irda/irda_device.h>
#include "w83977af.h"
#include "w83977af_ir.h"

#define CONFIG_USE_W977_PNP        /* Currently needed */
#define PIO_MAX_SPEED       115200

static char *driver_name = "w83977af_ir";
static int  qos_mtt_bits = 0x07;   /* 1 ms or more */

#define CHIP_IO_EXTENT 8

static unsigned int io[] = { 0x180, ~0, ~0, ~0 };
#ifdef CONFIG_ARCH_NETWINDER             /* Adjust to NetWinder differences */
static unsigned int irq[] = { 6, 0, 0, 0 };
#else
static unsigned int irq[] = { 11, 0, 0, 0 };
#endif
static unsigned int dma[] = { 1, 0, 0, 0 };
static unsigned int efbase[] = { W977_EFIO_BASE, W977_EFIO2_BASE };
static unsigned int efio = W977_EFIO_BASE;

static struct w83977af_ir *dev_self[] = { NULL, NULL, NULL, NULL};

/* Some prototypes */
static int  w83977af_open(int i, unsigned int iobase, unsigned int irq,
			  unsigned int dma);
static int  w83977af_close(struct w83977af_ir *self);
static int  w83977af_probe(int iobase, int irq, int dma);
static int  w83977af_dma_receive(struct w83977af_ir *self);
static int  w83977af_dma_receive_complete(struct w83977af_ir *self);
static netdev_tx_t  w83977af_hard_xmit(struct sk_buff *skb,
				       struct net_device *dev);
static int  w83977af_pio_write(int iobase, __u8 *buf, int len, int fifo_size);
static void w83977af_dma_write(struct w83977af_ir *self, int iobase);
static void w83977af_change_speed(struct w83977af_ir *self, __u32 speed);
static int  w83977af_is_receiving(struct w83977af_ir *self);

static int  w83977af_net_open(struct net_device *dev);
static int  w83977af_net_close(struct net_device *dev);
static int  w83977af_net_ioctl(struct net_device *dev, struct ifreq *rq, int cmd);

/*
 * Function w83977af_init ()
 *
 *    Initialize chip. Just try to find out how many chips we are dealing with
 *    and where they are
 */
static int __init w83977af_init(void)
{
	int i;

	for (i = 0; i < ARRAY_SIZE(dev_self) && io[i] < 2000; i++) {
		if (w83977af_open(i, io[i], irq[i], dma[i]) == 0)
			return 0;
	}
	return -ENODEV;
}

/*
 * Function w83977af_cleanup ()
 *
 *    Close all configured chips
 *
 */
static void __exit w83977af_cleanup(void)
{
	int i;

	for (i = 0; i < ARRAY_SIZE(dev_self); i++) {
		if (dev_self[i])
			w83977af_close(dev_self[i]);
	}
}

static const struct net_device_ops w83977_netdev_ops = {
	.ndo_open       = w83977af_net_open,
	.ndo_stop       = w83977af_net_close,
	.ndo_start_xmit = w83977af_hard_xmit,
	.ndo_do_ioctl   = w83977af_net_ioctl,
};

/*
 * Function w83977af_open (iobase, irq)
 *
 *    Open driver instance
 *
 */
static int w83977af_open(int i, unsigned int iobase, unsigned int irq,
			 unsigned int dma)
{
	struct net_device *dev;
	struct w83977af_ir *self;
	int err;

	/* Lock the port that we need */
	if (!request_region(iobase, CHIP_IO_EXTENT, driver_name)) {
		pr_debug("%s: can't get iobase of 0x%03x\n",
			 __func__, iobase);
		return -ENODEV;
	}

	if (w83977af_probe(iobase, irq, dma) == -1) {
		err = -1;
		goto err_out;
	}
	/*
	 *  Allocate new instance of the driver
	 */
	dev = alloc_irdadev(sizeof(struct w83977af_ir));
	if (!dev) {
		pr_err("IrDA: Can't allocate memory for IrDA control block!\n");
		err = -ENOMEM;
		goto err_out;
	}

	self = netdev_priv(dev);
	spin_lock_init(&self->lock);

	/* Initialize IO */
	self->io.fir_base = iobase;
	self->io.irq = irq;
	self->io.fir_ext = CHIP_IO_EXTENT;
	self->io.dma = dma;
	self->io.fifo_size = 32;

	/* Initialize QoS for this device */
	irda_init_max_qos_capabilies(&self->qos);

	/* The only value we must override it the baudrate */

	/* FIXME: The HP HDLS-1100 does not support 1152000! */
	self->qos.baud_rate.bits = IR_9600 | IR_19200 | IR_38400 | IR_57600 |
		IR_115200 | IR_576000 | IR_1152000 | (IR_4000000 << 8);

	/* The HP HDLS-1100 needs 1 ms according to the specs */
	self->qos.min_turn_time.bits = qos_mtt_bits;
	irda_qos_bits_to_value(&self->qos);

	/* Max DMA buffer size needed = (data_size + 6) * (window_size) + 6; */
	self->rx_buff.truesize = 14384;
	self->tx_buff.truesize = 4000;

	/* Allocate memory if needed */
	self->rx_buff.head =
		dma_zalloc_coherent(NULL, self->rx_buff.truesize,
				    &self->rx_buff_dma, GFP_KERNEL);
	if (!self->rx_buff.head) {
		err = -ENOMEM;
		goto err_out1;
	}

	self->tx_buff.head =
		dma_zalloc_coherent(NULL, self->tx_buff.truesize,
				    &self->tx_buff_dma, GFP_KERNEL);
	if (!self->tx_buff.head) {
		err = -ENOMEM;
		goto err_out2;
	}

	self->rx_buff.in_frame = FALSE;
	self->rx_buff.state = OUTSIDE_FRAME;
	self->tx_buff.data = self->tx_buff.head;
	self->rx_buff.data = self->rx_buff.head;
	self->netdev = dev;

	dev->netdev_ops	= &w83977_netdev_ops;

	err = register_netdev(dev);
	if (err) {
		net_err_ratelimited("%s:, register_netdevice() failed!\n",
				    __func__);
		goto err_out3;
	}
	net_info_ratelimited("IrDA: Registered device %s\n", dev->name);

	/* Need to store self somewhere */
	dev_self[i] = self;

	return 0;
err_out3:
	dma_free_coherent(NULL, self->tx_buff.truesize,
			  self->tx_buff.head, self->tx_buff_dma);
err_out2:
	dma_free_coherent(NULL, self->rx_buff.truesize,
			  self->rx_buff.head, self->rx_buff_dma);
err_out1:
	free_netdev(dev);
err_out:
	release_region(iobase, CHIP_IO_EXTENT);
	return err;
}

/*
 * Function w83977af_close (self)
 *
 *    Close driver instance
 *
 */
static int w83977af_close(struct w83977af_ir *self)
{
	int iobase;

	iobase = self->io.fir_base;

#ifdef CONFIG_USE_W977_PNP
	/* enter PnP configuration mode */
	w977_efm_enter(efio);

	w977_select_device(W977_DEVICE_IR, efio);

	/* Deactivate device */
	w977_write_reg(0x30, 0x00, efio);

	w977_efm_exit(efio);
#endif /* CONFIG_USE_W977_PNP */

	/* Remove netdevice */
	unregister_netdev(self->netdev);

	/* Release the PORT that this driver is using */
	pr_debug("%s: Releasing Region %03x\n", __func__, self->io.fir_base);
	release_region(self->io.fir_base, self->io.fir_ext);

	if (self->tx_buff.head)
		dma_free_coherent(NULL, self->tx_buff.truesize,
				  self->tx_buff.head, self->tx_buff_dma);

	if (self->rx_buff.head)
		dma_free_coherent(NULL, self->rx_buff.truesize,
				  self->rx_buff.head, self->rx_buff_dma);

	free_netdev(self->netdev);

	return 0;
}

static int w83977af_probe(int iobase, int irq, int dma)
{
	int version;
	int i;

	for (i = 0; i < 2; i++) {
#ifdef CONFIG_USE_W977_PNP
		/* Enter PnP configuration mode */
		w977_efm_enter(efbase[i]);

		w977_select_device(W977_DEVICE_IR, efbase[i]);

		/* Configure PnP port, IRQ, and DMA channel */
		w977_write_reg(0x60, (iobase >> 8) & 0xff, efbase[i]);
		w977_write_reg(0x61, (iobase) & 0xff, efbase[i]);

		w977_write_reg(0x70, irq, efbase[i]);
#ifdef CONFIG_ARCH_NETWINDER
		/* Netwinder uses 1 higher than Linux */
		w977_write_reg(0x74, dma + 1, efbase[i]);
#else
		w977_write_reg(0x74, dma, efbase[i]);
#endif /* CONFIG_ARCH_NETWINDER */
		w977_write_reg(0x75, 0x04, efbase[i]);/* Disable Tx DMA */

		/* Set append hardware CRC, enable IR bank selection */
		w977_write_reg(0xf0, APEDCRC | ENBNKSEL, efbase[i]);

		/* Activate device */
		w977_write_reg(0x30, 0x01, efbase[i]);

		w977_efm_exit(efbase[i]);
#endif /* CONFIG_USE_W977_PNP */
		/* Disable Advanced mode */
		switch_bank(iobase, SET2);
		outb(iobase + 2, 0x00);

		/* Turn on UART (global) interrupts */
		switch_bank(iobase, SET0);
		outb(HCR_EN_IRQ, iobase + HCR);

		/* Switch to advanced mode */
		switch_bank(iobase, SET2);
		outb(inb(iobase + ADCR1) | ADCR1_ADV_SL, iobase + ADCR1);

		/* Set default IR-mode */
		switch_bank(iobase, SET0);
		outb(HCR_SIR, iobase + HCR);

		/* Read the Advanced IR ID */
		switch_bank(iobase, SET3);
		version = inb(iobase + AUID);

		/* Should be 0x1? */
		if (0x10 == (version & 0xf0)) {
			efio = efbase[i];

			/* Set FIFO size to 32 */
			switch_bank(iobase, SET2);
			outb(ADCR2_RXFS32 | ADCR2_TXFS32, iobase + ADCR2);

			/* Set FIFO threshold to TX17, RX16 */
			switch_bank(iobase, SET0);
			outb(UFR_RXTL | UFR_TXTL | UFR_TXF_RST | UFR_RXF_RST |
			     UFR_EN_FIFO, iobase + UFR);

			/* Receiver frame length */
			switch_bank(iobase, SET4);
			outb(2048 & 0xff, iobase + 6);
			outb((2048 >> 8) & 0x1f, iobase + 7);

			/*
			 * Init HP HSDL-1100 transceiver.
			 *
			 * Set IRX_MSL since we have 2 * receive paths IRRX,
			 * and IRRXH. Clear IRSL0D since we want IRSL0 * to
			 * be a input pin used for IRRXH
			 *
			 *   IRRX  pin 37 connected to receiver
			 *   IRTX  pin 38 connected to transmitter
			 *   FIRRX pin 39 connected to receiver      (IRSL0)
			 *   CIRRX pin 40 connected to pin 37
			 */
			switch_bank(iobase, SET7);
			outb(0x40, iobase + 7);

			net_info_ratelimited("W83977AF (IR) driver loaded. Version: 0x%02x\n",
					     version);

			return 0;
		} else {
			/* Try next extented function register address */
			pr_debug("%s: Wrong chip version\n", __func__);
		}
	}
	return -1;
}

static void w83977af_change_speed(struct w83977af_ir *self, __u32 speed)
{
	int ir_mode = HCR_SIR;
	int iobase;
	__u8 set;

	iobase = self->io.fir_base;

	/* Update accounting for new speed */
	self->io.speed = speed;

	/* Save current bank */
	set = inb(iobase + SSR);

	/* Disable interrupts */
	switch_bank(iobase, SET0);
	outb(0, iobase + ICR);

	/* Select Set 2 */
	switch_bank(iobase, SET2);
	outb(0x00, iobase + ABHL);

	switch (speed) {
	case 9600:   outb(0x0c, iobase + ABLL); break;
	case 19200:  outb(0x06, iobase + ABLL); break;
	case 38400:  outb(0x03, iobase + ABLL); break;
	case 57600:  outb(0x02, iobase + ABLL); break;
	case 115200: outb(0x01, iobase + ABLL); break;
	case 576000:
		ir_mode = HCR_MIR_576;
		pr_debug("%s: handling baud of 576000\n", __func__);
		break;
	case 1152000:
		ir_mode = HCR_MIR_1152;
		pr_debug("%s: handling baud of 1152000\n", __func__);
		break;
	case 4000000:
		ir_mode = HCR_FIR;
		pr_debug("%s: handling baud of 4000000\n", __func__);
		break;
	default:
		ir_mode = HCR_FIR;
		pr_debug("%s: unknown baud rate of %d\n", __func__, speed);
		break;
	}

	/* Set speed mode */
	switch_bank(iobase, SET0);
	outb(ir_mode, iobase + HCR);

	/* set FIFO size to 32 */
	switch_bank(iobase, SET2);
	outb(ADCR2_RXFS32 | ADCR2_TXFS32, iobase + ADCR2);

	/* set FIFO threshold to TX17, RX16 */
	switch_bank(iobase, SET0);
	outb(0x00, iobase + UFR);        /* Reset */
	outb(UFR_EN_FIFO, iobase + UFR); /* First we must enable FIFO */
	outb(0xa7, iobase + UFR);

	netif_wake_queue(self->netdev);

	/* Enable some interrupts so we can receive frames */
	switch_bank(iobase, SET0);
	if (speed > PIO_MAX_SPEED) {
		outb(ICR_EFSFI, iobase + ICR);
		w83977af_dma_receive(self);
	} else {
		outb(ICR_ERBRI, iobase + ICR);
	}

	/* Restore SSR */
	outb(set, iobase + SSR);
}

/*
 * Function w83977af_hard_xmit (skb, dev)
 *
 *    Sets up a DMA transfer to send the current frame.
 *
 */
static netdev_tx_t w83977af_hard_xmit(struct sk_buff *skb,
				      struct net_device *dev)
{
	struct w83977af_ir *self;
	__s32 speed;
	int iobase;
	__u8 set;
	int mtt;

	self = netdev_priv(dev);

	iobase = self->io.fir_base;

	pr_debug("%s: %ld, skb->len=%d\n", __func__, jiffies, (int)skb->len);

	/* Lock transmit buffer */
	netif_stop_queue(dev);

	/* Check if we need to change the speed */
	speed = irda_get_next_speed(skb);
	if ((speed != self->io.speed) && (speed != -1)) {
		/* Check for empty frame */
		if (!skb->len) {
			w83977af_change_speed(self, speed);
			dev_kfree_skb(skb);
			return NETDEV_TX_OK;
		}
		self->new_speed = speed;
	}

	/* Save current set */
	set = inb(iobase + SSR);

	/* Decide if we should use PIO or DMA transfer */
	if (self->io.speed > PIO_MAX_SPEED) {
		self->tx_buff.data = self->tx_buff.head;
		skb_copy_from_linear_data(skb, self->tx_buff.data, skb->len);
		self->tx_buff.len = skb->len;

		mtt = irda_get_mtt(skb);
<<<<<<< HEAD
		pr_debug("%s(%ld), mtt=%d\n", __func__ , jiffies, mtt);
			if (mtt > 1000)
				mdelay(mtt/1000);
			else if (mtt)
				udelay(mtt);
=======
		pr_debug("%s: %ld, mtt=%d\n", __func__, jiffies, mtt);
		if (mtt > 1000)
			mdelay(mtt / 1000);
		else if (mtt)
			udelay(mtt);
>>>>>>> c470abd4

		/* Enable DMA interrupt */
		switch_bank(iobase, SET0);
		outb(ICR_EDMAI, iobase + ICR);
		w83977af_dma_write(self, iobase);
	} else {
		self->tx_buff.data = self->tx_buff.head;
		self->tx_buff.len = async_wrap_skb(skb, self->tx_buff.data,
						   self->tx_buff.truesize);

		/* Add interrupt on tx low level (will fire immediately) */
		switch_bank(iobase, SET0);
		outb(ICR_ETXTHI, iobase + ICR);
	}
	dev_kfree_skb(skb);

	/* Restore set register */
	outb(set, iobase + SSR);

	return NETDEV_TX_OK;
}

/*
 * Function w83977af_dma_write (self, iobase)
 *
 *    Send frame using DMA
 *
 */
static void w83977af_dma_write(struct w83977af_ir *self, int iobase)
{
	__u8 set;

	pr_debug("%s: len=%d\n", __func__, self->tx_buff.len);

	/* Save current set */
	set = inb(iobase + SSR);

	/* Disable DMA */
	switch_bank(iobase, SET0);
	outb(inb(iobase + HCR) & ~HCR_EN_DMA, iobase + HCR);

	/* Choose transmit DMA channel  */
	switch_bank(iobase, SET2);
	outb(ADCR1_D_CHSW | /*ADCR1_DMA_F|*/ADCR1_ADV_SL, iobase + ADCR1);
	irda_setup_dma(self->io.dma, self->tx_buff_dma, self->tx_buff.len,
		       DMA_MODE_WRITE);
	self->io.direction = IO_XMIT;

	/* Enable DMA */
	switch_bank(iobase, SET0);
	outb(inb(iobase + HCR) | HCR_EN_DMA | HCR_TX_WT, iobase + HCR);

	/* Restore set register */
	outb(set, iobase + SSR);
}

/*
 * Function w83977af_pio_write (iobase, buf, len, fifo_size)
 *
 *
 *
 */
static int w83977af_pio_write(int iobase, __u8 *buf, int len, int fifo_size)
{
	int actual = 0;
	__u8 set;

	/* Save current bank */
	set = inb(iobase + SSR);

	switch_bank(iobase, SET0);
	if (!(inb_p(iobase + USR) & USR_TSRE)) {
		pr_debug("%s: warning, FIFO not empty yet!\n", __func__);

		fifo_size -= 17;
		pr_debug("%s: %d bytes left in tx fifo\n", __func__, fifo_size);
	}

	/* Fill FIFO with current frame */
	while ((fifo_size-- > 0) && (actual < len)) {
		/* Transmit next byte */
		outb(buf[actual++], iobase + TBR);
	}

	pr_debug("%s: fifo_size %d ; %d sent of %d\n",
		 __func__, fifo_size, actual, len);

	/* Restore bank */
	outb(set, iobase + SSR);

	return actual;
}

/*
 * Function w83977af_dma_xmit_complete (self)
 *
 *    The transfer of a frame in finished. So do the necessary things
 *
 *
 */
static void w83977af_dma_xmit_complete(struct w83977af_ir *self)
{
	int iobase;
	__u8 set;

	pr_debug("%s: %ld\n", __func__, jiffies);

	IRDA_ASSERT(self, return;);

	iobase = self->io.fir_base;

	/* Save current set */
	set = inb(iobase + SSR);

	/* Disable DMA */
	switch_bank(iobase, SET0);
	outb(inb(iobase + HCR) & ~HCR_EN_DMA, iobase + HCR);

	/* Check for underrun! */
	if (inb(iobase + AUDR) & AUDR_UNDR) {
		pr_debug("%s: Transmit underrun!\n", __func__);

		self->netdev->stats.tx_errors++;
		self->netdev->stats.tx_fifo_errors++;

		/* Clear bit, by writing 1 to it */
		outb(AUDR_UNDR, iobase + AUDR);
	} else {
		self->netdev->stats.tx_packets++;
	}

	if (self->new_speed) {
		w83977af_change_speed(self, self->new_speed);
		self->new_speed = 0;
	}

	/* Unlock tx_buff and request another frame */
	/* Tell the network layer, that we want more frames */
	netif_wake_queue(self->netdev);

	/* Restore set */
	outb(set, iobase + SSR);
}

/*
 * Function w83977af_dma_receive (self)
 *
 *    Get ready for receiving a frame. The device will initiate a DMA
 *    if it starts to receive a frame.
 *
 */
static int w83977af_dma_receive(struct w83977af_ir *self)
{
	int iobase;
	__u8 set;
#ifdef CONFIG_ARCH_NETWINDER
	unsigned long flags;
	__u8 hcr;
#endif
	IRDA_ASSERT(self, return -1;);

	pr_debug("%s\n", __func__);

	iobase = self->io.fir_base;

	/* Save current set */
	set = inb(iobase + SSR);

	/* Disable DMA */
	switch_bank(iobase, SET0);
	outb(inb(iobase + HCR) & ~HCR_EN_DMA, iobase + HCR);

	/* Choose DMA Rx, DMA Fairness, and Advanced mode */
	switch_bank(iobase, SET2);
	outb((inb(iobase + ADCR1) & ~ADCR1_D_CHSW)/*|ADCR1_DMA_F*/ | ADCR1_ADV_SL,
	     iobase + ADCR1);

	self->io.direction = IO_RECV;
	self->rx_buff.data = self->rx_buff.head;

#ifdef CONFIG_ARCH_NETWINDER
	spin_lock_irqsave(&self->lock, flags);

	disable_dma(self->io.dma);
	clear_dma_ff(self->io.dma);
	set_dma_mode(self->io.dma, DMA_MODE_READ);
	set_dma_addr(self->io.dma, self->rx_buff_dma);
	set_dma_count(self->io.dma, self->rx_buff.truesize);
#else
	irda_setup_dma(self->io.dma, self->rx_buff_dma, self->rx_buff.truesize,
		       DMA_MODE_READ);
#endif
	/*
	 * Reset Rx FIFO. This will also flush the ST_FIFO, it's very
	 * important that we don't reset the Tx FIFO since it might not
	 * be finished transmitting yet
	 */
	switch_bank(iobase, SET0);
	outb(UFR_RXTL | UFR_TXTL | UFR_RXF_RST | UFR_EN_FIFO, iobase + UFR);
	self->st_fifo.len = self->st_fifo.tail = self->st_fifo.head = 0;

	/* Enable DMA */
	switch_bank(iobase, SET0);
#ifdef CONFIG_ARCH_NETWINDER
	hcr = inb(iobase + HCR);
	outb(hcr | HCR_EN_DMA, iobase + HCR);
	enable_dma(self->io.dma);
	spin_unlock_irqrestore(&self->lock, flags);
#else
	outb(inb(iobase + HCR) | HCR_EN_DMA, iobase + HCR);
#endif
	/* Restore set */
	outb(set, iobase + SSR);

	return 0;
}

/*
 * Function w83977af_receive_complete (self)
 *
 *    Finished with receiving a frame
 *
 */
static int w83977af_dma_receive_complete(struct w83977af_ir *self)
{
	struct sk_buff *skb;
	struct st_fifo *st_fifo;
	int len;
	int iobase;
	__u8 set;
	__u8 status;

	pr_debug("%s\n", __func__);

	st_fifo = &self->st_fifo;

	iobase = self->io.fir_base;

	/* Save current set */
	set = inb(iobase + SSR);

	iobase = self->io.fir_base;

	/* Read status FIFO */
	switch_bank(iobase, SET5);
	while ((status = inb(iobase + FS_FO)) & FS_FO_FSFDR) {
		st_fifo->entries[st_fifo->tail].status = status;

		st_fifo->entries[st_fifo->tail].len  = inb(iobase + RFLFL);
		st_fifo->entries[st_fifo->tail].len |= inb(iobase + RFLFH) << 8;

		st_fifo->tail++;
		st_fifo->len++;
	}

	while (st_fifo->len) {
		/* Get first entry */
		status = st_fifo->entries[st_fifo->head].status;
		len    = st_fifo->entries[st_fifo->head].len;
		st_fifo->head++;
		st_fifo->len--;

		/* Check for errors */
		if (status & FS_FO_ERR_MSK) {
			if (status & FS_FO_LST_FR) {
				/* Add number of lost frames to stats */
				self->netdev->stats.rx_errors += len;
			} else {
				/* Skip frame */
				self->netdev->stats.rx_errors++;

				self->rx_buff.data += len;

				if (status & FS_FO_MX_LEX)
					self->netdev->stats.rx_length_errors++;

				if (status & FS_FO_PHY_ERR)
					self->netdev->stats.rx_frame_errors++;

				if (status & FS_FO_CRC_ERR)
					self->netdev->stats.rx_crc_errors++;
			}
			/* The errors below can be reported in both cases */
			if (status & FS_FO_RX_OV)
				self->netdev->stats.rx_fifo_errors++;

			if (status & FS_FO_FSF_OV)
				self->netdev->stats.rx_fifo_errors++;

		} else {
			/* Check if we have transferred all data to memory */
			switch_bank(iobase, SET0);
			if (inb(iobase + USR) & USR_RDR)
				udelay(80); /* Should be enough!? */

			skb = dev_alloc_skb(len + 1);
			if (!skb)  {
				pr_info("%s: memory squeeze, dropping frame\n",
					__func__);
				/* Restore set register */
				outb(set, iobase + SSR);

				return FALSE;
			}

			/*  Align to 20 bytes */
			skb_reserve(skb, 1);

			/* Copy frame without CRC */
			if (self->io.speed < 4000000) {
				skb_put(skb, len - 2);
				skb_copy_to_linear_data(skb,
							self->rx_buff.data,
							len - 2);
			} else {
				skb_put(skb, len - 4);
				skb_copy_to_linear_data(skb,
							self->rx_buff.data,
							len - 4);
			}

			/* Move to next frame */
			self->rx_buff.data += len;
			self->netdev->stats.rx_packets++;

			skb->dev = self->netdev;
			skb_reset_mac_header(skb);
			skb->protocol = htons(ETH_P_IRDA);
			netif_rx(skb);
		}
	}
	/* Restore set register */
	outb(set, iobase + SSR);

	return TRUE;
}

/*
 * Function pc87108_pio_receive (self)
 *
 *    Receive all data in receiver FIFO
 *
 */
static void w83977af_pio_receive(struct w83977af_ir *self)
{
	__u8 byte = 0x00;
	int iobase;

	IRDA_ASSERT(self, return;);

	iobase = self->io.fir_base;

	/*  Receive all characters in Rx FIFO */
	do {
		byte = inb(iobase + RBR);
		async_unwrap_char(self->netdev, &self->netdev->stats, &self->rx_buff,
				  byte);
	} while (inb(iobase + USR) & USR_RDR); /* Data available */
}

/*
 * Function w83977af_sir_interrupt (self, eir)
 *
 *    Handle SIR interrupt
 *
 */
static __u8 w83977af_sir_interrupt(struct w83977af_ir *self, int isr)
{
	int actual;
	__u8 new_icr = 0;
	__u8 set;
	int iobase;

	pr_debug("%s: isr=%#x\n", __func__, isr);

	iobase = self->io.fir_base;
	/* Transmit FIFO low on data */
	if (isr & ISR_TXTH_I) {
		/* Write data left in transmit buffer */
		actual = w83977af_pio_write(self->io.fir_base,
					    self->tx_buff.data,
					    self->tx_buff.len,
					    self->io.fifo_size);

		self->tx_buff.data += actual;
		self->tx_buff.len  -= actual;

		self->io.direction = IO_XMIT;

		/* Check if finished */
		if (self->tx_buff.len > 0) {
			new_icr |= ICR_ETXTHI;
		} else {
			set = inb(iobase + SSR);
			switch_bank(iobase, SET0);
			outb(AUDR_SFEND, iobase + AUDR);
			outb(set, iobase + SSR);

			self->netdev->stats.tx_packets++;

			/* Feed me more packets */
			netif_wake_queue(self->netdev);
			new_icr |= ICR_ETBREI;
		}
	}
	/* Check if transmission has completed */
	if (isr & ISR_TXEMP_I) {
		/* Check if we need to change the speed? */
		if (self->new_speed) {
			pr_debug("%s: Changing speed!\n", __func__);
			w83977af_change_speed(self, self->new_speed);
			self->new_speed = 0;
		}

		/* Turn around and get ready to receive some data */
		self->io.direction = IO_RECV;
		new_icr |= ICR_ERBRI;
	}

	/* Rx FIFO threshold or timeout */
	if (isr & ISR_RXTH_I) {
		w83977af_pio_receive(self);

		/* Keep receiving */
		new_icr |= ICR_ERBRI;
	}
	return new_icr;
}

/*
 * Function pc87108_fir_interrupt (self, eir)
 *
 *    Handle MIR/FIR interrupt
 *
 */
static __u8 w83977af_fir_interrupt(struct w83977af_ir *self, int isr)
{
	__u8 new_icr = 0;
	__u8 set;
	int iobase;

	iobase = self->io.fir_base;
	set = inb(iobase + SSR);

	/* End of frame detected in FIFO */
	if (isr & (ISR_FEND_I | ISR_FSF_I)) {
		if (w83977af_dma_receive_complete(self)) {
			/* Wait for next status FIFO interrupt */
			new_icr |= ICR_EFSFI;
		} else {
			/* DMA not finished yet */

			/* Set timer value, resolution 1 ms */
			switch_bank(iobase, SET4);
			outb(0x01, iobase + TMRL); /* 1 ms */
			outb(0x00, iobase + TMRH);

			/* Start timer */
			outb(IR_MSL_EN_TMR, iobase + IR_MSL);

			new_icr |= ICR_ETMRI;
		}
	}
	/* Timer finished */
	if (isr & ISR_TMR_I) {
		/* Disable timer */
		switch_bank(iobase, SET4);
		outb(0, iobase + IR_MSL);

		/* Clear timer event */
		/* switch_bank(iobase, SET0); */
/*		outb(ASCR_CTE, iobase+ASCR); */

		/* Check if this is a TX timer interrupt */
		if (self->io.direction == IO_XMIT) {
			w83977af_dma_write(self, iobase);

			new_icr |= ICR_EDMAI;
		} else {
			/* Check if DMA has now finished */
			w83977af_dma_receive_complete(self);

			new_icr |= ICR_EFSFI;
		}
	}
	/* Finished with DMA */
	if (isr & ISR_DMA_I) {
		w83977af_dma_xmit_complete(self);

		/* Check if there are more frames to be transmitted */
		/* if (irda_device_txqueue_empty(self)) { */

		/* Prepare for receive
		 *
		 * ** Netwinder Tx DMA likes that we do this anyway **
		 */
		w83977af_dma_receive(self);
		new_icr = ICR_EFSFI;
		/* } */
	}

	/* Restore set */
	outb(set, iobase + SSR);

	return new_icr;
}

/*
 * Function w83977af_interrupt (irq, dev_id, regs)
 *
 *    An interrupt from the chip has arrived. Time to do some work
 *
 */
static irqreturn_t w83977af_interrupt(int irq, void *dev_id)
{
	struct net_device *dev = dev_id;
	struct w83977af_ir *self;
	__u8 set, icr, isr;
	int iobase;

	self = netdev_priv(dev);

	iobase = self->io.fir_base;

	/* Save current bank */
	set = inb(iobase + SSR);
	switch_bank(iobase, SET0);

	icr = inb(iobase + ICR);
	isr = inb(iobase + ISR) & icr; /* Mask out the interesting ones */

	outb(0, iobase + ICR); /* Disable interrupts */

	if (isr) {
		/* Dispatch interrupt handler for the current speed */
		if (self->io.speed > PIO_MAX_SPEED)
			icr = w83977af_fir_interrupt(self, isr);
		else
			icr = w83977af_sir_interrupt(self, isr);
	}

	outb(icr, iobase + ICR);    /* Restore (new) interrupts */
	outb(set, iobase + SSR);    /* Restore bank register */
	return IRQ_RETVAL(isr);
}

/*
 * Function w83977af_is_receiving (self)
 *
 *    Return TRUE is we are currently receiving a frame
 *
 */
static int w83977af_is_receiving(struct w83977af_ir *self)
{
	int status = FALSE;
	int iobase;
	__u8 set;

	IRDA_ASSERT(self, return FALSE;);

	if (self->io.speed > 115200) {
		iobase = self->io.fir_base;

		/* Check if rx FIFO is not empty */
		set = inb(iobase + SSR);
		switch_bank(iobase, SET2);
		if ((inb(iobase + RXFDTH) & 0x3f) != 0) {
			/* We are receiving something */
			status =  TRUE;
		}
		outb(set, iobase + SSR);
	} else {
		status = (self->rx_buff.state != OUTSIDE_FRAME);
	}

	return status;
}

/*
 * Function w83977af_net_open (dev)
 *
 *    Start the device
 *
 */
static int w83977af_net_open(struct net_device *dev)
{
	struct w83977af_ir *self;
	int iobase;
	char hwname[32];
	__u8 set;

	IRDA_ASSERT(dev, return -1;);
	self = netdev_priv(dev);

	IRDA_ASSERT(self, return 0;);

	iobase = self->io.fir_base;

	if (request_irq(self->io.irq, w83977af_interrupt, 0, dev->name,
			(void *)dev)) {
		return -EAGAIN;
	}
	/*
	 * Always allocate the DMA channel after the IRQ,
	 * and clean up on failure.
	 */
	if (request_dma(self->io.dma, dev->name)) {
		free_irq(self->io.irq, dev);
		return -EAGAIN;
	}

	/* Save current set */
	set = inb(iobase + SSR);

	/* Enable some interrupts so we can receive frames again */
	switch_bank(iobase, SET0);
	if (self->io.speed > 115200) {
		outb(ICR_EFSFI, iobase + ICR);
		w83977af_dma_receive(self);
	} else {
		outb(ICR_ERBRI, iobase + ICR);
	}

	/* Restore bank register */
	outb(set, iobase + SSR);

	/* Ready to play! */
	netif_start_queue(dev);

	/* Give self a hardware name */
	sprintf(hwname, "w83977af @ 0x%03x", self->io.fir_base);

	/*
	 * Open new IrLAP layer instance, now that everything should be
	 * initialized properly
	 */
	self->irlap = irlap_open(dev, &self->qos, hwname);

	return 0;
}

/*
 * Function w83977af_net_close (dev)
 *
 *    Stop the device
 *
 */
static int w83977af_net_close(struct net_device *dev)
{
	struct w83977af_ir *self;
	int iobase;
	__u8 set;

	IRDA_ASSERT(dev, return -1;);

	self = netdev_priv(dev);

	IRDA_ASSERT(self, return 0;);

	iobase = self->io.fir_base;

	/* Stop device */
	netif_stop_queue(dev);

	/* Stop and remove instance of IrLAP */
	if (self->irlap)
		irlap_close(self->irlap);
	self->irlap = NULL;

	disable_dma(self->io.dma);

	/* Save current set */
	set = inb(iobase + SSR);

	/* Disable interrupts */
	switch_bank(iobase, SET0);
	outb(0, iobase + ICR);

	free_irq(self->io.irq, dev);
	free_dma(self->io.dma);

	/* Restore bank register */
	outb(set, iobase + SSR);

	return 0;
}

/*
 * Function w83977af_net_ioctl (dev, rq, cmd)
 *
 *    Process IOCTL commands for this device
 *
 */
static int w83977af_net_ioctl(struct net_device *dev, struct ifreq *rq, int cmd)
{
	struct if_irda_req *irq = (struct if_irda_req *)rq;
	struct w83977af_ir *self;
	unsigned long flags;
	int ret = 0;

	IRDA_ASSERT(dev, return -1;);

	self = netdev_priv(dev);

	IRDA_ASSERT(self, return -1;);

	pr_debug("%s: %s, (cmd=0x%X)\n", __func__, dev->name, cmd);

	spin_lock_irqsave(&self->lock, flags);

	switch (cmd) {
	case SIOCSBANDWIDTH: /* Set bandwidth */
		if (!capable(CAP_NET_ADMIN)) {
			ret = -EPERM;
			goto out;
		}
		w83977af_change_speed(self, irq->ifr_baudrate);
		break;
	case SIOCSMEDIABUSY: /* Set media busy */
		if (!capable(CAP_NET_ADMIN)) {
			ret = -EPERM;
			goto out;
		}
		irda_device_set_media_busy(self->netdev, TRUE);
		break;
	case SIOCGRECEIVING: /* Check if we are receiving right now */
		irq->ifr_receiving = w83977af_is_receiving(self);
		break;
	default:
		ret = -EOPNOTSUPP;
	}
out:
	spin_unlock_irqrestore(&self->lock, flags);
	return ret;
}

MODULE_AUTHOR("Dag Brattli <dagb@cs.uit.no>");
MODULE_DESCRIPTION("Winbond W83977AF IrDA Device Driver");
MODULE_LICENSE("GPL");

module_param(qos_mtt_bits, int, 0);
MODULE_PARM_DESC(qos_mtt_bits, "Mimimum Turn Time");
module_param_array(io, int, NULL, 0);
MODULE_PARM_DESC(io, "Base I/O addresses");
module_param_array(irq, int, NULL, 0);
MODULE_PARM_DESC(irq, "IRQ lines");

/*
 * Function init_module (void)
 *
 *
 *
 */
module_init(w83977af_init);

/*
 * Function cleanup_module (void)
 *
 *
 *
 */
module_exit(w83977af_cleanup);<|MERGE_RESOLUTION|>--- conflicted
+++ resolved
@@ -516,19 +516,11 @@
 		self->tx_buff.len = skb->len;
 
 		mtt = irda_get_mtt(skb);
-<<<<<<< HEAD
-		pr_debug("%s(%ld), mtt=%d\n", __func__ , jiffies, mtt);
-			if (mtt > 1000)
-				mdelay(mtt/1000);
-			else if (mtt)
-				udelay(mtt);
-=======
 		pr_debug("%s: %ld, mtt=%d\n", __func__, jiffies, mtt);
 		if (mtt > 1000)
 			mdelay(mtt / 1000);
 		else if (mtt)
 			udelay(mtt);
->>>>>>> c470abd4
 
 		/* Enable DMA interrupt */
 		switch_bank(iobase, SET0);

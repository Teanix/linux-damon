--- conflicted
+++ resolved
@@ -37,10 +37,7 @@
 
 #include <linux/mlx5/eq.h>
 
-<<<<<<< HEAD
-=======
 #include "mlx5_core.h"
->>>>>>> 0ecfebd2
 #include "lib/eq.h"
 #include "fpga/cmd.h"
 

--- conflicted
+++ resolved
@@ -31,9 +31,6 @@
 				   spectrum_nve.o spectrum_nve_vxlan.o \
 				   spectrum_dpipe.o
 mlxsw_spectrum-$(CONFIG_MLXSW_SPECTRUM_DCB)	+= spectrum_dcb.o
-<<<<<<< HEAD
-=======
 mlxsw_spectrum-$(CONFIG_PTP_1588_CLOCK)		+= spectrum_ptp.o
->>>>>>> 4ff96fb5
 obj-$(CONFIG_MLXSW_MINIMAL)	+= mlxsw_minimal.o
 mlxsw_minimal-objs		:= minimal.o
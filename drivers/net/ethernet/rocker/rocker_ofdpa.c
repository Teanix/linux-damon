/*
 * drivers/net/ethernet/rocker/rocker_ofdpa.c - Rocker switch OF-DPA-like
 *					        implementation
 * Copyright (c) 2014 Scott Feldman <sfeldma@gmail.com>
 * Copyright (c) 2014-2016 Jiri Pirko <jiri@mellanox.com>
 *
 * This program is free software; you can redistribute it and/or modify
 * it under the terms of the GNU General Public License as published by
 * the Free Software Foundation; either version 2 of the License, or
 * (at your option) any later version.
 */

#include <linux/kernel.h>
#include <linux/types.h>
#include <linux/spinlock.h>
#include <linux/hashtable.h>
#include <linux/crc32.h>
#include <linux/netdevice.h>
#include <linux/inetdevice.h>
#include <linux/if_vlan.h>
#include <linux/if_bridge.h>
#include <net/neighbour.h>
#include <net/switchdev.h>
#include <net/ip_fib.h>
#include <net/arp.h>

#include "rocker.h"
#include "rocker_tlv.h"

struct ofdpa_flow_tbl_key {
	u32 priority;
	enum rocker_of_dpa_table_id tbl_id;
	union {
		struct {
			u32 in_pport;
			u32 in_pport_mask;
			enum rocker_of_dpa_table_id goto_tbl;
		} ig_port;
		struct {
			u32 in_pport;
			__be16 vlan_id;
			__be16 vlan_id_mask;
			enum rocker_of_dpa_table_id goto_tbl;
			bool untagged;
			__be16 new_vlan_id;
		} vlan;
		struct {
			u32 in_pport;
			u32 in_pport_mask;
			__be16 eth_type;
			u8 eth_dst[ETH_ALEN];
			u8 eth_dst_mask[ETH_ALEN];
			__be16 vlan_id;
			__be16 vlan_id_mask;
			enum rocker_of_dpa_table_id goto_tbl;
			bool copy_to_cpu;
		} term_mac;
		struct {
			__be16 eth_type;
			__be32 dst4;
			__be32 dst4_mask;
			enum rocker_of_dpa_table_id goto_tbl;
			u32 group_id;
		} ucast_routing;
		struct {
			u8 eth_dst[ETH_ALEN];
			u8 eth_dst_mask[ETH_ALEN];
			int has_eth_dst;
			int has_eth_dst_mask;
			__be16 vlan_id;
			u32 tunnel_id;
			enum rocker_of_dpa_table_id goto_tbl;
			u32 group_id;
			bool copy_to_cpu;
		} bridge;
		struct {
			u32 in_pport;
			u32 in_pport_mask;
			u8 eth_src[ETH_ALEN];
			u8 eth_src_mask[ETH_ALEN];
			u8 eth_dst[ETH_ALEN];
			u8 eth_dst_mask[ETH_ALEN];
			__be16 eth_type;
			__be16 vlan_id;
			__be16 vlan_id_mask;
			u8 ip_proto;
			u8 ip_proto_mask;
			u8 ip_tos;
			u8 ip_tos_mask;
			u32 group_id;
		} acl;
	};
};

struct ofdpa_flow_tbl_entry {
	struct hlist_node entry;
	u32 cmd;
	u64 cookie;
	struct ofdpa_flow_tbl_key key;
	size_t key_len;
	u32 key_crc32; /* key */
	struct fib_info *fi;
};

struct ofdpa_group_tbl_entry {
	struct hlist_node entry;
	u32 cmd;
	u32 group_id; /* key */
	u16 group_count;
	u32 *group_ids;
	union {
		struct {
			u8 pop_vlan;
		} l2_interface;
		struct {
			u8 eth_src[ETH_ALEN];
			u8 eth_dst[ETH_ALEN];
			__be16 vlan_id;
			u32 group_id;
		} l2_rewrite;
		struct {
			u8 eth_src[ETH_ALEN];
			u8 eth_dst[ETH_ALEN];
			__be16 vlan_id;
			bool ttl_check;
			u32 group_id;
		} l3_unicast;
	};
};

struct ofdpa_fdb_tbl_entry {
	struct hlist_node entry;
	u32 key_crc32; /* key */
	bool learned;
	unsigned long touched;
	struct ofdpa_fdb_tbl_key {
		struct ofdpa_port *ofdpa_port;
		u8 addr[ETH_ALEN];
		__be16 vlan_id;
	} key;
};

struct ofdpa_internal_vlan_tbl_entry {
	struct hlist_node entry;
	int ifindex; /* key */
	u32 ref_count;
	__be16 vlan_id;
};

struct ofdpa_neigh_tbl_entry {
	struct hlist_node entry;
	__be32 ip_addr; /* key */
	struct net_device *dev;
	u32 ref_count;
	u32 index;
	u8 eth_dst[ETH_ALEN];
	bool ttl_check;
};

enum {
	OFDPA_CTRL_LINK_LOCAL_MCAST,
	OFDPA_CTRL_LOCAL_ARP,
	OFDPA_CTRL_IPV4_MCAST,
	OFDPA_CTRL_IPV6_MCAST,
	OFDPA_CTRL_DFLT_BRIDGING,
	OFDPA_CTRL_DFLT_OVS,
	OFDPA_CTRL_MAX,
};

#define OFDPA_INTERNAL_VLAN_ID_BASE	0x0f00
#define OFDPA_N_INTERNAL_VLANS		255
#define OFDPA_VLAN_BITMAP_LEN		BITS_TO_LONGS(VLAN_N_VID)
#define OFDPA_INTERNAL_VLAN_BITMAP_LEN	BITS_TO_LONGS(OFDPA_N_INTERNAL_VLANS)
#define OFDPA_UNTAGGED_VID 0

struct ofdpa {
	struct rocker *rocker;
	DECLARE_HASHTABLE(flow_tbl, 16);
	spinlock_t flow_tbl_lock;		/* for flow tbl accesses */
	u64 flow_tbl_next_cookie;
	DECLARE_HASHTABLE(group_tbl, 16);
	spinlock_t group_tbl_lock;		/* for group tbl accesses */
	struct timer_list fdb_cleanup_timer;
	DECLARE_HASHTABLE(fdb_tbl, 16);
	spinlock_t fdb_tbl_lock;		/* for fdb tbl accesses */
	unsigned long internal_vlan_bitmap[OFDPA_INTERNAL_VLAN_BITMAP_LEN];
	DECLARE_HASHTABLE(internal_vlan_tbl, 8);
	spinlock_t internal_vlan_tbl_lock;	/* for vlan tbl accesses */
	DECLARE_HASHTABLE(neigh_tbl, 16);
	spinlock_t neigh_tbl_lock;		/* for neigh tbl accesses */
	u32 neigh_tbl_next_index;
	unsigned long ageing_time;
	bool fib_aborted;
};

struct ofdpa_port {
	struct ofdpa *ofdpa;
	struct rocker_port *rocker_port;
	struct net_device *dev;
	u32 pport;
	struct net_device *bridge_dev;
	__be16 internal_vlan_id;
	int stp_state;
	u32 brport_flags;
	unsigned long ageing_time;
	bool ctrls[OFDPA_CTRL_MAX];
	unsigned long vlan_bitmap[OFDPA_VLAN_BITMAP_LEN];
};

static const u8 zero_mac[ETH_ALEN]   = { 0x00, 0x00, 0x00, 0x00, 0x00, 0x00 };
static const u8 ff_mac[ETH_ALEN]     = { 0xff, 0xff, 0xff, 0xff, 0xff, 0xff };
static const u8 ll_mac[ETH_ALEN]     = { 0x01, 0x80, 0xc2, 0x00, 0x00, 0x00 };
static const u8 ll_mask[ETH_ALEN]    = { 0xff, 0xff, 0xff, 0xff, 0xff, 0xf0 };
static const u8 mcast_mac[ETH_ALEN]  = { 0x01, 0x00, 0x00, 0x00, 0x00, 0x00 };
static const u8 ipv4_mcast[ETH_ALEN] = { 0x01, 0x00, 0x5e, 0x00, 0x00, 0x00 };
static const u8 ipv4_mask[ETH_ALEN]  = { 0xff, 0xff, 0xff, 0x80, 0x00, 0x00 };
static const u8 ipv6_mcast[ETH_ALEN] = { 0x33, 0x33, 0x00, 0x00, 0x00, 0x00 };
static const u8 ipv6_mask[ETH_ALEN]  = { 0xff, 0xff, 0x00, 0x00, 0x00, 0x00 };

/* Rocker priority levels for flow table entries.  Higher
 * priority match takes precedence over lower priority match.
 */

enum {
	OFDPA_PRIORITY_UNKNOWN = 0,
	OFDPA_PRIORITY_IG_PORT = 1,
	OFDPA_PRIORITY_VLAN = 1,
	OFDPA_PRIORITY_TERM_MAC_UCAST = 0,
	OFDPA_PRIORITY_TERM_MAC_MCAST = 1,
	OFDPA_PRIORITY_BRIDGING_VLAN_DFLT_EXACT = 1,
	OFDPA_PRIORITY_BRIDGING_VLAN_DFLT_WILD = 2,
	OFDPA_PRIORITY_BRIDGING_VLAN = 3,
	OFDPA_PRIORITY_BRIDGING_TENANT_DFLT_EXACT = 1,
	OFDPA_PRIORITY_BRIDGING_TENANT_DFLT_WILD = 2,
	OFDPA_PRIORITY_BRIDGING_TENANT = 3,
	OFDPA_PRIORITY_ACL_CTRL = 3,
	OFDPA_PRIORITY_ACL_NORMAL = 2,
	OFDPA_PRIORITY_ACL_DFLT = 1,
};

static bool ofdpa_vlan_id_is_internal(__be16 vlan_id)
{
	u16 start = OFDPA_INTERNAL_VLAN_ID_BASE;
	u16 end = 0xffe;
	u16 _vlan_id = ntohs(vlan_id);

	return (_vlan_id >= start && _vlan_id <= end);
}

static __be16 ofdpa_port_vid_to_vlan(const struct ofdpa_port *ofdpa_port,
				     u16 vid, bool *pop_vlan)
{
	__be16 vlan_id;

	if (pop_vlan)
		*pop_vlan = false;
	vlan_id = htons(vid);
	if (!vlan_id) {
		vlan_id = ofdpa_port->internal_vlan_id;
		if (pop_vlan)
			*pop_vlan = true;
	}

	return vlan_id;
}

static u16 ofdpa_port_vlan_to_vid(const struct ofdpa_port *ofdpa_port,
				  __be16 vlan_id)
{
	if (ofdpa_vlan_id_is_internal(vlan_id))
		return 0;

	return ntohs(vlan_id);
}

static bool ofdpa_port_is_slave(const struct ofdpa_port *ofdpa_port,
				const char *kind)
{
	return ofdpa_port->bridge_dev &&
		!strcmp(ofdpa_port->bridge_dev->rtnl_link_ops->kind, kind);
}

static bool ofdpa_port_is_bridged(const struct ofdpa_port *ofdpa_port)
{
	return ofdpa_port_is_slave(ofdpa_port, "bridge");
}

static bool ofdpa_port_is_ovsed(const struct ofdpa_port *ofdpa_port)
{
	return ofdpa_port_is_slave(ofdpa_port, "openvswitch");
}

#define OFDPA_OP_FLAG_REMOVE		BIT(0)
#define OFDPA_OP_FLAG_NOWAIT		BIT(1)
#define OFDPA_OP_FLAG_LEARNED		BIT(2)
#define OFDPA_OP_FLAG_REFRESH		BIT(3)

static bool ofdpa_flags_nowait(int flags)
{
	return flags & OFDPA_OP_FLAG_NOWAIT;
}

/*************************************************************
 * Flow, group, FDB, internal VLAN and neigh command prepares
 *************************************************************/

static int
ofdpa_cmd_flow_tbl_add_ig_port(struct rocker_desc_info *desc_info,
			       const struct ofdpa_flow_tbl_entry *entry)
{
	if (rocker_tlv_put_u32(desc_info, ROCKER_TLV_OF_DPA_IN_PPORT,
			       entry->key.ig_port.in_pport))
		return -EMSGSIZE;
	if (rocker_tlv_put_u32(desc_info, ROCKER_TLV_OF_DPA_IN_PPORT_MASK,
			       entry->key.ig_port.in_pport_mask))
		return -EMSGSIZE;
	if (rocker_tlv_put_u16(desc_info, ROCKER_TLV_OF_DPA_GOTO_TABLE_ID,
			       entry->key.ig_port.goto_tbl))
		return -EMSGSIZE;

	return 0;
}

static int
ofdpa_cmd_flow_tbl_add_vlan(struct rocker_desc_info *desc_info,
			    const struct ofdpa_flow_tbl_entry *entry)
{
	if (rocker_tlv_put_u32(desc_info, ROCKER_TLV_OF_DPA_IN_PPORT,
			       entry->key.vlan.in_pport))
		return -EMSGSIZE;
	if (rocker_tlv_put_be16(desc_info, ROCKER_TLV_OF_DPA_VLAN_ID,
				entry->key.vlan.vlan_id))
		return -EMSGSIZE;
	if (rocker_tlv_put_be16(desc_info, ROCKER_TLV_OF_DPA_VLAN_ID_MASK,
				entry->key.vlan.vlan_id_mask))
		return -EMSGSIZE;
	if (rocker_tlv_put_u16(desc_info, ROCKER_TLV_OF_DPA_GOTO_TABLE_ID,
			       entry->key.vlan.goto_tbl))
		return -EMSGSIZE;
	if (entry->key.vlan.untagged &&
	    rocker_tlv_put_be16(desc_info, ROCKER_TLV_OF_DPA_NEW_VLAN_ID,
				entry->key.vlan.new_vlan_id))
		return -EMSGSIZE;

	return 0;
}

static int
ofdpa_cmd_flow_tbl_add_term_mac(struct rocker_desc_info *desc_info,
				const struct ofdpa_flow_tbl_entry *entry)
{
	if (rocker_tlv_put_u32(desc_info, ROCKER_TLV_OF_DPA_IN_PPORT,
			       entry->key.term_mac.in_pport))
		return -EMSGSIZE;
	if (rocker_tlv_put_u32(desc_info, ROCKER_TLV_OF_DPA_IN_PPORT_MASK,
			       entry->key.term_mac.in_pport_mask))
		return -EMSGSIZE;
	if (rocker_tlv_put_be16(desc_info, ROCKER_TLV_OF_DPA_ETHERTYPE,
				entry->key.term_mac.eth_type))
		return -EMSGSIZE;
	if (rocker_tlv_put(desc_info, ROCKER_TLV_OF_DPA_DST_MAC,
			   ETH_ALEN, entry->key.term_mac.eth_dst))
		return -EMSGSIZE;
	if (rocker_tlv_put(desc_info, ROCKER_TLV_OF_DPA_DST_MAC_MASK,
			   ETH_ALEN, entry->key.term_mac.eth_dst_mask))
		return -EMSGSIZE;
	if (rocker_tlv_put_be16(desc_info, ROCKER_TLV_OF_DPA_VLAN_ID,
				entry->key.term_mac.vlan_id))
		return -EMSGSIZE;
	if (rocker_tlv_put_be16(desc_info, ROCKER_TLV_OF_DPA_VLAN_ID_MASK,
				entry->key.term_mac.vlan_id_mask))
		return -EMSGSIZE;
	if (rocker_tlv_put_u16(desc_info, ROCKER_TLV_OF_DPA_GOTO_TABLE_ID,
			       entry->key.term_mac.goto_tbl))
		return -EMSGSIZE;
	if (entry->key.term_mac.copy_to_cpu &&
	    rocker_tlv_put_u8(desc_info, ROCKER_TLV_OF_DPA_COPY_CPU_ACTION,
			      entry->key.term_mac.copy_to_cpu))
		return -EMSGSIZE;

	return 0;
}

static int
ofdpa_cmd_flow_tbl_add_ucast_routing(struct rocker_desc_info *desc_info,
				     const struct ofdpa_flow_tbl_entry *entry)
{
	if (rocker_tlv_put_be16(desc_info, ROCKER_TLV_OF_DPA_ETHERTYPE,
				entry->key.ucast_routing.eth_type))
		return -EMSGSIZE;
	if (rocker_tlv_put_be32(desc_info, ROCKER_TLV_OF_DPA_DST_IP,
				entry->key.ucast_routing.dst4))
		return -EMSGSIZE;
	if (rocker_tlv_put_be32(desc_info, ROCKER_TLV_OF_DPA_DST_IP_MASK,
				entry->key.ucast_routing.dst4_mask))
		return -EMSGSIZE;
	if (rocker_tlv_put_u16(desc_info, ROCKER_TLV_OF_DPA_GOTO_TABLE_ID,
			       entry->key.ucast_routing.goto_tbl))
		return -EMSGSIZE;
	if (rocker_tlv_put_u32(desc_info, ROCKER_TLV_OF_DPA_GROUP_ID,
			       entry->key.ucast_routing.group_id))
		return -EMSGSIZE;

	return 0;
}

static int
ofdpa_cmd_flow_tbl_add_bridge(struct rocker_desc_info *desc_info,
			      const struct ofdpa_flow_tbl_entry *entry)
{
	if (entry->key.bridge.has_eth_dst &&
	    rocker_tlv_put(desc_info, ROCKER_TLV_OF_DPA_DST_MAC,
			   ETH_ALEN, entry->key.bridge.eth_dst))
		return -EMSGSIZE;
	if (entry->key.bridge.has_eth_dst_mask &&
	    rocker_tlv_put(desc_info, ROCKER_TLV_OF_DPA_DST_MAC_MASK,
			   ETH_ALEN, entry->key.bridge.eth_dst_mask))
		return -EMSGSIZE;
	if (entry->key.bridge.vlan_id &&
	    rocker_tlv_put_be16(desc_info, ROCKER_TLV_OF_DPA_VLAN_ID,
				entry->key.bridge.vlan_id))
		return -EMSGSIZE;
	if (entry->key.bridge.tunnel_id &&
	    rocker_tlv_put_u32(desc_info, ROCKER_TLV_OF_DPA_TUNNEL_ID,
			       entry->key.bridge.tunnel_id))
		return -EMSGSIZE;
	if (rocker_tlv_put_u16(desc_info, ROCKER_TLV_OF_DPA_GOTO_TABLE_ID,
			       entry->key.bridge.goto_tbl))
		return -EMSGSIZE;
	if (rocker_tlv_put_u32(desc_info, ROCKER_TLV_OF_DPA_GROUP_ID,
			       entry->key.bridge.group_id))
		return -EMSGSIZE;
	if (entry->key.bridge.copy_to_cpu &&
	    rocker_tlv_put_u8(desc_info, ROCKER_TLV_OF_DPA_COPY_CPU_ACTION,
			      entry->key.bridge.copy_to_cpu))
		return -EMSGSIZE;

	return 0;
}

static int
ofdpa_cmd_flow_tbl_add_acl(struct rocker_desc_info *desc_info,
			   const struct ofdpa_flow_tbl_entry *entry)
{
	if (rocker_tlv_put_u32(desc_info, ROCKER_TLV_OF_DPA_IN_PPORT,
			       entry->key.acl.in_pport))
		return -EMSGSIZE;
	if (rocker_tlv_put_u32(desc_info, ROCKER_TLV_OF_DPA_IN_PPORT_MASK,
			       entry->key.acl.in_pport_mask))
		return -EMSGSIZE;
	if (rocker_tlv_put(desc_info, ROCKER_TLV_OF_DPA_SRC_MAC,
			   ETH_ALEN, entry->key.acl.eth_src))
		return -EMSGSIZE;
	if (rocker_tlv_put(desc_info, ROCKER_TLV_OF_DPA_SRC_MAC_MASK,
			   ETH_ALEN, entry->key.acl.eth_src_mask))
		return -EMSGSIZE;
	if (rocker_tlv_put(desc_info, ROCKER_TLV_OF_DPA_DST_MAC,
			   ETH_ALEN, entry->key.acl.eth_dst))
		return -EMSGSIZE;
	if (rocker_tlv_put(desc_info, ROCKER_TLV_OF_DPA_DST_MAC_MASK,
			   ETH_ALEN, entry->key.acl.eth_dst_mask))
		return -EMSGSIZE;
	if (rocker_tlv_put_be16(desc_info, ROCKER_TLV_OF_DPA_ETHERTYPE,
				entry->key.acl.eth_type))
		return -EMSGSIZE;
	if (rocker_tlv_put_be16(desc_info, ROCKER_TLV_OF_DPA_VLAN_ID,
				entry->key.acl.vlan_id))
		return -EMSGSIZE;
	if (rocker_tlv_put_be16(desc_info, ROCKER_TLV_OF_DPA_VLAN_ID_MASK,
				entry->key.acl.vlan_id_mask))
		return -EMSGSIZE;

	switch (ntohs(entry->key.acl.eth_type)) {
	case ETH_P_IP:
	case ETH_P_IPV6:
		if (rocker_tlv_put_u8(desc_info, ROCKER_TLV_OF_DPA_IP_PROTO,
				      entry->key.acl.ip_proto))
			return -EMSGSIZE;
		if (rocker_tlv_put_u8(desc_info,
				      ROCKER_TLV_OF_DPA_IP_PROTO_MASK,
				      entry->key.acl.ip_proto_mask))
			return -EMSGSIZE;
		if (rocker_tlv_put_u8(desc_info, ROCKER_TLV_OF_DPA_IP_DSCP,
				      entry->key.acl.ip_tos & 0x3f))
			return -EMSGSIZE;
		if (rocker_tlv_put_u8(desc_info,
				      ROCKER_TLV_OF_DPA_IP_DSCP_MASK,
				      entry->key.acl.ip_tos_mask & 0x3f))
			return -EMSGSIZE;
		if (rocker_tlv_put_u8(desc_info, ROCKER_TLV_OF_DPA_IP_ECN,
				      (entry->key.acl.ip_tos & 0xc0) >> 6))
			return -EMSGSIZE;
		if (rocker_tlv_put_u8(desc_info,
				      ROCKER_TLV_OF_DPA_IP_ECN_MASK,
				      (entry->key.acl.ip_tos_mask & 0xc0) >> 6))
			return -EMSGSIZE;
		break;
	}

	if (entry->key.acl.group_id != ROCKER_GROUP_NONE &&
	    rocker_tlv_put_u32(desc_info, ROCKER_TLV_OF_DPA_GROUP_ID,
			       entry->key.acl.group_id))
		return -EMSGSIZE;

	return 0;
}

static int ofdpa_cmd_flow_tbl_add(const struct rocker_port *rocker_port,
				  struct rocker_desc_info *desc_info,
				  void *priv)
{
	const struct ofdpa_flow_tbl_entry *entry = priv;
	struct rocker_tlv *cmd_info;
	int err = 0;

	if (rocker_tlv_put_u16(desc_info, ROCKER_TLV_CMD_TYPE, entry->cmd))
		return -EMSGSIZE;
	cmd_info = rocker_tlv_nest_start(desc_info, ROCKER_TLV_CMD_INFO);
	if (!cmd_info)
		return -EMSGSIZE;
	if (rocker_tlv_put_u16(desc_info, ROCKER_TLV_OF_DPA_TABLE_ID,
			       entry->key.tbl_id))
		return -EMSGSIZE;
	if (rocker_tlv_put_u32(desc_info, ROCKER_TLV_OF_DPA_PRIORITY,
			       entry->key.priority))
		return -EMSGSIZE;
	if (rocker_tlv_put_u32(desc_info, ROCKER_TLV_OF_DPA_HARDTIME, 0))
		return -EMSGSIZE;
	if (rocker_tlv_put_u64(desc_info, ROCKER_TLV_OF_DPA_COOKIE,
			       entry->cookie))
		return -EMSGSIZE;

	switch (entry->key.tbl_id) {
	case ROCKER_OF_DPA_TABLE_ID_INGRESS_PORT:
		err = ofdpa_cmd_flow_tbl_add_ig_port(desc_info, entry);
		break;
	case ROCKER_OF_DPA_TABLE_ID_VLAN:
		err = ofdpa_cmd_flow_tbl_add_vlan(desc_info, entry);
		break;
	case ROCKER_OF_DPA_TABLE_ID_TERMINATION_MAC:
		err = ofdpa_cmd_flow_tbl_add_term_mac(desc_info, entry);
		break;
	case ROCKER_OF_DPA_TABLE_ID_UNICAST_ROUTING:
		err = ofdpa_cmd_flow_tbl_add_ucast_routing(desc_info, entry);
		break;
	case ROCKER_OF_DPA_TABLE_ID_BRIDGING:
		err = ofdpa_cmd_flow_tbl_add_bridge(desc_info, entry);
		break;
	case ROCKER_OF_DPA_TABLE_ID_ACL_POLICY:
		err = ofdpa_cmd_flow_tbl_add_acl(desc_info, entry);
		break;
	default:
		err = -ENOTSUPP;
		break;
	}

	if (err)
		return err;

	rocker_tlv_nest_end(desc_info, cmd_info);

	return 0;
}

static int ofdpa_cmd_flow_tbl_del(const struct rocker_port *rocker_port,
				  struct rocker_desc_info *desc_info,
				  void *priv)
{
	const struct ofdpa_flow_tbl_entry *entry = priv;
	struct rocker_tlv *cmd_info;

	if (rocker_tlv_put_u16(desc_info, ROCKER_TLV_CMD_TYPE, entry->cmd))
		return -EMSGSIZE;
	cmd_info = rocker_tlv_nest_start(desc_info, ROCKER_TLV_CMD_INFO);
	if (!cmd_info)
		return -EMSGSIZE;
	if (rocker_tlv_put_u64(desc_info, ROCKER_TLV_OF_DPA_COOKIE,
			       entry->cookie))
		return -EMSGSIZE;
	rocker_tlv_nest_end(desc_info, cmd_info);

	return 0;
}

static int
ofdpa_cmd_group_tbl_add_l2_interface(struct rocker_desc_info *desc_info,
				     struct ofdpa_group_tbl_entry *entry)
{
	if (rocker_tlv_put_u32(desc_info, ROCKER_TLV_OF_DPA_OUT_PPORT,
			       ROCKER_GROUP_PORT_GET(entry->group_id)))
		return -EMSGSIZE;
	if (rocker_tlv_put_u8(desc_info, ROCKER_TLV_OF_DPA_POP_VLAN,
			      entry->l2_interface.pop_vlan))
		return -EMSGSIZE;

	return 0;
}

static int
ofdpa_cmd_group_tbl_add_l2_rewrite(struct rocker_desc_info *desc_info,
				   const struct ofdpa_group_tbl_entry *entry)
{
	if (rocker_tlv_put_u32(desc_info, ROCKER_TLV_OF_DPA_GROUP_ID_LOWER,
			       entry->l2_rewrite.group_id))
		return -EMSGSIZE;
	if (!is_zero_ether_addr(entry->l2_rewrite.eth_src) &&
	    rocker_tlv_put(desc_info, ROCKER_TLV_OF_DPA_SRC_MAC,
			   ETH_ALEN, entry->l2_rewrite.eth_src))
		return -EMSGSIZE;
	if (!is_zero_ether_addr(entry->l2_rewrite.eth_dst) &&
	    rocker_tlv_put(desc_info, ROCKER_TLV_OF_DPA_DST_MAC,
			   ETH_ALEN, entry->l2_rewrite.eth_dst))
		return -EMSGSIZE;
	if (entry->l2_rewrite.vlan_id &&
	    rocker_tlv_put_be16(desc_info, ROCKER_TLV_OF_DPA_VLAN_ID,
				entry->l2_rewrite.vlan_id))
		return -EMSGSIZE;

	return 0;
}

static int
ofdpa_cmd_group_tbl_add_group_ids(struct rocker_desc_info *desc_info,
				  const struct ofdpa_group_tbl_entry *entry)
{
	int i;
	struct rocker_tlv *group_ids;

	if (rocker_tlv_put_u16(desc_info, ROCKER_TLV_OF_DPA_GROUP_COUNT,
			       entry->group_count))
		return -EMSGSIZE;

	group_ids = rocker_tlv_nest_start(desc_info,
					  ROCKER_TLV_OF_DPA_GROUP_IDS);
	if (!group_ids)
		return -EMSGSIZE;

	for (i = 0; i < entry->group_count; i++)
		/* Note TLV array is 1-based */
		if (rocker_tlv_put_u32(desc_info, i + 1, entry->group_ids[i]))
			return -EMSGSIZE;

	rocker_tlv_nest_end(desc_info, group_ids);

	return 0;
}

static int
ofdpa_cmd_group_tbl_add_l3_unicast(struct rocker_desc_info *desc_info,
				   const struct ofdpa_group_tbl_entry *entry)
{
	if (!is_zero_ether_addr(entry->l3_unicast.eth_src) &&
	    rocker_tlv_put(desc_info, ROCKER_TLV_OF_DPA_SRC_MAC,
			   ETH_ALEN, entry->l3_unicast.eth_src))
		return -EMSGSIZE;
	if (!is_zero_ether_addr(entry->l3_unicast.eth_dst) &&
	    rocker_tlv_put(desc_info, ROCKER_TLV_OF_DPA_DST_MAC,
			   ETH_ALEN, entry->l3_unicast.eth_dst))
		return -EMSGSIZE;
	if (entry->l3_unicast.vlan_id &&
	    rocker_tlv_put_be16(desc_info, ROCKER_TLV_OF_DPA_VLAN_ID,
				entry->l3_unicast.vlan_id))
		return -EMSGSIZE;
	if (rocker_tlv_put_u8(desc_info, ROCKER_TLV_OF_DPA_TTL_CHECK,
			      entry->l3_unicast.ttl_check))
		return -EMSGSIZE;
	if (rocker_tlv_put_u32(desc_info, ROCKER_TLV_OF_DPA_GROUP_ID_LOWER,
			       entry->l3_unicast.group_id))
		return -EMSGSIZE;

	return 0;
}

static int ofdpa_cmd_group_tbl_add(const struct rocker_port *rocker_port,
				   struct rocker_desc_info *desc_info,
				   void *priv)
{
	struct ofdpa_group_tbl_entry *entry = priv;
	struct rocker_tlv *cmd_info;
	int err = 0;

	if (rocker_tlv_put_u16(desc_info, ROCKER_TLV_CMD_TYPE, entry->cmd))
		return -EMSGSIZE;
	cmd_info = rocker_tlv_nest_start(desc_info, ROCKER_TLV_CMD_INFO);
	if (!cmd_info)
		return -EMSGSIZE;

	if (rocker_tlv_put_u32(desc_info, ROCKER_TLV_OF_DPA_GROUP_ID,
			       entry->group_id))
		return -EMSGSIZE;

	switch (ROCKER_GROUP_TYPE_GET(entry->group_id)) {
	case ROCKER_OF_DPA_GROUP_TYPE_L2_INTERFACE:
		err = ofdpa_cmd_group_tbl_add_l2_interface(desc_info, entry);
		break;
	case ROCKER_OF_DPA_GROUP_TYPE_L2_REWRITE:
		err = ofdpa_cmd_group_tbl_add_l2_rewrite(desc_info, entry);
		break;
	case ROCKER_OF_DPA_GROUP_TYPE_L2_FLOOD:
	case ROCKER_OF_DPA_GROUP_TYPE_L2_MCAST:
		err = ofdpa_cmd_group_tbl_add_group_ids(desc_info, entry);
		break;
	case ROCKER_OF_DPA_GROUP_TYPE_L3_UCAST:
		err = ofdpa_cmd_group_tbl_add_l3_unicast(desc_info, entry);
		break;
	default:
		err = -ENOTSUPP;
		break;
	}

	if (err)
		return err;

	rocker_tlv_nest_end(desc_info, cmd_info);

	return 0;
}

static int ofdpa_cmd_group_tbl_del(const struct rocker_port *rocker_port,
				   struct rocker_desc_info *desc_info,
				   void *priv)
{
	const struct ofdpa_group_tbl_entry *entry = priv;
	struct rocker_tlv *cmd_info;

	if (rocker_tlv_put_u16(desc_info, ROCKER_TLV_CMD_TYPE, entry->cmd))
		return -EMSGSIZE;
	cmd_info = rocker_tlv_nest_start(desc_info, ROCKER_TLV_CMD_INFO);
	if (!cmd_info)
		return -EMSGSIZE;
	if (rocker_tlv_put_u32(desc_info, ROCKER_TLV_OF_DPA_GROUP_ID,
			       entry->group_id))
		return -EMSGSIZE;
	rocker_tlv_nest_end(desc_info, cmd_info);

	return 0;
}

/***************************************************
 * Flow, group, FDB, internal VLAN and neigh tables
 ***************************************************/

static struct ofdpa_flow_tbl_entry *
ofdpa_flow_tbl_find(const struct ofdpa *ofdpa,
		    const struct ofdpa_flow_tbl_entry *match)
{
	struct ofdpa_flow_tbl_entry *found;
	size_t key_len = match->key_len ? match->key_len : sizeof(found->key);

	hash_for_each_possible(ofdpa->flow_tbl, found,
			       entry, match->key_crc32) {
		if (memcmp(&found->key, &match->key, key_len) == 0)
			return found;
	}

	return NULL;
}

static int ofdpa_flow_tbl_add(struct ofdpa_port *ofdpa_port,
			      int flags, struct ofdpa_flow_tbl_entry *match)
{
	struct ofdpa *ofdpa = ofdpa_port->ofdpa;
	struct ofdpa_flow_tbl_entry *found;
	size_t key_len = match->key_len ? match->key_len : sizeof(found->key);
	unsigned long lock_flags;

	match->key_crc32 = crc32(~0, &match->key, key_len);

	spin_lock_irqsave(&ofdpa->flow_tbl_lock, lock_flags);

	found = ofdpa_flow_tbl_find(ofdpa, match);

	if (found) {
		match->cookie = found->cookie;
		hash_del(&found->entry);
		kfree(found);
		found = match;
		found->cmd = ROCKER_TLV_CMD_TYPE_OF_DPA_FLOW_MOD;
	} else {
		found = match;
		found->cookie = ofdpa->flow_tbl_next_cookie++;
		found->cmd = ROCKER_TLV_CMD_TYPE_OF_DPA_FLOW_ADD;
	}

	hash_add(ofdpa->flow_tbl, &found->entry, found->key_crc32);
	spin_unlock_irqrestore(&ofdpa->flow_tbl_lock, lock_flags);

	return rocker_cmd_exec(ofdpa_port->rocker_port,
			       ofdpa_flags_nowait(flags),
			       ofdpa_cmd_flow_tbl_add,
			       found, NULL, NULL);
	return 0;
}

static int ofdpa_flow_tbl_del(struct ofdpa_port *ofdpa_port,
			      int flags, struct ofdpa_flow_tbl_entry *match)
{
	struct ofdpa *ofdpa = ofdpa_port->ofdpa;
	struct ofdpa_flow_tbl_entry *found;
	size_t key_len = match->key_len ? match->key_len : sizeof(found->key);
	unsigned long lock_flags;
	int err = 0;

	match->key_crc32 = crc32(~0, &match->key, key_len);

	spin_lock_irqsave(&ofdpa->flow_tbl_lock, lock_flags);

	found = ofdpa_flow_tbl_find(ofdpa, match);

	if (found) {
		hash_del(&found->entry);
		found->cmd = ROCKER_TLV_CMD_TYPE_OF_DPA_FLOW_DEL;
	}

	spin_unlock_irqrestore(&ofdpa->flow_tbl_lock, lock_flags);

	kfree(match);

	if (found) {
		err = rocker_cmd_exec(ofdpa_port->rocker_port,
				      ofdpa_flags_nowait(flags),
				      ofdpa_cmd_flow_tbl_del,
				      found, NULL, NULL);
		kfree(found);
	}

	return err;
}

static int ofdpa_flow_tbl_do(struct ofdpa_port *ofdpa_port, int flags,
			     struct ofdpa_flow_tbl_entry *entry)
{
	if (flags & OFDPA_OP_FLAG_REMOVE)
		return ofdpa_flow_tbl_del(ofdpa_port, flags, entry);
	else
		return ofdpa_flow_tbl_add(ofdpa_port, flags, entry);
}

static int ofdpa_flow_tbl_ig_port(struct ofdpa_port *ofdpa_port, int flags,
				  u32 in_pport, u32 in_pport_mask,
				  enum rocker_of_dpa_table_id goto_tbl)
{
	struct ofdpa_flow_tbl_entry *entry;

	entry = kzalloc(sizeof(*entry), GFP_KERNEL);
	if (!entry)
		return -ENOMEM;

	entry->key.priority = OFDPA_PRIORITY_IG_PORT;
	entry->key.tbl_id = ROCKER_OF_DPA_TABLE_ID_INGRESS_PORT;
	entry->key.ig_port.in_pport = in_pport;
	entry->key.ig_port.in_pport_mask = in_pport_mask;
	entry->key.ig_port.goto_tbl = goto_tbl;

	return ofdpa_flow_tbl_do(ofdpa_port, flags, entry);
}

static int ofdpa_flow_tbl_vlan(struct ofdpa_port *ofdpa_port,
			       int flags,
			       u32 in_pport, __be16 vlan_id,
			       __be16 vlan_id_mask,
			       enum rocker_of_dpa_table_id goto_tbl,
			       bool untagged, __be16 new_vlan_id)
{
	struct ofdpa_flow_tbl_entry *entry;

	entry = kzalloc(sizeof(*entry), GFP_KERNEL);
	if (!entry)
		return -ENOMEM;

	entry->key.priority = OFDPA_PRIORITY_VLAN;
	entry->key.tbl_id = ROCKER_OF_DPA_TABLE_ID_VLAN;
	entry->key.vlan.in_pport = in_pport;
	entry->key.vlan.vlan_id = vlan_id;
	entry->key.vlan.vlan_id_mask = vlan_id_mask;
	entry->key.vlan.goto_tbl = goto_tbl;

	entry->key.vlan.untagged = untagged;
	entry->key.vlan.new_vlan_id = new_vlan_id;

	return ofdpa_flow_tbl_do(ofdpa_port, flags, entry);
}

static int ofdpa_flow_tbl_term_mac(struct ofdpa_port *ofdpa_port,
				   u32 in_pport, u32 in_pport_mask,
				   __be16 eth_type, const u8 *eth_dst,
				   const u8 *eth_dst_mask, __be16 vlan_id,
				   __be16 vlan_id_mask, bool copy_to_cpu,
				   int flags)
{
	struct ofdpa_flow_tbl_entry *entry;

	entry = kzalloc(sizeof(*entry), GFP_KERNEL);
	if (!entry)
		return -ENOMEM;

	if (is_multicast_ether_addr(eth_dst)) {
		entry->key.priority = OFDPA_PRIORITY_TERM_MAC_MCAST;
		entry->key.term_mac.goto_tbl =
			 ROCKER_OF_DPA_TABLE_ID_MULTICAST_ROUTING;
	} else {
		entry->key.priority = OFDPA_PRIORITY_TERM_MAC_UCAST;
		entry->key.term_mac.goto_tbl =
			 ROCKER_OF_DPA_TABLE_ID_UNICAST_ROUTING;
	}

	entry->key.tbl_id = ROCKER_OF_DPA_TABLE_ID_TERMINATION_MAC;
	entry->key.term_mac.in_pport = in_pport;
	entry->key.term_mac.in_pport_mask = in_pport_mask;
	entry->key.term_mac.eth_type = eth_type;
	ether_addr_copy(entry->key.term_mac.eth_dst, eth_dst);
	ether_addr_copy(entry->key.term_mac.eth_dst_mask, eth_dst_mask);
	entry->key.term_mac.vlan_id = vlan_id;
	entry->key.term_mac.vlan_id_mask = vlan_id_mask;
	entry->key.term_mac.copy_to_cpu = copy_to_cpu;

	return ofdpa_flow_tbl_do(ofdpa_port, flags, entry);
}

static int ofdpa_flow_tbl_bridge(struct ofdpa_port *ofdpa_port,
				 int flags, const u8 *eth_dst,
				 const u8 *eth_dst_mask,  __be16 vlan_id,
				 u32 tunnel_id,
				 enum rocker_of_dpa_table_id goto_tbl,
				 u32 group_id, bool copy_to_cpu)
{
	struct ofdpa_flow_tbl_entry *entry;
	u32 priority;
	bool vlan_bridging = !!vlan_id;
	bool dflt = !eth_dst || (eth_dst && eth_dst_mask);
	bool wild = false;

	entry = kzalloc(sizeof(*entry), GFP_ATOMIC);
	if (!entry)
		return -ENOMEM;

	entry->key.tbl_id = ROCKER_OF_DPA_TABLE_ID_BRIDGING;

	if (eth_dst) {
		entry->key.bridge.has_eth_dst = 1;
		ether_addr_copy(entry->key.bridge.eth_dst, eth_dst);
	}
	if (eth_dst_mask) {
		entry->key.bridge.has_eth_dst_mask = 1;
		ether_addr_copy(entry->key.bridge.eth_dst_mask, eth_dst_mask);
		if (!ether_addr_equal(eth_dst_mask, ff_mac))
			wild = true;
	}

	priority = OFDPA_PRIORITY_UNKNOWN;
	if (vlan_bridging && dflt && wild)
		priority = OFDPA_PRIORITY_BRIDGING_VLAN_DFLT_WILD;
	else if (vlan_bridging && dflt && !wild)
		priority = OFDPA_PRIORITY_BRIDGING_VLAN_DFLT_EXACT;
	else if (vlan_bridging && !dflt)
		priority = OFDPA_PRIORITY_BRIDGING_VLAN;
	else if (!vlan_bridging && dflt && wild)
		priority = OFDPA_PRIORITY_BRIDGING_TENANT_DFLT_WILD;
	else if (!vlan_bridging && dflt && !wild)
		priority = OFDPA_PRIORITY_BRIDGING_TENANT_DFLT_EXACT;
	else if (!vlan_bridging && !dflt)
		priority = OFDPA_PRIORITY_BRIDGING_TENANT;

	entry->key.priority = priority;
	entry->key.bridge.vlan_id = vlan_id;
	entry->key.bridge.tunnel_id = tunnel_id;
	entry->key.bridge.goto_tbl = goto_tbl;
	entry->key.bridge.group_id = group_id;
	entry->key.bridge.copy_to_cpu = copy_to_cpu;

	return ofdpa_flow_tbl_do(ofdpa_port, flags, entry);
}

static int ofdpa_flow_tbl_ucast4_routing(struct ofdpa_port *ofdpa_port,
					 __be16 eth_type, __be32 dst,
					 __be32 dst_mask, u32 priority,
					 enum rocker_of_dpa_table_id goto_tbl,
					 u32 group_id, struct fib_info *fi,
					 int flags)
{
	struct ofdpa_flow_tbl_entry *entry;

	entry = kzalloc(sizeof(*entry), GFP_KERNEL);
	if (!entry)
		return -ENOMEM;

	entry->key.tbl_id = ROCKER_OF_DPA_TABLE_ID_UNICAST_ROUTING;
	entry->key.priority = priority;
	entry->key.ucast_routing.eth_type = eth_type;
	entry->key.ucast_routing.dst4 = dst;
	entry->key.ucast_routing.dst4_mask = dst_mask;
	entry->key.ucast_routing.goto_tbl = goto_tbl;
	entry->key.ucast_routing.group_id = group_id;
	entry->key_len = offsetof(struct ofdpa_flow_tbl_key,
				  ucast_routing.group_id);
	entry->fi = fi;

	return ofdpa_flow_tbl_do(ofdpa_port, flags, entry);
}

static int ofdpa_flow_tbl_acl(struct ofdpa_port *ofdpa_port, int flags,
			      u32 in_pport, u32 in_pport_mask,
			      const u8 *eth_src, const u8 *eth_src_mask,
			      const u8 *eth_dst, const u8 *eth_dst_mask,
			      __be16 eth_type, __be16 vlan_id,
			      __be16 vlan_id_mask, u8 ip_proto,
			      u8 ip_proto_mask, u8 ip_tos, u8 ip_tos_mask,
			      u32 group_id)
{
	u32 priority;
	struct ofdpa_flow_tbl_entry *entry;

	entry = kzalloc(sizeof(*entry), GFP_KERNEL);
	if (!entry)
		return -ENOMEM;

	priority = OFDPA_PRIORITY_ACL_NORMAL;
	if (eth_dst && eth_dst_mask) {
		if (ether_addr_equal(eth_dst_mask, mcast_mac))
			priority = OFDPA_PRIORITY_ACL_DFLT;
		else if (is_link_local_ether_addr(eth_dst))
			priority = OFDPA_PRIORITY_ACL_CTRL;
	}

	entry->key.priority = priority;
	entry->key.tbl_id = ROCKER_OF_DPA_TABLE_ID_ACL_POLICY;
	entry->key.acl.in_pport = in_pport;
	entry->key.acl.in_pport_mask = in_pport_mask;

	if (eth_src)
		ether_addr_copy(entry->key.acl.eth_src, eth_src);
	if (eth_src_mask)
		ether_addr_copy(entry->key.acl.eth_src_mask, eth_src_mask);
	if (eth_dst)
		ether_addr_copy(entry->key.acl.eth_dst, eth_dst);
	if (eth_dst_mask)
		ether_addr_copy(entry->key.acl.eth_dst_mask, eth_dst_mask);

	entry->key.acl.eth_type = eth_type;
	entry->key.acl.vlan_id = vlan_id;
	entry->key.acl.vlan_id_mask = vlan_id_mask;
	entry->key.acl.ip_proto = ip_proto;
	entry->key.acl.ip_proto_mask = ip_proto_mask;
	entry->key.acl.ip_tos = ip_tos;
	entry->key.acl.ip_tos_mask = ip_tos_mask;
	entry->key.acl.group_id = group_id;

	return ofdpa_flow_tbl_do(ofdpa_port, flags, entry);
}

static struct ofdpa_group_tbl_entry *
ofdpa_group_tbl_find(const struct ofdpa *ofdpa,
		     const struct ofdpa_group_tbl_entry *match)
{
	struct ofdpa_group_tbl_entry *found;

	hash_for_each_possible(ofdpa->group_tbl, found,
			       entry, match->group_id) {
		if (found->group_id == match->group_id)
			return found;
	}

	return NULL;
}

static void ofdpa_group_tbl_entry_free(struct ofdpa_group_tbl_entry *entry)
{
	switch (ROCKER_GROUP_TYPE_GET(entry->group_id)) {
	case ROCKER_OF_DPA_GROUP_TYPE_L2_FLOOD:
	case ROCKER_OF_DPA_GROUP_TYPE_L2_MCAST:
		kfree(entry->group_ids);
		break;
	default:
		break;
	}
	kfree(entry);
}

static int ofdpa_group_tbl_add(struct ofdpa_port *ofdpa_port, int flags,
			       struct ofdpa_group_tbl_entry *match)
{
	struct ofdpa *ofdpa = ofdpa_port->ofdpa;
	struct ofdpa_group_tbl_entry *found;
	unsigned long lock_flags;

	spin_lock_irqsave(&ofdpa->group_tbl_lock, lock_flags);

	found = ofdpa_group_tbl_find(ofdpa, match);

	if (found) {
		hash_del(&found->entry);
		ofdpa_group_tbl_entry_free(found);
		found = match;
		found->cmd = ROCKER_TLV_CMD_TYPE_OF_DPA_GROUP_MOD;
	} else {
		found = match;
		found->cmd = ROCKER_TLV_CMD_TYPE_OF_DPA_GROUP_ADD;
	}

	hash_add(ofdpa->group_tbl, &found->entry, found->group_id);

	spin_unlock_irqrestore(&ofdpa->group_tbl_lock, lock_flags);

	return rocker_cmd_exec(ofdpa_port->rocker_port,
			       ofdpa_flags_nowait(flags),
			       ofdpa_cmd_group_tbl_add,
			       found, NULL, NULL);
}

static int ofdpa_group_tbl_del(struct ofdpa_port *ofdpa_port, int flags,
			       struct ofdpa_group_tbl_entry *match)
{
	struct ofdpa *ofdpa = ofdpa_port->ofdpa;
	struct ofdpa_group_tbl_entry *found;
	unsigned long lock_flags;
	int err = 0;

	spin_lock_irqsave(&ofdpa->group_tbl_lock, lock_flags);

	found = ofdpa_group_tbl_find(ofdpa, match);

	if (found) {
		hash_del(&found->entry);
		found->cmd = ROCKER_TLV_CMD_TYPE_OF_DPA_GROUP_DEL;
	}

	spin_unlock_irqrestore(&ofdpa->group_tbl_lock, lock_flags);

	ofdpa_group_tbl_entry_free(match);

	if (found) {
		err = rocker_cmd_exec(ofdpa_port->rocker_port,
				      ofdpa_flags_nowait(flags),
				      ofdpa_cmd_group_tbl_del,
				      found, NULL, NULL);
		ofdpa_group_tbl_entry_free(found);
	}

	return err;
}

static int ofdpa_group_tbl_do(struct ofdpa_port *ofdpa_port, int flags,
			      struct ofdpa_group_tbl_entry *entry)
{
	if (flags & OFDPA_OP_FLAG_REMOVE)
		return ofdpa_group_tbl_del(ofdpa_port, flags, entry);
	else
		return ofdpa_group_tbl_add(ofdpa_port, flags, entry);
}

static int ofdpa_group_l2_interface(struct ofdpa_port *ofdpa_port,
				    int flags, __be16 vlan_id,
				    u32 out_pport, int pop_vlan)
{
	struct ofdpa_group_tbl_entry *entry;

	entry = kzalloc(sizeof(*entry), GFP_KERNEL);
	if (!entry)
		return -ENOMEM;

	entry->group_id = ROCKER_GROUP_L2_INTERFACE(vlan_id, out_pport);
	entry->l2_interface.pop_vlan = pop_vlan;

	return ofdpa_group_tbl_do(ofdpa_port, flags, entry);
}

static int ofdpa_group_l2_fan_out(struct ofdpa_port *ofdpa_port,
				  int flags, u8 group_count,
				  const u32 *group_ids, u32 group_id)
{
	struct ofdpa_group_tbl_entry *entry;

	entry = kzalloc(sizeof(*entry), GFP_KERNEL);
	if (!entry)
		return -ENOMEM;

	entry->group_id = group_id;
	entry->group_count = group_count;

	entry->group_ids = kcalloc(flags, group_count, sizeof(u32));
	if (!entry->group_ids) {
		kfree(entry);
		return -ENOMEM;
	}
	memcpy(entry->group_ids, group_ids, group_count * sizeof(u32));

	return ofdpa_group_tbl_do(ofdpa_port, flags, entry);
}

static int ofdpa_group_l2_flood(struct ofdpa_port *ofdpa_port,
				int flags, __be16 vlan_id,
				u8 group_count,	const u32 *group_ids,
				u32 group_id)
{
	return ofdpa_group_l2_fan_out(ofdpa_port, flags,
				      group_count, group_ids,
				      group_id);
}

static int ofdpa_group_l3_unicast(struct ofdpa_port *ofdpa_port, int flags,
				  u32 index, const u8 *src_mac, const u8 *dst_mac,
				  __be16 vlan_id, bool ttl_check, u32 pport)
{
	struct ofdpa_group_tbl_entry *entry;

	entry = kzalloc(sizeof(*entry), GFP_KERNEL);
	if (!entry)
		return -ENOMEM;

	entry->group_id = ROCKER_GROUP_L3_UNICAST(index);
	if (src_mac)
		ether_addr_copy(entry->l3_unicast.eth_src, src_mac);
	if (dst_mac)
		ether_addr_copy(entry->l3_unicast.eth_dst, dst_mac);
	entry->l3_unicast.vlan_id = vlan_id;
	entry->l3_unicast.ttl_check = ttl_check;
	entry->l3_unicast.group_id = ROCKER_GROUP_L2_INTERFACE(vlan_id, pport);

	return ofdpa_group_tbl_do(ofdpa_port, flags, entry);
}

static struct ofdpa_neigh_tbl_entry *
ofdpa_neigh_tbl_find(const struct ofdpa *ofdpa, __be32 ip_addr)
{
	struct ofdpa_neigh_tbl_entry *found;

	hash_for_each_possible(ofdpa->neigh_tbl, found,
			       entry, be32_to_cpu(ip_addr))
		if (found->ip_addr == ip_addr)
			return found;

	return NULL;
}

static void ofdpa_neigh_add(struct ofdpa *ofdpa,
			    struct ofdpa_neigh_tbl_entry *entry)
{
	entry->index = ofdpa->neigh_tbl_next_index++;
	entry->ref_count++;
	hash_add(ofdpa->neigh_tbl, &entry->entry,
		 be32_to_cpu(entry->ip_addr));
}

static void ofdpa_neigh_del(struct ofdpa_neigh_tbl_entry *entry)
{
	if (--entry->ref_count == 0) {
		hash_del(&entry->entry);
		kfree(entry);
	}
}

static void ofdpa_neigh_update(struct ofdpa_neigh_tbl_entry *entry,
			       const u8 *eth_dst, bool ttl_check)
{
	if (eth_dst) {
		ether_addr_copy(entry->eth_dst, eth_dst);
		entry->ttl_check = ttl_check;
	} else {
		entry->ref_count++;
	}
}

static int ofdpa_port_ipv4_neigh(struct ofdpa_port *ofdpa_port,
				 int flags, __be32 ip_addr, const u8 *eth_dst)
{
	struct ofdpa *ofdpa = ofdpa_port->ofdpa;
	struct ofdpa_neigh_tbl_entry *entry;
	struct ofdpa_neigh_tbl_entry *found;
	unsigned long lock_flags;
	__be16 eth_type = htons(ETH_P_IP);
	enum rocker_of_dpa_table_id goto_tbl =
			ROCKER_OF_DPA_TABLE_ID_ACL_POLICY;
	u32 group_id;
	u32 priority = 0;
	bool adding = !(flags & OFDPA_OP_FLAG_REMOVE);
	bool updating;
	bool removing;
	int err = 0;

	entry = kzalloc(sizeof(*entry), GFP_KERNEL);
	if (!entry)
		return -ENOMEM;

	spin_lock_irqsave(&ofdpa->neigh_tbl_lock, lock_flags);

	found = ofdpa_neigh_tbl_find(ofdpa, ip_addr);

	updating = found && adding;
	removing = found && !adding;
	adding = !found && adding;

	if (adding) {
		entry->ip_addr = ip_addr;
		entry->dev = ofdpa_port->dev;
		ether_addr_copy(entry->eth_dst, eth_dst);
		entry->ttl_check = true;
		ofdpa_neigh_add(ofdpa, entry);
	} else if (removing) {
		memcpy(entry, found, sizeof(*entry));
		ofdpa_neigh_del(found);
	} else if (updating) {
		ofdpa_neigh_update(found, eth_dst, true);
		memcpy(entry, found, sizeof(*entry));
	} else {
		err = -ENOENT;
	}

	spin_unlock_irqrestore(&ofdpa->neigh_tbl_lock, lock_flags);

	if (err)
		goto err_out;

	/* For each active neighbor, we have an L3 unicast group and
	 * a /32 route to the neighbor, which uses the L3 unicast
	 * group.  The L3 unicast group can also be referred to by
	 * other routes' nexthops.
	 */

	err = ofdpa_group_l3_unicast(ofdpa_port, flags,
				     entry->index,
				     ofdpa_port->dev->dev_addr,
				     entry->eth_dst,
				     ofdpa_port->internal_vlan_id,
				     entry->ttl_check,
				     ofdpa_port->pport);
	if (err) {
		netdev_err(ofdpa_port->dev, "Error (%d) L3 unicast group index %d\n",
			   err, entry->index);
		goto err_out;
	}

	if (adding || removing) {
		group_id = ROCKER_GROUP_L3_UNICAST(entry->index);
		err = ofdpa_flow_tbl_ucast4_routing(ofdpa_port,
						    eth_type, ip_addr,
						    inet_make_mask(32),
						    priority, goto_tbl,
						    group_id, NULL, flags);

		if (err)
			netdev_err(ofdpa_port->dev, "Error (%d) /32 unicast route %pI4 group 0x%08x\n",
				   err, &entry->ip_addr, group_id);
	}

err_out:
	if (!adding)
		kfree(entry);

	return err;
}

static int ofdpa_port_ipv4_resolve(struct ofdpa_port *ofdpa_port,
				   __be32 ip_addr)
{
	struct net_device *dev = ofdpa_port->dev;
	struct neighbour *n = __ipv4_neigh_lookup(dev, (__force u32)ip_addr);
	int err = 0;

	if (!n) {
		n = neigh_create(&arp_tbl, &ip_addr, dev);
		if (IS_ERR(n))
			return PTR_ERR(n);
	}

	/* If the neigh is already resolved, then go ahead and
	 * install the entry, otherwise start the ARP process to
	 * resolve the neigh.
	 */

	if (n->nud_state & NUD_VALID)
		err = ofdpa_port_ipv4_neigh(ofdpa_port, 0,
					    ip_addr, n->ha);
	else
		neigh_event_send(n, NULL);

	neigh_release(n);
	return err;
}

static int ofdpa_port_ipv4_nh(struct ofdpa_port *ofdpa_port,
			      int flags, __be32 ip_addr, u32 *index)
{
	struct ofdpa *ofdpa = ofdpa_port->ofdpa;
	struct ofdpa_neigh_tbl_entry *entry;
	struct ofdpa_neigh_tbl_entry *found;
	unsigned long lock_flags;
	bool adding = !(flags & OFDPA_OP_FLAG_REMOVE);
	bool updating;
	bool removing;
	bool resolved = true;
	int err = 0;

	entry = kzalloc(sizeof(*entry), GFP_KERNEL);
	if (!entry)
		return -ENOMEM;

	spin_lock_irqsave(&ofdpa->neigh_tbl_lock, lock_flags);

	found = ofdpa_neigh_tbl_find(ofdpa, ip_addr);

	updating = found && adding;
	removing = found && !adding;
	adding = !found && adding;

	if (adding) {
		entry->ip_addr = ip_addr;
		entry->dev = ofdpa_port->dev;
		ofdpa_neigh_add(ofdpa, entry);
		*index = entry->index;
		resolved = false;
	} else if (removing) {
		*index = found->index;
<<<<<<< HEAD
		ofdpa_neigh_del(trans, found);
=======
		ofdpa_neigh_del(found);
>>>>>>> a2054256
	} else if (updating) {
		ofdpa_neigh_update(found, NULL, false);
		resolved = !is_zero_ether_addr(found->eth_dst);
		*index = found->index;
	} else {
		err = -ENOENT;
	}

	spin_unlock_irqrestore(&ofdpa->neigh_tbl_lock, lock_flags);

	if (!adding)
		kfree(entry);

	if (err)
		return err;

	/* Resolved means neigh ip_addr is resolved to neigh mac. */

	if (!resolved)
		err = ofdpa_port_ipv4_resolve(ofdpa_port, ip_addr);

	return err;
}

static struct ofdpa_port *ofdpa_port_get(const struct ofdpa *ofdpa,
					 int port_index)
{
	struct rocker_port *rocker_port;

	rocker_port = ofdpa->rocker->ports[port_index];
	return rocker_port ? rocker_port->wpriv : NULL;
}

static int ofdpa_port_vlan_flood_group(struct ofdpa_port *ofdpa_port,
				       int flags, __be16 vlan_id)
{
	struct ofdpa_port *p;
	const struct ofdpa *ofdpa = ofdpa_port->ofdpa;
	unsigned int port_count = ofdpa->rocker->port_count;
	u32 group_id = ROCKER_GROUP_L2_FLOOD(vlan_id, 0);
	u32 *group_ids;
	u8 group_count = 0;
	int err = 0;
	int i;

	group_ids = kcalloc(flags, port_count, sizeof(u32));
	if (!group_ids)
		return -ENOMEM;

	/* Adjust the flood group for this VLAN.  The flood group
	 * references an L2 interface group for each port in this
	 * VLAN.
	 */

	for (i = 0; i < port_count; i++) {
		p = ofdpa_port_get(ofdpa, i);
		if (!p)
			continue;
		if (!ofdpa_port_is_bridged(p))
			continue;
		if (test_bit(ntohs(vlan_id), p->vlan_bitmap)) {
			group_ids[group_count++] =
				ROCKER_GROUP_L2_INTERFACE(vlan_id, p->pport);
		}
	}

	/* If there are no bridged ports in this VLAN, we're done */
	if (group_count == 0)
		goto no_ports_in_vlan;

	err = ofdpa_group_l2_flood(ofdpa_port, flags, vlan_id,
				   group_count, group_ids, group_id);
	if (err)
		netdev_err(ofdpa_port->dev, "Error (%d) port VLAN l2 flood group\n", err);

no_ports_in_vlan:
	kfree(group_ids);
	return err;
}

static int ofdpa_port_vlan_l2_groups(struct ofdpa_port *ofdpa_port, int flags,
				     __be16 vlan_id, bool pop_vlan)
{
	const struct ofdpa *ofdpa = ofdpa_port->ofdpa;
	unsigned int port_count = ofdpa->rocker->port_count;
	struct ofdpa_port *p;
	bool adding = !(flags & OFDPA_OP_FLAG_REMOVE);
	u32 out_pport;
	int ref = 0;
	int err;
	int i;

	/* An L2 interface group for this port in this VLAN, but
	 * only when port STP state is LEARNING|FORWARDING.
	 */

	if (ofdpa_port->stp_state == BR_STATE_LEARNING ||
	    ofdpa_port->stp_state == BR_STATE_FORWARDING) {
		out_pport = ofdpa_port->pport;
		err = ofdpa_group_l2_interface(ofdpa_port, flags,
					       vlan_id, out_pport, pop_vlan);
		if (err) {
			netdev_err(ofdpa_port->dev, "Error (%d) port VLAN l2 group for pport %d\n",
				   err, out_pport);
			return err;
		}
	}

	/* An L2 interface group for this VLAN to CPU port.
	 * Add when first port joins this VLAN and destroy when
	 * last port leaves this VLAN.
	 */

	for (i = 0; i < port_count; i++) {
		p = ofdpa_port_get(ofdpa, i);
		if (p && test_bit(ntohs(vlan_id), p->vlan_bitmap))
			ref++;
	}

	if ((!adding || ref != 1) && (adding || ref != 0))
		return 0;

	out_pport = 0;
	err = ofdpa_group_l2_interface(ofdpa_port, flags,
				       vlan_id, out_pport, pop_vlan);
	if (err) {
		netdev_err(ofdpa_port->dev, "Error (%d) port VLAN l2 group for CPU port\n", err);
		return err;
	}

	return 0;
}

static struct ofdpa_ctrl {
	const u8 *eth_dst;
	const u8 *eth_dst_mask;
	__be16 eth_type;
	bool acl;
	bool bridge;
	bool term;
	bool copy_to_cpu;
} ofdpa_ctrls[] = {
	[OFDPA_CTRL_LINK_LOCAL_MCAST] = {
		/* pass link local multicast pkts up to CPU for filtering */
		.eth_dst = ll_mac,
		.eth_dst_mask = ll_mask,
		.acl = true,
	},
	[OFDPA_CTRL_LOCAL_ARP] = {
		/* pass local ARP pkts up to CPU */
		.eth_dst = zero_mac,
		.eth_dst_mask = zero_mac,
		.eth_type = htons(ETH_P_ARP),
		.acl = true,
	},
	[OFDPA_CTRL_IPV4_MCAST] = {
		/* pass IPv4 mcast pkts up to CPU, RFC 1112 */
		.eth_dst = ipv4_mcast,
		.eth_dst_mask = ipv4_mask,
		.eth_type = htons(ETH_P_IP),
		.term  = true,
		.copy_to_cpu = true,
	},
	[OFDPA_CTRL_IPV6_MCAST] = {
		/* pass IPv6 mcast pkts up to CPU, RFC 2464 */
		.eth_dst = ipv6_mcast,
		.eth_dst_mask = ipv6_mask,
		.eth_type = htons(ETH_P_IPV6),
		.term  = true,
		.copy_to_cpu = true,
	},
	[OFDPA_CTRL_DFLT_BRIDGING] = {
		/* flood any pkts on vlan */
		.bridge = true,
		.copy_to_cpu = true,
	},
	[OFDPA_CTRL_DFLT_OVS] = {
		/* pass all pkts up to CPU */
		.eth_dst = zero_mac,
		.eth_dst_mask = zero_mac,
		.acl = true,
	},
};

static int ofdpa_port_ctrl_vlan_acl(struct ofdpa_port *ofdpa_port, int flags,
				    const struct ofdpa_ctrl *ctrl, __be16 vlan_id)
{
	u32 in_pport = ofdpa_port->pport;
	u32 in_pport_mask = 0xffffffff;
	u32 out_pport = 0;
	const u8 *eth_src = NULL;
	const u8 *eth_src_mask = NULL;
	__be16 vlan_id_mask = htons(0xffff);
	u8 ip_proto = 0;
	u8 ip_proto_mask = 0;
	u8 ip_tos = 0;
	u8 ip_tos_mask = 0;
	u32 group_id = ROCKER_GROUP_L2_INTERFACE(vlan_id, out_pport);
	int err;

	err = ofdpa_flow_tbl_acl(ofdpa_port, flags,
				 in_pport, in_pport_mask,
				 eth_src, eth_src_mask,
				 ctrl->eth_dst, ctrl->eth_dst_mask,
				 ctrl->eth_type,
				 vlan_id, vlan_id_mask,
				 ip_proto, ip_proto_mask,
				 ip_tos, ip_tos_mask,
				 group_id);

	if (err)
		netdev_err(ofdpa_port->dev, "Error (%d) ctrl ACL\n", err);

	return err;
}

static int ofdpa_port_ctrl_vlan_bridge(struct ofdpa_port *ofdpa_port,
				       int flags, const struct ofdpa_ctrl *ctrl,
				       __be16 vlan_id)
{
	enum rocker_of_dpa_table_id goto_tbl =
			ROCKER_OF_DPA_TABLE_ID_ACL_POLICY;
	u32 group_id = ROCKER_GROUP_L2_FLOOD(vlan_id, 0);
	u32 tunnel_id = 0;
	int err;

	if (!ofdpa_port_is_bridged(ofdpa_port))
		return 0;

	err = ofdpa_flow_tbl_bridge(ofdpa_port, flags,
				    ctrl->eth_dst, ctrl->eth_dst_mask,
				    vlan_id, tunnel_id,
				    goto_tbl, group_id, ctrl->copy_to_cpu);

	if (err)
		netdev_err(ofdpa_port->dev, "Error (%d) ctrl FLOOD\n", err);

	return err;
}

static int ofdpa_port_ctrl_vlan_term(struct ofdpa_port *ofdpa_port, int flags,
				     const struct ofdpa_ctrl *ctrl, __be16 vlan_id)
{
	u32 in_pport_mask = 0xffffffff;
	__be16 vlan_id_mask = htons(0xffff);
	int err;

	if (ntohs(vlan_id) == 0)
		vlan_id = ofdpa_port->internal_vlan_id;

	err = ofdpa_flow_tbl_term_mac(ofdpa_port, ofdpa_port->pport, in_pport_mask,
				      ctrl->eth_type, ctrl->eth_dst,
				      ctrl->eth_dst_mask, vlan_id,
				      vlan_id_mask, ctrl->copy_to_cpu,
				      flags);

	if (err)
		netdev_err(ofdpa_port->dev, "Error (%d) ctrl term\n", err);

	return err;
}

static int ofdpa_port_ctrl_vlan(struct ofdpa_port *ofdpa_port, int flags,
				const struct ofdpa_ctrl *ctrl, __be16 vlan_id)
{
	if (ctrl->acl)
		return ofdpa_port_ctrl_vlan_acl(ofdpa_port, flags,
						ctrl, vlan_id);
	if (ctrl->bridge)
		return ofdpa_port_ctrl_vlan_bridge(ofdpa_port, flags,
						   ctrl, vlan_id);

	if (ctrl->term)
		return ofdpa_port_ctrl_vlan_term(ofdpa_port, flags,
						 ctrl, vlan_id);

	return -EOPNOTSUPP;
}

static int ofdpa_port_ctrl_vlan_add(struct ofdpa_port *ofdpa_port, int flags,
				    __be16 vlan_id)
{
	int err = 0;
	int i;

	for (i = 0; i < OFDPA_CTRL_MAX; i++) {
		if (ofdpa_port->ctrls[i]) {
			err = ofdpa_port_ctrl_vlan(ofdpa_port, flags,
						   &ofdpa_ctrls[i], vlan_id);
			if (err)
				return err;
		}
	}

	return err;
}

static int ofdpa_port_ctrl(struct ofdpa_port *ofdpa_port, int flags,
			   const struct ofdpa_ctrl *ctrl)
{
	u16 vid;
	int err = 0;

	for (vid = 1; vid < VLAN_N_VID; vid++) {
		if (!test_bit(vid, ofdpa_port->vlan_bitmap))
			continue;
		err = ofdpa_port_ctrl_vlan(ofdpa_port, flags,
					   ctrl, htons(vid));
		if (err)
			break;
	}

	return err;
}

static int ofdpa_port_vlan(struct ofdpa_port *ofdpa_port, int flags,
			   u16 vid)
{
	enum rocker_of_dpa_table_id goto_tbl =
			ROCKER_OF_DPA_TABLE_ID_TERMINATION_MAC;
	u32 in_pport = ofdpa_port->pport;
	__be16 vlan_id = htons(vid);
	__be16 vlan_id_mask = htons(0xffff);
	__be16 internal_vlan_id;
	bool untagged;
	bool adding = !(flags & OFDPA_OP_FLAG_REMOVE);
	int err;

	internal_vlan_id = ofdpa_port_vid_to_vlan(ofdpa_port, vid, &untagged);

	if (adding &&
	    test_bit(ntohs(internal_vlan_id), ofdpa_port->vlan_bitmap))
		return 0; /* already added */
	else if (!adding &&
		 !test_bit(ntohs(internal_vlan_id), ofdpa_port->vlan_bitmap))
		return 0; /* already removed */

	change_bit(ntohs(internal_vlan_id), ofdpa_port->vlan_bitmap);

	if (adding) {
		err = ofdpa_port_ctrl_vlan_add(ofdpa_port, flags,
					       internal_vlan_id);
		if (err) {
			netdev_err(ofdpa_port->dev, "Error (%d) port ctrl vlan add\n", err);
			goto err_vlan_add;
		}
	}

	err = ofdpa_port_vlan_l2_groups(ofdpa_port, flags,
					internal_vlan_id, untagged);
	if (err) {
		netdev_err(ofdpa_port->dev, "Error (%d) port VLAN l2 groups\n", err);
		goto err_vlan_l2_groups;
	}

	err = ofdpa_port_vlan_flood_group(ofdpa_port, flags,
					  internal_vlan_id);
	if (err) {
		netdev_err(ofdpa_port->dev, "Error (%d) port VLAN l2 flood group\n", err);
		goto err_flood_group;
	}

	err = ofdpa_flow_tbl_vlan(ofdpa_port, flags,
				  in_pport, vlan_id, vlan_id_mask,
				  goto_tbl, untagged, internal_vlan_id);
	if (err)
		netdev_err(ofdpa_port->dev, "Error (%d) port VLAN table\n", err);

	return 0;

err_vlan_add:
err_vlan_l2_groups:
err_flood_group:
	change_bit(ntohs(internal_vlan_id), ofdpa_port->vlan_bitmap);
	return err;
}

static int ofdpa_port_ig_tbl(struct ofdpa_port *ofdpa_port, int flags)
{
	enum rocker_of_dpa_table_id goto_tbl;
	u32 in_pport;
	u32 in_pport_mask;
	int err;

	/* Normal Ethernet Frames.  Matches pkts from any local physical
	 * ports.  Goto VLAN tbl.
	 */

	in_pport = 0;
	in_pport_mask = 0xffff0000;
	goto_tbl = ROCKER_OF_DPA_TABLE_ID_VLAN;

	err = ofdpa_flow_tbl_ig_port(ofdpa_port, flags,
				     in_pport, in_pport_mask,
				     goto_tbl);
	if (err)
		netdev_err(ofdpa_port->dev, "Error (%d) ingress port table entry\n", err);

	return err;
}

struct ofdpa_fdb_learn_work {
	struct work_struct work;
	struct ofdpa_port *ofdpa_port;
	int flags;
	u8 addr[ETH_ALEN];
	u16 vid;
};

static void ofdpa_port_fdb_learn_work(struct work_struct *work)
{
	const struct ofdpa_fdb_learn_work *lw =
		container_of(work, struct ofdpa_fdb_learn_work, work);
	bool removing = (lw->flags & OFDPA_OP_FLAG_REMOVE);
	bool learned = (lw->flags & OFDPA_OP_FLAG_LEARNED);
	struct switchdev_notifier_fdb_info info;

	info.addr = lw->addr;
	info.vid = lw->vid;

	rtnl_lock();
	if (learned && removing)
		call_switchdev_notifiers(SWITCHDEV_FDB_DEL_TO_BRIDGE,
					 lw->ofdpa_port->dev, &info.info);
	else if (learned && !removing)
		call_switchdev_notifiers(SWITCHDEV_FDB_ADD_TO_BRIDGE,
					 lw->ofdpa_port->dev, &info.info);
	rtnl_unlock();

	kfree(work);
}

static int ofdpa_port_fdb_learn(struct ofdpa_port *ofdpa_port,
				int flags, const u8 *addr, __be16 vlan_id)
{
	struct ofdpa_fdb_learn_work *lw;
	enum rocker_of_dpa_table_id goto_tbl =
			ROCKER_OF_DPA_TABLE_ID_ACL_POLICY;
	u32 out_pport = ofdpa_port->pport;
	u32 tunnel_id = 0;
	u32 group_id = ROCKER_GROUP_NONE;
	bool copy_to_cpu = false;
	int err;

	if (ofdpa_port_is_bridged(ofdpa_port))
		group_id = ROCKER_GROUP_L2_INTERFACE(vlan_id, out_pport);

	if (!(flags & OFDPA_OP_FLAG_REFRESH)) {
		err = ofdpa_flow_tbl_bridge(ofdpa_port, flags, addr,
					    NULL, vlan_id, tunnel_id, goto_tbl,
					    group_id, copy_to_cpu);
		if (err)
			return err;
	}

	if (!ofdpa_port_is_bridged(ofdpa_port))
		return 0;

	lw = kzalloc(sizeof(*lw), GFP_ATOMIC);
	if (!lw)
		return -ENOMEM;

	INIT_WORK(&lw->work, ofdpa_port_fdb_learn_work);

	lw->ofdpa_port = ofdpa_port;
	lw->flags = flags;
	ether_addr_copy(lw->addr, addr);
	lw->vid = ofdpa_port_vlan_to_vid(ofdpa_port, vlan_id);

	schedule_work(&lw->work);
	return 0;
}

static struct ofdpa_fdb_tbl_entry *
ofdpa_fdb_tbl_find(const struct ofdpa *ofdpa,
		   const struct ofdpa_fdb_tbl_entry *match)
{
	struct ofdpa_fdb_tbl_entry *found;

	hash_for_each_possible(ofdpa->fdb_tbl, found, entry, match->key_crc32)
		if (memcmp(&found->key, &match->key, sizeof(found->key)) == 0)
			return found;

	return NULL;
}

static int ofdpa_port_fdb(struct ofdpa_port *ofdpa_port,
			  const unsigned char *addr,
			  __be16 vlan_id, int flags)
{
	struct ofdpa *ofdpa = ofdpa_port->ofdpa;
	struct ofdpa_fdb_tbl_entry *fdb;
	struct ofdpa_fdb_tbl_entry *found;
	bool removing = (flags & OFDPA_OP_FLAG_REMOVE);
	unsigned long lock_flags;

	fdb = kzalloc(sizeof(*fdb), GFP_KERNEL);
	if (!fdb)
		return -ENOMEM;

	fdb->learned = (flags & OFDPA_OP_FLAG_LEARNED);
	fdb->touched = jiffies;
	fdb->key.ofdpa_port = ofdpa_port;
	ether_addr_copy(fdb->key.addr, addr);
	fdb->key.vlan_id = vlan_id;
	fdb->key_crc32 = crc32(~0, &fdb->key, sizeof(fdb->key));

	spin_lock_irqsave(&ofdpa->fdb_tbl_lock, lock_flags);

	found = ofdpa_fdb_tbl_find(ofdpa, fdb);

	if (found) {
		found->touched = jiffies;
		if (removing) {
			kfree(fdb);
			hash_del(&found->entry);
		}
	} else if (!removing) {
		hash_add(ofdpa->fdb_tbl, &fdb->entry,
			 fdb->key_crc32);
	}

	spin_unlock_irqrestore(&ofdpa->fdb_tbl_lock, lock_flags);

	/* Check if adding and already exists, or removing and can't find */
	if (!found != !removing) {
		kfree(fdb);
		if (!found && removing)
			return 0;
		/* Refreshing existing to update aging timers */
		flags |= OFDPA_OP_FLAG_REFRESH;
	}

	return ofdpa_port_fdb_learn(ofdpa_port, flags, addr, vlan_id);
}

static int ofdpa_port_fdb_flush(struct ofdpa_port *ofdpa_port, int flags)
{
	struct ofdpa *ofdpa = ofdpa_port->ofdpa;
	struct ofdpa_fdb_tbl_entry *found;
	unsigned long lock_flags;
	struct hlist_node *tmp;
	int bkt;
	int err = 0;

	if (ofdpa_port->stp_state == BR_STATE_LEARNING ||
	    ofdpa_port->stp_state == BR_STATE_FORWARDING)
		return 0;

	flags |= OFDPA_OP_FLAG_NOWAIT | OFDPA_OP_FLAG_REMOVE;

	spin_lock_irqsave(&ofdpa->fdb_tbl_lock, lock_flags);

	hash_for_each_safe(ofdpa->fdb_tbl, bkt, tmp, found, entry) {
		if (found->key.ofdpa_port != ofdpa_port)
			continue;
		if (!found->learned)
			continue;
		err = ofdpa_port_fdb_learn(ofdpa_port, flags,
					   found->key.addr,
					   found->key.vlan_id);
		if (err)
			goto err_out;
		hash_del(&found->entry);
	}

err_out:
	spin_unlock_irqrestore(&ofdpa->fdb_tbl_lock, lock_flags);

	return err;
}

static void ofdpa_fdb_cleanup(unsigned long data)
{
	struct ofdpa *ofdpa = (struct ofdpa *)data;
	struct ofdpa_port *ofdpa_port;
	struct ofdpa_fdb_tbl_entry *entry;
	struct hlist_node *tmp;
	unsigned long next_timer = jiffies + ofdpa->ageing_time;
	unsigned long expires;
	unsigned long lock_flags;
	int flags = OFDPA_OP_FLAG_NOWAIT | OFDPA_OP_FLAG_REMOVE |
		    OFDPA_OP_FLAG_LEARNED;
	int bkt;

	spin_lock_irqsave(&ofdpa->fdb_tbl_lock, lock_flags);

	hash_for_each_safe(ofdpa->fdb_tbl, bkt, tmp, entry, entry) {
		if (!entry->learned)
			continue;
		ofdpa_port = entry->key.ofdpa_port;
		expires = entry->touched + ofdpa_port->ageing_time;
		if (time_before_eq(expires, jiffies)) {
			ofdpa_port_fdb_learn(ofdpa_port, flags,
					     entry->key.addr,
					     entry->key.vlan_id);
			hash_del(&entry->entry);
		} else if (time_before(expires, next_timer)) {
			next_timer = expires;
		}
	}

	spin_unlock_irqrestore(&ofdpa->fdb_tbl_lock, lock_flags);

	mod_timer(&ofdpa->fdb_cleanup_timer, round_jiffies_up(next_timer));
}

static int ofdpa_port_router_mac(struct ofdpa_port *ofdpa_port,
				 int flags, __be16 vlan_id)
{
	u32 in_pport_mask = 0xffffffff;
	__be16 eth_type;
	const u8 *dst_mac_mask = ff_mac;
	__be16 vlan_id_mask = htons(0xffff);
	bool copy_to_cpu = false;
	int err;

	if (ntohs(vlan_id) == 0)
		vlan_id = ofdpa_port->internal_vlan_id;

	eth_type = htons(ETH_P_IP);
	err = ofdpa_flow_tbl_term_mac(ofdpa_port, ofdpa_port->pport,
				      in_pport_mask, eth_type,
				      ofdpa_port->dev->dev_addr,
				      dst_mac_mask, vlan_id, vlan_id_mask,
				      copy_to_cpu, flags);
	if (err)
		return err;

	eth_type = htons(ETH_P_IPV6);
	err = ofdpa_flow_tbl_term_mac(ofdpa_port, ofdpa_port->pport,
				      in_pport_mask, eth_type,
				      ofdpa_port->dev->dev_addr,
				      dst_mac_mask, vlan_id, vlan_id_mask,
				      copy_to_cpu, flags);

	return err;
}

static int ofdpa_port_fwding(struct ofdpa_port *ofdpa_port, int flags)
{
	bool pop_vlan;
	u32 out_pport;
	__be16 vlan_id;
	u16 vid;
	int err;

	/* Port will be forwarding-enabled if its STP state is LEARNING
	 * or FORWARDING.  Traffic from CPU can still egress, regardless of
	 * port STP state.  Use L2 interface group on port VLANs as a way
	 * to toggle port forwarding: if forwarding is disabled, L2
	 * interface group will not exist.
	 */

	if (ofdpa_port->stp_state != BR_STATE_LEARNING &&
	    ofdpa_port->stp_state != BR_STATE_FORWARDING)
		flags |= OFDPA_OP_FLAG_REMOVE;

	out_pport = ofdpa_port->pport;
	for (vid = 1; vid < VLAN_N_VID; vid++) {
		if (!test_bit(vid, ofdpa_port->vlan_bitmap))
			continue;
		vlan_id = htons(vid);
		pop_vlan = ofdpa_vlan_id_is_internal(vlan_id);
		err = ofdpa_group_l2_interface(ofdpa_port, flags,
					       vlan_id, out_pport, pop_vlan);
		if (err) {
			netdev_err(ofdpa_port->dev, "Error (%d) port VLAN l2 group for pport %d\n",
				   err, out_pport);
			return err;
		}
	}

	return 0;
}

static int ofdpa_port_stp_update(struct ofdpa_port *ofdpa_port,
				 int flags, u8 state)
{
	bool want[OFDPA_CTRL_MAX] = { 0, };
	bool prev_ctrls[OFDPA_CTRL_MAX];
	u8 prev_state;
	int err;
	int i;

	memcpy(prev_ctrls, ofdpa_port->ctrls, sizeof(prev_ctrls));
	prev_state = ofdpa_port->stp_state;

	if (ofdpa_port->stp_state == state)
		return 0;

	ofdpa_port->stp_state = state;

	switch (state) {
	case BR_STATE_DISABLED:
		/* port is completely disabled */
		break;
	case BR_STATE_LISTENING:
	case BR_STATE_BLOCKING:
		want[OFDPA_CTRL_LINK_LOCAL_MCAST] = true;
		break;
	case BR_STATE_LEARNING:
	case BR_STATE_FORWARDING:
		if (!ofdpa_port_is_ovsed(ofdpa_port))
			want[OFDPA_CTRL_LINK_LOCAL_MCAST] = true;
		want[OFDPA_CTRL_IPV4_MCAST] = true;
		want[OFDPA_CTRL_IPV6_MCAST] = true;
		if (ofdpa_port_is_bridged(ofdpa_port))
			want[OFDPA_CTRL_DFLT_BRIDGING] = true;
		else if (ofdpa_port_is_ovsed(ofdpa_port))
			want[OFDPA_CTRL_DFLT_OVS] = true;
		else
			want[OFDPA_CTRL_LOCAL_ARP] = true;
		break;
	}

	for (i = 0; i < OFDPA_CTRL_MAX; i++) {
		if (want[i] != ofdpa_port->ctrls[i]) {
			int ctrl_flags = flags |
					 (want[i] ? 0 : OFDPA_OP_FLAG_REMOVE);
			err = ofdpa_port_ctrl(ofdpa_port, ctrl_flags,
					      &ofdpa_ctrls[i]);
			if (err)
				goto err_port_ctrl;
			ofdpa_port->ctrls[i] = want[i];
		}
	}

	err = ofdpa_port_fdb_flush(ofdpa_port, flags);
	if (err)
		goto err_fdb_flush;

	err = ofdpa_port_fwding(ofdpa_port, flags);
	if (err)
		goto err_port_fwding;

	return 0;

err_port_ctrl:
err_fdb_flush:
err_port_fwding:
	memcpy(ofdpa_port->ctrls, prev_ctrls, sizeof(prev_ctrls));
	ofdpa_port->stp_state = prev_state;
	return err;
}

static int ofdpa_port_fwd_enable(struct ofdpa_port *ofdpa_port, int flags)
{
	if (ofdpa_port_is_bridged(ofdpa_port))
		/* bridge STP will enable port */
		return 0;

	/* port is not bridged, so simulate going to FORWARDING state */
	return ofdpa_port_stp_update(ofdpa_port, flags,
				     BR_STATE_FORWARDING);
}

static int ofdpa_port_fwd_disable(struct ofdpa_port *ofdpa_port, int flags)
{
	if (ofdpa_port_is_bridged(ofdpa_port))
		/* bridge STP will disable port */
		return 0;

	/* port is not bridged, so simulate going to DISABLED state */
	return ofdpa_port_stp_update(ofdpa_port, flags,
				     BR_STATE_DISABLED);
}

static int ofdpa_port_vlan_add(struct ofdpa_port *ofdpa_port,
			       u16 vid, u16 flags)
{
	int err;

	/* XXX deal with flags for PVID and untagged */

	err = ofdpa_port_vlan(ofdpa_port, 0, vid);
	if (err)
		return err;

	err = ofdpa_port_router_mac(ofdpa_port, 0, htons(vid));
	if (err)
		ofdpa_port_vlan(ofdpa_port,
				OFDPA_OP_FLAG_REMOVE, vid);

	return err;
}

static int ofdpa_port_vlan_del(struct ofdpa_port *ofdpa_port,
			       u16 vid, u16 flags)
{
	int err;

	err = ofdpa_port_router_mac(ofdpa_port, OFDPA_OP_FLAG_REMOVE,
				    htons(vid));
	if (err)
		return err;

	return ofdpa_port_vlan(ofdpa_port, OFDPA_OP_FLAG_REMOVE,
			       vid);
}

static struct ofdpa_internal_vlan_tbl_entry *
ofdpa_internal_vlan_tbl_find(const struct ofdpa *ofdpa, int ifindex)
{
	struct ofdpa_internal_vlan_tbl_entry *found;

	hash_for_each_possible(ofdpa->internal_vlan_tbl, found,
			       entry, ifindex) {
		if (found->ifindex == ifindex)
			return found;
	}

	return NULL;
}

static __be16 ofdpa_port_internal_vlan_id_get(struct ofdpa_port *ofdpa_port,
					      int ifindex)
{
	struct ofdpa *ofdpa = ofdpa_port->ofdpa;
	struct ofdpa_internal_vlan_tbl_entry *entry;
	struct ofdpa_internal_vlan_tbl_entry *found;
	unsigned long lock_flags;
	int i;

	entry = kzalloc(sizeof(*entry), GFP_KERNEL);
	if (!entry)
		return 0;

	entry->ifindex = ifindex;

	spin_lock_irqsave(&ofdpa->internal_vlan_tbl_lock, lock_flags);

	found = ofdpa_internal_vlan_tbl_find(ofdpa, ifindex);
	if (found) {
		kfree(entry);
		goto found;
	}

	found = entry;
	hash_add(ofdpa->internal_vlan_tbl, &found->entry, found->ifindex);

	for (i = 0; i < OFDPA_N_INTERNAL_VLANS; i++) {
		if (test_and_set_bit(i, ofdpa->internal_vlan_bitmap))
			continue;
		found->vlan_id = htons(OFDPA_INTERNAL_VLAN_ID_BASE + i);
		goto found;
	}

	netdev_err(ofdpa_port->dev, "Out of internal VLAN IDs\n");

found:
	found->ref_count++;
	spin_unlock_irqrestore(&ofdpa->internal_vlan_tbl_lock, lock_flags);

	return found->vlan_id;
}

static int ofdpa_port_fib_ipv4(struct ofdpa_port *ofdpa_port,  __be32 dst,
			       int dst_len, struct fib_info *fi, u32 tb_id,
			       int flags)
{
	const struct fib_nh *nh;
	__be16 eth_type = htons(ETH_P_IP);
	__be32 dst_mask = inet_make_mask(dst_len);
	__be16 internal_vlan_id = ofdpa_port->internal_vlan_id;
	u32 priority = fi->fib_priority;
	enum rocker_of_dpa_table_id goto_tbl =
		ROCKER_OF_DPA_TABLE_ID_ACL_POLICY;
	u32 group_id;
	bool nh_on_port;
	bool has_gw;
	u32 index;
	int err;

	/* XXX support ECMP */

	nh = fi->fib_nh;
	nh_on_port = (fi->fib_dev == ofdpa_port->dev);
	has_gw = !!nh->nh_gw;

	if (has_gw && nh_on_port) {
		err = ofdpa_port_ipv4_nh(ofdpa_port, flags,
					 nh->nh_gw, &index);
		if (err)
			return err;

		group_id = ROCKER_GROUP_L3_UNICAST(index);
	} else {
		/* Send to CPU for processing */
		group_id = ROCKER_GROUP_L2_INTERFACE(internal_vlan_id, 0);
	}

	err = ofdpa_flow_tbl_ucast4_routing(ofdpa_port, eth_type, dst,
					    dst_mask, priority, goto_tbl,
					    group_id, fi, flags);
	if (err)
		netdev_err(ofdpa_port->dev, "Error (%d) IPv4 route %pI4\n",
			   err, &dst);

	return err;
}

static void
ofdpa_port_internal_vlan_id_put(const struct ofdpa_port *ofdpa_port,
				int ifindex)
{
	struct ofdpa *ofdpa = ofdpa_port->ofdpa;
	struct ofdpa_internal_vlan_tbl_entry *found;
	unsigned long lock_flags;
	unsigned long bit;

	spin_lock_irqsave(&ofdpa->internal_vlan_tbl_lock, lock_flags);

	found = ofdpa_internal_vlan_tbl_find(ofdpa, ifindex);
	if (!found) {
		netdev_err(ofdpa_port->dev,
			   "ifindex (%d) not found in internal VLAN tbl\n",
			   ifindex);
		goto not_found;
	}

	if (--found->ref_count <= 0) {
		bit = ntohs(found->vlan_id) - OFDPA_INTERNAL_VLAN_ID_BASE;
		clear_bit(bit, ofdpa->internal_vlan_bitmap);
		hash_del(&found->entry);
		kfree(found);
	}

not_found:
	spin_unlock_irqrestore(&ofdpa->internal_vlan_tbl_lock, lock_flags);
}

/**********************************
 * Rocker world ops implementation
 **********************************/

static int ofdpa_init(struct rocker *rocker)
{
	struct ofdpa *ofdpa = rocker->wpriv;

	ofdpa->rocker = rocker;

	hash_init(ofdpa->flow_tbl);
	spin_lock_init(&ofdpa->flow_tbl_lock);

	hash_init(ofdpa->group_tbl);
	spin_lock_init(&ofdpa->group_tbl_lock);

	hash_init(ofdpa->fdb_tbl);
	spin_lock_init(&ofdpa->fdb_tbl_lock);

	hash_init(ofdpa->internal_vlan_tbl);
	spin_lock_init(&ofdpa->internal_vlan_tbl_lock);

	hash_init(ofdpa->neigh_tbl);
	spin_lock_init(&ofdpa->neigh_tbl_lock);

	setup_timer(&ofdpa->fdb_cleanup_timer, ofdpa_fdb_cleanup,
		    (unsigned long) ofdpa);
	mod_timer(&ofdpa->fdb_cleanup_timer, jiffies);

	ofdpa->ageing_time = BR_DEFAULT_AGEING_TIME;

	return 0;
}

static void ofdpa_fini(struct rocker *rocker)
{
	struct ofdpa *ofdpa = rocker->wpriv;

	unsigned long flags;
	struct ofdpa_flow_tbl_entry *flow_entry;
	struct ofdpa_group_tbl_entry *group_entry;
	struct ofdpa_fdb_tbl_entry *fdb_entry;
	struct ofdpa_internal_vlan_tbl_entry *internal_vlan_entry;
	struct ofdpa_neigh_tbl_entry *neigh_entry;
	struct hlist_node *tmp;
	int bkt;

	del_timer_sync(&ofdpa->fdb_cleanup_timer);
	flush_workqueue(rocker->rocker_owq);

	spin_lock_irqsave(&ofdpa->flow_tbl_lock, flags);
	hash_for_each_safe(ofdpa->flow_tbl, bkt, tmp, flow_entry, entry)
		hash_del(&flow_entry->entry);
	spin_unlock_irqrestore(&ofdpa->flow_tbl_lock, flags);

	spin_lock_irqsave(&ofdpa->group_tbl_lock, flags);
	hash_for_each_safe(ofdpa->group_tbl, bkt, tmp, group_entry, entry)
		hash_del(&group_entry->entry);
	spin_unlock_irqrestore(&ofdpa->group_tbl_lock, flags);

	spin_lock_irqsave(&ofdpa->fdb_tbl_lock, flags);
	hash_for_each_safe(ofdpa->fdb_tbl, bkt, tmp, fdb_entry, entry)
		hash_del(&fdb_entry->entry);
	spin_unlock_irqrestore(&ofdpa->fdb_tbl_lock, flags);

	spin_lock_irqsave(&ofdpa->internal_vlan_tbl_lock, flags);
	hash_for_each_safe(ofdpa->internal_vlan_tbl, bkt,
			   tmp, internal_vlan_entry, entry)
		hash_del(&internal_vlan_entry->entry);
	spin_unlock_irqrestore(&ofdpa->internal_vlan_tbl_lock, flags);

	spin_lock_irqsave(&ofdpa->neigh_tbl_lock, flags);
	hash_for_each_safe(ofdpa->neigh_tbl, bkt, tmp, neigh_entry, entry)
		hash_del(&neigh_entry->entry);
	spin_unlock_irqrestore(&ofdpa->neigh_tbl_lock, flags);
}

static int ofdpa_port_pre_init(struct rocker_port *rocker_port)
{
	struct ofdpa_port *ofdpa_port = rocker_port->wpriv;

	ofdpa_port->ofdpa = rocker_port->rocker->wpriv;
	ofdpa_port->rocker_port = rocker_port;
	ofdpa_port->dev = rocker_port->dev;
	ofdpa_port->pport = rocker_port->pport;
	ofdpa_port->brport_flags = BR_LEARNING;
	ofdpa_port->ageing_time = BR_DEFAULT_AGEING_TIME;
	return 0;
}

static int ofdpa_port_init(struct rocker_port *rocker_port)
{
	struct ofdpa_port *ofdpa_port = rocker_port->wpriv;
	int err;

	rocker_port_set_learning(rocker_port,
				 !!(ofdpa_port->brport_flags & BR_LEARNING));

	err = ofdpa_port_ig_tbl(ofdpa_port, 0);
	if (err) {
		netdev_err(ofdpa_port->dev, "install ig port table failed\n");
		return err;
	}

	ofdpa_port->internal_vlan_id =
		ofdpa_port_internal_vlan_id_get(ofdpa_port,
						ofdpa_port->dev->ifindex);

	err = ofdpa_port_vlan_add(ofdpa_port, OFDPA_UNTAGGED_VID, 0);
	if (err) {
		netdev_err(ofdpa_port->dev, "install untagged VLAN failed\n");
		goto err_untagged_vlan;
	}
	return 0;

err_untagged_vlan:
	ofdpa_port_ig_tbl(ofdpa_port, OFDPA_OP_FLAG_REMOVE);
	return err;
}

static void ofdpa_port_fini(struct rocker_port *rocker_port)
{
	struct ofdpa_port *ofdpa_port = rocker_port->wpriv;

	ofdpa_port_ig_tbl(ofdpa_port, OFDPA_OP_FLAG_REMOVE);
}

static int ofdpa_port_open(struct rocker_port *rocker_port)
{
	struct ofdpa_port *ofdpa_port = rocker_port->wpriv;

	return ofdpa_port_fwd_enable(ofdpa_port, 0);
}

static void ofdpa_port_stop(struct rocker_port *rocker_port)
{
	struct ofdpa_port *ofdpa_port = rocker_port->wpriv;

	ofdpa_port_fwd_disable(ofdpa_port, OFDPA_OP_FLAG_NOWAIT);
}

static int ofdpa_port_attr_stp_state_set(struct rocker_port *rocker_port,
					 u8 state)
{
	struct ofdpa_port *ofdpa_port = rocker_port->wpriv;

	return ofdpa_port_stp_update(ofdpa_port, 0, state);
}

static int ofdpa_port_attr_bridge_flags_set(struct rocker_port *rocker_port,
					    unsigned long brport_flags,
					    struct switchdev_trans *trans)
{
	struct ofdpa_port *ofdpa_port = rocker_port->wpriv;
	unsigned long orig_flags;
	int err = 0;

	orig_flags = ofdpa_port->brport_flags;
	ofdpa_port->brport_flags = brport_flags;
	if ((orig_flags ^ ofdpa_port->brport_flags) & BR_LEARNING &&
	    !switchdev_trans_ph_prepare(trans))
		err = rocker_port_set_learning(ofdpa_port->rocker_port,
					       !!(ofdpa_port->brport_flags & BR_LEARNING));

	if (switchdev_trans_ph_prepare(trans))
		ofdpa_port->brport_flags = orig_flags;

	return err;
}

static int
ofdpa_port_attr_bridge_flags_get(const struct rocker_port *rocker_port,
				 unsigned long *p_brport_flags)
{
	const struct ofdpa_port *ofdpa_port = rocker_port->wpriv;

	*p_brport_flags = ofdpa_port->brport_flags;
	return 0;
}

static int
ofdpa_port_attr_bridge_flags_support_get(const struct rocker_port *
					 rocker_port,
					 unsigned long *
					 p_brport_flags_support)
{
	*p_brport_flags_support = BR_LEARNING;
	return 0;
}

static int
ofdpa_port_attr_bridge_ageing_time_set(struct rocker_port *rocker_port,
				       u32 ageing_time,
				       struct switchdev_trans *trans)
{
	struct ofdpa_port *ofdpa_port = rocker_port->wpriv;
	struct ofdpa *ofdpa = ofdpa_port->ofdpa;

	if (!switchdev_trans_ph_prepare(trans)) {
		ofdpa_port->ageing_time = clock_t_to_jiffies(ageing_time);
		if (ofdpa_port->ageing_time < ofdpa->ageing_time)
			ofdpa->ageing_time = ofdpa_port->ageing_time;
		mod_timer(&ofdpa_port->ofdpa->fdb_cleanup_timer, jiffies);
	}

	return 0;
}

static int ofdpa_port_obj_vlan_add(struct rocker_port *rocker_port,
				   const struct switchdev_obj_port_vlan *vlan)
{
	struct ofdpa_port *ofdpa_port = rocker_port->wpriv;
	u16 vid;
	int err;

	for (vid = vlan->vid_begin; vid <= vlan->vid_end; vid++) {
		err = ofdpa_port_vlan_add(ofdpa_port, vid, vlan->flags);
		if (err)
			return err;
	}

	return 0;
}

static int ofdpa_port_obj_vlan_del(struct rocker_port *rocker_port,
				   const struct switchdev_obj_port_vlan *vlan)
{
	struct ofdpa_port *ofdpa_port = rocker_port->wpriv;
	u16 vid;
	int err;

	for (vid = vlan->vid_begin; vid <= vlan->vid_end; vid++) {
		err = ofdpa_port_vlan_del(ofdpa_port, vid, vlan->flags);
		if (err)
			return err;
	}

	return 0;
}

static int ofdpa_port_obj_fdb_add(struct rocker_port *rocker_port,
				  u16 vid, const unsigned char *addr)
{
	struct ofdpa_port *ofdpa_port = rocker_port->wpriv;
	__be16 vlan_id = ofdpa_port_vid_to_vlan(ofdpa_port, vid, NULL);

	if (!ofdpa_port_is_bridged(ofdpa_port))
		return -EINVAL;

	return ofdpa_port_fdb(ofdpa_port, addr, vlan_id, 0);
}

static int ofdpa_port_obj_fdb_del(struct rocker_port *rocker_port,
				  u16 vid, const unsigned char *addr)
{
	struct ofdpa_port *ofdpa_port = rocker_port->wpriv;
	__be16 vlan_id = ofdpa_port_vid_to_vlan(ofdpa_port, vid, NULL);
	int flags = OFDPA_OP_FLAG_REMOVE;

	if (!ofdpa_port_is_bridged(ofdpa_port))
		return -EINVAL;

	return ofdpa_port_fdb(ofdpa_port, addr, vlan_id, flags);
}

static int ofdpa_port_bridge_join(struct ofdpa_port *ofdpa_port,
				  struct net_device *bridge)
{
	int err;

	/* Port is joining bridge, so the internal VLAN for the
	 * port is going to change to the bridge internal VLAN.
	 * Let's remove untagged VLAN (vid=0) from port and
	 * re-add once internal VLAN has changed.
	 */

	err = ofdpa_port_vlan_del(ofdpa_port, OFDPA_UNTAGGED_VID, 0);
	if (err)
		return err;

	ofdpa_port_internal_vlan_id_put(ofdpa_port,
					ofdpa_port->dev->ifindex);
	ofdpa_port->internal_vlan_id =
		ofdpa_port_internal_vlan_id_get(ofdpa_port, bridge->ifindex);

	ofdpa_port->bridge_dev = bridge;

	return ofdpa_port_vlan_add(ofdpa_port, OFDPA_UNTAGGED_VID, 0);
}

static int ofdpa_port_bridge_leave(struct ofdpa_port *ofdpa_port)
{
	int err;

	err = ofdpa_port_vlan_del(ofdpa_port, OFDPA_UNTAGGED_VID, 0);
	if (err)
		return err;

	ofdpa_port_internal_vlan_id_put(ofdpa_port,
					ofdpa_port->bridge_dev->ifindex);
	ofdpa_port->internal_vlan_id =
		ofdpa_port_internal_vlan_id_get(ofdpa_port,
						ofdpa_port->dev->ifindex);

	ofdpa_port->bridge_dev = NULL;

	err = ofdpa_port_vlan_add(ofdpa_port, OFDPA_UNTAGGED_VID, 0);
	if (err)
		return err;

	if (ofdpa_port->dev->flags & IFF_UP)
		err = ofdpa_port_fwd_enable(ofdpa_port, 0);

	return err;
}

static int ofdpa_port_ovs_changed(struct ofdpa_port *ofdpa_port,
				  struct net_device *master)
{
	int err;

	ofdpa_port->bridge_dev = master;

	err = ofdpa_port_fwd_disable(ofdpa_port, 0);
	if (err)
		return err;
	err = ofdpa_port_fwd_enable(ofdpa_port, 0);

	return err;
}

static int ofdpa_port_master_linked(struct rocker_port *rocker_port,
				    struct net_device *master)
{
	struct ofdpa_port *ofdpa_port = rocker_port->wpriv;
	int err = 0;

	if (netif_is_bridge_master(master))
		err = ofdpa_port_bridge_join(ofdpa_port, master);
	else if (netif_is_ovs_master(master))
		err = ofdpa_port_ovs_changed(ofdpa_port, master);
	return err;
}

static int ofdpa_port_master_unlinked(struct rocker_port *rocker_port,
				      struct net_device *master)
{
	struct ofdpa_port *ofdpa_port = rocker_port->wpriv;
	int err = 0;

	if (ofdpa_port_is_bridged(ofdpa_port))
		err = ofdpa_port_bridge_leave(ofdpa_port);
	else if (ofdpa_port_is_ovsed(ofdpa_port))
		err = ofdpa_port_ovs_changed(ofdpa_port, NULL);
	return err;
}

static int ofdpa_port_neigh_update(struct rocker_port *rocker_port,
				   struct neighbour *n)
{
	struct ofdpa_port *ofdpa_port = rocker_port->wpriv;
	int flags = (n->nud_state & NUD_VALID ? 0 : OFDPA_OP_FLAG_REMOVE) |
						    OFDPA_OP_FLAG_NOWAIT;
	__be32 ip_addr = *(__be32 *) n->primary_key;

	return ofdpa_port_ipv4_neigh(ofdpa_port, flags, ip_addr, n->ha);
}

static int ofdpa_port_neigh_destroy(struct rocker_port *rocker_port,
				    struct neighbour *n)
{
	struct ofdpa_port *ofdpa_port = rocker_port->wpriv;
	int flags = OFDPA_OP_FLAG_REMOVE | OFDPA_OP_FLAG_NOWAIT;
	__be32 ip_addr = *(__be32 *) n->primary_key;

	return ofdpa_port_ipv4_neigh(ofdpa_port, flags, ip_addr, n->ha);
}

static int ofdpa_port_ev_mac_vlan_seen(struct rocker_port *rocker_port,
				       const unsigned char *addr,
				       __be16 vlan_id)
{
	struct ofdpa_port *ofdpa_port = rocker_port->wpriv;
	int flags = OFDPA_OP_FLAG_NOWAIT | OFDPA_OP_FLAG_LEARNED;

	if (ofdpa_port->stp_state != BR_STATE_LEARNING &&
	    ofdpa_port->stp_state != BR_STATE_FORWARDING)
		return 0;

	return ofdpa_port_fdb(ofdpa_port, addr, vlan_id, flags);
}

static struct ofdpa_port *ofdpa_port_dev_lower_find(struct net_device *dev,
						    struct rocker *rocker)
{
	struct rocker_port *rocker_port;

	rocker_port = rocker_port_dev_lower_find(dev, rocker);
	return rocker_port ? rocker_port->wpriv : NULL;
}

static int ofdpa_fib4_add(struct rocker *rocker,
			  const struct fib_entry_notifier_info *fen_info)
{
	struct ofdpa *ofdpa = rocker->wpriv;
	struct ofdpa_port *ofdpa_port;
	int err;

	if (ofdpa->fib_aborted)
		return 0;
	ofdpa_port = ofdpa_port_dev_lower_find(fen_info->fi->fib_dev, rocker);
	if (!ofdpa_port)
		return 0;
	err = ofdpa_port_fib_ipv4(ofdpa_port, htonl(fen_info->dst),
				  fen_info->dst_len, fen_info->fi,
				  fen_info->tb_id, 0);
	if (err)
		return err;
	fib_info_offload_inc(fen_info->fi);
	return 0;
}

static int ofdpa_fib4_del(struct rocker *rocker,
			  const struct fib_entry_notifier_info *fen_info)
{
	struct ofdpa *ofdpa = rocker->wpriv;
	struct ofdpa_port *ofdpa_port;

	if (ofdpa->fib_aborted)
		return 0;
	ofdpa_port = ofdpa_port_dev_lower_find(fen_info->fi->fib_dev, rocker);
	if (!ofdpa_port)
		return 0;
	fib_info_offload_dec(fen_info->fi);
	return ofdpa_port_fib_ipv4(ofdpa_port, htonl(fen_info->dst),
				   fen_info->dst_len, fen_info->fi,
				   fen_info->tb_id, OFDPA_OP_FLAG_REMOVE);
}

static void ofdpa_fib4_abort(struct rocker *rocker)
{
	struct ofdpa *ofdpa = rocker->wpriv;
	struct ofdpa_port *ofdpa_port;
	struct ofdpa_flow_tbl_entry *flow_entry;
	struct hlist_node *tmp;
	unsigned long flags;
	int bkt;

	if (ofdpa->fib_aborted)
		return;

	spin_lock_irqsave(&ofdpa->flow_tbl_lock, flags);
	hash_for_each_safe(ofdpa->flow_tbl, bkt, tmp, flow_entry, entry) {
		if (flow_entry->key.tbl_id !=
		    ROCKER_OF_DPA_TABLE_ID_UNICAST_ROUTING)
			continue;
		ofdpa_port = ofdpa_port_dev_lower_find(flow_entry->fi->fib_dev,
						       rocker);
		if (!ofdpa_port)
			continue;
		fib_info_offload_dec(flow_entry->fi);
		ofdpa_flow_tbl_del(ofdpa_port, OFDPA_OP_FLAG_REMOVE,
				   flow_entry);
	}
	spin_unlock_irqrestore(&ofdpa->flow_tbl_lock, flags);
	ofdpa->fib_aborted = true;
}

struct rocker_world_ops rocker_ofdpa_ops = {
	.kind = "ofdpa",
	.priv_size = sizeof(struct ofdpa),
	.port_priv_size = sizeof(struct ofdpa_port),
	.mode = ROCKER_PORT_MODE_OF_DPA,
	.init = ofdpa_init,
	.fini = ofdpa_fini,
	.port_pre_init = ofdpa_port_pre_init,
	.port_init = ofdpa_port_init,
	.port_fini = ofdpa_port_fini,
	.port_open = ofdpa_port_open,
	.port_stop = ofdpa_port_stop,
	.port_attr_stp_state_set = ofdpa_port_attr_stp_state_set,
	.port_attr_bridge_flags_set = ofdpa_port_attr_bridge_flags_set,
	.port_attr_bridge_flags_get = ofdpa_port_attr_bridge_flags_get,
	.port_attr_bridge_flags_support_get = ofdpa_port_attr_bridge_flags_support_get,
	.port_attr_bridge_ageing_time_set = ofdpa_port_attr_bridge_ageing_time_set,
	.port_obj_vlan_add = ofdpa_port_obj_vlan_add,
	.port_obj_vlan_del = ofdpa_port_obj_vlan_del,
	.port_obj_fdb_add = ofdpa_port_obj_fdb_add,
	.port_obj_fdb_del = ofdpa_port_obj_fdb_del,
	.port_master_linked = ofdpa_port_master_linked,
	.port_master_unlinked = ofdpa_port_master_unlinked,
	.port_neigh_update = ofdpa_port_neigh_update,
	.port_neigh_destroy = ofdpa_port_neigh_destroy,
	.port_ev_mac_vlan_seen = ofdpa_port_ev_mac_vlan_seen,
	.fib4_add = ofdpa_fib4_add,
	.fib4_del = ofdpa_fib4_del,
	.fib4_abort = ofdpa_fib4_abort,
};<|MERGE_RESOLUTION|>--- conflicted
+++ resolved
@@ -1410,11 +1410,7 @@
 		resolved = false;
 	} else if (removing) {
 		*index = found->index;
-<<<<<<< HEAD
-		ofdpa_neigh_del(trans, found);
-=======
 		ofdpa_neigh_del(found);
->>>>>>> a2054256
 	} else if (updating) {
 		ofdpa_neigh_update(found, NULL, false);
 		resolved = !is_zero_ether_addr(found->eth_dst);

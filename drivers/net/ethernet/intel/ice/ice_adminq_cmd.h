/* SPDX-License-Identifier: GPL-2.0 */
/* Copyright (c) 2018, Intel Corporation. */

#ifndef _ICE_ADMINQ_CMD_H_
#define _ICE_ADMINQ_CMD_H_

/* This header file defines the Admin Queue commands, error codes and
 * descriptor format. It is shared between Firmware and Software.
 */

#define ICE_MAX_VSI			768
#define ICE_AQC_TOPO_MAX_LEVEL_NUM	0x9
#define ICE_AQ_SET_MAC_FRAME_SIZE_MAX	9728

struct ice_aqc_generic {
	__le32 param0;
	__le32 param1;
	__le32 addr_high;
	__le32 addr_low;
};

/* Get version (direct 0x0001) */
struct ice_aqc_get_ver {
	__le32 rom_ver;
	__le32 fw_build;
	u8 fw_branch;
	u8 fw_major;
	u8 fw_minor;
	u8 fw_patch;
	u8 api_branch;
	u8 api_major;
	u8 api_minor;
	u8 api_patch;
};

/* Queue Shutdown (direct 0x0003) */
struct ice_aqc_q_shutdown {
	__le32 driver_unloading;
#define ICE_AQC_DRIVER_UNLOADING	BIT(0)
	u8 reserved[12];
};

/* Request resource ownership (direct 0x0008)
 * Release resource ownership (direct 0x0009)
 */
struct ice_aqc_req_res {
	__le16 res_id;
#define ICE_AQC_RES_ID_NVM		1
#define ICE_AQC_RES_ID_SDP		2
#define ICE_AQC_RES_ID_CHNG_LOCK	3
#define ICE_AQC_RES_ID_GLBL_LOCK	4
	__le16 access_type;
#define ICE_AQC_RES_ACCESS_READ		1
#define ICE_AQC_RES_ACCESS_WRITE	2

	/* Upon successful completion, FW writes this value and driver is
	 * expected to release resource before timeout. This value is provided
	 * in milliseconds.
	 */
	__le32 timeout;
#define ICE_AQ_RES_NVM_READ_DFLT_TIMEOUT_MS	3000
#define ICE_AQ_RES_NVM_WRITE_DFLT_TIMEOUT_MS	180000
#define ICE_AQ_RES_CHNG_LOCK_DFLT_TIMEOUT_MS	1000
#define ICE_AQ_RES_GLBL_LOCK_DFLT_TIMEOUT_MS	3000
	/* For SDP: pin ID of the SDP */
	__le32 res_number;
	/* Status is only used for ICE_AQC_RES_ID_GLBL_LOCK */
	__le16 status;
#define ICE_AQ_RES_GLBL_SUCCESS		0
#define ICE_AQ_RES_GLBL_IN_PROG		1
#define ICE_AQ_RES_GLBL_DONE		2
	u8 reserved[2];
};

/* Get function capabilities (indirect 0x000A)
 * Get device capabilities (indirect 0x000B)
 */
struct ice_aqc_list_caps {
	u8 cmd_flags;
	u8 pf_index;
	u8 reserved[2];
	__le32 count;
	__le32 addr_high;
	__le32 addr_low;
};

/* Device/Function buffer entry, repeated per reported capability */
struct ice_aqc_list_caps_elem {
	__le16 cap;
#define ICE_AQC_CAPS_VALID_FUNCTIONS			0x0005
#define ICE_AQC_CAPS_SRIOV				0x0012
#define ICE_AQC_CAPS_VF					0x0013
#define ICE_AQC_CAPS_VSI				0x0017
#define ICE_AQC_CAPS_RSS				0x0040
#define ICE_AQC_CAPS_RXQS				0x0041
#define ICE_AQC_CAPS_TXQS				0x0042
#define ICE_AQC_CAPS_MSIX				0x0043
#define ICE_AQC_CAPS_MAX_MTU				0x0047

	u8 major_ver;
	u8 minor_ver;
	/* Number of resources described by this capability */
	__le32 number;
	/* Only meaningful for some types of resources */
	__le32 logical_id;
	/* Only meaningful for some types of resources */
	__le32 phys_id;
	__le64 rsvd1;
	__le64 rsvd2;
};

/* Manage MAC address, read command - indirect (0x0107)
 * This struct is also used for the response
 */
struct ice_aqc_manage_mac_read {
	__le16 flags; /* Zeroed by device driver */
#define ICE_AQC_MAN_MAC_LAN_ADDR_VALID		BIT(4)
#define ICE_AQC_MAN_MAC_SAN_ADDR_VALID		BIT(5)
#define ICE_AQC_MAN_MAC_PORT_ADDR_VALID		BIT(6)
#define ICE_AQC_MAN_MAC_WOL_ADDR_VALID		BIT(7)
#define ICE_AQC_MAN_MAC_READ_S			4
#define ICE_AQC_MAN_MAC_READ_M			(0xF << ICE_AQC_MAN_MAC_READ_S)
	u8 rsvd[2];
	u8 num_addr; /* Used in response */
	u8 rsvd1[3];
	__le32 addr_high;
	__le32 addr_low;
};

/* Response buffer format for manage MAC read command */
struct ice_aqc_manage_mac_read_resp {
	u8 lport_num;
	u8 addr_type;
#define ICE_AQC_MAN_MAC_ADDR_TYPE_LAN		0
#define ICE_AQC_MAN_MAC_ADDR_TYPE_WOL		1
	u8 mac_addr[ETH_ALEN];
};

/* Manage MAC address, write command - direct (0x0108) */
struct ice_aqc_manage_mac_write {
	u8 rsvd;
	u8 flags;
#define ICE_AQC_MAN_MAC_WR_MC_MAG_EN		BIT(0)
#define ICE_AQC_MAN_MAC_WR_WOL_LAA_PFR_KEEP	BIT(1)
#define ICE_AQC_MAN_MAC_WR_S		6
#define ICE_AQC_MAN_MAC_WR_M		(3 << ICE_AQC_MAN_MAC_WR_S)
#define ICE_AQC_MAN_MAC_UPDATE_LAA	0
#define ICE_AQC_MAN_MAC_UPDATE_LAA_WOL	(BIT(0) << ICE_AQC_MAN_MAC_WR_S)
	/* High 16 bits of MAC address in big endian order */
	__be16 sah;
	/* Low 32 bits of MAC address in big endian order */
	__be32 sal;
	__le32 addr_high;
	__le32 addr_low;
};

/* Clear PXE Command and response (direct 0x0110) */
struct ice_aqc_clear_pxe {
	u8 rx_cnt;
#define ICE_AQC_CLEAR_PXE_RX_CNT		0x2
	u8 reserved[15];
};

/* Get switch configuration (0x0200) */
struct ice_aqc_get_sw_cfg {
	/* Reserved for command and copy of request flags for response */
	__le16 flags;
	/* First desc in case of command and next_elem in case of response
	 * In case of response, if it is not zero, means all the configuration
	 * was not returned and new command shall be sent with this value in
	 * the 'first desc' field
	 */
	__le16 element;
	/* Reserved for command, only used for response */
	__le16 num_elems;
	__le16 rsvd;
	__le32 addr_high;
	__le32 addr_low;
};

/* Each entry in the response buffer is of the following type: */
struct ice_aqc_get_sw_cfg_resp_elem {
	/* VSI/Port Number */
	__le16 vsi_port_num;
#define ICE_AQC_GET_SW_CONF_RESP_VSI_PORT_NUM_S	0
#define ICE_AQC_GET_SW_CONF_RESP_VSI_PORT_NUM_M	\
			(0x3FF << ICE_AQC_GET_SW_CONF_RESP_VSI_PORT_NUM_S)
#define ICE_AQC_GET_SW_CONF_RESP_TYPE_S	14
#define ICE_AQC_GET_SW_CONF_RESP_TYPE_M	(0x3 << ICE_AQC_GET_SW_CONF_RESP_TYPE_S)
#define ICE_AQC_GET_SW_CONF_RESP_PHYS_PORT	0
#define ICE_AQC_GET_SW_CONF_RESP_VIRT_PORT	1
#define ICE_AQC_GET_SW_CONF_RESP_VSI		2

	/* SWID VSI/Port belongs to */
	__le16 swid;

	/* Bit 14..0 : PF/VF number VSI belongs to
	 * Bit 15 : VF indication bit
	 */
	__le16 pf_vf_num;
#define ICE_AQC_GET_SW_CONF_RESP_FUNC_NUM_S	0
#define ICE_AQC_GET_SW_CONF_RESP_FUNC_NUM_M	\
				(0x7FFF << ICE_AQC_GET_SW_CONF_RESP_FUNC_NUM_S)
#define ICE_AQC_GET_SW_CONF_RESP_IS_VF		BIT(15)
};

/* The response buffer is as follows. Note that the length of the
 * elements array varies with the length of the command response.
 */
struct ice_aqc_get_sw_cfg_resp {
	struct ice_aqc_get_sw_cfg_resp_elem elements[1];
};

/* These resource type defines are used for all switch resource
 * commands where a resource type is required, such as:
 * Get Resource Allocation command (indirect 0x0204)
 * Allocate Resources command (indirect 0x0208)
 * Free Resources command (indirect 0x0209)
 * Get Allocated Resource Descriptors Command (indirect 0x020A)
 */
#define ICE_AQC_RES_TYPE_VSI_LIST_REP			0x03
#define ICE_AQC_RES_TYPE_VSI_LIST_PRUNE			0x04

/* Allocate Resources command (indirect 0x0208)
 * Free Resources command (indirect 0x0209)
 */
struct ice_aqc_alloc_free_res_cmd {
	__le16 num_entries; /* Number of Resource entries */
	u8 reserved[6];
	__le32 addr_high;
	__le32 addr_low;
};

/* Resource descriptor */
struct ice_aqc_res_elem {
	union {
		__le16 sw_resp;
		__le16 flu_resp;
	} e;
};

/* Buffer for Allocate/Free Resources commands */
struct ice_aqc_alloc_free_res_elem {
	__le16 res_type; /* Types defined above cmd 0x0204 */
#define ICE_AQC_RES_TYPE_SHARED_S	7
#define ICE_AQC_RES_TYPE_SHARED_M	(0x1 << ICE_AQC_RES_TYPE_SHARED_S)
#define ICE_AQC_RES_TYPE_VSI_PRUNE_LIST_S	8
#define ICE_AQC_RES_TYPE_VSI_PRUNE_LIST_M	\
				(0xF << ICE_AQC_RES_TYPE_VSI_PRUNE_LIST_S)
	__le16 num_elems;
	struct ice_aqc_res_elem elem[1];
};

/* Add VSI (indirect 0x0210)
 * Update VSI (indirect 0x0211)
 * Get VSI (indirect 0x0212)
 * Free VSI (indirect 0x0213)
 */
struct ice_aqc_add_get_update_free_vsi {
	__le16 vsi_num;
#define ICE_AQ_VSI_NUM_S	0
#define ICE_AQ_VSI_NUM_M	(0x03FF << ICE_AQ_VSI_NUM_S)
#define ICE_AQ_VSI_IS_VALID	BIT(15)
	__le16 cmd_flags;
#define ICE_AQ_VSI_KEEP_ALLOC	0x1
	u8 vf_id;
	u8 reserved;
	__le16 vsi_flags;
#define ICE_AQ_VSI_TYPE_S	0
#define ICE_AQ_VSI_TYPE_M	(0x3 << ICE_AQ_VSI_TYPE_S)
#define ICE_AQ_VSI_TYPE_VF	0x0
#define ICE_AQ_VSI_TYPE_VMDQ2	0x1
#define ICE_AQ_VSI_TYPE_PF	0x2
#define ICE_AQ_VSI_TYPE_EMP_MNG	0x3
	__le32 addr_high;
	__le32 addr_low;
};

/* Response descriptor for:
 * Add VSI (indirect 0x0210)
 * Update VSI (indirect 0x0211)
 * Free VSI (indirect 0x0213)
 */
struct ice_aqc_add_update_free_vsi_resp {
	__le16 vsi_num;
	__le16 ext_status;
	__le16 vsi_used;
	__le16 vsi_free;
	__le32 addr_high;
	__le32 addr_low;
};

struct ice_aqc_vsi_props {
	__le16 valid_sections;
#define ICE_AQ_VSI_PROP_SW_VALID		BIT(0)
#define ICE_AQ_VSI_PROP_SECURITY_VALID		BIT(1)
#define ICE_AQ_VSI_PROP_VLAN_VALID		BIT(2)
#define ICE_AQ_VSI_PROP_OUTER_TAG_VALID		BIT(3)
#define ICE_AQ_VSI_PROP_INGRESS_UP_VALID	BIT(4)
#define ICE_AQ_VSI_PROP_EGRESS_UP_VALID		BIT(5)
#define ICE_AQ_VSI_PROP_RXQ_MAP_VALID		BIT(6)
#define ICE_AQ_VSI_PROP_Q_OPT_VALID		BIT(7)
#define ICE_AQ_VSI_PROP_OUTER_UP_VALID		BIT(8)
#define ICE_AQ_VSI_PROP_FLOW_DIR_VALID		BIT(11)
#define ICE_AQ_VSI_PROP_PASID_VALID		BIT(12)
	/* switch section */
	u8 sw_id;
	u8 sw_flags;
#define ICE_AQ_VSI_SW_FLAG_ALLOW_LB		BIT(5)
#define ICE_AQ_VSI_SW_FLAG_LOCAL_LB		BIT(6)
#define ICE_AQ_VSI_SW_FLAG_SRC_PRUNE		BIT(7)
	u8 sw_flags2;
#define ICE_AQ_VSI_SW_FLAG_RX_PRUNE_EN_S	0
#define ICE_AQ_VSI_SW_FLAG_RX_PRUNE_EN_M	\
				(0xF << ICE_AQ_VSI_SW_FLAG_RX_PRUNE_EN_S)
#define ICE_AQ_VSI_SW_FLAG_RX_VLAN_PRUNE_ENA	BIT(0)
#define ICE_AQ_VSI_SW_FLAG_LAN_ENA		BIT(4)
	u8 veb_stat_id;
#define ICE_AQ_VSI_SW_VEB_STAT_ID_S		0
#define ICE_AQ_VSI_SW_VEB_STAT_ID_M	(0x1F << ICE_AQ_VSI_SW_VEB_STAT_ID_S)
#define ICE_AQ_VSI_SW_VEB_STAT_ID_VALID		BIT(5)
	/* security section */
	u8 sec_flags;
#define ICE_AQ_VSI_SEC_FLAG_ALLOW_DEST_OVRD	BIT(0)
#define ICE_AQ_VSI_SEC_FLAG_ENA_MAC_ANTI_SPOOF	BIT(2)
#define ICE_AQ_VSI_SEC_TX_PRUNE_ENA_S	4
#define ICE_AQ_VSI_SEC_TX_PRUNE_ENA_M	(0xF << ICE_AQ_VSI_SEC_TX_PRUNE_ENA_S)
#define ICE_AQ_VSI_SEC_TX_VLAN_PRUNE_ENA	BIT(0)
	u8 sec_reserved;
	/* VLAN section */
	__le16 pvid; /* VLANS include priority bits */
	u8 pvlan_reserved[2];
	u8 vlan_flags;
#define ICE_AQ_VSI_VLAN_MODE_S	0
#define ICE_AQ_VSI_VLAN_MODE_M	(0x3 << ICE_AQ_VSI_VLAN_MODE_S)
#define ICE_AQ_VSI_VLAN_MODE_UNTAGGED	0x1
#define ICE_AQ_VSI_VLAN_MODE_TAGGED	0x2
#define ICE_AQ_VSI_VLAN_MODE_ALL	0x3
#define ICE_AQ_VSI_PVLAN_INSERT_PVID	BIT(2)
#define ICE_AQ_VSI_VLAN_EMOD_S		3
#define ICE_AQ_VSI_VLAN_EMOD_M		(0x3 << ICE_AQ_VSI_VLAN_EMOD_S)
#define ICE_AQ_VSI_VLAN_EMOD_STR_BOTH	(0x0 << ICE_AQ_VSI_VLAN_EMOD_S)
#define ICE_AQ_VSI_VLAN_EMOD_STR_UP	(0x1 << ICE_AQ_VSI_VLAN_EMOD_S)
#define ICE_AQ_VSI_VLAN_EMOD_STR	(0x2 << ICE_AQ_VSI_VLAN_EMOD_S)
#define ICE_AQ_VSI_VLAN_EMOD_NOTHING	(0x3 << ICE_AQ_VSI_VLAN_EMOD_S)
	u8 pvlan_reserved2[3];
	/* ingress egress up sections */
	__le32 ingress_table; /* bitmap, 3 bits per up */
#define ICE_AQ_VSI_UP_TABLE_UP0_S	0
#define ICE_AQ_VSI_UP_TABLE_UP0_M	(0x7 << ICE_AQ_VSI_UP_TABLE_UP0_S)
#define ICE_AQ_VSI_UP_TABLE_UP1_S	3
#define ICE_AQ_VSI_UP_TABLE_UP1_M	(0x7 << ICE_AQ_VSI_UP_TABLE_UP1_S)
#define ICE_AQ_VSI_UP_TABLE_UP2_S	6
#define ICE_AQ_VSI_UP_TABLE_UP2_M	(0x7 << ICE_AQ_VSI_UP_TABLE_UP2_S)
#define ICE_AQ_VSI_UP_TABLE_UP3_S	9
#define ICE_AQ_VSI_UP_TABLE_UP3_M	(0x7 << ICE_AQ_VSI_UP_TABLE_UP3_S)
#define ICE_AQ_VSI_UP_TABLE_UP4_S	12
#define ICE_AQ_VSI_UP_TABLE_UP4_M	(0x7 << ICE_AQ_VSI_UP_TABLE_UP4_S)
#define ICE_AQ_VSI_UP_TABLE_UP5_S	15
#define ICE_AQ_VSI_UP_TABLE_UP5_M	(0x7 << ICE_AQ_VSI_UP_TABLE_UP5_S)
#define ICE_AQ_VSI_UP_TABLE_UP6_S	18
#define ICE_AQ_VSI_UP_TABLE_UP6_M	(0x7 << ICE_AQ_VSI_UP_TABLE_UP6_S)
#define ICE_AQ_VSI_UP_TABLE_UP7_S	21
#define ICE_AQ_VSI_UP_TABLE_UP7_M	(0x7 << ICE_AQ_VSI_UP_TABLE_UP7_S)
	__le32 egress_table;   /* same defines as for ingress table */
	/* outer tags section */
	__le16 outer_tag;
	u8 outer_tag_flags;
#define ICE_AQ_VSI_OUTER_TAG_MODE_S	0
#define ICE_AQ_VSI_OUTER_TAG_MODE_M	(0x3 << ICE_AQ_VSI_OUTER_TAG_MODE_S)
#define ICE_AQ_VSI_OUTER_TAG_NOTHING	0x0
#define ICE_AQ_VSI_OUTER_TAG_REMOVE	0x1
#define ICE_AQ_VSI_OUTER_TAG_COPY	0x2
#define ICE_AQ_VSI_OUTER_TAG_TYPE_S	2
#define ICE_AQ_VSI_OUTER_TAG_TYPE_M	(0x3 << ICE_AQ_VSI_OUTER_TAG_TYPE_S)
#define ICE_AQ_VSI_OUTER_TAG_NONE	0x0
#define ICE_AQ_VSI_OUTER_TAG_STAG	0x1
#define ICE_AQ_VSI_OUTER_TAG_VLAN_8100	0x2
#define ICE_AQ_VSI_OUTER_TAG_VLAN_9100	0x3
#define ICE_AQ_VSI_OUTER_TAG_INSERT	BIT(4)
#define ICE_AQ_VSI_OUTER_TAG_ACCEPT_HOST BIT(6)
	u8 outer_tag_reserved;
	/* queue mapping section */
	__le16 mapping_flags;
#define ICE_AQ_VSI_Q_MAP_CONTIG	0x0
#define ICE_AQ_VSI_Q_MAP_NONCONTIG	BIT(0)
	__le16 q_mapping[16];
#define ICE_AQ_VSI_Q_S		0
#define ICE_AQ_VSI_Q_M		(0x7FF << ICE_AQ_VSI_Q_S)
	__le16 tc_mapping[8];
#define ICE_AQ_VSI_TC_Q_OFFSET_S	0
#define ICE_AQ_VSI_TC_Q_OFFSET_M	(0x7FF << ICE_AQ_VSI_TC_Q_OFFSET_S)
#define ICE_AQ_VSI_TC_Q_NUM_S		11
#define ICE_AQ_VSI_TC_Q_NUM_M		(0xF << ICE_AQ_VSI_TC_Q_NUM_S)
	/* queueing option section */
	u8 q_opt_rss;
#define ICE_AQ_VSI_Q_OPT_RSS_LUT_S	0
#define ICE_AQ_VSI_Q_OPT_RSS_LUT_M	(0x3 << ICE_AQ_VSI_Q_OPT_RSS_LUT_S)
#define ICE_AQ_VSI_Q_OPT_RSS_LUT_VSI	0x0
#define ICE_AQ_VSI_Q_OPT_RSS_LUT_PF	0x2
#define ICE_AQ_VSI_Q_OPT_RSS_LUT_GBL	0x3
#define ICE_AQ_VSI_Q_OPT_RSS_GBL_LUT_S	2
#define ICE_AQ_VSI_Q_OPT_RSS_GBL_LUT_M	(0xF << ICE_AQ_VSI_Q_OPT_RSS_GBL_LUT_S)
#define ICE_AQ_VSI_Q_OPT_RSS_HASH_S	6
#define ICE_AQ_VSI_Q_OPT_RSS_HASH_M	(0x3 << ICE_AQ_VSI_Q_OPT_RSS_HASH_S)
#define ICE_AQ_VSI_Q_OPT_RSS_TPLZ	(0x0 << ICE_AQ_VSI_Q_OPT_RSS_HASH_S)
#define ICE_AQ_VSI_Q_OPT_RSS_SYM_TPLZ	(0x1 << ICE_AQ_VSI_Q_OPT_RSS_HASH_S)
#define ICE_AQ_VSI_Q_OPT_RSS_XOR	(0x2 << ICE_AQ_VSI_Q_OPT_RSS_HASH_S)
#define ICE_AQ_VSI_Q_OPT_RSS_JHASH	(0x3 << ICE_AQ_VSI_Q_OPT_RSS_HASH_S)
	u8 q_opt_tc;
#define ICE_AQ_VSI_Q_OPT_TC_OVR_S	0
#define ICE_AQ_VSI_Q_OPT_TC_OVR_M	(0x1F << ICE_AQ_VSI_Q_OPT_TC_OVR_S)
#define ICE_AQ_VSI_Q_OPT_PROF_TC_OVR	BIT(7)
	u8 q_opt_flags;
#define ICE_AQ_VSI_Q_OPT_PE_FLTR_EN	BIT(0)
	u8 q_opt_reserved[3];
	/* outer up section */
	__le32 outer_up_table; /* same structure and defines as ingress tbl */
	/* section 10 */
	__le16 sect_10_reserved;
	/* flow director section */
	__le16 fd_options;
#define ICE_AQ_VSI_FD_ENABLE		BIT(0)
#define ICE_AQ_VSI_FD_TX_AUTO_ENABLE	BIT(1)
#define ICE_AQ_VSI_FD_PROG_ENABLE	BIT(3)
	__le16 max_fd_fltr_dedicated;
	__le16 max_fd_fltr_shared;
	__le16 fd_def_q;
#define ICE_AQ_VSI_FD_DEF_Q_S		0
#define ICE_AQ_VSI_FD_DEF_Q_M		(0x7FF << ICE_AQ_VSI_FD_DEF_Q_S)
#define ICE_AQ_VSI_FD_DEF_GRP_S	12
#define ICE_AQ_VSI_FD_DEF_GRP_M	(0x7 << ICE_AQ_VSI_FD_DEF_GRP_S)
	__le16 fd_report_opt;
#define ICE_AQ_VSI_FD_REPORT_Q_S	0
#define ICE_AQ_VSI_FD_REPORT_Q_M	(0x7FF << ICE_AQ_VSI_FD_REPORT_Q_S)
#define ICE_AQ_VSI_FD_DEF_PRIORITY_S	12
#define ICE_AQ_VSI_FD_DEF_PRIORITY_M	(0x7 << ICE_AQ_VSI_FD_DEF_PRIORITY_S)
#define ICE_AQ_VSI_FD_DEF_DROP		BIT(15)
	/* PASID section */
	__le32 pasid_id;
#define ICE_AQ_VSI_PASID_ID_S		0
#define ICE_AQ_VSI_PASID_ID_M		(0xFFFFF << ICE_AQ_VSI_PASID_ID_S)
#define ICE_AQ_VSI_PASID_ID_VALID	BIT(31)
	u8 reserved[24];
};

#define ICE_MAX_NUM_RECIPES 64

/* Add/Update/Remove/Get switch rules (indirect 0x02A0, 0x02A1, 0x02A2, 0x02A3)
 */
struct ice_aqc_sw_rules {
	/* ops: add switch rules, referring the number of rules.
	 * ops: update switch rules, referring the number of filters
	 * ops: remove switch rules, referring the entry index.
	 * ops: get switch rules, referring to the number of filters.
	 */
	__le16 num_rules_fltr_entry_index;
	u8 reserved[6];
	__le32 addr_high;
	__le32 addr_low;
};

/* Add/Update/Get/Remove lookup Rx/Tx command/response entry
 * This structures describes the lookup rules and associated actions. "index"
 * is returned as part of a response to a successful Add command, and can be
 * used to identify the rule for Update/Get/Remove commands.
 */
struct ice_sw_rule_lkup_rx_tx {
	__le16 recipe_id;
#define ICE_SW_RECIPE_LOGICAL_PORT_FWD		10
	/* Source port for LOOKUP_RX and source VSI in case of LOOKUP_TX */
	__le16 src;
	__le32 act;

	/* Bit 0:1 - Action type */
#define ICE_SINGLE_ACT_TYPE_S	0x00
#define ICE_SINGLE_ACT_TYPE_M	(0x3 << ICE_SINGLE_ACT_TYPE_S)

	/* Bit 2 - Loop back enable
	 * Bit 3 - LAN enable
	 */
#define ICE_SINGLE_ACT_LB_ENABLE	BIT(2)
#define ICE_SINGLE_ACT_LAN_ENABLE	BIT(3)

	/* Action type = 0 - Forward to VSI or VSI list */
#define ICE_SINGLE_ACT_VSI_FORWARDING	0x0

#define ICE_SINGLE_ACT_VSI_ID_S		4
#define ICE_SINGLE_ACT_VSI_ID_M		(0x3FF << ICE_SINGLE_ACT_VSI_ID_S)
#define ICE_SINGLE_ACT_VSI_LIST_ID_S	4
#define ICE_SINGLE_ACT_VSI_LIST_ID_M	(0x3FF << ICE_SINGLE_ACT_VSI_LIST_ID_S)
	/* This bit needs to be set if action is forward to VSI list */
#define ICE_SINGLE_ACT_VSI_LIST		BIT(14)
#define ICE_SINGLE_ACT_VALID_BIT	BIT(17)
#define ICE_SINGLE_ACT_DROP		BIT(18)

	/* Action type = 1 - Forward to Queue of Queue group */
#define ICE_SINGLE_ACT_TO_Q		0x1
#define ICE_SINGLE_ACT_Q_INDEX_S	4
#define ICE_SINGLE_ACT_Q_INDEX_M	(0x7FF << ICE_SINGLE_ACT_Q_INDEX_S)
#define ICE_SINGLE_ACT_Q_REGION_S	15
#define ICE_SINGLE_ACT_Q_REGION_M	(0x7 << ICE_SINGLE_ACT_Q_REGION_S)
#define ICE_SINGLE_ACT_Q_PRIORITY	BIT(18)

	/* Action type = 2 - Prune */
#define ICE_SINGLE_ACT_PRUNE		0x2
#define ICE_SINGLE_ACT_EGRESS		BIT(15)
#define ICE_SINGLE_ACT_INGRESS		BIT(16)
#define ICE_SINGLE_ACT_PRUNET		BIT(17)
	/* Bit 18 should be set to 0 for this action */

	/* Action type = 2 - Pointer */
#define ICE_SINGLE_ACT_PTR		0x2
#define ICE_SINGLE_ACT_PTR_VAL_S	4
#define ICE_SINGLE_ACT_PTR_VAL_M	(0x1FFF << ICE_SINGLE_ACT_PTR_VAL_S)
	/* Bit 18 should be set to 1 */
#define ICE_SINGLE_ACT_PTR_BIT		BIT(18)

	/* Action type = 3 - Other actions. Last two bits
	 * are other action identifier
	 */
#define ICE_SINGLE_ACT_OTHER_ACTS		0x3
#define ICE_SINGLE_OTHER_ACT_IDENTIFIER_S	17
#define ICE_SINGLE_OTHER_ACT_IDENTIFIER_M	\
				(0x3 << \ ICE_SINGLE_OTHER_ACT_IDENTIFIER_S)

	/* Bit 17:18 - Defines other actions */
	/* Other action = 0 - Mirror VSI */
#define ICE_SINGLE_OTHER_ACT_MIRROR		0
#define ICE_SINGLE_ACT_MIRROR_VSI_ID_S	4
#define ICE_SINGLE_ACT_MIRROR_VSI_ID_M	\
				(0x3FF << ICE_SINGLE_ACT_MIRROR_VSI_ID_S)

	/* Other action = 3 - Set Stat count */
#define ICE_SINGLE_OTHER_ACT_STAT_COUNT		3
#define ICE_SINGLE_ACT_STAT_COUNT_INDEX_S	4
#define ICE_SINGLE_ACT_STAT_COUNT_INDEX_M	\
				(0x7F << ICE_SINGLE_ACT_STAT_COUNT_INDEX_S)

	__le16 index; /* The index of the rule in the lookup table */
	/* Length and values of the header to be matched per recipe or
	 * lookup-type
	 */
	__le16 hdr_len;
	u8 hdr[1];
} __packed;

/* Add/Update/Remove large action command/response entry
 * "index" is returned as part of a response to a successful Add command, and
 * can be used to identify the action for Update/Get/Remove commands.
 */
struct ice_sw_rule_lg_act {
	__le16 index; /* Index in large action table */
	__le16 size;
	__le32 act[1]; /* array of size for actions */
	/* Max number of large actions */
#define ICE_MAX_LG_ACT	4
	/* Bit 0:1 - Action type */
#define ICE_LG_ACT_TYPE_S	0
#define ICE_LG_ACT_TYPE_M	(0x7 << ICE_LG_ACT_TYPE_S)

	/* Action type = 0 - Forward to VSI or VSI list */
#define ICE_LG_ACT_VSI_FORWARDING	0
#define ICE_LG_ACT_VSI_ID_S		3
#define ICE_LG_ACT_VSI_ID_M		(0x3FF << ICE_LG_ACT_VSI_ID_S)
#define ICE_LG_ACT_VSI_LIST_ID_S	3
#define ICE_LG_ACT_VSI_LIST_ID_M	(0x3FF << ICE_LG_ACT_VSI_LIST_ID_S)
	/* This bit needs to be set if action is forward to VSI list */
#define ICE_LG_ACT_VSI_LIST		BIT(13)

#define ICE_LG_ACT_VALID_BIT		BIT(16)

	/* Action type = 1 - Forward to Queue of Queue group */
#define ICE_LG_ACT_TO_Q			0x1
#define ICE_LG_ACT_Q_INDEX_S		3
#define ICE_LG_ACT_Q_INDEX_M		(0x7FF << ICE_LG_ACT_Q_INDEX_S)
#define ICE_LG_ACT_Q_REGION_S		14
#define ICE_LG_ACT_Q_REGION_M		(0x7 << ICE_LG_ACT_Q_REGION_S)
#define ICE_LG_ACT_Q_PRIORITY_SET	BIT(17)

	/* Action type = 2 - Prune */
#define ICE_LG_ACT_PRUNE		0x2
#define ICE_LG_ACT_EGRESS		BIT(14)
#define ICE_LG_ACT_INGRESS		BIT(15)
#define ICE_LG_ACT_PRUNET		BIT(16)

	/* Action type = 3 - Mirror VSI */
#define ICE_LG_OTHER_ACT_MIRROR		0x3
#define ICE_LG_ACT_MIRROR_VSI_ID_S	3
#define ICE_LG_ACT_MIRROR_VSI_ID_M	(0x3FF << ICE_LG_ACT_MIRROR_VSI_ID_S)

	/* Action type = 5 - Generic Value */
#define ICE_LG_ACT_GENERIC		0x5
#define ICE_LG_ACT_GENERIC_VALUE_S	3
#define ICE_LG_ACT_GENERIC_VALUE_M	(0xFFFF << ICE_LG_ACT_GENERIC_VALUE_S)
#define ICE_LG_ACT_GENERIC_OFFSET_S	19
#define ICE_LG_ACT_GENERIC_OFFSET_M	(0x7 << ICE_LG_ACT_GENERIC_OFFSET_S)
#define ICE_LG_ACT_GENERIC_PRIORITY_S	22
#define ICE_LG_ACT_GENERIC_PRIORITY_M	(0x7 << ICE_LG_ACT_GENERIC_PRIORITY_S)
#define ICE_LG_ACT_GENERIC_OFF_RX_DESC_PROF_IDX	7

	/* Action = 7 - Set Stat count */
#define ICE_LG_ACT_STAT_COUNT		0x7
#define ICE_LG_ACT_STAT_COUNT_S		3
#define ICE_LG_ACT_STAT_COUNT_M		(0x7F << ICE_LG_ACT_STAT_COUNT_S)
};

/* Add/Update/Remove VSI list command/response entry
 * "index" is returned as part of a response to a successful Add command, and
 * can be used to identify the VSI list for Update/Get/Remove commands.
 */
struct ice_sw_rule_vsi_list {
	__le16 index; /* Index of VSI/Prune list */
	__le16 number_vsi;
	__le16 vsi[1]; /* Array of number_vsi VSI numbers */
};

/* Query VSI list command/response entry */
struct ice_sw_rule_vsi_list_query {
	__le16 index;
	DECLARE_BITMAP(vsi_list, ICE_MAX_VSI);
} __packed;

/* Add switch rule response:
 * Content of return buffer is same as the input buffer. The status field and
 * LUT index are updated as part of the response
 */
struct ice_aqc_sw_rules_elem {
	__le16 type; /* Switch rule type, one of T_... */
#define ICE_AQC_SW_RULES_T_LKUP_RX		0x0
#define ICE_AQC_SW_RULES_T_LKUP_TX		0x1
#define ICE_AQC_SW_RULES_T_LG_ACT		0x2
#define ICE_AQC_SW_RULES_T_VSI_LIST_SET		0x3
#define ICE_AQC_SW_RULES_T_VSI_LIST_CLEAR	0x4
#define ICE_AQC_SW_RULES_T_PRUNE_LIST_SET	0x5
#define ICE_AQC_SW_RULES_T_PRUNE_LIST_CLEAR	0x6
	__le16 status;
	union {
		struct ice_sw_rule_lkup_rx_tx lkup_tx_rx;
		struct ice_sw_rule_lg_act lg_act;
		struct ice_sw_rule_vsi_list vsi_list;
		struct ice_sw_rule_vsi_list_query vsi_list_query;
	} __packed pdata;
};

/* Get Default Topology (indirect 0x0400) */
struct ice_aqc_get_topo {
	u8 port_num;
	u8 num_branches;
	__le16 reserved1;
	__le32 reserved2;
	__le32 addr_high;
	__le32 addr_low;
};

/* Update TSE (indirect 0x0403)
 * Get TSE (indirect 0x0404)
 * Add TSE (indirect 0x0401)
 * Delete TSE (indirect 0x040F)
 * Move TSE (indirect 0x0408)
 * Suspend Nodes (indirect 0x0409)
 * Resume Nodes (indirect 0x040A)
 */
struct ice_aqc_sched_elem_cmd {
	__le16 num_elem_req;	/* Used by commands */
	__le16 num_elem_resp;	/* Used by responses */
	__le32 reserved;
	__le32 addr_high;
	__le32 addr_low;
};

/* This is the buffer for:
 * Suspend Nodes (indirect 0x0409)
 * Resume Nodes (indirect 0x040A)
 */
struct ice_aqc_suspend_resume_elem {
	__le32 teid[1];
};

struct ice_aqc_elem_info_bw {
	__le16 bw_profile_idx;
	__le16 bw_alloc;
};

struct ice_aqc_txsched_elem {
	u8 elem_type; /* Special field, reserved for some aq calls */
#define ICE_AQC_ELEM_TYPE_UNDEFINED		0x0
#define ICE_AQC_ELEM_TYPE_ROOT_PORT		0x1
#define ICE_AQC_ELEM_TYPE_TC			0x2
#define ICE_AQC_ELEM_TYPE_SE_GENERIC		0x3
#define ICE_AQC_ELEM_TYPE_ENTRY_POINT		0x4
#define ICE_AQC_ELEM_TYPE_LEAF			0x5
#define ICE_AQC_ELEM_TYPE_SE_PADDED		0x6
	u8 valid_sections;
#define ICE_AQC_ELEM_VALID_GENERIC		BIT(0)
#define ICE_AQC_ELEM_VALID_CIR			BIT(1)
#define ICE_AQC_ELEM_VALID_EIR			BIT(2)
#define ICE_AQC_ELEM_VALID_SHARED		BIT(3)
	u8 generic;
#define ICE_AQC_ELEM_GENERIC_MODE_M		0x1
#define ICE_AQC_ELEM_GENERIC_PRIO_S		0x1
#define ICE_AQC_ELEM_GENERIC_PRIO_M	(0x7 << ICE_AQC_ELEM_GENERIC_PRIO_S)
#define ICE_AQC_ELEM_GENERIC_SP_S		0x4
#define ICE_AQC_ELEM_GENERIC_SP_M	(0x1 << ICE_AQC_ELEM_GENERIC_SP_S)
#define ICE_AQC_ELEM_GENERIC_ADJUST_VAL_S	0x5
#define ICE_AQC_ELEM_GENERIC_ADJUST_VAL_M	\
	(0x3 << ICE_AQC_ELEM_GENERIC_ADJUST_VAL_S)
	u8 flags; /* Special field, reserved for some aq calls */
#define ICE_AQC_ELEM_FLAG_SUSPEND_M		0x1
	struct ice_aqc_elem_info_bw cir_bw;
	struct ice_aqc_elem_info_bw eir_bw;
	__le16 srl_id;
	__le16 reserved2;
};

struct ice_aqc_txsched_elem_data {
	__le32 parent_teid;
	__le32 node_teid;
	struct ice_aqc_txsched_elem data;
};

struct ice_aqc_txsched_topo_grp_info_hdr {
	__le32 parent_teid;
	__le16 num_elems;
	__le16 reserved2;
};

struct ice_aqc_add_elem {
	struct ice_aqc_txsched_topo_grp_info_hdr hdr;
	struct ice_aqc_txsched_elem_data generic[1];
};

struct ice_aqc_get_elem {
	struct ice_aqc_txsched_elem_data generic[1];
};

struct ice_aqc_get_topo_elem {
	struct ice_aqc_txsched_topo_grp_info_hdr hdr;
	struct ice_aqc_txsched_elem_data
		generic[ICE_AQC_TOPO_MAX_LEVEL_NUM];
};

struct ice_aqc_delete_elem {
	struct ice_aqc_txsched_topo_grp_info_hdr hdr;
	__le32 teid[1];
};

/* Query Port ETS (indirect 0x040E)
 *
 * This indirect command is used to query port TC node configuration.
 */
struct ice_aqc_query_port_ets {
	__le32 port_teid;
	__le32 reserved;
	__le32 addr_high;
	__le32 addr_low;
};

struct ice_aqc_port_ets_elem {
	u8 tc_valid_bits;
	u8 reserved[3];
	/* 3 bits for UP per TC 0-7, 4th byte reserved */
	__le32 up2tc;
	u8 tc_bw_share[8];
	__le32 port_eir_prof_id;
	__le32 port_cir_prof_id;
	/* 3 bits per Node priority to TC 0-7, 4th byte reserved */
	__le32 tc_node_prio;
#define ICE_TC_NODE_PRIO_S	0x4
	u8 reserved1[4];
	__le32 tc_node_teid[8]; /* Used for response, reserved in command */
};

/* Query Scheduler Resource Allocation (indirect 0x0412)
 * This indirect command retrieves the scheduler resources allocated by
 * EMP Firmware to the given PF.
 */
struct ice_aqc_query_txsched_res {
	u8 reserved[8];
	__le32 addr_high;
	__le32 addr_low;
};

struct ice_aqc_generic_sched_props {
	__le16 phys_levels;
	__le16 logical_levels;
	u8 flattening_bitmap;
	u8 max_device_cgds;
	u8 max_pf_cgds;
	u8 rsvd0;
	__le16 rdma_qsets;
	u8 rsvd1[22];
};

struct ice_aqc_layer_props {
	u8 logical_layer;
	u8 chunk_size;
	__le16 max_device_nodes;
	__le16 max_pf_nodes;
	u8 rsvd0[4];
	__le16 max_sibl_grp_sz;
	__le16 max_cir_rl_profiles;
	__le16 max_eir_rl_profiles;
	__le16 max_srl_profiles;
	u8 rsvd1[14];
};

struct ice_aqc_query_txsched_res_resp {
	struct ice_aqc_generic_sched_props sched_props;
	struct ice_aqc_layer_props layer_props[ICE_AQC_TOPO_MAX_LEVEL_NUM];
};

/* Get PHY capabilities (indirect 0x0600) */
struct ice_aqc_get_phy_caps {
	u8 lport_num;
	u8 reserved;
	__le16 param0;
	/* 18.0 - Report qualified modules */
#define ICE_AQC_GET_PHY_RQM		BIT(0)
	/* 18.1 - 18.2 : Report mode
	 * 00b - Report NVM capabilities
	 * 01b - Report topology capabilities
	 * 10b - Report SW configured
	 */
#define ICE_AQC_REPORT_MODE_S		1
#define ICE_AQC_REPORT_MODE_M		(3 << ICE_AQC_REPORT_MODE_S)
#define ICE_AQC_REPORT_NVM_CAP		0
#define ICE_AQC_REPORT_TOPO_CAP		BIT(1)
#define ICE_AQC_REPORT_SW_CFG		BIT(2)
	__le32 reserved1;
	__le32 addr_high;
	__le32 addr_low;
};

/* This is #define of PHY type (Extended):
 * The first set of defines is for phy_type_low.
 */
#define ICE_PHY_TYPE_LOW_100BASE_TX		BIT_ULL(0)
#define ICE_PHY_TYPE_LOW_100M_SGMII		BIT_ULL(1)
#define ICE_PHY_TYPE_LOW_1000BASE_T		BIT_ULL(2)
#define ICE_PHY_TYPE_LOW_1000BASE_SX		BIT_ULL(3)
#define ICE_PHY_TYPE_LOW_1000BASE_LX		BIT_ULL(4)
#define ICE_PHY_TYPE_LOW_1000BASE_KX		BIT_ULL(5)
#define ICE_PHY_TYPE_LOW_1G_SGMII		BIT_ULL(6)
#define ICE_PHY_TYPE_LOW_2500BASE_T		BIT_ULL(7)
#define ICE_PHY_TYPE_LOW_2500BASE_X		BIT_ULL(8)
#define ICE_PHY_TYPE_LOW_2500BASE_KX		BIT_ULL(9)
#define ICE_PHY_TYPE_LOW_5GBASE_T		BIT_ULL(10)
#define ICE_PHY_TYPE_LOW_5GBASE_KR		BIT_ULL(11)
#define ICE_PHY_TYPE_LOW_10GBASE_T		BIT_ULL(12)
#define ICE_PHY_TYPE_LOW_10G_SFI_DA		BIT_ULL(13)
#define ICE_PHY_TYPE_LOW_10GBASE_SR		BIT_ULL(14)
#define ICE_PHY_TYPE_LOW_10GBASE_LR		BIT_ULL(15)
#define ICE_PHY_TYPE_LOW_10GBASE_KR_CR1		BIT_ULL(16)
#define ICE_PHY_TYPE_LOW_10G_SFI_AOC_ACC	BIT_ULL(17)
#define ICE_PHY_TYPE_LOW_10G_SFI_C2C		BIT_ULL(18)
#define ICE_PHY_TYPE_LOW_25GBASE_T		BIT_ULL(19)
#define ICE_PHY_TYPE_LOW_25GBASE_CR		BIT_ULL(20)
#define ICE_PHY_TYPE_LOW_25GBASE_CR_S		BIT_ULL(21)
#define ICE_PHY_TYPE_LOW_25GBASE_CR1		BIT_ULL(22)
#define ICE_PHY_TYPE_LOW_25GBASE_SR		BIT_ULL(23)
#define ICE_PHY_TYPE_LOW_25GBASE_LR		BIT_ULL(24)
#define ICE_PHY_TYPE_LOW_25GBASE_KR		BIT_ULL(25)
#define ICE_PHY_TYPE_LOW_25GBASE_KR_S		BIT_ULL(26)
#define ICE_PHY_TYPE_LOW_25GBASE_KR1		BIT_ULL(27)
#define ICE_PHY_TYPE_LOW_25G_AUI_AOC_ACC	BIT_ULL(28)
#define ICE_PHY_TYPE_LOW_25G_AUI_C2C		BIT_ULL(29)
#define ICE_PHY_TYPE_LOW_40GBASE_CR4		BIT_ULL(30)
#define ICE_PHY_TYPE_LOW_40GBASE_SR4		BIT_ULL(31)
#define ICE_PHY_TYPE_LOW_40GBASE_LR4		BIT_ULL(32)
#define ICE_PHY_TYPE_LOW_40GBASE_KR4		BIT_ULL(33)
#define ICE_PHY_TYPE_LOW_40G_XLAUI_AOC_ACC	BIT_ULL(34)
#define ICE_PHY_TYPE_LOW_40G_XLAUI		BIT_ULL(35)
#define ICE_PHY_TYPE_LOW_50GBASE_CR2		BIT_ULL(36)
#define ICE_PHY_TYPE_LOW_50GBASE_SR2		BIT_ULL(37)
#define ICE_PHY_TYPE_LOW_50GBASE_LR2		BIT_ULL(38)
#define ICE_PHY_TYPE_LOW_50GBASE_KR2		BIT_ULL(39)
#define ICE_PHY_TYPE_LOW_50G_LAUI2_AOC_ACC	BIT_ULL(40)
#define ICE_PHY_TYPE_LOW_50G_LAUI2		BIT_ULL(41)
#define ICE_PHY_TYPE_LOW_50G_AUI2_AOC_ACC	BIT_ULL(42)
#define ICE_PHY_TYPE_LOW_50G_AUI2		BIT_ULL(43)
#define ICE_PHY_TYPE_LOW_50GBASE_CP		BIT_ULL(44)
#define ICE_PHY_TYPE_LOW_50GBASE_SR		BIT_ULL(45)
#define ICE_PHY_TYPE_LOW_50GBASE_FR		BIT_ULL(46)
#define ICE_PHY_TYPE_LOW_50GBASE_LR		BIT_ULL(47)
#define ICE_PHY_TYPE_LOW_50GBASE_KR_PAM4	BIT_ULL(48)
#define ICE_PHY_TYPE_LOW_50G_AUI1_AOC_ACC	BIT_ULL(49)
#define ICE_PHY_TYPE_LOW_50G_AUI1		BIT_ULL(50)
#define ICE_PHY_TYPE_LOW_100GBASE_CR4		BIT_ULL(51)
#define ICE_PHY_TYPE_LOW_100GBASE_SR4		BIT_ULL(52)
#define ICE_PHY_TYPE_LOW_100GBASE_LR4		BIT_ULL(53)
#define ICE_PHY_TYPE_LOW_100GBASE_KR4		BIT_ULL(54)
#define ICE_PHY_TYPE_LOW_100G_CAUI4_AOC_ACC	BIT_ULL(55)
#define ICE_PHY_TYPE_LOW_100G_CAUI4		BIT_ULL(56)
#define ICE_PHY_TYPE_LOW_100G_AUI4_AOC_ACC	BIT_ULL(57)
#define ICE_PHY_TYPE_LOW_100G_AUI4		BIT_ULL(58)
#define ICE_PHY_TYPE_LOW_100GBASE_CR_PAM4	BIT_ULL(59)
#define ICE_PHY_TYPE_LOW_100GBASE_KR_PAM4	BIT_ULL(60)
#define ICE_PHY_TYPE_LOW_100GBASE_CP2		BIT_ULL(61)
#define ICE_PHY_TYPE_LOW_100GBASE_SR2		BIT_ULL(62)
#define ICE_PHY_TYPE_LOW_100GBASE_DR		BIT_ULL(63)
#define ICE_PHY_TYPE_LOW_MAX_INDEX		63
/* The second set of defines is for phy_type_high. */
#define ICE_PHY_TYPE_HIGH_100GBASE_KR2_PAM4	BIT_ULL(0)
#define ICE_PHY_TYPE_HIGH_100G_CAUI2_AOC_ACC	BIT_ULL(1)
#define ICE_PHY_TYPE_HIGH_100G_CAUI2		BIT_ULL(2)
#define ICE_PHY_TYPE_HIGH_100G_AUI2_AOC_ACC	BIT_ULL(3)
#define ICE_PHY_TYPE_HIGH_100G_AUI2		BIT_ULL(4)
#define ICE_PHY_TYPE_HIGH_MAX_INDEX		19

struct ice_aqc_get_phy_caps_data {
	__le64 phy_type_low; /* Use values from ICE_PHY_TYPE_LOW_* */
	__le64 phy_type_high; /* Use values from ICE_PHY_TYPE_HIGH_* */
	u8 caps;
#define ICE_AQC_PHY_EN_TX_LINK_PAUSE			BIT(0)
#define ICE_AQC_PHY_EN_RX_LINK_PAUSE			BIT(1)
#define ICE_AQC_PHY_LOW_POWER_MODE			BIT(2)
#define ICE_AQC_PHY_EN_LINK				BIT(3)
#define ICE_AQC_PHY_AN_MODE				BIT(4)
#define ICE_AQC_GET_PHY_EN_MOD_QUAL			BIT(5)
#define ICE_AQC_PHY_EN_AUTO_FEC				BIT(7)
#define ICE_AQC_PHY_CAPS_MASK				ICE_M(0xff, 0)
	u8 low_power_ctrl;
#define ICE_AQC_PHY_EN_D3COLD_LOW_POWER_AUTONEG		BIT(0)
	__le16 eee_cap;
#define ICE_AQC_PHY_EEE_EN_100BASE_TX			BIT(0)
#define ICE_AQC_PHY_EEE_EN_1000BASE_T			BIT(1)
#define ICE_AQC_PHY_EEE_EN_10GBASE_T			BIT(2)
#define ICE_AQC_PHY_EEE_EN_1000BASE_KX			BIT(3)
#define ICE_AQC_PHY_EEE_EN_10GBASE_KR			BIT(4)
#define ICE_AQC_PHY_EEE_EN_25GBASE_KR			BIT(5)
#define ICE_AQC_PHY_EEE_EN_40GBASE_KR4			BIT(6)
	__le16 eeer_value;
	u8 phy_id_oui[4]; /* PHY/Module ID connected on the port */
	u8 phy_fw_ver[8];
	u8 link_fec_options;
#define ICE_AQC_PHY_FEC_10G_KR_40G_KR4_EN		BIT(0)
#define ICE_AQC_PHY_FEC_10G_KR_40G_KR4_REQ		BIT(1)
#define ICE_AQC_PHY_FEC_25G_RS_528_REQ			BIT(2)
#define ICE_AQC_PHY_FEC_25G_KR_REQ			BIT(3)
#define ICE_AQC_PHY_FEC_25G_RS_544_REQ			BIT(4)
#define ICE_AQC_PHY_FEC_25G_RS_CLAUSE91_EN		BIT(6)
#define ICE_AQC_PHY_FEC_25G_KR_CLAUSE74_EN		BIT(7)
#define ICE_AQC_PHY_FEC_MASK				ICE_M(0xdf, 0)
	u8 rsvd1;	/* Byte 35 reserved */
	u8 extended_compliance_code;
#define ICE_MODULE_TYPE_TOTAL_BYTE			3
	u8 module_type[ICE_MODULE_TYPE_TOTAL_BYTE];
#define ICE_AQC_MOD_TYPE_BYTE0_SFP_PLUS			0xA0
#define ICE_AQC_MOD_TYPE_BYTE0_QSFP_PLUS		0x80
#define ICE_AQC_MOD_TYPE_BYTE1_SFP_PLUS_CU_PASSIVE	BIT(0)
#define ICE_AQC_MOD_TYPE_BYTE1_SFP_PLUS_CU_ACTIVE	BIT(1)
#define ICE_AQC_MOD_TYPE_BYTE1_10G_BASE_SR		BIT(4)
#define ICE_AQC_MOD_TYPE_BYTE1_10G_BASE_LR		BIT(5)
#define ICE_AQC_MOD_TYPE_BYTE1_10G_BASE_LRM		BIT(6)
#define ICE_AQC_MOD_TYPE_BYTE1_10G_BASE_ER		BIT(7)
#define ICE_AQC_MOD_TYPE_BYTE2_SFP_PLUS			0xA0
#define ICE_AQC_MOD_TYPE_BYTE2_QSFP_PLUS		0x86
	u8 qualified_module_count;
	u8 rsvd2[7];	/* Bytes 47:41 reserved */
#define ICE_AQC_QUAL_MOD_COUNT_MAX			16
	struct {
		u8 v_oui[3];
		u8 rsvd3;
		u8 v_part[16];
		__le32 v_rev;
		__le64 rsvd4;
	} qual_modules[ICE_AQC_QUAL_MOD_COUNT_MAX];
};

/* Set PHY capabilities (direct 0x0601)
 * NOTE: This command must be followed by setup link and restart auto-neg
 */
struct ice_aqc_set_phy_cfg {
	u8 lport_num;
	u8 reserved[7];
	__le32 addr_high;
	__le32 addr_low;
};

/* Set PHY config command data structure */
struct ice_aqc_set_phy_cfg_data {
	__le64 phy_type_low; /* Use values from ICE_PHY_TYPE_LOW_* */
	__le64 phy_type_high; /* Use values from ICE_PHY_TYPE_HIGH_* */
	u8 caps;
#define ICE_AQ_PHY_ENA_VALID_MASK	ICE_M(0xef, 0)
#define ICE_AQ_PHY_ENA_TX_PAUSE_ABILITY	BIT(0)
#define ICE_AQ_PHY_ENA_RX_PAUSE_ABILITY	BIT(1)
#define ICE_AQ_PHY_ENA_LOW_POWER	BIT(2)
#define ICE_AQ_PHY_ENA_LINK		BIT(3)
#define ICE_AQ_PHY_ENA_AUTO_LINK_UPDT	BIT(5)
#define ICE_AQ_PHY_ENA_LESM		BIT(6)
#define ICE_AQ_PHY_ENA_AUTO_FEC		BIT(7)
	u8 low_power_ctrl;
	__le16 eee_cap; /* Value from ice_aqc_get_phy_caps */
	__le16 eeer_value;
	u8 link_fec_opt; /* Use defines from ice_aqc_get_phy_caps */
	u8 rsvd1;
};

/* Restart AN command data structure (direct 0x0605)
 * Also used for response, with only the lport_num field present.
 */
struct ice_aqc_restart_an {
	u8 lport_num;
	u8 reserved;
	u8 cmd_flags;
#define ICE_AQC_RESTART_AN_LINK_RESTART	BIT(1)
#define ICE_AQC_RESTART_AN_LINK_ENABLE	BIT(2)
	u8 reserved2[13];
};

/* Get link status (indirect 0x0607), also used for Link Status Event */
struct ice_aqc_get_link_status {
	u8 lport_num;
	u8 reserved;
	__le16 cmd_flags;
#define ICE_AQ_LSE_M			0x3
#define ICE_AQ_LSE_NOP			0x0
#define ICE_AQ_LSE_DIS			0x2
#define ICE_AQ_LSE_ENA			0x3
	/* only response uses this flag */
#define ICE_AQ_LSE_IS_ENABLED		0x1
	__le32 reserved2;
	__le32 addr_high;
	__le32 addr_low;
};

/* Get link status response data structure, also used for Link Status Event */
struct ice_aqc_get_link_status_data {
	u8 topo_media_conflict;
#define ICE_AQ_LINK_TOPO_CONFLICT	BIT(0)
#define ICE_AQ_LINK_MEDIA_CONFLICT	BIT(1)
#define ICE_AQ_LINK_TOPO_CORRUPT	BIT(2)
	u8 reserved1;
	u8 link_info;
#define ICE_AQ_LINK_UP			BIT(0)	/* Link Status */
#define ICE_AQ_LINK_FAULT		BIT(1)
#define ICE_AQ_LINK_FAULT_TX		BIT(2)
#define ICE_AQ_LINK_FAULT_RX		BIT(3)
#define ICE_AQ_LINK_FAULT_REMOTE	BIT(4)
#define ICE_AQ_LINK_UP_PORT		BIT(5)	/* External Port Link Status */
#define ICE_AQ_MEDIA_AVAILABLE		BIT(6)
#define ICE_AQ_SIGNAL_DETECT		BIT(7)
	u8 an_info;
#define ICE_AQ_AN_COMPLETED		BIT(0)
#define ICE_AQ_LP_AN_ABILITY		BIT(1)
#define ICE_AQ_PD_FAULT			BIT(2)	/* Parallel Detection Fault */
#define ICE_AQ_FEC_EN			BIT(3)
#define ICE_AQ_PHY_LOW_POWER		BIT(4)	/* Low Power State */
#define ICE_AQ_LINK_PAUSE_TX		BIT(5)
#define ICE_AQ_LINK_PAUSE_RX		BIT(6)
#define ICE_AQ_QUALIFIED_MODULE		BIT(7)
	u8 ext_info;
#define ICE_AQ_LINK_PHY_TEMP_ALARM	BIT(0)
#define ICE_AQ_LINK_EXCESSIVE_ERRORS	BIT(1)	/* Excessive Link Errors */
	/* Port Tx Suspended */
#define ICE_AQ_LINK_TX_S		2
#define ICE_AQ_LINK_TX_M		(0x03 << ICE_AQ_LINK_TX_S)
#define ICE_AQ_LINK_TX_ACTIVE		0
#define ICE_AQ_LINK_TX_DRAINED		1
#define ICE_AQ_LINK_TX_FLUSHED		3
	u8 reserved2;
	__le16 max_frame_size;
	u8 cfg;
#define ICE_AQ_LINK_25G_KR_FEC_EN	BIT(0)
#define ICE_AQ_LINK_25G_RS_528_FEC_EN	BIT(1)
#define ICE_AQ_LINK_25G_RS_544_FEC_EN	BIT(2)
#define ICE_AQ_FEC_MASK			ICE_M(0x7, 0)
	/* Pacing Config */
#define ICE_AQ_CFG_PACING_S		3
#define ICE_AQ_CFG_PACING_M		(0xF << ICE_AQ_CFG_PACING_S)
#define ICE_AQ_CFG_PACING_TYPE_M	BIT(7)
#define ICE_AQ_CFG_PACING_TYPE_AVG	0
#define ICE_AQ_CFG_PACING_TYPE_FIXED	ICE_AQ_CFG_PACING_TYPE_M
	/* External Device Power Ability */
	u8 power_desc;
#define ICE_AQ_PWR_CLASS_M		0x3
#define ICE_AQ_LINK_PWR_BASET_LOW_HIGH	0
#define ICE_AQ_LINK_PWR_BASET_HIGH	1
#define ICE_AQ_LINK_PWR_QSFP_CLASS_1	0
#define ICE_AQ_LINK_PWR_QSFP_CLASS_2	1
#define ICE_AQ_LINK_PWR_QSFP_CLASS_3	2
#define ICE_AQ_LINK_PWR_QSFP_CLASS_4	3
	__le16 link_speed;
#define ICE_AQ_LINK_SPEED_10MB		BIT(0)
#define ICE_AQ_LINK_SPEED_100MB		BIT(1)
#define ICE_AQ_LINK_SPEED_1000MB	BIT(2)
#define ICE_AQ_LINK_SPEED_2500MB	BIT(3)
#define ICE_AQ_LINK_SPEED_5GB		BIT(4)
#define ICE_AQ_LINK_SPEED_10GB		BIT(5)
#define ICE_AQ_LINK_SPEED_20GB		BIT(6)
#define ICE_AQ_LINK_SPEED_25GB		BIT(7)
#define ICE_AQ_LINK_SPEED_40GB		BIT(8)
#define ICE_AQ_LINK_SPEED_50GB		BIT(9)
#define ICE_AQ_LINK_SPEED_100GB		BIT(10)
#define ICE_AQ_LINK_SPEED_UNKNOWN	BIT(15)
	__le32 reserved3; /* Aligns next field to 8-byte boundary */
	__le64 phy_type_low; /* Use values from ICE_PHY_TYPE_LOW_* */
	__le64 phy_type_high; /* Use values from ICE_PHY_TYPE_HIGH_* */
};

/* Set event mask command (direct 0x0613) */
struct ice_aqc_set_event_mask {
	u8	lport_num;
	u8	reserved[7];
	__le16	event_mask;
#define ICE_AQ_LINK_EVENT_UPDOWN		BIT(1)
#define ICE_AQ_LINK_EVENT_MEDIA_NA		BIT(2)
#define ICE_AQ_LINK_EVENT_LINK_FAULT		BIT(3)
#define ICE_AQ_LINK_EVENT_PHY_TEMP_ALARM	BIT(4)
#define ICE_AQ_LINK_EVENT_EXCESSIVE_ERRORS	BIT(5)
#define ICE_AQ_LINK_EVENT_SIGNAL_DETECT		BIT(6)
#define ICE_AQ_LINK_EVENT_AN_COMPLETED		BIT(7)
#define ICE_AQ_LINK_EVENT_MODULE_QUAL_FAIL	BIT(8)
#define ICE_AQ_LINK_EVENT_PORT_TX_SUSPENDED	BIT(9)
	u8	reserved1[6];
};

/* Set MAC Loopback command (direct 0x0620) */
struct ice_aqc_set_mac_lb {
	u8 lb_mode;
#define ICE_AQ_MAC_LB_EN		BIT(0)
#define ICE_AQ_MAC_LB_OSC_CLK		BIT(1)
	u8 reserved[15];
};

/* Set Port Identification LED (direct, 0x06E9) */
struct ice_aqc_set_port_id_led {
	u8 lport_num;
	u8 lport_num_valid;
	u8 ident_mode;
#define ICE_AQC_PORT_IDENT_LED_BLINK	BIT(0)
#define ICE_AQC_PORT_IDENT_LED_ORIG	0
	u8 rsvd[13];
};

/* NVM Read command (indirect 0x0701)
 * NVM Erase commands (direct 0x0702)
 * NVM Update commands (indirect 0x0703)
 */
struct ice_aqc_nvm {
	__le16 offset_low;
	u8 offset_high;
	u8 cmd_flags;
#define ICE_AQC_NVM_LAST_CMD		BIT(0)
#define ICE_AQC_NVM_PCIR_REQ		BIT(0)	/* Used by NVM Update reply */
#define ICE_AQC_NVM_PRESERVATION_S	1
#define ICE_AQC_NVM_PRESERVATION_M	(3 << ICE_AQC_NVM_PRESERVATION_S)
#define ICE_AQC_NVM_NO_PRESERVATION	(0 << ICE_AQC_NVM_PRESERVATION_S)
#define ICE_AQC_NVM_PRESERVE_ALL	BIT(1)
#define ICE_AQC_NVM_PRESERVE_SELECTED	(3 << ICE_AQC_NVM_PRESERVATION_S)
#define ICE_AQC_NVM_FLASH_ONLY		BIT(7)
	__le16 module_typeid;
	__le16 length;
#define ICE_AQC_NVM_ERASE_LEN	0xFFFF
	__le32 addr_high;
	__le32 addr_low;
};

/* NVM Checksum Command (direct, 0x0706) */
struct ice_aqc_nvm_checksum {
	u8 flags;
#define ICE_AQC_NVM_CHECKSUM_VERIFY	BIT(0)
#define ICE_AQC_NVM_CHECKSUM_RECALC	BIT(1)
	u8 rsvd;
	__le16 checksum; /* Used only by response */
#define ICE_AQC_NVM_CHECKSUM_CORRECT	0xBABA
	u8 rsvd2[12];
};

/**
 * Send to PF command (indirect 0x0801) ID is only used by PF
 *
 * Send to VF command (indirect 0x0802) ID is only used by PF
 *
 */
struct ice_aqc_pf_vf_msg {
	__le32 id;
	u32 reserved;
	__le32 addr_high;
	__le32 addr_low;
};

/* Get LLDP MIB (indirect 0x0A00)
 * Note: This is also used by the LLDP MIB Change Event (0x0A01)
 * as the format is the same.
 */
struct ice_aqc_lldp_get_mib {
	u8 type;
#define ICE_AQ_LLDP_MIB_TYPE_S			0
#define ICE_AQ_LLDP_MIB_TYPE_M			(0x3 << ICE_AQ_LLDP_MIB_TYPE_S)
#define ICE_AQ_LLDP_MIB_LOCAL			0
#define ICE_AQ_LLDP_MIB_REMOTE			1
#define ICE_AQ_LLDP_MIB_LOCAL_AND_REMOTE	2
#define ICE_AQ_LLDP_BRID_TYPE_S			2
#define ICE_AQ_LLDP_BRID_TYPE_M			(0x3 << ICE_AQ_LLDP_BRID_TYPE_S)
#define ICE_AQ_LLDP_BRID_TYPE_NEAREST_BRID	0
#define ICE_AQ_LLDP_BRID_TYPE_NON_TPMR		1
/* Tx pause flags in the 0xA01 event use ICE_AQ_LLDP_TX_* */
#define ICE_AQ_LLDP_TX_S			0x4
#define ICE_AQ_LLDP_TX_M			(0x03 << ICE_AQ_LLDP_TX_S)
#define ICE_AQ_LLDP_TX_ACTIVE			0
#define ICE_AQ_LLDP_TX_SUSPENDED		1
#define ICE_AQ_LLDP_TX_FLUSHED			3
/* The following bytes are reserved for the Get LLDP MIB command (0x0A00)
 * and in the LLDP MIB Change Event (0x0A01). They are valid for the
 * Get LLDP MIB (0x0A00) response only.
 */
	u8 reserved1;
	__le16 local_len;
	__le16 remote_len;
	u8 reserved2[2];
	__le32 addr_high;
	__le32 addr_low;
};

/* Configure LLDP MIB Change Event (direct 0x0A01) */
/* For MIB Change Event use ice_aqc_lldp_get_mib structure above */
struct ice_aqc_lldp_set_mib_change {
	u8 command;
#define ICE_AQ_LLDP_MIB_UPDATE_ENABLE		0x0
#define ICE_AQ_LLDP_MIB_UPDATE_DIS		0x1
	u8 reserved[15];
};

/* Stop LLDP (direct 0x0A05) */
struct ice_aqc_lldp_stop {
	u8 command;
#define ICE_AQ_LLDP_AGENT_STATE_MASK	BIT(0)
#define ICE_AQ_LLDP_AGENT_STOP		0x0
#define ICE_AQ_LLDP_AGENT_SHUTDOWN	ICE_AQ_LLDP_AGENT_STATE_MASK
#define ICE_AQ_LLDP_AGENT_PERSIST_DIS	BIT(1)
	u8 reserved[15];
};

/* Start LLDP (direct 0x0A06) */
struct ice_aqc_lldp_start {
	u8 command;
#define ICE_AQ_LLDP_AGENT_START		BIT(0)
#define ICE_AQ_LLDP_AGENT_PERSIST_ENA	BIT(1)
	u8 reserved[15];
};

/* Get CEE DCBX Oper Config (0x0A07)
 * The command uses the generic descriptor struct and
 * returns the struct below as an indirect response.
 */
struct ice_aqc_get_cee_dcb_cfg_resp {
	u8 oper_num_tc;
	u8 oper_prio_tc[4];
	u8 oper_tc_bw[8];
	u8 oper_pfc_en;
	__le16 oper_app_prio;
#define ICE_AQC_CEE_APP_FCOE_S		0
#define ICE_AQC_CEE_APP_FCOE_M		(0x7 << ICE_AQC_CEE_APP_FCOE_S)
#define ICE_AQC_CEE_APP_ISCSI_S		3
#define ICE_AQC_CEE_APP_ISCSI_M		(0x7 << ICE_AQC_CEE_APP_ISCSI_S)
#define ICE_AQC_CEE_APP_FIP_S		8
#define ICE_AQC_CEE_APP_FIP_M		(0x7 << ICE_AQC_CEE_APP_FIP_S)
	__le32 tlv_status;
#define ICE_AQC_CEE_PG_STATUS_S		0
#define ICE_AQC_CEE_PG_STATUS_M		(0x7 << ICE_AQC_CEE_PG_STATUS_S)
#define ICE_AQC_CEE_PFC_STATUS_S	3
#define ICE_AQC_CEE_PFC_STATUS_M	(0x7 << ICE_AQC_CEE_PFC_STATUS_S)
#define ICE_AQC_CEE_FCOE_STATUS_S	8
#define ICE_AQC_CEE_FCOE_STATUS_M	(0x7 << ICE_AQC_CEE_FCOE_STATUS_S)
#define ICE_AQC_CEE_ISCSI_STATUS_S	11
#define ICE_AQC_CEE_ISCSI_STATUS_M	(0x7 << ICE_AQC_CEE_ISCSI_STATUS_S)
#define ICE_AQC_CEE_FIP_STATUS_S	16
#define ICE_AQC_CEE_FIP_STATUS_M	(0x7 << ICE_AQC_CEE_FIP_STATUS_S)
	u8 reserved[12];
};

/* Set Local LLDP MIB (indirect 0x0A08)
<<<<<<< HEAD
 * Used to replace the local MIB of a given LLDP agent. e.g. DCBx
=======
 * Used to replace the local MIB of a given LLDP agent. e.g. DCBX
>>>>>>> 6fb08f1a
 */
struct ice_aqc_lldp_set_local_mib {
	u8 type;
#define SET_LOCAL_MIB_TYPE_DCBX_M		BIT(0)
#define SET_LOCAL_MIB_TYPE_LOCAL_MIB		0
#define SET_LOCAL_MIB_TYPE_CEE_M		BIT(1)
#define SET_LOCAL_MIB_TYPE_CEE_WILLING		0
#define SET_LOCAL_MIB_TYPE_CEE_NON_WILLING	SET_LOCAL_MIB_TYPE_CEE_M
	u8 reserved0;
	__le16 length;
	u8 reserved1[4];
	__le32 addr_high;
	__le32 addr_low;
};

/* Stop/Start LLDP Agent (direct 0x0A09)
<<<<<<< HEAD
 * Used for stopping/starting specific LLDP agent. e.g. DCBx.
=======
 * Used for stopping/starting specific LLDP agent. e.g. DCBX.
>>>>>>> 6fb08f1a
 * The same structure is used for the response, with the command field
 * being used as the status field.
 */
struct ice_aqc_lldp_stop_start_specific_agent {
	u8 command;
#define ICE_AQC_START_STOP_AGENT_M		BIT(0)
#define ICE_AQC_START_STOP_AGENT_STOP_DCBX	0
#define ICE_AQC_START_STOP_AGENT_START_DCBX	ICE_AQC_START_STOP_AGENT_M
	u8 reserved[15];
};

/* Get/Set RSS key (indirect 0x0B04/0x0B02) */
struct ice_aqc_get_set_rss_key {
#define ICE_AQC_GSET_RSS_KEY_VSI_VALID	BIT(15)
#define ICE_AQC_GSET_RSS_KEY_VSI_ID_S	0
#define ICE_AQC_GSET_RSS_KEY_VSI_ID_M	(0x3FF << ICE_AQC_GSET_RSS_KEY_VSI_ID_S)
	__le16 vsi_id;
	u8 reserved[6];
	__le32 addr_high;
	__le32 addr_low;
};

#define ICE_AQC_GET_SET_RSS_KEY_DATA_RSS_KEY_SIZE	0x28
#define ICE_AQC_GET_SET_RSS_KEY_DATA_HASH_KEY_SIZE	0xC
#define ICE_GET_SET_RSS_KEY_EXTEND_KEY_SIZE \
				(ICE_AQC_GET_SET_RSS_KEY_DATA_RSS_KEY_SIZE + \
				 ICE_AQC_GET_SET_RSS_KEY_DATA_HASH_KEY_SIZE)

struct ice_aqc_get_set_rss_keys {
	u8 standard_rss_key[ICE_AQC_GET_SET_RSS_KEY_DATA_RSS_KEY_SIZE];
	u8 extended_hash_key[ICE_AQC_GET_SET_RSS_KEY_DATA_HASH_KEY_SIZE];
};

/* Get/Set RSS LUT (indirect 0x0B05/0x0B03) */
struct ice_aqc_get_set_rss_lut {
#define ICE_AQC_GSET_RSS_LUT_VSI_VALID	BIT(15)
#define ICE_AQC_GSET_RSS_LUT_VSI_ID_S	0
#define ICE_AQC_GSET_RSS_LUT_VSI_ID_M	(0x1FF << ICE_AQC_GSET_RSS_LUT_VSI_ID_S)
	__le16 vsi_id;
#define ICE_AQC_GSET_RSS_LUT_TABLE_TYPE_S	0
#define ICE_AQC_GSET_RSS_LUT_TABLE_TYPE_M	\
				(0x3 << ICE_AQC_GSET_RSS_LUT_TABLE_TYPE_S)

#define ICE_AQC_GSET_RSS_LUT_TABLE_TYPE_VSI	 0
#define ICE_AQC_GSET_RSS_LUT_TABLE_TYPE_PF	 1
#define ICE_AQC_GSET_RSS_LUT_TABLE_TYPE_GLOBAL	 2

#define ICE_AQC_GSET_RSS_LUT_TABLE_SIZE_S	 2
#define ICE_AQC_GSET_RSS_LUT_TABLE_SIZE_M	 \
				(0x3 << ICE_AQC_GSET_RSS_LUT_TABLE_SIZE_S)

#define ICE_AQC_GSET_RSS_LUT_TABLE_SIZE_128	 128
#define ICE_AQC_GSET_RSS_LUT_TABLE_SIZE_128_FLAG 0
#define ICE_AQC_GSET_RSS_LUT_TABLE_SIZE_512	 512
#define ICE_AQC_GSET_RSS_LUT_TABLE_SIZE_512_FLAG 1
#define ICE_AQC_GSET_RSS_LUT_TABLE_SIZE_2K	 2048
#define ICE_AQC_GSET_RSS_LUT_TABLE_SIZE_2K_FLAG	 2

#define ICE_AQC_GSET_RSS_LUT_GLOBAL_IDX_S	 4
#define ICE_AQC_GSET_RSS_LUT_GLOBAL_IDX_M	 \
				(0xF << ICE_AQC_GSET_RSS_LUT_GLOBAL_IDX_S)

	__le16 flags;
	__le32 reserved;
	__le32 addr_high;
	__le32 addr_low;
};

/* Add Tx LAN Queues (indirect 0x0C30) */
struct ice_aqc_add_txqs {
	u8 num_qgrps;
	u8 reserved[3];
	__le32 reserved1;
	__le32 addr_high;
	__le32 addr_low;
};

/* This is the descriptor of each queue entry for the Add Tx LAN Queues
 * command (0x0C30). Only used within struct ice_aqc_add_tx_qgrp.
 */
struct ice_aqc_add_txqs_perq {
	__le16 txq_id;
	u8 rsvd[2];
	__le32 q_teid;
	u8 txq_ctx[22];
	u8 rsvd2[2];
	struct ice_aqc_txsched_elem info;
};

/* The format of the command buffer for Add Tx LAN Queues (0x0C30)
 * is an array of the following structs. Please note that the length of
 * each struct ice_aqc_add_tx_qgrp is variable due
 * to the variable number of queues in each group!
 */
struct ice_aqc_add_tx_qgrp {
	__le32 parent_teid;
	u8 num_txqs;
	u8 rsvd[3];
	struct ice_aqc_add_txqs_perq txqs[1];
};

/* Disable Tx LAN Queues (indirect 0x0C31) */
struct ice_aqc_dis_txqs {
	u8 cmd_type;
#define ICE_AQC_Q_DIS_CMD_S		0
#define ICE_AQC_Q_DIS_CMD_M		(0x3 << ICE_AQC_Q_DIS_CMD_S)
#define ICE_AQC_Q_DIS_CMD_NO_FUNC_RESET	(0 << ICE_AQC_Q_DIS_CMD_S)
#define ICE_AQC_Q_DIS_CMD_VM_RESET	BIT(ICE_AQC_Q_DIS_CMD_S)
#define ICE_AQC_Q_DIS_CMD_VF_RESET	(2 << ICE_AQC_Q_DIS_CMD_S)
#define ICE_AQC_Q_DIS_CMD_PF_RESET	(3 << ICE_AQC_Q_DIS_CMD_S)
#define ICE_AQC_Q_DIS_CMD_SUBSEQ_CALL	BIT(2)
#define ICE_AQC_Q_DIS_CMD_FLUSH_PIPE	BIT(3)
	u8 num_entries;
	__le16 vmvf_and_timeout;
#define ICE_AQC_Q_DIS_VMVF_NUM_S	0
#define ICE_AQC_Q_DIS_VMVF_NUM_M	(0x3FF << ICE_AQC_Q_DIS_VMVF_NUM_S)
#define ICE_AQC_Q_DIS_TIMEOUT_S		10
#define ICE_AQC_Q_DIS_TIMEOUT_M		(0x3F << ICE_AQC_Q_DIS_TIMEOUT_S)
	__le32 blocked_cgds;
	__le32 addr_high;
	__le32 addr_low;
};

/* The buffer for Disable Tx LAN Queues (indirect 0x0C31)
 * contains the following structures, arrayed one after the
 * other.
 * Note: Since the q_id is 16 bits wide, if the
 * number of queues is even, then 2 bytes of alignment MUST be
 * added before the start of the next group, to allow correct
 * alignment of the parent_teid field.
 */
struct ice_aqc_dis_txq_item {
	__le32 parent_teid;
	u8 num_qs;
	u8 rsvd;
	/* The length of the q_id array varies according to num_qs */
	__le16 q_id[1];
	/* This only applies from F8 onward */
#define ICE_AQC_Q_DIS_BUF_ELEM_TYPE_S		15
#define ICE_AQC_Q_DIS_BUF_ELEM_TYPE_LAN_Q	\
			(0 << ICE_AQC_Q_DIS_BUF_ELEM_TYPE_S)
#define ICE_AQC_Q_DIS_BUF_ELEM_TYPE_RDMA_QSET	\
			(1 << ICE_AQC_Q_DIS_BUF_ELEM_TYPE_S)
};

struct ice_aqc_dis_txq {
	struct ice_aqc_dis_txq_item qgrps[1];
};

/* Configure Firmware Logging Command (indirect 0xFF09)
 * Logging Information Read Response (indirect 0xFF10)
 * Note: The 0xFF10 command has no input parameters.
 */
struct ice_aqc_fw_logging {
	u8 log_ctrl;
#define ICE_AQC_FW_LOG_AQ_EN		BIT(0)
#define ICE_AQC_FW_LOG_UART_EN		BIT(1)
	u8 rsvd0;
	u8 log_ctrl_valid; /* Not used by 0xFF10 Response */
#define ICE_AQC_FW_LOG_AQ_VALID		BIT(0)
#define ICE_AQC_FW_LOG_UART_VALID	BIT(1)
	u8 rsvd1[5];
	__le32 addr_high;
	__le32 addr_low;
};

enum ice_aqc_fw_logging_mod {
	ICE_AQC_FW_LOG_ID_GENERAL = 0,
	ICE_AQC_FW_LOG_ID_CTRL,
	ICE_AQC_FW_LOG_ID_LINK,
	ICE_AQC_FW_LOG_ID_LINK_TOPO,
	ICE_AQC_FW_LOG_ID_DNL,
	ICE_AQC_FW_LOG_ID_I2C,
	ICE_AQC_FW_LOG_ID_SDP,
	ICE_AQC_FW_LOG_ID_MDIO,
	ICE_AQC_FW_LOG_ID_ADMINQ,
	ICE_AQC_FW_LOG_ID_HDMA,
	ICE_AQC_FW_LOG_ID_LLDP,
	ICE_AQC_FW_LOG_ID_DCBX,
	ICE_AQC_FW_LOG_ID_DCB,
	ICE_AQC_FW_LOG_ID_NETPROXY,
	ICE_AQC_FW_LOG_ID_NVM,
	ICE_AQC_FW_LOG_ID_AUTH,
	ICE_AQC_FW_LOG_ID_VPD,
	ICE_AQC_FW_LOG_ID_IOSF,
	ICE_AQC_FW_LOG_ID_PARSER,
	ICE_AQC_FW_LOG_ID_SW,
	ICE_AQC_FW_LOG_ID_SCHEDULER,
	ICE_AQC_FW_LOG_ID_TXQ,
	ICE_AQC_FW_LOG_ID_RSVD,
	ICE_AQC_FW_LOG_ID_POST,
	ICE_AQC_FW_LOG_ID_WATCHDOG,
	ICE_AQC_FW_LOG_ID_TASK_DISPATCH,
	ICE_AQC_FW_LOG_ID_MNG,
	ICE_AQC_FW_LOG_ID_MAX,
};

/* This is the buffer for both of the logging commands.
 * The entry array size depends on the datalen parameter in the descriptor.
 * There will be a total of datalen / 2 entries.
 */
struct ice_aqc_fw_logging_data {
	__le16 entry[1];
#define ICE_AQC_FW_LOG_ID_S		0
#define ICE_AQC_FW_LOG_ID_M		(0xFFF << ICE_AQC_FW_LOG_ID_S)

#define ICE_AQC_FW_LOG_CONF_SUCCESS	0	/* Used by response */
#define ICE_AQC_FW_LOG_CONF_BAD_INDX	BIT(12)	/* Used by response */

#define ICE_AQC_FW_LOG_EN_S		12
#define ICE_AQC_FW_LOG_EN_M		(0xF << ICE_AQC_FW_LOG_EN_S)
#define ICE_AQC_FW_LOG_INFO_EN		BIT(12)	/* Used by command */
#define ICE_AQC_FW_LOG_INIT_EN		BIT(13)	/* Used by command */
#define ICE_AQC_FW_LOG_FLOW_EN		BIT(14)	/* Used by command */
#define ICE_AQC_FW_LOG_ERR_EN		BIT(15)	/* Used by command */
};

/* Get/Clear FW Log (indirect 0xFF11) */
struct ice_aqc_get_clear_fw_log {
	u8 flags;
#define ICE_AQC_FW_LOG_CLEAR		BIT(0)
#define ICE_AQC_FW_LOG_MORE_DATA_AVAIL	BIT(1)
	u8 rsvd1[7];
	__le32 addr_high;
	__le32 addr_low;
};

/**
 * struct ice_aq_desc - Admin Queue (AQ) descriptor
 * @flags: ICE_AQ_FLAG_* flags
 * @opcode: AQ command opcode
 * @datalen: length in bytes of indirect/external data buffer
 * @retval: return value from firmware
 * @cookie_h: opaque data high-half
 * @cookie_l: opaque data low-half
 * @params: command-specific parameters
 *
 * Descriptor format for commands the driver posts on the Admin Transmit Queue
 * (ATQ). The firmware writes back onto the command descriptor and returns
 * the result of the command. Asynchronous events that are not an immediate
 * result of the command are written to the Admin Receive Queue (ARQ) using
 * the same descriptor format. Descriptors are in little-endian notation with
 * 32-bit words.
 */
struct ice_aq_desc {
	__le16 flags;
	__le16 opcode;
	__le16 datalen;
	__le16 retval;
	__le32 cookie_high;
	__le32 cookie_low;
	union {
		u8 raw[16];
		struct ice_aqc_generic generic;
		struct ice_aqc_get_ver get_ver;
		struct ice_aqc_q_shutdown q_shutdown;
		struct ice_aqc_req_res res_owner;
		struct ice_aqc_manage_mac_read mac_read;
		struct ice_aqc_manage_mac_write mac_write;
		struct ice_aqc_clear_pxe clear_pxe;
		struct ice_aqc_list_caps get_cap;
		struct ice_aqc_get_phy_caps get_phy;
		struct ice_aqc_set_phy_cfg set_phy;
		struct ice_aqc_restart_an restart_an;
		struct ice_aqc_set_port_id_led set_port_id_led;
		struct ice_aqc_get_sw_cfg get_sw_conf;
		struct ice_aqc_sw_rules sw_rules;
		struct ice_aqc_get_topo get_topo;
		struct ice_aqc_sched_elem_cmd sched_elem_cmd;
		struct ice_aqc_query_txsched_res query_sched_res;
		struct ice_aqc_query_port_ets port_ets;
		struct ice_aqc_nvm nvm;
		struct ice_aqc_nvm_checksum nvm_checksum;
		struct ice_aqc_pf_vf_msg virt;
		struct ice_aqc_lldp_get_mib lldp_get_mib;
		struct ice_aqc_lldp_set_mib_change lldp_set_event;
		struct ice_aqc_lldp_stop lldp_stop;
		struct ice_aqc_lldp_start lldp_start;
		struct ice_aqc_lldp_set_local_mib lldp_set_mib;
		struct ice_aqc_lldp_stop_start_specific_agent lldp_agent_ctrl;
		struct ice_aqc_get_set_rss_lut get_set_rss_lut;
		struct ice_aqc_get_set_rss_key get_set_rss_key;
		struct ice_aqc_add_txqs add_txqs;
		struct ice_aqc_dis_txqs dis_txqs;
		struct ice_aqc_add_get_update_free_vsi vsi_cmd;
		struct ice_aqc_add_update_free_vsi_resp add_update_free_vsi_res;
		struct ice_aqc_fw_logging fw_logging;
		struct ice_aqc_get_clear_fw_log get_clear_fw_log;
		struct ice_aqc_set_mac_lb set_mac_lb;
		struct ice_aqc_alloc_free_res_cmd sw_res_ctrl;
		struct ice_aqc_set_event_mask set_event_mask;
		struct ice_aqc_get_link_status get_link_status;
	} params;
};

/* FW defined boundary for a large buffer, 4k >= Large buffer > 512 bytes */
#define ICE_AQ_LG_BUF	512

#define ICE_AQ_FLAG_ERR_S	2
#define ICE_AQ_FLAG_LB_S	9
#define ICE_AQ_FLAG_RD_S	10
#define ICE_AQ_FLAG_BUF_S	12
#define ICE_AQ_FLAG_SI_S	13

#define ICE_AQ_FLAG_ERR		BIT(ICE_AQ_FLAG_ERR_S) /* 0x4    */
#define ICE_AQ_FLAG_LB		BIT(ICE_AQ_FLAG_LB_S)  /* 0x200  */
#define ICE_AQ_FLAG_RD		BIT(ICE_AQ_FLAG_RD_S)  /* 0x400  */
#define ICE_AQ_FLAG_BUF		BIT(ICE_AQ_FLAG_BUF_S) /* 0x1000 */
#define ICE_AQ_FLAG_SI		BIT(ICE_AQ_FLAG_SI_S)  /* 0x2000 */

/* error codes */
enum ice_aq_err {
	ICE_AQ_RC_OK		= 0,  /* Success */
	ICE_AQ_RC_EPERM		= 1,  /* Operation not permitted */
	ICE_AQ_RC_ENOENT	= 2,  /* No such element */
	ICE_AQ_RC_ENOMEM	= 9,  /* Out of memory */
	ICE_AQ_RC_EBUSY		= 12, /* Device or resource busy */
	ICE_AQ_RC_EEXIST	= 13, /* Object already exists */
	ICE_AQ_RC_ENOSPC	= 16, /* No space left or allocation failure */
};

/* Admin Queue command opcodes */
enum ice_adminq_opc {
	/* AQ commands */
	ice_aqc_opc_get_ver				= 0x0001,
	ice_aqc_opc_q_shutdown				= 0x0003,

	/* resource ownership */
	ice_aqc_opc_req_res				= 0x0008,
	ice_aqc_opc_release_res				= 0x0009,

	/* device/function capabilities */
	ice_aqc_opc_list_func_caps			= 0x000A,
	ice_aqc_opc_list_dev_caps			= 0x000B,

	/* manage MAC address */
	ice_aqc_opc_manage_mac_read			= 0x0107,
	ice_aqc_opc_manage_mac_write			= 0x0108,

	/* PXE */
	ice_aqc_opc_clear_pxe_mode			= 0x0110,

	/* internal switch commands */
	ice_aqc_opc_get_sw_cfg				= 0x0200,

	/* Alloc/Free/Get Resources */
	ice_aqc_opc_alloc_res				= 0x0208,
	ice_aqc_opc_free_res				= 0x0209,

	/* VSI commands */
	ice_aqc_opc_add_vsi				= 0x0210,
	ice_aqc_opc_update_vsi				= 0x0211,
	ice_aqc_opc_free_vsi				= 0x0213,

	/* switch rules population commands */
	ice_aqc_opc_add_sw_rules			= 0x02A0,
	ice_aqc_opc_update_sw_rules			= 0x02A1,
	ice_aqc_opc_remove_sw_rules			= 0x02A2,

	ice_aqc_opc_clear_pf_cfg			= 0x02A4,

	/* transmit scheduler commands */
	ice_aqc_opc_get_dflt_topo			= 0x0400,
	ice_aqc_opc_add_sched_elems			= 0x0401,
	ice_aqc_opc_get_sched_elems			= 0x0404,
	ice_aqc_opc_suspend_sched_elems			= 0x0409,
	ice_aqc_opc_resume_sched_elems			= 0x040A,
	ice_aqc_opc_query_port_ets			= 0x040E,
	ice_aqc_opc_delete_sched_elems			= 0x040F,
	ice_aqc_opc_query_sched_res			= 0x0412,

	/* PHY commands */
	ice_aqc_opc_get_phy_caps			= 0x0600,
	ice_aqc_opc_set_phy_cfg				= 0x0601,
	ice_aqc_opc_restart_an				= 0x0605,
	ice_aqc_opc_get_link_status			= 0x0607,
	ice_aqc_opc_set_event_mask			= 0x0613,
	ice_aqc_opc_set_mac_lb				= 0x0620,
	ice_aqc_opc_set_port_id_led			= 0x06E9,

	/* NVM commands */
	ice_aqc_opc_nvm_read				= 0x0701,
	ice_aqc_opc_nvm_checksum			= 0x0706,

	/* PF/VF mailbox commands */
	ice_mbx_opc_send_msg_to_pf			= 0x0801,
	ice_mbx_opc_send_msg_to_vf			= 0x0802,
	/* LLDP commands */
	ice_aqc_opc_lldp_get_mib			= 0x0A00,
	ice_aqc_opc_lldp_set_mib_change			= 0x0A01,
	ice_aqc_opc_lldp_stop				= 0x0A05,
	ice_aqc_opc_lldp_start				= 0x0A06,
	ice_aqc_opc_get_cee_dcb_cfg			= 0x0A07,
	ice_aqc_opc_lldp_set_local_mib			= 0x0A08,
	ice_aqc_opc_lldp_stop_start_specific_agent	= 0x0A09,

	/* RSS commands */
	ice_aqc_opc_set_rss_key				= 0x0B02,
	ice_aqc_opc_set_rss_lut				= 0x0B03,
	ice_aqc_opc_get_rss_key				= 0x0B04,
	ice_aqc_opc_get_rss_lut				= 0x0B05,

	/* Tx queue handling commands/events */
	ice_aqc_opc_add_txqs				= 0x0C30,
	ice_aqc_opc_dis_txqs				= 0x0C31,

	/* debug commands */
	ice_aqc_opc_fw_logging				= 0xFF09,
	ice_aqc_opc_fw_logging_info			= 0xFF10,
};

#endif /* _ICE_ADMINQ_CMD_H_ */<|MERGE_RESOLUTION|>--- conflicted
+++ resolved
@@ -1273,11 +1273,7 @@
 };
 
 /* Set Local LLDP MIB (indirect 0x0A08)
-<<<<<<< HEAD
- * Used to replace the local MIB of a given LLDP agent. e.g. DCBx
-=======
  * Used to replace the local MIB of a given LLDP agent. e.g. DCBX
->>>>>>> 6fb08f1a
  */
 struct ice_aqc_lldp_set_local_mib {
 	u8 type;
@@ -1294,11 +1290,7 @@
 };
 
 /* Stop/Start LLDP Agent (direct 0x0A09)
-<<<<<<< HEAD
- * Used for stopping/starting specific LLDP agent. e.g. DCBx.
-=======
  * Used for stopping/starting specific LLDP agent. e.g. DCBX.
->>>>>>> 6fb08f1a
  * The same structure is used for the response, with the command field
  * being used as the status field.
  */

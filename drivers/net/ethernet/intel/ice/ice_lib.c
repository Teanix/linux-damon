// SPDX-License-Identifier: GPL-2.0
/* Copyright (c) 2018, Intel Corporation. */

#include "ice.h"
#include "ice_lib.h"
#include "ice_dcb_lib.h"

/**
 * ice_setup_rx_ctx - Configure a receive ring context
 * @ring: The Rx ring to configure
 *
 * Configure the Rx descriptor ring in RLAN context.
 */
static int ice_setup_rx_ctx(struct ice_ring *ring)
{
	struct ice_vsi *vsi = ring->vsi;
	struct ice_hw *hw = &vsi->back->hw;
	u32 rxdid = ICE_RXDID_FLEX_NIC;
	struct ice_rlan_ctx rlan_ctx;
	u32 regval;
	u16 pf_q;
	int err;

	/* what is Rx queue number in global space of 2K Rx queues */
	pf_q = vsi->rxq_map[ring->q_index];

	/* clear the context structure first */
	memset(&rlan_ctx, 0, sizeof(rlan_ctx));

	rlan_ctx.base = ring->dma >> 7;

	rlan_ctx.qlen = ring->count;

	/* Receive Packet Data Buffer Size.
	 * The Packet Data Buffer Size is defined in 128 byte units.
	 */
	rlan_ctx.dbuf = vsi->rx_buf_len >> ICE_RLAN_CTX_DBUF_S;

	/* use 32 byte descriptors */
	rlan_ctx.dsize = 1;

	/* Strip the Ethernet CRC bytes before the packet is posted to host
	 * memory.
	 */
	rlan_ctx.crcstrip = 1;

	/* L2TSEL flag defines the reported L2 Tags in the receive descriptor */
	rlan_ctx.l2tsel = 1;

	rlan_ctx.dtype = ICE_RX_DTYPE_NO_SPLIT;
	rlan_ctx.hsplit_0 = ICE_RLAN_RX_HSPLIT_0_NO_SPLIT;
	rlan_ctx.hsplit_1 = ICE_RLAN_RX_HSPLIT_1_NO_SPLIT;

	/* This controls whether VLAN is stripped from inner headers
	 * The VLAN in the inner L2 header is stripped to the receive
	 * descriptor if enabled by this flag.
	 */
	rlan_ctx.showiv = 0;

	/* Max packet size for this queue - must not be set to a larger value
	 * than 5 x DBUF
	 */
	rlan_ctx.rxmax = min_t(u16, vsi->max_frame,
			       ICE_MAX_CHAINED_RX_BUFS * vsi->rx_buf_len);

	/* Rx queue threshold in units of 64 */
	rlan_ctx.lrxqthresh = 1;

	 /* Enable Flexible Descriptors in the queue context which
	  * allows this driver to select a specific receive descriptor format
	  */
	if (vsi->type != ICE_VSI_VF) {
		regval = rd32(hw, QRXFLXP_CNTXT(pf_q));
		regval |= (rxdid << QRXFLXP_CNTXT_RXDID_IDX_S) &
			QRXFLXP_CNTXT_RXDID_IDX_M;

		/* increasing context priority to pick up profile ID;
		 * default is 0x01; setting to 0x03 to ensure profile
		 * is programming if prev context is of same priority
		 */
		regval |= (0x03 << QRXFLXP_CNTXT_RXDID_PRIO_S) &
			QRXFLXP_CNTXT_RXDID_PRIO_M;

		wr32(hw, QRXFLXP_CNTXT(pf_q), regval);
	}

	/* Absolute queue number out of 2K needs to be passed */
	err = ice_write_rxq_ctx(hw, &rlan_ctx, pf_q);
	if (err) {
		dev_err(&vsi->back->pdev->dev,
			"Failed to set LAN Rx queue context for absolute Rx queue %d error: %d\n",
			pf_q, err);
		return -EIO;
	}

	if (vsi->type == ICE_VSI_VF)
		return 0;

	/* init queue specific tail register */
	ring->tail = hw->hw_addr + QRX_TAIL(pf_q);
	writel(0, ring->tail);
	ice_alloc_rx_bufs(ring, ICE_DESC_UNUSED(ring));

	return 0;
}

/**
 * ice_setup_tx_ctx - setup a struct ice_tlan_ctx instance
 * @ring: The Tx ring to configure
 * @tlan_ctx: Pointer to the Tx LAN queue context structure to be initialized
 * @pf_q: queue index in the PF space
 *
 * Configure the Tx descriptor ring in TLAN context.
 */
static void
ice_setup_tx_ctx(struct ice_ring *ring, struct ice_tlan_ctx *tlan_ctx, u16 pf_q)
{
	struct ice_vsi *vsi = ring->vsi;
	struct ice_hw *hw = &vsi->back->hw;

	tlan_ctx->base = ring->dma >> ICE_TLAN_CTX_BASE_S;

	tlan_ctx->port_num = vsi->port_info->lport;

	/* Transmit Queue Length */
	tlan_ctx->qlen = ring->count;

	ice_set_cgd_num(tlan_ctx, ring);

	/* PF number */
	tlan_ctx->pf_num = hw->pf_id;

	/* queue belongs to a specific VSI type
	 * VF / VM index should be programmed per vmvf_type setting:
	 * for vmvf_type = VF, it is VF number between 0-256
	 * for vmvf_type = VM, it is VM number between 0-767
	 * for PF or EMP this field should be set to zero
	 */
	switch (vsi->type) {
	case ICE_VSI_LB:
		/* fall through */
	case ICE_VSI_PF:
		tlan_ctx->vmvf_type = ICE_TLAN_CTX_VMVF_TYPE_PF;
		break;
	case ICE_VSI_VF:
		/* Firmware expects vmvf_num to be absolute VF ID */
		tlan_ctx->vmvf_num = hw->func_caps.vf_base_id + vsi->vf_id;
		tlan_ctx->vmvf_type = ICE_TLAN_CTX_VMVF_TYPE_VF;
		break;
	default:
		return;
	}

	/* make sure the context is associated with the right VSI */
	tlan_ctx->src_vsi = ice_get_hw_vsi_num(hw, vsi->idx);

	tlan_ctx->tso_ena = ICE_TX_LEGACY;
	tlan_ctx->tso_qnum = pf_q;

	/* Legacy or Advanced Host Interface:
	 * 0: Advanced Host Interface
	 * 1: Legacy Host Interface
	 */
	tlan_ctx->legacy_int = ICE_TX_LEGACY;
}

/**
 * ice_pf_rxq_wait - Wait for a PF's Rx queue to be enabled or disabled
 * @pf: the PF being configured
 * @pf_q: the PF queue
 * @ena: enable or disable state of the queue
 *
 * This routine will wait for the given Rx queue of the PF to reach the
 * enabled or disabled state.
 * Returns -ETIMEDOUT in case of failing to reach the requested state after
 * multiple retries; else will return 0 in case of success.
 */
static int ice_pf_rxq_wait(struct ice_pf *pf, int pf_q, bool ena)
{
	int i;

	for (i = 0; i < ICE_Q_WAIT_MAX_RETRY; i++) {
		if (ena == !!(rd32(&pf->hw, QRX_CTRL(pf_q)) &
			      QRX_CTRL_QENA_STAT_M))
			return 0;

		usleep_range(20, 40);
	}

	return -ETIMEDOUT;
}

/**
 * ice_vsi_ctrl_rx_rings - Start or stop a VSI's Rx rings
 * @vsi: the VSI being configured
 * @ena: start or stop the Rx rings
 */
static int ice_vsi_ctrl_rx_rings(struct ice_vsi *vsi, bool ena)
{
	struct ice_pf *pf = vsi->back;
	struct ice_hw *hw = &pf->hw;
	int i, ret = 0;

	for (i = 0; i < vsi->num_rxq; i++) {
		int pf_q = vsi->rxq_map[i];
		u32 rx_reg;

		rx_reg = rd32(hw, QRX_CTRL(pf_q));

		/* Skip if the queue is already in the requested state */
		if (ena == !!(rx_reg & QRX_CTRL_QENA_STAT_M))
			continue;

		/* turn on/off the queue */
		if (ena)
			rx_reg |= QRX_CTRL_QENA_REQ_M;
		else
			rx_reg &= ~QRX_CTRL_QENA_REQ_M;
		wr32(hw, QRX_CTRL(pf_q), rx_reg);

		/* wait for the change to finish */
		ret = ice_pf_rxq_wait(pf, pf_q, ena);
		if (ret) {
			dev_err(&pf->pdev->dev,
				"VSI idx %d Rx ring %d %sable timeout\n",
				vsi->idx, pf_q, (ena ? "en" : "dis"));
			break;
		}
	}

	return ret;
}

/**
 * ice_vsi_alloc_arrays - Allocate queue and vector pointer arrays for the VSI
 * @vsi: VSI pointer
 *
 * On error: returns error code (negative)
 * On success: returns 0
 */
static int ice_vsi_alloc_arrays(struct ice_vsi *vsi)
{
	struct ice_pf *pf = vsi->back;

	/* allocate memory for both Tx and Rx ring pointers */
	vsi->tx_rings = devm_kcalloc(&pf->pdev->dev, vsi->alloc_txq,
				     sizeof(*vsi->tx_rings), GFP_KERNEL);
	if (!vsi->tx_rings)
		goto err_txrings;

	vsi->rx_rings = devm_kcalloc(&pf->pdev->dev, vsi->alloc_rxq,
				     sizeof(*vsi->rx_rings), GFP_KERNEL);
	if (!vsi->rx_rings)
		goto err_rxrings;

<<<<<<< HEAD
=======
	/* There is no need to allocate q_vectors for a loopback VSI. */
	if (vsi->type == ICE_VSI_LB)
		return 0;

>>>>>>> 6fb08f1a
	/* allocate memory for q_vector pointers */
	vsi->q_vectors = devm_kcalloc(&pf->pdev->dev, vsi->num_q_vectors,
				      sizeof(*vsi->q_vectors), GFP_KERNEL);
	if (!vsi->q_vectors)
		goto err_vectors;

	return 0;

err_vectors:
	devm_kfree(&pf->pdev->dev, vsi->rx_rings);
err_rxrings:
	devm_kfree(&pf->pdev->dev, vsi->tx_rings);
err_txrings:
	return -ENOMEM;
}

/**
 * ice_vsi_set_num_desc - Set number of descriptors for queues on this VSI
<<<<<<< HEAD
 * @vsi: the VSI being configured
 */
static void ice_vsi_set_num_desc(struct ice_vsi *vsi)
{
	switch (vsi->type) {
	case ICE_VSI_PF:
		vsi->num_rx_desc = ICE_DFLT_NUM_RX_DESC;
		vsi->num_tx_desc = ICE_DFLT_NUM_TX_DESC;
		break;
	default:
		dev_dbg(&vsi->back->pdev->dev,
			"Not setting number of Tx/Rx descriptors for VSI type %d\n",
			vsi->type);
		break;
	}
}

/**
 * ice_vsi_set_num_qs - Set number of queues, descriptors and vectors for a VSI
 * @vsi: the VSI being configured
=======
 * @vsi: the VSI being configured
 */
static void ice_vsi_set_num_desc(struct ice_vsi *vsi)
{
	switch (vsi->type) {
	case ICE_VSI_PF:
		/* fall through */
	case ICE_VSI_LB:
		vsi->num_rx_desc = ICE_DFLT_NUM_RX_DESC;
		vsi->num_tx_desc = ICE_DFLT_NUM_TX_DESC;
		break;
	default:
		dev_dbg(&vsi->back->pdev->dev,
			"Not setting number of Tx/Rx descriptors for VSI type %d\n",
			vsi->type);
		break;
	}
}

/**
 * ice_vsi_set_num_qs - Set number of queues, descriptors and vectors for a VSI
 * @vsi: the VSI being configured
>>>>>>> 6fb08f1a
 * @vf_id: ID of the VF being configured
 *
 * Return 0 on success and a negative value on error
 */
static void ice_vsi_set_num_qs(struct ice_vsi *vsi, u16 vf_id)
{
	struct ice_pf *pf = vsi->back;
	struct ice_vf *vf = NULL;

	if (vsi->type == ICE_VSI_VF)
		vsi->vf_id = vf_id;

	switch (vsi->type) {
	case ICE_VSI_PF:
		vsi->alloc_txq = pf->num_lan_tx;
		vsi->alloc_rxq = pf->num_lan_rx;
		vsi->num_q_vectors = max_t(int, pf->num_lan_rx, pf->num_lan_tx);
		break;
	case ICE_VSI_VF:
		vf = &pf->vf[vsi->vf_id];
		vsi->alloc_txq = vf->num_vf_qs;
		vsi->alloc_rxq = vf->num_vf_qs;
		/* pf->num_vf_msix includes (VF miscellaneous vector +
		 * data queue interrupts). Since vsi->num_q_vectors is number
		 * of queues vectors, subtract 1 (ICE_NONQ_VECS_VF) from the
		 * original vector count
		 */
		vsi->num_q_vectors = pf->num_vf_msix - ICE_NONQ_VECS_VF;
		break;
	case ICE_VSI_LB:
		vsi->alloc_txq = 1;
		vsi->alloc_rxq = 1;
		break;
	default:
		dev_warn(&pf->pdev->dev, "Unknown VSI type %d\n", vsi->type);
		break;
	}

	ice_vsi_set_num_desc(vsi);
}

/**
 * ice_get_free_slot - get the next non-NULL location index in array
 * @array: array to search
 * @size: size of the array
 * @curr: last known occupied index to be used as a search hint
 *
 * void * is being used to keep the functionality generic. This lets us use this
 * function on any array of pointers.
 */
static int ice_get_free_slot(void *array, int size, int curr)
{
	int **tmp_array = (int **)array;
	int next;

	if (curr < (size - 1) && !tmp_array[curr + 1]) {
		next = curr + 1;
	} else {
		int i = 0;

		while ((i < size) && (tmp_array[i]))
			i++;
		if (i == size)
			next = ICE_NO_VSI;
		else
			next = i;
	}
	return next;
}

/**
 * ice_vsi_delete - delete a VSI from the switch
 * @vsi: pointer to VSI being removed
 */
void ice_vsi_delete(struct ice_vsi *vsi)
{
	struct ice_pf *pf = vsi->back;
	struct ice_vsi_ctx *ctxt;
	enum ice_status status;

	ctxt = devm_kzalloc(&pf->pdev->dev, sizeof(*ctxt), GFP_KERNEL);
	if (!ctxt)
		return;

	if (vsi->type == ICE_VSI_VF)
		ctxt->vf_num = vsi->vf_id;
	ctxt->vsi_num = vsi->vsi_num;

	memcpy(&ctxt->info, &vsi->info, sizeof(ctxt->info));

	status = ice_free_vsi(&pf->hw, vsi->idx, ctxt, false, NULL);
	if (status)
		dev_err(&pf->pdev->dev, "Failed to delete VSI %i in FW\n",
			vsi->vsi_num);

	devm_kfree(&pf->pdev->dev, ctxt);
}

/**
 * ice_vsi_free_arrays - De-allocate queue and vector pointer arrays for the VSI
 * @vsi: pointer to VSI being cleared
 */
static void ice_vsi_free_arrays(struct ice_vsi *vsi)
{
	struct ice_pf *pf = vsi->back;

	/* free the ring and vector containers */
	if (vsi->q_vectors) {
		devm_kfree(&pf->pdev->dev, vsi->q_vectors);
		vsi->q_vectors = NULL;
	}
	if (vsi->tx_rings) {
		devm_kfree(&pf->pdev->dev, vsi->tx_rings);
		vsi->tx_rings = NULL;
	}
	if (vsi->rx_rings) {
		devm_kfree(&pf->pdev->dev, vsi->rx_rings);
		vsi->rx_rings = NULL;
	}
}

/**
 * ice_vsi_clear - clean up and deallocate the provided VSI
 * @vsi: pointer to VSI being cleared
 *
 * This deallocates the VSI's queue resources, removes it from the PF's
 * VSI array if necessary, and deallocates the VSI
 *
 * Returns 0 on success, negative on failure
 */
int ice_vsi_clear(struct ice_vsi *vsi)
{
	struct ice_pf *pf = NULL;

	if (!vsi)
		return 0;

	if (!vsi->back)
		return -EINVAL;

	pf = vsi->back;

	if (!pf->vsi[vsi->idx] || pf->vsi[vsi->idx] != vsi) {
		dev_dbg(&pf->pdev->dev, "vsi does not exist at pf->vsi[%d]\n",
			vsi->idx);
		return -EINVAL;
	}

	mutex_lock(&pf->sw_mutex);
	/* updates the PF for this cleared VSI */

	pf->vsi[vsi->idx] = NULL;
	if (vsi->idx < pf->next_vsi)
		pf->next_vsi = vsi->idx;

	ice_vsi_free_arrays(vsi);
	mutex_unlock(&pf->sw_mutex);
	devm_kfree(&pf->pdev->dev, vsi);

	return 0;
}

/**
 * ice_msix_clean_rings - MSIX mode Interrupt Handler
 * @irq: interrupt number
 * @data: pointer to a q_vector
 */
static irqreturn_t ice_msix_clean_rings(int __always_unused irq, void *data)
{
	struct ice_q_vector *q_vector = (struct ice_q_vector *)data;

	if (!q_vector->tx.ring && !q_vector->rx.ring)
		return IRQ_HANDLED;

	napi_schedule(&q_vector->napi);

	return IRQ_HANDLED;
}

/**
 * ice_vsi_alloc - Allocates the next available struct VSI in the PF
 * @pf: board private structure
 * @type: type of VSI
 * @vf_id: ID of the VF being configured
 *
 * returns a pointer to a VSI on success, NULL on failure.
 */
static struct ice_vsi *
ice_vsi_alloc(struct ice_pf *pf, enum ice_vsi_type type, u16 vf_id)
{
	struct ice_vsi *vsi = NULL;

	/* Need to protect the allocation of the VSIs at the PF level */
	mutex_lock(&pf->sw_mutex);

	/* If we have already allocated our maximum number of VSIs,
	 * pf->next_vsi will be ICE_NO_VSI. If not, pf->next_vsi index
	 * is available to be populated
	 */
	if (pf->next_vsi == ICE_NO_VSI) {
		dev_dbg(&pf->pdev->dev, "out of VSI slots!\n");
		goto unlock_pf;
	}

	vsi = devm_kzalloc(&pf->pdev->dev, sizeof(*vsi), GFP_KERNEL);
	if (!vsi)
		goto unlock_pf;

	vsi->type = type;
	vsi->back = pf;
	set_bit(__ICE_DOWN, vsi->state);
	vsi->idx = pf->next_vsi;
	vsi->work_lmt = ICE_DFLT_IRQ_WORK;

	if (type == ICE_VSI_VF)
		ice_vsi_set_num_qs(vsi, vf_id);
	else
		ice_vsi_set_num_qs(vsi, ICE_INVAL_VFID);

	switch (vsi->type) {
	case ICE_VSI_PF:
		if (ice_vsi_alloc_arrays(vsi))
			goto err_rings;

		/* Setup default MSIX irq handler for VSI */
		vsi->irq_handler = ice_msix_clean_rings;
		break;
	case ICE_VSI_VF:
		if (ice_vsi_alloc_arrays(vsi))
<<<<<<< HEAD
=======
			goto err_rings;
		break;
	case ICE_VSI_LB:
		if (ice_vsi_alloc_arrays(vsi))
>>>>>>> 6fb08f1a
			goto err_rings;
		break;
	default:
		dev_warn(&pf->pdev->dev, "Unknown VSI type %d\n", vsi->type);
		goto unlock_pf;
	}

	/* fill VSI slot in the PF struct */
	pf->vsi[pf->next_vsi] = vsi;

	/* prepare pf->next_vsi for next use */
	pf->next_vsi = ice_get_free_slot(pf->vsi, pf->num_alloc_vsi,
					 pf->next_vsi);
	goto unlock_pf;

err_rings:
	devm_kfree(&pf->pdev->dev, vsi);
	vsi = NULL;
unlock_pf:
	mutex_unlock(&pf->sw_mutex);
	return vsi;
}

/**
 * __ice_vsi_get_qs_contig - Assign a contiguous chunk of queues to VSI
 * @qs_cfg: gathered variables needed for PF->VSI queues assignment
 *
 * Return 0 on success and -ENOMEM in case of no left space in PF queue bitmap
 */
static int __ice_vsi_get_qs_contig(struct ice_qs_cfg *qs_cfg)
{
	int offset, i;

	mutex_lock(qs_cfg->qs_mutex);
	offset = bitmap_find_next_zero_area(qs_cfg->pf_map, qs_cfg->pf_map_size,
					    0, qs_cfg->q_count, 0);
	if (offset >= qs_cfg->pf_map_size) {
		mutex_unlock(qs_cfg->qs_mutex);
		return -ENOMEM;
	}

	bitmap_set(qs_cfg->pf_map, offset, qs_cfg->q_count);
	for (i = 0; i < qs_cfg->q_count; i++)
		qs_cfg->vsi_map[i + qs_cfg->vsi_map_offset] = i + offset;
	mutex_unlock(qs_cfg->qs_mutex);

	return 0;
}

/**
 * __ice_vsi_get_qs_sc - Assign a scattered queues from PF to VSI
 * @qs_cfg: gathered variables needed for pf->vsi queues assignment
 *
 * Return 0 on success and -ENOMEM in case of no left space in PF queue bitmap
 */
static int __ice_vsi_get_qs_sc(struct ice_qs_cfg *qs_cfg)
{
	int i, index = 0;

	mutex_lock(qs_cfg->qs_mutex);
	for (i = 0; i < qs_cfg->q_count; i++) {
		index = find_next_zero_bit(qs_cfg->pf_map,
					   qs_cfg->pf_map_size, index);
		if (index >= qs_cfg->pf_map_size)
			goto err_scatter;
		set_bit(index, qs_cfg->pf_map);
		qs_cfg->vsi_map[i + qs_cfg->vsi_map_offset] = index;
	}
	mutex_unlock(qs_cfg->qs_mutex);

	return 0;
err_scatter:
	for (index = 0; index < i; index++) {
		clear_bit(qs_cfg->vsi_map[index], qs_cfg->pf_map);
		qs_cfg->vsi_map[index + qs_cfg->vsi_map_offset] = 0;
	}
	mutex_unlock(qs_cfg->qs_mutex);

	return -ENOMEM;
}

/**
 * __ice_vsi_get_qs - helper function for assigning queues from PF to VSI
 * @qs_cfg: gathered variables needed for pf->vsi queues assignment
 *
 * This function first tries to find contiguous space. If it is not successful,
 * it tries with the scatter approach.
 *
 * Return 0 on success and -ENOMEM in case of no left space in PF queue bitmap
 */
static int __ice_vsi_get_qs(struct ice_qs_cfg *qs_cfg)
{
	int ret = 0;

	ret = __ice_vsi_get_qs_contig(qs_cfg);
	if (ret) {
		/* contig failed, so try with scatter approach */
		qs_cfg->mapping_mode = ICE_VSI_MAP_SCATTER;
		qs_cfg->q_count = min_t(u16, qs_cfg->q_count,
					qs_cfg->scatter_count);
		ret = __ice_vsi_get_qs_sc(qs_cfg);
	}
	return ret;
}

/**
 * ice_vsi_get_qs - Assign queues from PF to VSI
 * @vsi: the VSI to assign queues to
 *
 * Returns 0 on success and a negative value on error
 */
static int ice_vsi_get_qs(struct ice_vsi *vsi)
{
	struct ice_pf *pf = vsi->back;
	struct ice_qs_cfg tx_qs_cfg = {
		.qs_mutex = &pf->avail_q_mutex,
		.pf_map = pf->avail_txqs,
		.pf_map_size = ICE_MAX_TXQS,
		.q_count = vsi->alloc_txq,
		.scatter_count = ICE_MAX_SCATTER_TXQS,
		.vsi_map = vsi->txq_map,
		.vsi_map_offset = 0,
		.mapping_mode = vsi->tx_mapping_mode
	};
	struct ice_qs_cfg rx_qs_cfg = {
		.qs_mutex = &pf->avail_q_mutex,
		.pf_map = pf->avail_rxqs,
		.pf_map_size = ICE_MAX_RXQS,
		.q_count = vsi->alloc_rxq,
		.scatter_count = ICE_MAX_SCATTER_RXQS,
		.vsi_map = vsi->rxq_map,
		.vsi_map_offset = 0,
		.mapping_mode = vsi->rx_mapping_mode
	};
	int ret = 0;

	vsi->tx_mapping_mode = ICE_VSI_MAP_CONTIG;
	vsi->rx_mapping_mode = ICE_VSI_MAP_CONTIG;

	ret = __ice_vsi_get_qs(&tx_qs_cfg);
	if (!ret)
		ret = __ice_vsi_get_qs(&rx_qs_cfg);

	return ret;
}

/**
 * ice_vsi_put_qs - Release queues from VSI to PF
 * @vsi: the VSI that is going to release queues
 */
void ice_vsi_put_qs(struct ice_vsi *vsi)
{
	struct ice_pf *pf = vsi->back;
	int i;

	mutex_lock(&pf->avail_q_mutex);

	for (i = 0; i < vsi->alloc_txq; i++) {
		clear_bit(vsi->txq_map[i], pf->avail_txqs);
		vsi->txq_map[i] = ICE_INVAL_Q_INDEX;
	}

	for (i = 0; i < vsi->alloc_rxq; i++) {
		clear_bit(vsi->rxq_map[i], pf->avail_rxqs);
		vsi->rxq_map[i] = ICE_INVAL_Q_INDEX;
	}

	mutex_unlock(&pf->avail_q_mutex);
}

/**
 * ice_rss_clean - Delete RSS related VSI structures that hold user inputs
 * @vsi: the VSI being removed
 */
static void ice_rss_clean(struct ice_vsi *vsi)
{
	struct ice_pf *pf;

	pf = vsi->back;

	if (vsi->rss_hkey_user)
		devm_kfree(&pf->pdev->dev, vsi->rss_hkey_user);
	if (vsi->rss_lut_user)
		devm_kfree(&pf->pdev->dev, vsi->rss_lut_user);
}

/**
 * ice_vsi_set_rss_params - Setup RSS capabilities per VSI type
 * @vsi: the VSI being configured
 */
static void ice_vsi_set_rss_params(struct ice_vsi *vsi)
{
	struct ice_hw_common_caps *cap;
	struct ice_pf *pf = vsi->back;

	if (!test_bit(ICE_FLAG_RSS_ENA, pf->flags)) {
		vsi->rss_size = 1;
		return;
	}

	cap = &pf->hw.func_caps.common_cap;
	switch (vsi->type) {
	case ICE_VSI_PF:
		/* PF VSI will inherit RSS instance of PF */
		vsi->rss_table_size = cap->rss_table_size;
		vsi->rss_size = min_t(int, num_online_cpus(),
				      BIT(cap->rss_table_entry_width));
		vsi->rss_lut_type = ICE_AQC_GSET_RSS_LUT_TABLE_TYPE_PF;
		break;
	case ICE_VSI_VF:
		/* VF VSI will gets a small RSS table
		 * For VSI_LUT, LUT size should be set to 64 bytes
		 */
		vsi->rss_table_size = ICE_VSIQF_HLUT_ARRAY_SIZE;
		vsi->rss_size = min_t(int, num_online_cpus(),
				      BIT(cap->rss_table_entry_width));
		vsi->rss_lut_type = ICE_AQC_GSET_RSS_LUT_TABLE_TYPE_VSI;
		break;
	case ICE_VSI_LB:
		break;
	default:
		dev_warn(&pf->pdev->dev, "Unknown VSI type %d\n",
			 vsi->type);
		break;
	}
}

/**
 * ice_set_dflt_vsi_ctx - Set default VSI context before adding a VSI
 * @ctxt: the VSI context being set
 *
 * This initializes a default VSI context for all sections except the Queues.
 */
static void ice_set_dflt_vsi_ctx(struct ice_vsi_ctx *ctxt)
{
	u32 table = 0;

	memset(&ctxt->info, 0, sizeof(ctxt->info));
	/* VSI's should be allocated from shared pool */
	ctxt->alloc_from_pool = true;
	/* Src pruning enabled by default */
	ctxt->info.sw_flags = ICE_AQ_VSI_SW_FLAG_SRC_PRUNE;
	/* Traffic from VSI can be sent to LAN */
	ctxt->info.sw_flags2 = ICE_AQ_VSI_SW_FLAG_LAN_ENA;
	/* By default bits 3 and 4 in vlan_flags are 0's which results in legacy
	 * behavior (show VLAN, DEI, and UP) in descriptor. Also, allow all
	 * packets untagged/tagged.
	 */
	ctxt->info.vlan_flags = ((ICE_AQ_VSI_VLAN_MODE_ALL &
				  ICE_AQ_VSI_VLAN_MODE_M) >>
				 ICE_AQ_VSI_VLAN_MODE_S);
	/* Have 1:1 UP mapping for both ingress/egress tables */
	table |= ICE_UP_TABLE_TRANSLATE(0, 0);
	table |= ICE_UP_TABLE_TRANSLATE(1, 1);
	table |= ICE_UP_TABLE_TRANSLATE(2, 2);
	table |= ICE_UP_TABLE_TRANSLATE(3, 3);
	table |= ICE_UP_TABLE_TRANSLATE(4, 4);
	table |= ICE_UP_TABLE_TRANSLATE(5, 5);
	table |= ICE_UP_TABLE_TRANSLATE(6, 6);
	table |= ICE_UP_TABLE_TRANSLATE(7, 7);
	ctxt->info.ingress_table = cpu_to_le32(table);
	ctxt->info.egress_table = cpu_to_le32(table);
	/* Have 1:1 UP mapping for outer to inner UP table */
	ctxt->info.outer_up_table = cpu_to_le32(table);
	/* No Outer tag support outer_tag_flags remains to zero */
}

/**
 * ice_vsi_setup_q_map - Setup a VSI queue map
 * @vsi: the VSI being configured
 * @ctxt: VSI context structure
 */
static void ice_vsi_setup_q_map(struct ice_vsi *vsi, struct ice_vsi_ctx *ctxt)
{
	u16 offset = 0, qmap = 0, tx_count = 0;
	u16 qcount_tx = vsi->alloc_txq;
	u16 qcount_rx = vsi->alloc_rxq;
	u16 tx_numq_tc, rx_numq_tc;
	u16 pow = 0, max_rss = 0;
	bool ena_tc0 = false;
	u8 netdev_tc = 0;
	int i;

	/* at least TC0 should be enabled by default */
	if (vsi->tc_cfg.numtc) {
		if (!(vsi->tc_cfg.ena_tc & BIT(0)))
			ena_tc0 = true;
	} else {
		ena_tc0 = true;
	}

	if (ena_tc0) {
		vsi->tc_cfg.numtc++;
		vsi->tc_cfg.ena_tc |= 1;
	}

	rx_numq_tc = qcount_rx / vsi->tc_cfg.numtc;
	if (!rx_numq_tc)
		rx_numq_tc = 1;
	tx_numq_tc = qcount_tx / vsi->tc_cfg.numtc;
	if (!tx_numq_tc)
		tx_numq_tc = 1;

	/* TC mapping is a function of the number of Rx queues assigned to the
	 * VSI for each traffic class and the offset of these queues.
	 * The first 10 bits are for queue offset for TC0, next 4 bits for no:of
	 * queues allocated to TC0. No:of queues is a power-of-2.
	 *
	 * If TC is not enabled, the queue offset is set to 0, and allocate one
	 * queue, this way, traffic for the given TC will be sent to the default
	 * queue.
	 *
	 * Setup number and offset of Rx queues for all TCs for the VSI
	 */

	qcount_rx = rx_numq_tc;

	/* qcount will change if RSS is enabled */
	if (test_bit(ICE_FLAG_RSS_ENA, vsi->back->flags)) {
		if (vsi->type == ICE_VSI_PF || vsi->type == ICE_VSI_VF) {
			if (vsi->type == ICE_VSI_PF)
				max_rss = ICE_MAX_LG_RSS_QS;
			else
				max_rss = ICE_MAX_SMALL_RSS_QS;
			qcount_rx = min_t(int, rx_numq_tc, max_rss);
			qcount_rx = min_t(int, qcount_rx, vsi->rss_size);
		}
	}

	/* find the (rounded up) power-of-2 of qcount */
	pow = order_base_2(qcount_rx);

	ice_for_each_traffic_class(i) {
		if (!(vsi->tc_cfg.ena_tc & BIT(i))) {
			/* TC is not enabled */
			vsi->tc_cfg.tc_info[i].qoffset = 0;
			vsi->tc_cfg.tc_info[i].qcount_rx = 1;
			vsi->tc_cfg.tc_info[i].qcount_tx = 1;
			vsi->tc_cfg.tc_info[i].netdev_tc = 0;
			ctxt->info.tc_mapping[i] = 0;
			continue;
		}

		/* TC is enabled */
		vsi->tc_cfg.tc_info[i].qoffset = offset;
		vsi->tc_cfg.tc_info[i].qcount_rx = qcount_rx;
		vsi->tc_cfg.tc_info[i].qcount_tx = tx_numq_tc;
		vsi->tc_cfg.tc_info[i].netdev_tc = netdev_tc++;

		qmap = ((offset << ICE_AQ_VSI_TC_Q_OFFSET_S) &
			ICE_AQ_VSI_TC_Q_OFFSET_M) |
			((pow << ICE_AQ_VSI_TC_Q_NUM_S) &
			 ICE_AQ_VSI_TC_Q_NUM_M);
		offset += qcount_rx;
		tx_count += tx_numq_tc;
		ctxt->info.tc_mapping[i] = cpu_to_le16(qmap);
	}

	/* if offset is non-zero, means it is calculated correctly based on
	 * enabled TCs for a given VSI otherwise qcount_rx will always
	 * be correct and non-zero because it is based off - VSI's
	 * allocated Rx queues which is at least 1 (hence qcount_tx will be
	 * at least 1)
	 */
	if (offset)
		vsi->num_rxq = offset;
	else
		vsi->num_rxq = qcount_rx;

	vsi->num_txq = tx_count;

	if (vsi->type == ICE_VSI_VF && vsi->num_txq != vsi->num_rxq) {
		dev_dbg(&vsi->back->pdev->dev, "VF VSI should have same number of Tx and Rx queues. Hence making them equal\n");
		/* since there is a chance that num_rxq could have been changed
		 * in the above for loop, make num_txq equal to num_rxq.
		 */
		vsi->num_txq = vsi->num_rxq;
	}

	/* Rx queue mapping */
	ctxt->info.mapping_flags |= cpu_to_le16(ICE_AQ_VSI_Q_MAP_CONTIG);
	/* q_mapping buffer holds the info for the first queue allocated for
	 * this VSI in the PF space and also the number of queues associated
	 * with this VSI.
	 */
	ctxt->info.q_mapping[0] = cpu_to_le16(vsi->rxq_map[0]);
	ctxt->info.q_mapping[1] = cpu_to_le16(vsi->num_rxq);
}

/**
 * ice_set_rss_vsi_ctx - Set RSS VSI context before adding a VSI
 * @ctxt: the VSI context being set
 * @vsi: the VSI being configured
 */
static void ice_set_rss_vsi_ctx(struct ice_vsi_ctx *ctxt, struct ice_vsi *vsi)
{
	u8 lut_type, hash_type;
	struct ice_pf *pf;

	pf = vsi->back;

	switch (vsi->type) {
	case ICE_VSI_PF:
		/* PF VSI will inherit RSS instance of PF */
		lut_type = ICE_AQ_VSI_Q_OPT_RSS_LUT_PF;
		hash_type = ICE_AQ_VSI_Q_OPT_RSS_TPLZ;
		break;
	case ICE_VSI_VF:
		/* VF VSI will gets a small RSS table which is a VSI LUT type */
		lut_type = ICE_AQ_VSI_Q_OPT_RSS_LUT_VSI;
		hash_type = ICE_AQ_VSI_Q_OPT_RSS_TPLZ;
		break;
	case ICE_VSI_LB:
		dev_dbg(&pf->pdev->dev, "Unsupported VSI type %d\n", vsi->type);
		return;
	default:
		dev_warn(&pf->pdev->dev, "Unknown VSI type %d\n", vsi->type);
		return;
	}

	ctxt->info.q_opt_rss = ((lut_type << ICE_AQ_VSI_Q_OPT_RSS_LUT_S) &
				ICE_AQ_VSI_Q_OPT_RSS_LUT_M) |
				((hash_type << ICE_AQ_VSI_Q_OPT_RSS_HASH_S) &
				 ICE_AQ_VSI_Q_OPT_RSS_HASH_M);
}

/**
 * ice_vsi_init - Create and initialize a VSI
 * @vsi: the VSI being configured
 *
 * This initializes a VSI context depending on the VSI type to be added and
 * passes it down to the add_vsi aq command to create a new VSI.
 */
static int ice_vsi_init(struct ice_vsi *vsi)
{
	struct ice_pf *pf = vsi->back;
	struct ice_hw *hw = &pf->hw;
	struct ice_vsi_ctx *ctxt;
	int ret = 0;

	ctxt = devm_kzalloc(&pf->pdev->dev, sizeof(*ctxt), GFP_KERNEL);
	if (!ctxt)
		return -ENOMEM;

	ctxt->info = vsi->info;
	switch (vsi->type) {
	case ICE_VSI_LB:
		/* fall through */
	case ICE_VSI_PF:
		ctxt->flags = ICE_AQ_VSI_TYPE_PF;
		break;
	case ICE_VSI_VF:
		ctxt->flags = ICE_AQ_VSI_TYPE_VF;
		/* VF number here is the absolute VF number (0-255) */
		ctxt->vf_num = vsi->vf_id + hw->func_caps.vf_base_id;
		break;
	default:
		return -ENODEV;
	}

	ice_set_dflt_vsi_ctx(ctxt);
	/* if the switch is in VEB mode, allow VSI loopback */
	if (vsi->vsw->bridge_mode == BRIDGE_MODE_VEB)
		ctxt->info.sw_flags |= ICE_AQ_VSI_SW_FLAG_ALLOW_LB;

	/* Set LUT type and HASH type if RSS is enabled */
	if (test_bit(ICE_FLAG_RSS_ENA, pf->flags))
		ice_set_rss_vsi_ctx(ctxt, vsi);

	ctxt->info.sw_id = vsi->port_info->sw_id;
	ice_vsi_setup_q_map(vsi, ctxt);

	/* Enable MAC Antispoof with new VSI being initialized or updated */
	if (vsi->type == ICE_VSI_VF && pf->vf[vsi->vf_id].spoofchk) {
		ctxt->info.valid_sections |=
			cpu_to_le16(ICE_AQ_VSI_PROP_SECURITY_VALID);
		ctxt->info.sec_flags |=
			ICE_AQ_VSI_SEC_FLAG_ENA_MAC_ANTI_SPOOF;
	}

	ret = ice_add_vsi(hw, vsi->idx, ctxt, NULL);
	if (ret) {
		dev_err(&pf->pdev->dev,
			"Add VSI failed, err %d\n", ret);
		return -EIO;
	}

	/* keep context for update VSI operations */
	vsi->info = ctxt->info;

	/* record VSI number returned */
	vsi->vsi_num = ctxt->vsi_num;

	devm_kfree(&pf->pdev->dev, ctxt);
	return ret;
}

/**
 * ice_free_q_vector - Free memory allocated for a specific interrupt vector
 * @vsi: VSI having the memory freed
 * @v_idx: index of the vector to be freed
 */
static void ice_free_q_vector(struct ice_vsi *vsi, int v_idx)
{
	struct ice_q_vector *q_vector;
	struct ice_pf *pf = vsi->back;
	struct ice_ring *ring;

	if (!vsi->q_vectors[v_idx]) {
		dev_dbg(&pf->pdev->dev, "Queue vector at index %d not found\n",
			v_idx);
		return;
	}
	q_vector = vsi->q_vectors[v_idx];

	ice_for_each_ring(ring, q_vector->tx)
		ring->q_vector = NULL;
	ice_for_each_ring(ring, q_vector->rx)
		ring->q_vector = NULL;

	/* only VSI with an associated netdev is set up with NAPI */
	if (vsi->netdev)
		netif_napi_del(&q_vector->napi);

	devm_kfree(&pf->pdev->dev, q_vector);
	vsi->q_vectors[v_idx] = NULL;
}

/**
 * ice_vsi_free_q_vectors - Free memory allocated for interrupt vectors
 * @vsi: the VSI having memory freed
 */
void ice_vsi_free_q_vectors(struct ice_vsi *vsi)
{
	int v_idx;

	ice_for_each_q_vector(vsi, v_idx)
		ice_free_q_vector(vsi, v_idx);
}

/**
 * ice_vsi_alloc_q_vector - Allocate memory for a single interrupt vector
 * @vsi: the VSI being configured
 * @v_idx: index of the vector in the VSI struct
 *
 * We allocate one q_vector. If allocation fails we return -ENOMEM.
 */
static int ice_vsi_alloc_q_vector(struct ice_vsi *vsi, int v_idx)
{
	struct ice_pf *pf = vsi->back;
	struct ice_q_vector *q_vector;

	/* allocate q_vector */
	q_vector = devm_kzalloc(&pf->pdev->dev, sizeof(*q_vector), GFP_KERNEL);
	if (!q_vector)
		return -ENOMEM;

	q_vector->vsi = vsi;
	q_vector->v_idx = v_idx;
	if (vsi->type == ICE_VSI_VF)
		goto out;
	/* only set affinity_mask if the CPU is online */
	if (cpu_online(v_idx))
		cpumask_set_cpu(v_idx, &q_vector->affinity_mask);

	/* This will not be called in the driver load path because the netdev
	 * will not be created yet. All other cases with register the NAPI
	 * handler here (i.e. resume, reset/rebuild, etc.)
	 */
	if (vsi->netdev)
		netif_napi_add(vsi->netdev, &q_vector->napi, ice_napi_poll,
			       NAPI_POLL_WEIGHT);

out:
	/* tie q_vector and VSI together */
	vsi->q_vectors[v_idx] = q_vector;

	return 0;
}

/**
 * ice_vsi_alloc_q_vectors - Allocate memory for interrupt vectors
 * @vsi: the VSI being configured
 *
 * We allocate one q_vector per queue interrupt. If allocation fails we
 * return -ENOMEM.
 */
static int ice_vsi_alloc_q_vectors(struct ice_vsi *vsi)
{
	struct ice_pf *pf = vsi->back;
	int v_idx = 0, num_q_vectors;
	int err;

	if (vsi->q_vectors[0]) {
		dev_dbg(&pf->pdev->dev, "VSI %d has existing q_vectors\n",
			vsi->vsi_num);
		return -EEXIST;
	}

	if (test_bit(ICE_FLAG_MSIX_ENA, pf->flags)) {
		num_q_vectors = vsi->num_q_vectors;
	} else {
		err = -EINVAL;
		goto err_out;
	}

	for (v_idx = 0; v_idx < num_q_vectors; v_idx++) {
		err = ice_vsi_alloc_q_vector(vsi, v_idx);
		if (err)
			goto err_out;
	}

	return 0;

err_out:
	while (v_idx--)
		ice_free_q_vector(vsi, v_idx);

	dev_err(&pf->pdev->dev,
		"Failed to allocate %d q_vector for VSI %d, ret=%d\n",
		vsi->num_q_vectors, vsi->vsi_num, err);
	vsi->num_q_vectors = 0;
	return err;
}

/**
 * ice_vsi_setup_vector_base - Set up the base vector for the given VSI
 * @vsi: ptr to the VSI
 *
 * This should only be called after ice_vsi_alloc() which allocates the
 * corresponding SW VSI structure and initializes num_queue_pairs for the
 * newly allocated VSI.
 *
 * Returns 0 on success or negative on failure
 */
static int ice_vsi_setup_vector_base(struct ice_vsi *vsi)
{
	struct ice_pf *pf = vsi->back;
	u16 num_q_vectors;

	/* SRIOV doesn't grab irq_tracker entries for each VSI */
	if (vsi->type == ICE_VSI_VF)
		return 0;

	if (vsi->base_vector) {
		dev_dbg(&pf->pdev->dev, "VSI %d has non-zero base vector %d\n",
			vsi->vsi_num, vsi->base_vector);
		return -EEXIST;
	}

	if (!test_bit(ICE_FLAG_MSIX_ENA, pf->flags))
		return -ENOENT;

<<<<<<< HEAD
	switch (vsi->type) {
	case ICE_VSI_PF:
		num_q_vectors = vsi->num_q_vectors;
		/* reserve slots from OS requested IRQs */
		vsi->sw_base_vector = ice_get_res(pf, pf->sw_irq_tracker,
						  num_q_vectors, vsi->idx);
		if (vsi->sw_base_vector < 0) {
			dev_err(&pf->pdev->dev,
				"Failed to get tracking for %d SW vectors for VSI %d, err=%d\n",
				num_q_vectors, vsi->vsi_num,
				vsi->sw_base_vector);
			return -ENOENT;
		}
		pf->num_avail_sw_msix -= num_q_vectors;

		/* reserve slots from HW interrupts */
		vsi->hw_base_vector = ice_get_res(pf, pf->hw_irq_tracker,
						  num_q_vectors, vsi->idx);
		break;
	case ICE_VSI_VF:
		/* take VF misc vector and data vectors into account */
		num_q_vectors = pf->num_vf_msix;
		/* For VF VSI, reserve slots only from HW interrupts */
		vsi->hw_base_vector = ice_get_res(pf, pf->hw_irq_tracker,
						  num_q_vectors, vsi->idx);
		break;
	default:
		dev_warn(&pf->pdev->dev, "Unknown VSI type %d\n", vsi->type);
		break;
	}

	if (vsi->hw_base_vector < 0) {
		dev_err(&pf->pdev->dev,
			"Failed to get tracking for %d HW vectors for VSI %d, err=%d\n",
			num_q_vectors, vsi->vsi_num, vsi->hw_base_vector);
		if (vsi->type != ICE_VSI_VF) {
			ice_free_res(pf->sw_irq_tracker,
				     vsi->sw_base_vector, vsi->idx);
			pf->num_avail_sw_msix += num_q_vectors;
		}
=======
	num_q_vectors = vsi->num_q_vectors;
	/* reserve slots from OS requested IRQs */
	vsi->base_vector = ice_get_res(pf, pf->irq_tracker, num_q_vectors,
				       vsi->idx);
	if (vsi->base_vector < 0) {
		dev_err(&pf->pdev->dev,
			"Failed to get tracking for %d vectors for VSI %d, err=%d\n",
			num_q_vectors, vsi->vsi_num, vsi->base_vector);
>>>>>>> 6fb08f1a
		return -ENOENT;
	}
	pf->num_avail_sw_msix -= num_q_vectors;

	return 0;
}

/**
 * ice_vsi_clear_rings - Deallocates the Tx and Rx rings for VSI
 * @vsi: the VSI having rings deallocated
 */
static void ice_vsi_clear_rings(struct ice_vsi *vsi)
{
	int i;

	if (vsi->tx_rings) {
		for (i = 0; i < vsi->alloc_txq; i++) {
			if (vsi->tx_rings[i]) {
				kfree_rcu(vsi->tx_rings[i], rcu);
				vsi->tx_rings[i] = NULL;
			}
		}
	}
	if (vsi->rx_rings) {
		for (i = 0; i < vsi->alloc_rxq; i++) {
			if (vsi->rx_rings[i]) {
				kfree_rcu(vsi->rx_rings[i], rcu);
				vsi->rx_rings[i] = NULL;
			}
		}
	}
}

/**
 * ice_vsi_alloc_rings - Allocates Tx and Rx rings for the VSI
 * @vsi: VSI which is having rings allocated
 */
static int ice_vsi_alloc_rings(struct ice_vsi *vsi)
{
	struct ice_pf *pf = vsi->back;
	int i;

	/* Allocate Tx rings */
	for (i = 0; i < vsi->alloc_txq; i++) {
		struct ice_ring *ring;

		/* allocate with kzalloc(), free with kfree_rcu() */
		ring = kzalloc(sizeof(*ring), GFP_KERNEL);

		if (!ring)
			goto err_out;

		ring->q_index = i;
		ring->reg_idx = vsi->txq_map[i];
		ring->ring_active = false;
		ring->vsi = vsi;
		ring->dev = &pf->pdev->dev;
		ring->count = vsi->num_tx_desc;
		vsi->tx_rings[i] = ring;
	}

	/* Allocate Rx rings */
	for (i = 0; i < vsi->alloc_rxq; i++) {
		struct ice_ring *ring;

		/* allocate with kzalloc(), free with kfree_rcu() */
		ring = kzalloc(sizeof(*ring), GFP_KERNEL);
		if (!ring)
			goto err_out;

		ring->q_index = i;
		ring->reg_idx = vsi->rxq_map[i];
		ring->ring_active = false;
		ring->vsi = vsi;
		ring->netdev = vsi->netdev;
		ring->dev = &pf->pdev->dev;
		ring->count = vsi->num_rx_desc;
		vsi->rx_rings[i] = ring;
	}

	return 0;

err_out:
	ice_vsi_clear_rings(vsi);
	return -ENOMEM;
}

/**
 * ice_vsi_map_rings_to_vectors - Map VSI rings to interrupt vectors
 * @vsi: the VSI being configured
 *
 * This function maps descriptor rings to the queue-specific vectors allotted
 * through the MSI-X enabling code. On a constrained vector budget, we map Tx
 * and Rx rings to the vector as "efficiently" as possible.
 */
#ifdef CONFIG_DCB
void ice_vsi_map_rings_to_vectors(struct ice_vsi *vsi)
#else
static void ice_vsi_map_rings_to_vectors(struct ice_vsi *vsi)
#endif /* CONFIG_DCB */
{
	int q_vectors = vsi->num_q_vectors;
	int tx_rings_rem, rx_rings_rem;
	int v_id;

	/* initially assigning remaining rings count to VSIs num queue value */
	tx_rings_rem = vsi->num_txq;
	rx_rings_rem = vsi->num_rxq;

	for (v_id = 0; v_id < q_vectors; v_id++) {
		struct ice_q_vector *q_vector = vsi->q_vectors[v_id];
		int tx_rings_per_v, rx_rings_per_v, q_id, q_base;

		/* Tx rings mapping to vector */
		tx_rings_per_v = DIV_ROUND_UP(tx_rings_rem, q_vectors - v_id);
		q_vector->num_ring_tx = tx_rings_per_v;
		q_vector->tx.ring = NULL;
		q_vector->tx.itr_idx = ICE_TX_ITR;
		q_base = vsi->num_txq - tx_rings_rem;

		for (q_id = q_base; q_id < (q_base + tx_rings_per_v); q_id++) {
			struct ice_ring *tx_ring = vsi->tx_rings[q_id];

			tx_ring->q_vector = q_vector;
			tx_ring->next = q_vector->tx.ring;
			q_vector->tx.ring = tx_ring;
		}
		tx_rings_rem -= tx_rings_per_v;

		/* Rx rings mapping to vector */
		rx_rings_per_v = DIV_ROUND_UP(rx_rings_rem, q_vectors - v_id);
		q_vector->num_ring_rx = rx_rings_per_v;
		q_vector->rx.ring = NULL;
		q_vector->rx.itr_idx = ICE_RX_ITR;
		q_base = vsi->num_rxq - rx_rings_rem;

		for (q_id = q_base; q_id < (q_base + rx_rings_per_v); q_id++) {
			struct ice_ring *rx_ring = vsi->rx_rings[q_id];

			rx_ring->q_vector = q_vector;
			rx_ring->next = q_vector->rx.ring;
			q_vector->rx.ring = rx_ring;
		}
		rx_rings_rem -= rx_rings_per_v;
	}
}

/**
 * ice_vsi_manage_rss_lut - disable/enable RSS
 * @vsi: the VSI being changed
 * @ena: boolean value indicating if this is an enable or disable request
 *
 * In the event of disable request for RSS, this function will zero out RSS
 * LUT, while in the event of enable request for RSS, it will reconfigure RSS
 * LUT.
 */
int ice_vsi_manage_rss_lut(struct ice_vsi *vsi, bool ena)
{
	int err = 0;
	u8 *lut;

	lut = devm_kzalloc(&vsi->back->pdev->dev, vsi->rss_table_size,
			   GFP_KERNEL);
	if (!lut)
		return -ENOMEM;

	if (ena) {
		if (vsi->rss_lut_user)
			memcpy(lut, vsi->rss_lut_user, vsi->rss_table_size);
		else
			ice_fill_rss_lut(lut, vsi->rss_table_size,
					 vsi->rss_size);
	}

	err = ice_set_rss(vsi, NULL, lut, vsi->rss_table_size);
	devm_kfree(&vsi->back->pdev->dev, lut);
	return err;
}

/**
 * ice_vsi_cfg_rss_lut_key - Configure RSS params for a VSI
 * @vsi: VSI to be configured
 */
static int ice_vsi_cfg_rss_lut_key(struct ice_vsi *vsi)
{
	struct ice_aqc_get_set_rss_keys *key;
	struct ice_pf *pf = vsi->back;
	enum ice_status status;
	int err = 0;
	u8 *lut;

	vsi->rss_size = min_t(int, vsi->rss_size, vsi->num_rxq);

	lut = devm_kzalloc(&pf->pdev->dev, vsi->rss_table_size, GFP_KERNEL);
	if (!lut)
		return -ENOMEM;

	if (vsi->rss_lut_user)
		memcpy(lut, vsi->rss_lut_user, vsi->rss_table_size);
	else
		ice_fill_rss_lut(lut, vsi->rss_table_size, vsi->rss_size);

	status = ice_aq_set_rss_lut(&pf->hw, vsi->idx, vsi->rss_lut_type, lut,
				    vsi->rss_table_size);

	if (status) {
		dev_err(&pf->pdev->dev,
			"set_rss_lut failed, error %d\n", status);
		err = -EIO;
		goto ice_vsi_cfg_rss_exit;
	}

	key = devm_kzalloc(&pf->pdev->dev, sizeof(*key), GFP_KERNEL);
	if (!key) {
		err = -ENOMEM;
		goto ice_vsi_cfg_rss_exit;
	}

	if (vsi->rss_hkey_user)
		memcpy(key,
		       (struct ice_aqc_get_set_rss_keys *)vsi->rss_hkey_user,
		       ICE_GET_SET_RSS_KEY_EXTEND_KEY_SIZE);
	else
		netdev_rss_key_fill((void *)key,
				    ICE_GET_SET_RSS_KEY_EXTEND_KEY_SIZE);

	status = ice_aq_set_rss_key(&pf->hw, vsi->idx, key);

	if (status) {
		dev_err(&pf->pdev->dev, "set_rss_key failed, error %d\n",
			status);
		err = -EIO;
	}

	devm_kfree(&pf->pdev->dev, key);
ice_vsi_cfg_rss_exit:
	devm_kfree(&pf->pdev->dev, lut);
	return err;
}

/**
 * ice_add_mac_to_list - Add a MAC address filter entry to the list
 * @vsi: the VSI to be forwarded to
 * @add_list: pointer to the list which contains MAC filter entries
 * @macaddr: the MAC address to be added.
 *
 * Adds MAC address filter entry to the temp list
 *
 * Returns 0 on success or ENOMEM on failure.
 */
int ice_add_mac_to_list(struct ice_vsi *vsi, struct list_head *add_list,
			const u8 *macaddr)
{
	struct ice_fltr_list_entry *tmp;
	struct ice_pf *pf = vsi->back;

	tmp = devm_kzalloc(&pf->pdev->dev, sizeof(*tmp), GFP_ATOMIC);
	if (!tmp)
		return -ENOMEM;

	tmp->fltr_info.flag = ICE_FLTR_TX;
	tmp->fltr_info.src_id = ICE_SRC_ID_VSI;
	tmp->fltr_info.lkup_type = ICE_SW_LKUP_MAC;
	tmp->fltr_info.fltr_act = ICE_FWD_TO_VSI;
	tmp->fltr_info.vsi_handle = vsi->idx;
	ether_addr_copy(tmp->fltr_info.l_data.mac.mac_addr, macaddr);

	INIT_LIST_HEAD(&tmp->list_entry);
	list_add(&tmp->list_entry, add_list);

	return 0;
}

/**
 * ice_update_eth_stats - Update VSI-specific ethernet statistics counters
 * @vsi: the VSI to be updated
 */
void ice_update_eth_stats(struct ice_vsi *vsi)
{
	struct ice_eth_stats *prev_es, *cur_es;
	struct ice_hw *hw = &vsi->back->hw;
	u16 vsi_num = vsi->vsi_num;    /* HW absolute index of a VSI */

	prev_es = &vsi->eth_stats_prev;
	cur_es = &vsi->eth_stats;

	ice_stat_update40(hw, GLV_GORCH(vsi_num), GLV_GORCL(vsi_num),
			  vsi->stat_offsets_loaded, &prev_es->rx_bytes,
			  &cur_es->rx_bytes);

	ice_stat_update40(hw, GLV_UPRCH(vsi_num), GLV_UPRCL(vsi_num),
			  vsi->stat_offsets_loaded, &prev_es->rx_unicast,
			  &cur_es->rx_unicast);

	ice_stat_update40(hw, GLV_MPRCH(vsi_num), GLV_MPRCL(vsi_num),
			  vsi->stat_offsets_loaded, &prev_es->rx_multicast,
			  &cur_es->rx_multicast);

	ice_stat_update40(hw, GLV_BPRCH(vsi_num), GLV_BPRCL(vsi_num),
			  vsi->stat_offsets_loaded, &prev_es->rx_broadcast,
			  &cur_es->rx_broadcast);

	ice_stat_update32(hw, GLV_RDPC(vsi_num), vsi->stat_offsets_loaded,
			  &prev_es->rx_discards, &cur_es->rx_discards);

	ice_stat_update40(hw, GLV_GOTCH(vsi_num), GLV_GOTCL(vsi_num),
			  vsi->stat_offsets_loaded, &prev_es->tx_bytes,
			  &cur_es->tx_bytes);

	ice_stat_update40(hw, GLV_UPTCH(vsi_num), GLV_UPTCL(vsi_num),
			  vsi->stat_offsets_loaded, &prev_es->tx_unicast,
			  &cur_es->tx_unicast);

	ice_stat_update40(hw, GLV_MPTCH(vsi_num), GLV_MPTCL(vsi_num),
			  vsi->stat_offsets_loaded, &prev_es->tx_multicast,
			  &cur_es->tx_multicast);

	ice_stat_update40(hw, GLV_BPTCH(vsi_num), GLV_BPTCL(vsi_num),
			  vsi->stat_offsets_loaded, &prev_es->tx_broadcast,
			  &cur_es->tx_broadcast);

	ice_stat_update32(hw, GLV_TEPC(vsi_num), vsi->stat_offsets_loaded,
			  &prev_es->tx_errors, &cur_es->tx_errors);

	vsi->stat_offsets_loaded = true;
}

/**
 * ice_free_fltr_list - free filter lists helper
 * @dev: pointer to the device struct
 * @h: pointer to the list head to be freed
 *
 * Helper function to free filter lists previously created using
 * ice_add_mac_to_list
 */
void ice_free_fltr_list(struct device *dev, struct list_head *h)
{
	struct ice_fltr_list_entry *e, *tmp;

	list_for_each_entry_safe(e, tmp, h, list_entry) {
		list_del(&e->list_entry);
		devm_kfree(dev, e);
	}
}

/**
 * ice_vsi_add_vlan - Add VSI membership for given VLAN
 * @vsi: the VSI being configured
 * @vid: VLAN ID to be added
 */
int ice_vsi_add_vlan(struct ice_vsi *vsi, u16 vid)
{
	struct ice_fltr_list_entry *tmp;
	struct ice_pf *pf = vsi->back;
	LIST_HEAD(tmp_add_list);
	enum ice_status status;
	int err = 0;

	tmp = devm_kzalloc(&pf->pdev->dev, sizeof(*tmp), GFP_KERNEL);
	if (!tmp)
		return -ENOMEM;

	tmp->fltr_info.lkup_type = ICE_SW_LKUP_VLAN;
	tmp->fltr_info.fltr_act = ICE_FWD_TO_VSI;
	tmp->fltr_info.flag = ICE_FLTR_TX;
	tmp->fltr_info.src_id = ICE_SRC_ID_VSI;
	tmp->fltr_info.vsi_handle = vsi->idx;
	tmp->fltr_info.l_data.vlan.vlan_id = vid;

	INIT_LIST_HEAD(&tmp->list_entry);
	list_add(&tmp->list_entry, &tmp_add_list);

	status = ice_add_vlan(&pf->hw, &tmp_add_list);
	if (status) {
		err = -ENODEV;
		dev_err(&pf->pdev->dev, "Failure Adding VLAN %d on VSI %i\n",
			vid, vsi->vsi_num);
	}

	ice_free_fltr_list(&pf->pdev->dev, &tmp_add_list);
	return err;
}

/**
 * ice_vsi_kill_vlan - Remove VSI membership for a given VLAN
 * @vsi: the VSI being configured
 * @vid: VLAN ID to be removed
 *
 * Returns 0 on success and negative on failure
 */
int ice_vsi_kill_vlan(struct ice_vsi *vsi, u16 vid)
{
	struct ice_fltr_list_entry *list;
	struct ice_pf *pf = vsi->back;
	LIST_HEAD(tmp_add_list);
	enum ice_status status;
	int err = 0;

	list = devm_kzalloc(&pf->pdev->dev, sizeof(*list), GFP_KERNEL);
	if (!list)
		return -ENOMEM;

	list->fltr_info.lkup_type = ICE_SW_LKUP_VLAN;
	list->fltr_info.vsi_handle = vsi->idx;
	list->fltr_info.fltr_act = ICE_FWD_TO_VSI;
	list->fltr_info.l_data.vlan.vlan_id = vid;
	list->fltr_info.flag = ICE_FLTR_TX;
	list->fltr_info.src_id = ICE_SRC_ID_VSI;

	INIT_LIST_HEAD(&list->list_entry);
	list_add(&list->list_entry, &tmp_add_list);

	status = ice_remove_vlan(&pf->hw, &tmp_add_list);
	if (status == ICE_ERR_DOES_NOT_EXIST) {
		dev_dbg(&pf->pdev->dev,
			"Failed to remove VLAN %d on VSI %i, it does not exist, status: %d\n",
			vid, vsi->vsi_num, status);
	} else if (status) {
		dev_err(&pf->pdev->dev,
			"Error removing VLAN %d on vsi %i error: %d\n",
			vid, vsi->vsi_num, status);
		err = -EIO;
	}

	ice_free_fltr_list(&pf->pdev->dev, &tmp_add_list);
	return err;
}

/**
 * ice_vsi_cfg_rxqs - Configure the VSI for Rx
 * @vsi: the VSI being configured
 *
 * Return 0 on success and a negative value on error
 * Configure the Rx VSI for operation.
 */
int ice_vsi_cfg_rxqs(struct ice_vsi *vsi)
{
	u16 i;

	if (vsi->type == ICE_VSI_VF)
		goto setup_rings;

	if (vsi->netdev && vsi->netdev->mtu > ETH_DATA_LEN)
		vsi->max_frame = vsi->netdev->mtu +
			ETH_HLEN + ETH_FCS_LEN + VLAN_HLEN;
	else
		vsi->max_frame = ICE_RXBUF_2048;

	vsi->rx_buf_len = ICE_RXBUF_2048;
setup_rings:
	/* set up individual rings */
	for (i = 0; i < vsi->num_rxq; i++) {
		int err;

		err = ice_setup_rx_ctx(vsi->rx_rings[i]);
		if (err) {
			dev_err(&vsi->back->pdev->dev,
				"ice_setup_rx_ctx failed for RxQ %d, err %d\n",
				i, err);
			return err;
		}
	}

	return 0;
}

/**
 * ice_vsi_cfg_txqs - Configure the VSI for Tx
 * @vsi: the VSI being configured
 * @rings: Tx ring array to be configured
 * @offset: offset within vsi->txq_map
 *
 * Return 0 on success and a negative value on error
 * Configure the Tx VSI for operation.
 */
static int
ice_vsi_cfg_txqs(struct ice_vsi *vsi, struct ice_ring **rings, int offset)
{
	struct ice_aqc_add_tx_qgrp *qg_buf;
	struct ice_aqc_add_txqs_perq *txq;
	struct ice_pf *pf = vsi->back;
	u8 num_q_grps, q_idx = 0;
	enum ice_status status;
	u16 buf_len, i, pf_q;
	int err = 0, tc;

	buf_len = sizeof(*qg_buf);
	qg_buf = devm_kzalloc(&pf->pdev->dev, buf_len, GFP_KERNEL);
	if (!qg_buf)
		return -ENOMEM;

	qg_buf->num_txqs = 1;
	num_q_grps = 1;

	/* set up and configure the Tx queues for each enabled TC */
	ice_for_each_traffic_class(tc) {
		if (!(vsi->tc_cfg.ena_tc & BIT(tc)))
			break;

		for (i = 0; i < vsi->tc_cfg.tc_info[tc].qcount_tx; i++) {
			struct ice_tlan_ctx tlan_ctx = { 0 };

			pf_q = vsi->txq_map[q_idx + offset];
			ice_setup_tx_ctx(rings[q_idx], &tlan_ctx, pf_q);
			/* copy context contents into the qg_buf */
			qg_buf->txqs[0].txq_id = cpu_to_le16(pf_q);
			ice_set_ctx((u8 *)&tlan_ctx, qg_buf->txqs[0].txq_ctx,
				    ice_tlan_ctx_info);

			/* init queue specific tail reg. It is referred as
			 * transmit comm scheduler queue doorbell.
			 */
			rings[q_idx]->tail =
				pf->hw.hw_addr + QTX_COMM_DBELL(pf_q);
			status = ice_ena_vsi_txq(vsi->port_info, vsi->idx, tc,
						 i, num_q_grps, qg_buf,
						 buf_len, NULL);
			if (status) {
				dev_err(&pf->pdev->dev,
					"Failed to set LAN Tx queue context, error: %d\n",
					status);
				err = -ENODEV;
				goto err_cfg_txqs;
			}

			/* Add Tx Queue TEID into the VSI Tx ring from the
			 * response. This will complete configuring and
			 * enabling the queue.
			 */
			txq = &qg_buf->txqs[0];
			if (pf_q == le16_to_cpu(txq->txq_id))
				rings[q_idx]->txq_teid =
					le32_to_cpu(txq->q_teid);

			q_idx++;
		}
	}
err_cfg_txqs:
	devm_kfree(&pf->pdev->dev, qg_buf);
	return err;
}

/**
 * ice_vsi_cfg_lan_txqs - Configure the VSI for Tx
 * @vsi: the VSI being configured
 *
 * Return 0 on success and a negative value on error
 * Configure the Tx VSI for operation.
 */
int ice_vsi_cfg_lan_txqs(struct ice_vsi *vsi)
{
	return ice_vsi_cfg_txqs(vsi, vsi->tx_rings, 0);
}

/**
 * ice_intrl_usec_to_reg - convert interrupt rate limit to register value
 * @intrl: interrupt rate limit in usecs
 * @gran: interrupt rate limit granularity in usecs
 *
 * This function converts a decimal interrupt rate limit in usecs to the format
 * expected by firmware.
 */
u32 ice_intrl_usec_to_reg(u8 intrl, u8 gran)
{
	u32 val = intrl / gran;

	if (val)
		return val | GLINT_RATE_INTRL_ENA_M;
	return 0;
}

/**
 * ice_cfg_itr_gran - set the ITR granularity to 2 usecs if not already set
 * @hw: board specific structure
 */
static void ice_cfg_itr_gran(struct ice_hw *hw)
{
	u32 regval = rd32(hw, GLINT_CTL);

	/* no need to update global register if ITR gran is already set */
	if (!(regval & GLINT_CTL_DIS_AUTOMASK_M) &&
	    (((regval & GLINT_CTL_ITR_GRAN_200_M) >>
	     GLINT_CTL_ITR_GRAN_200_S) == ICE_ITR_GRAN_US) &&
	    (((regval & GLINT_CTL_ITR_GRAN_100_M) >>
	     GLINT_CTL_ITR_GRAN_100_S) == ICE_ITR_GRAN_US) &&
	    (((regval & GLINT_CTL_ITR_GRAN_50_M) >>
	     GLINT_CTL_ITR_GRAN_50_S) == ICE_ITR_GRAN_US) &&
	    (((regval & GLINT_CTL_ITR_GRAN_25_M) >>
	      GLINT_CTL_ITR_GRAN_25_S) == ICE_ITR_GRAN_US))
		return;

	regval = ((ICE_ITR_GRAN_US << GLINT_CTL_ITR_GRAN_200_S) &
		  GLINT_CTL_ITR_GRAN_200_M) |
		 ((ICE_ITR_GRAN_US << GLINT_CTL_ITR_GRAN_100_S) &
		  GLINT_CTL_ITR_GRAN_100_M) |
		 ((ICE_ITR_GRAN_US << GLINT_CTL_ITR_GRAN_50_S) &
		  GLINT_CTL_ITR_GRAN_50_M) |
		 ((ICE_ITR_GRAN_US << GLINT_CTL_ITR_GRAN_25_S) &
		  GLINT_CTL_ITR_GRAN_25_M);
	wr32(hw, GLINT_CTL, regval);
}

/**
 * ice_cfg_itr - configure the initial interrupt throttle values
 * @hw: pointer to the HW structure
 * @q_vector: interrupt vector that's being configured
 *
 * Configure interrupt throttling values for the ring containers that are
 * associated with the interrupt vector passed in.
 */
static void
ice_cfg_itr(struct ice_hw *hw, struct ice_q_vector *q_vector)
{
	ice_cfg_itr_gran(hw);

	if (q_vector->num_ring_rx) {
		struct ice_ring_container *rc = &q_vector->rx;

		/* if this value is set then don't overwrite with default */
		if (!rc->itr_setting)
			rc->itr_setting = ICE_DFLT_RX_ITR;

		rc->target_itr = ITR_TO_REG(rc->itr_setting);
		rc->next_update = jiffies + 1;
		rc->current_itr = rc->target_itr;
		wr32(hw, GLINT_ITR(rc->itr_idx, q_vector->reg_idx),
		     ITR_REG_ALIGN(rc->current_itr) >> ICE_ITR_GRAN_S);
	}

	if (q_vector->num_ring_tx) {
		struct ice_ring_container *rc = &q_vector->tx;

		/* if this value is set then don't overwrite with default */
		if (!rc->itr_setting)
			rc->itr_setting = ICE_DFLT_TX_ITR;

		rc->target_itr = ITR_TO_REG(rc->itr_setting);
		rc->next_update = jiffies + 1;
		rc->current_itr = rc->target_itr;
		wr32(hw, GLINT_ITR(rc->itr_idx, q_vector->reg_idx),
		     ITR_REG_ALIGN(rc->current_itr) >> ICE_ITR_GRAN_S);
	}
}

/**
 * ice_cfg_txq_interrupt - configure interrupt on Tx queue
 * @vsi: the VSI being configured
 * @txq: Tx queue being mapped to MSI-X vector
 * @msix_idx: MSI-X vector index within the function
 * @itr_idx: ITR index of the interrupt cause
 *
 * Configure interrupt on Tx queue by associating Tx queue to MSI-X vector
 * within the function space.
 */
#ifdef CONFIG_PCI_IOV
void
ice_cfg_txq_interrupt(struct ice_vsi *vsi, u16 txq, u16 msix_idx, u16 itr_idx)
#else
static void
ice_cfg_txq_interrupt(struct ice_vsi *vsi, u16 txq, u16 msix_idx, u16 itr_idx)
#endif /* CONFIG_PCI_IOV */
{
	struct ice_pf *pf = vsi->back;
	struct ice_hw *hw = &pf->hw;
	u32 val;

	itr_idx = (itr_idx << QINT_TQCTL_ITR_INDX_S) & QINT_TQCTL_ITR_INDX_M;

	val = QINT_TQCTL_CAUSE_ENA_M | itr_idx |
	      ((msix_idx << QINT_TQCTL_MSIX_INDX_S) & QINT_TQCTL_MSIX_INDX_M);

	wr32(hw, QINT_TQCTL(vsi->txq_map[txq]), val);
}

/**
 * ice_cfg_rxq_interrupt - configure interrupt on Rx queue
 * @vsi: the VSI being configured
 * @rxq: Rx queue being mapped to MSI-X vector
 * @msix_idx: MSI-X vector index within the function
 * @itr_idx: ITR index of the interrupt cause
 *
 * Configure interrupt on Rx queue by associating Rx queue to MSI-X vector
 * within the function space.
 */
#ifdef CONFIG_PCI_IOV
void
ice_cfg_rxq_interrupt(struct ice_vsi *vsi, u16 rxq, u16 msix_idx, u16 itr_idx)
#else
static void
ice_cfg_rxq_interrupt(struct ice_vsi *vsi, u16 rxq, u16 msix_idx, u16 itr_idx)
#endif /* CONFIG_PCI_IOV */
{
	struct ice_pf *pf = vsi->back;
	struct ice_hw *hw = &pf->hw;
	u32 val;

	itr_idx = (itr_idx << QINT_RQCTL_ITR_INDX_S) & QINT_RQCTL_ITR_INDX_M;

	val = QINT_RQCTL_CAUSE_ENA_M | itr_idx |
	      ((msix_idx << QINT_RQCTL_MSIX_INDX_S) & QINT_RQCTL_MSIX_INDX_M);

	wr32(hw, QINT_RQCTL(vsi->rxq_map[rxq]), val);

	ice_flush(hw);
}

/**
 * ice_vsi_cfg_msix - MSIX mode Interrupt Config in the HW
 * @vsi: the VSI being configured
 *
 * This configures MSIX mode interrupts for the PF VSI, and should not be used
 * for the VF VSI.
 */
void ice_vsi_cfg_msix(struct ice_vsi *vsi)
{
	struct ice_pf *pf = vsi->back;
	struct ice_hw *hw = &pf->hw;
	u32 txq = 0, rxq = 0;
	int i, q;

	for (i = 0; i < vsi->num_q_vectors; i++) {
		struct ice_q_vector *q_vector = vsi->q_vectors[i];
		u16 reg_idx = q_vector->reg_idx;

		ice_cfg_itr(hw, q_vector);

		wr32(hw, GLINT_RATE(reg_idx),
		     ice_intrl_usec_to_reg(q_vector->intrl, hw->intrl_gran));

		/* Both Transmit Queue Interrupt Cause Control register
		 * and Receive Queue Interrupt Cause control register
		 * expects MSIX_INDX field to be the vector index
		 * within the function space and not the absolute
		 * vector index across PF or across device.
		 * For SR-IOV VF VSIs queue vector index always starts
		 * with 1 since first vector index(0) is used for OICR
		 * in VF space. Since VMDq and other PF VSIs are within
		 * the PF function space, use the vector index that is
		 * tracked for this PF.
		 */
		for (q = 0; q < q_vector->num_ring_tx; q++) {
<<<<<<< HEAD
			int itr_idx = (q_vector->tx.itr_idx <<
				       QINT_TQCTL_ITR_INDX_S) &
				QINT_TQCTL_ITR_INDX_M;
			u32 val;

			if (vsi->type == ICE_VSI_VF)
				val = QINT_TQCTL_CAUSE_ENA_M | itr_idx |
				      (((i + 1) << QINT_TQCTL_MSIX_INDX_S) &
				       QINT_TQCTL_MSIX_INDX_M);
			else
				val = QINT_TQCTL_CAUSE_ENA_M | itr_idx |
				      ((reg_idx << QINT_TQCTL_MSIX_INDX_S) &
				       QINT_TQCTL_MSIX_INDX_M);
			wr32(hw, QINT_TQCTL(vsi->txq_map[txq]), val);
=======
			ice_cfg_txq_interrupt(vsi, txq, reg_idx,
					      q_vector->tx.itr_idx);
>>>>>>> 6fb08f1a
			txq++;
		}

		for (q = 0; q < q_vector->num_ring_rx; q++) {
<<<<<<< HEAD
			int itr_idx = (q_vector->rx.itr_idx <<
				       QINT_RQCTL_ITR_INDX_S) &
				QINT_RQCTL_ITR_INDX_M;
			u32 val;

			if (vsi->type == ICE_VSI_VF)
				val = QINT_RQCTL_CAUSE_ENA_M | itr_idx |
					(((i + 1) << QINT_RQCTL_MSIX_INDX_S) &
					 QINT_RQCTL_MSIX_INDX_M);
			else
				val = QINT_RQCTL_CAUSE_ENA_M | itr_idx |
					((reg_idx << QINT_RQCTL_MSIX_INDX_S) &
					 QINT_RQCTL_MSIX_INDX_M);
			wr32(hw, QINT_RQCTL(vsi->rxq_map[rxq]), val);
=======
			ice_cfg_rxq_interrupt(vsi, rxq, reg_idx,
					      q_vector->rx.itr_idx);
>>>>>>> 6fb08f1a
			rxq++;
		}
	}
}

/**
 * ice_vsi_manage_vlan_insertion - Manage VLAN insertion for the VSI for Tx
 * @vsi: the VSI being changed
 */
int ice_vsi_manage_vlan_insertion(struct ice_vsi *vsi)
{
	struct device *dev = &vsi->back->pdev->dev;
	struct ice_hw *hw = &vsi->back->hw;
	struct ice_vsi_ctx *ctxt;
	enum ice_status status;
	int ret = 0;

	ctxt = devm_kzalloc(dev, sizeof(*ctxt), GFP_KERNEL);
	if (!ctxt)
		return -ENOMEM;

	/* Here we are configuring the VSI to let the driver add VLAN tags by
	 * setting vlan_flags to ICE_AQ_VSI_VLAN_MODE_ALL. The actual VLAN tag
	 * insertion happens in the Tx hot path, in ice_tx_map.
	 */
	ctxt->info.vlan_flags = ICE_AQ_VSI_VLAN_MODE_ALL;

	/* Preserve existing VLAN strip setting */
	ctxt->info.vlan_flags |= (vsi->info.vlan_flags &
				  ICE_AQ_VSI_VLAN_EMOD_M);

	ctxt->info.valid_sections = cpu_to_le16(ICE_AQ_VSI_PROP_VLAN_VALID);

	status = ice_update_vsi(hw, vsi->idx, ctxt, NULL);
	if (status) {
		dev_err(dev, "update VSI for VLAN insert failed, err %d aq_err %d\n",
			status, hw->adminq.sq_last_status);
		ret = -EIO;
		goto out;
	}

	vsi->info.vlan_flags = ctxt->info.vlan_flags;
out:
	devm_kfree(dev, ctxt);
	return ret;
}

/**
 * ice_vsi_manage_vlan_stripping - Manage VLAN stripping for the VSI for Rx
 * @vsi: the VSI being changed
 * @ena: boolean value indicating if this is a enable or disable request
 */
int ice_vsi_manage_vlan_stripping(struct ice_vsi *vsi, bool ena)
{
	struct device *dev = &vsi->back->pdev->dev;
	struct ice_hw *hw = &vsi->back->hw;
	struct ice_vsi_ctx *ctxt;
	enum ice_status status;
	int ret = 0;

	ctxt = devm_kzalloc(dev, sizeof(*ctxt), GFP_KERNEL);
	if (!ctxt)
		return -ENOMEM;

	/* Here we are configuring what the VSI should do with the VLAN tag in
	 * the Rx packet. We can either leave the tag in the packet or put it in
	 * the Rx descriptor.
	 */
	if (ena)
		/* Strip VLAN tag from Rx packet and put it in the desc */
		ctxt->info.vlan_flags = ICE_AQ_VSI_VLAN_EMOD_STR_BOTH;
	else
		/* Disable stripping. Leave tag in packet */
		ctxt->info.vlan_flags = ICE_AQ_VSI_VLAN_EMOD_NOTHING;

	/* Allow all packets untagged/tagged */
	ctxt->info.vlan_flags |= ICE_AQ_VSI_VLAN_MODE_ALL;

	ctxt->info.valid_sections = cpu_to_le16(ICE_AQ_VSI_PROP_VLAN_VALID);

	status = ice_update_vsi(hw, vsi->idx, ctxt, NULL);
	if (status) {
		dev_err(dev, "update VSI for VLAN strip failed, ena = %d err %d aq_err %d\n",
			ena, status, hw->adminq.sq_last_status);
		ret = -EIO;
		goto out;
	}

	vsi->info.vlan_flags = ctxt->info.vlan_flags;
out:
	devm_kfree(dev, ctxt);
	return ret;
}

/**
 * ice_vsi_start_rx_rings - start VSI's Rx rings
 * @vsi: the VSI whose rings are to be started
 *
 * Returns 0 on success and a negative value on error
 */
int ice_vsi_start_rx_rings(struct ice_vsi *vsi)
{
	return ice_vsi_ctrl_rx_rings(vsi, true);
}

/**
 * ice_vsi_stop_rx_rings - stop VSI's Rx rings
 * @vsi: the VSI
 *
 * Returns 0 on success and a negative value on error
 */
int ice_vsi_stop_rx_rings(struct ice_vsi *vsi)
{
	return ice_vsi_ctrl_rx_rings(vsi, false);
}

/**
 * ice_trigger_sw_intr - trigger a software interrupt
 * @hw: pointer to the HW structure
 * @q_vector: interrupt vector to trigger the software interrupt for
 */
void ice_trigger_sw_intr(struct ice_hw *hw, struct ice_q_vector *q_vector)
{
	wr32(hw, GLINT_DYN_CTL(q_vector->reg_idx),
	     (ICE_ITR_NONE << GLINT_DYN_CTL_ITR_INDX_S) |
	     GLINT_DYN_CTL_SWINT_TRIG_M |
	     GLINT_DYN_CTL_INTENA_M);
}

/**
 * ice_vsi_stop_tx_rings - Disable Tx rings
 * @vsi: the VSI being configured
 * @rst_src: reset source
 * @rel_vmvf_num: Relative ID of VF/VM
 * @rings: Tx ring array to be stopped
 * @offset: offset within vsi->txq_map
 */
static int
ice_vsi_stop_tx_rings(struct ice_vsi *vsi, enum ice_disq_rst_src rst_src,
		      u16 rel_vmvf_num, struct ice_ring **rings, int offset)
{
	struct ice_pf *pf = vsi->back;
	struct ice_hw *hw = &pf->hw;
	int tc, q_idx = 0, err = 0;
	u16 *q_ids, *q_handles, i;
	enum ice_status status;
	u32 *q_teids, val;

	if (vsi->num_txq > ICE_LAN_TXQ_MAX_QDIS)
		return -EINVAL;

	q_teids = devm_kcalloc(&pf->pdev->dev, vsi->num_txq, sizeof(*q_teids),
			       GFP_KERNEL);
	if (!q_teids)
		return -ENOMEM;

	q_ids = devm_kcalloc(&pf->pdev->dev, vsi->num_txq, sizeof(*q_ids),
			     GFP_KERNEL);
	if (!q_ids) {
		err = -ENOMEM;
		goto err_alloc_q_ids;
	}

	q_handles = devm_kcalloc(&pf->pdev->dev, vsi->num_txq,
				 sizeof(*q_handles), GFP_KERNEL);
	if (!q_handles) {
		err = -ENOMEM;
		goto err_alloc_q_handles;
	}

	/* set up the Tx queue list to be disabled for each enabled TC */
	ice_for_each_traffic_class(tc) {
		if (!(vsi->tc_cfg.ena_tc & BIT(tc)))
			break;

		for (i = 0; i < vsi->tc_cfg.tc_info[tc].qcount_tx; i++) {
<<<<<<< HEAD
			if (!rings || !rings[q_idx] ||
			    !rings[q_idx]->q_vector) {
				err = -EINVAL;
				goto err_out;
			}

			q_ids[i] = vsi->txq_map[q_idx + offset];
			q_teids[i] = rings[q_idx]->txq_teid;
			q_handles[i] = i;

			/* clear cause_ena bit for disabled queues */
			val = rd32(hw, QINT_TQCTL(rings[i]->reg_idx));
			val &= ~QINT_TQCTL_CAUSE_ENA_M;
			wr32(hw, QINT_TQCTL(rings[i]->reg_idx), val);

			/* software is expected to wait for 100 ns */
			ndelay(100);

			/* trigger a software interrupt for the vector
			 * associated to the queue to schedule NAPI handler
			 */
			wr32(hw, GLINT_DYN_CTL(rings[i]->q_vector->reg_idx),
			     GLINT_DYN_CTL_SWINT_TRIG_M |
			     GLINT_DYN_CTL_INTENA_MSK_M);
=======
			struct ice_q_vector *q_vector;

			if (!rings || !rings[q_idx]) {
				err = -EINVAL;
				goto err_out;
			}

			q_ids[i] = vsi->txq_map[q_idx + offset];
			q_teids[i] = rings[q_idx]->txq_teid;
			q_handles[i] = i;

			/* clear cause_ena bit for disabled queues */
			val = rd32(hw, QINT_TQCTL(rings[i]->reg_idx));
			val &= ~QINT_TQCTL_CAUSE_ENA_M;
			wr32(hw, QINT_TQCTL(rings[i]->reg_idx), val);

			/* software is expected to wait for 100 ns */
			ndelay(100);

			/* trigger a software interrupt for the vector
			 * associated to the queue to schedule NAPI handler
			 */
			q_vector = rings[i]->q_vector;
			if (q_vector)
				ice_trigger_sw_intr(hw, q_vector);

>>>>>>> 6fb08f1a
			q_idx++;
		}
		status = ice_dis_vsi_txq(vsi->port_info, vsi->idx, tc,
					 vsi->num_txq, q_handles, q_ids,
					 q_teids, rst_src, rel_vmvf_num, NULL);

		/* if the disable queue command was exercised during an active
		 * reset flow, ICE_ERR_RESET_ONGOING is returned. This is not
		 * an error as the reset operation disables queues at the
		 * hardware level anyway.
		 */
		if (status == ICE_ERR_RESET_ONGOING) {
			dev_dbg(&pf->pdev->dev,
				"Reset in progress. LAN Tx queues already disabled\n");
		} else if (status) {
			dev_err(&pf->pdev->dev,
				"Failed to disable LAN Tx queues, error: %d\n",
				status);
			err = -ENODEV;
		}
	}

err_out:
	devm_kfree(&pf->pdev->dev, q_handles);

err_alloc_q_handles:
	devm_kfree(&pf->pdev->dev, q_ids);

err_alloc_q_ids:
	devm_kfree(&pf->pdev->dev, q_teids);

	return err;
}

/**
 * ice_vsi_stop_lan_tx_rings - Disable LAN Tx rings
 * @vsi: the VSI being configured
 * @rst_src: reset source
 * @rel_vmvf_num: Relative ID of VF/VM
 */
int
ice_vsi_stop_lan_tx_rings(struct ice_vsi *vsi, enum ice_disq_rst_src rst_src,
			  u16 rel_vmvf_num)
{
	return ice_vsi_stop_tx_rings(vsi, rst_src, rel_vmvf_num, vsi->tx_rings,
				     0);
}

/**
 * ice_cfg_vlan_pruning - enable or disable VLAN pruning on the VSI
 * @vsi: VSI to enable or disable VLAN pruning on
 * @ena: set to true to enable VLAN pruning and false to disable it
 * @vlan_promisc: enable valid security flags if not in VLAN promiscuous mode
 *
 * returns 0 if VSI is updated, negative otherwise
 */
int ice_cfg_vlan_pruning(struct ice_vsi *vsi, bool ena, bool vlan_promisc)
{
	struct ice_vsi_ctx *ctxt;
	struct device *dev;
	struct ice_pf *pf;
	int status;

	if (!vsi)
		return -EINVAL;

	pf = vsi->back;
	dev = &pf->pdev->dev;
	ctxt = devm_kzalloc(dev, sizeof(*ctxt), GFP_KERNEL);
	if (!ctxt)
		return -ENOMEM;

	ctxt->info = vsi->info;

	if (ena) {
		ctxt->info.sec_flags |=
			ICE_AQ_VSI_SEC_TX_VLAN_PRUNE_ENA <<
			ICE_AQ_VSI_SEC_TX_PRUNE_ENA_S;
		ctxt->info.sw_flags2 |= ICE_AQ_VSI_SW_FLAG_RX_VLAN_PRUNE_ENA;
	} else {
		ctxt->info.sec_flags &=
			~(ICE_AQ_VSI_SEC_TX_VLAN_PRUNE_ENA <<
			  ICE_AQ_VSI_SEC_TX_PRUNE_ENA_S);
		ctxt->info.sw_flags2 &= ~ICE_AQ_VSI_SW_FLAG_RX_VLAN_PRUNE_ENA;
	}

	if (!vlan_promisc)
		ctxt->info.valid_sections =
			cpu_to_le16(ICE_AQ_VSI_PROP_SECURITY_VALID |
				    ICE_AQ_VSI_PROP_SW_VALID);

	status = ice_update_vsi(&pf->hw, vsi->idx, ctxt, NULL);
	if (status) {
		netdev_err(vsi->netdev, "%sabling VLAN pruning on VSI handle: %d, VSI HW ID: %d failed, err = %d, aq_err = %d\n",
			   ena ? "En" : "Dis", vsi->idx, vsi->vsi_num, status,
			   pf->hw.adminq.sq_last_status);
		goto err_out;
	}

	vsi->info.sec_flags = ctxt->info.sec_flags;
	vsi->info.sw_flags2 = ctxt->info.sw_flags2;

	devm_kfree(dev, ctxt);
	return 0;

err_out:
	devm_kfree(dev, ctxt);
	return -EIO;
}

static void ice_vsi_set_tc_cfg(struct ice_vsi *vsi)
{
	struct ice_dcbx_cfg *cfg = &vsi->port_info->local_dcbx_cfg;

	vsi->tc_cfg.ena_tc = ice_dcb_get_ena_tc(cfg);
	vsi->tc_cfg.numtc = ice_dcb_get_num_tc(cfg);
}

/**
 * ice_vsi_set_q_vectors_reg_idx - set the HW register index for all q_vectors
 * @vsi: VSI to set the q_vectors register index on
 */
static int
ice_vsi_set_q_vectors_reg_idx(struct ice_vsi *vsi)
{
	u16 i;

	if (!vsi || !vsi->q_vectors)
		return -EINVAL;

	ice_for_each_q_vector(vsi, i) {
		struct ice_q_vector *q_vector = vsi->q_vectors[i];

		if (!q_vector) {
			dev_err(&vsi->back->pdev->dev,
				"Failed to set reg_idx on q_vector %d VSI %d\n",
				i, vsi->vsi_num);
			goto clear_reg_idx;
		}

<<<<<<< HEAD
		q_vector->reg_idx = q_vector->v_idx + vsi->hw_base_vector;
=======
		if (vsi->type == ICE_VSI_VF) {
			struct ice_vf *vf = &vsi->back->vf[vsi->vf_id];

			q_vector->reg_idx = ice_calc_vf_reg_idx(vf, q_vector);
		} else {
			q_vector->reg_idx =
				q_vector->v_idx + vsi->base_vector;
		}
>>>>>>> 6fb08f1a
	}

	return 0;

clear_reg_idx:
	ice_for_each_q_vector(vsi, i) {
		struct ice_q_vector *q_vector = vsi->q_vectors[i];

		if (q_vector)
			q_vector->reg_idx = 0;
	}

	return -EINVAL;
}

/**
 * ice_vsi_add_rem_eth_mac - Program VSI ethertype based filter with rule
 * @vsi: the VSI being configured
 * @add_rule: boolean value to add or remove ethertype filter rule
 */
static void
ice_vsi_add_rem_eth_mac(struct ice_vsi *vsi, bool add_rule)
{
	struct ice_fltr_list_entry *list;
	struct ice_pf *pf = vsi->back;
	LIST_HEAD(tmp_add_list);
	enum ice_status status;

	list = devm_kzalloc(&pf->pdev->dev, sizeof(*list), GFP_KERNEL);
	if (!list)
		return;

	list->fltr_info.lkup_type = ICE_SW_LKUP_ETHERTYPE;
	list->fltr_info.fltr_act = ICE_DROP_PACKET;
	list->fltr_info.flag = ICE_FLTR_TX;
	list->fltr_info.src_id = ICE_SRC_ID_VSI;
	list->fltr_info.vsi_handle = vsi->idx;
	list->fltr_info.l_data.ethertype_mac.ethertype = vsi->ethtype;

	INIT_LIST_HEAD(&list->list_entry);
	list_add(&list->list_entry, &tmp_add_list);

	if (add_rule)
		status = ice_add_eth_mac(&pf->hw, &tmp_add_list);
	else
		status = ice_remove_eth_mac(&pf->hw, &tmp_add_list);

	if (status)
		dev_err(&pf->pdev->dev,
			"Failure Adding or Removing Ethertype on VSI %i error: %d\n",
			vsi->vsi_num, status);

	ice_free_fltr_list(&pf->pdev->dev, &tmp_add_list);
}

<<<<<<< HEAD
=======
/**
 * ice_cfg_sw_lldp - Config switch rules for LLDP packet handling
 * @vsi: the VSI being configured
 * @tx: bool to determine Tx or Rx rule
 * @create: bool to determine create or remove Rule
 */
void ice_cfg_sw_lldp(struct ice_vsi *vsi, bool tx, bool create)
{
	struct ice_fltr_list_entry *list;
	struct ice_pf *pf = vsi->back;
	LIST_HEAD(tmp_add_list);
	enum ice_status status;

	list = devm_kzalloc(&pf->pdev->dev, sizeof(*list), GFP_KERNEL);
	if (!list)
		return;

	list->fltr_info.lkup_type = ICE_SW_LKUP_ETHERTYPE;
	list->fltr_info.vsi_handle = vsi->idx;
	list->fltr_info.l_data.ethertype_mac.ethertype = ETH_P_LLDP;

	if (tx) {
		list->fltr_info.fltr_act = ICE_DROP_PACKET;
		list->fltr_info.flag = ICE_FLTR_TX;
		list->fltr_info.src_id = ICE_SRC_ID_VSI;
	} else {
		list->fltr_info.fltr_act = ICE_FWD_TO_VSI;
		list->fltr_info.flag = ICE_FLTR_RX;
		list->fltr_info.src_id = ICE_SRC_ID_LPORT;
	}

	INIT_LIST_HEAD(&list->list_entry);
	list_add(&list->list_entry, &tmp_add_list);

	if (create)
		status = ice_add_eth_mac(&pf->hw, &tmp_add_list);
	else
		status = ice_remove_eth_mac(&pf->hw, &tmp_add_list);

	if (status)
		dev_err(&pf->pdev->dev,
			"Fail %s %s LLDP rule on VSI %i error: %d\n",
			create ? "adding" : "removing", tx ? "TX" : "RX",
			vsi->vsi_num, status);

	ice_free_fltr_list(&pf->pdev->dev, &tmp_add_list);
}

>>>>>>> 6fb08f1a
/**
 * ice_vsi_setup - Set up a VSI by a given type
 * @pf: board private structure
 * @pi: pointer to the port_info instance
 * @type: VSI type
 * @vf_id: defines VF ID to which this VSI connects. This field is meant to be
 *         used only for ICE_VSI_VF VSI type. For other VSI types, should
 *         fill-in ICE_INVAL_VFID as input.
 *
 * This allocates the sw VSI structure and its queue resources.
 *
 * Returns pointer to the successfully allocated and configured VSI sw struct on
 * success, NULL on failure.
 */
struct ice_vsi *
ice_vsi_setup(struct ice_pf *pf, struct ice_port_info *pi,
	      enum ice_vsi_type type, u16 vf_id)
{
	u16 max_txqs[ICE_MAX_TRAFFIC_CLASS] = { 0 };
	struct device *dev = &pf->pdev->dev;
	enum ice_status status;
	struct ice_vsi *vsi;
	int ret, i;

	if (type == ICE_VSI_VF)
		vsi = ice_vsi_alloc(pf, type, vf_id);
	else
		vsi = ice_vsi_alloc(pf, type, ICE_INVAL_VFID);

	if (!vsi) {
		dev_err(dev, "could not allocate VSI\n");
		return NULL;
	}

	vsi->port_info = pi;
	vsi->vsw = pf->first_sw;
	if (vsi->type == ICE_VSI_PF)
		vsi->ethtype = ETH_P_PAUSE;

	if (vsi->type == ICE_VSI_VF)
		vsi->vf_id = vf_id;

	if (ice_vsi_get_qs(vsi)) {
		dev_err(dev, "Failed to allocate queues. vsi->idx = %d\n",
			vsi->idx);
		goto unroll_get_qs;
	}

	/* set RSS capabilities */
	ice_vsi_set_rss_params(vsi);

	/* set TC configuration */
	ice_vsi_set_tc_cfg(vsi);

	/* create the VSI */
	ret = ice_vsi_init(vsi);
	if (ret)
		goto unroll_get_qs;

	switch (vsi->type) {
	case ICE_VSI_PF:
		ret = ice_vsi_alloc_q_vectors(vsi);
		if (ret)
			goto unroll_vsi_init;

		ret = ice_vsi_setup_vector_base(vsi);
		if (ret)
			goto unroll_alloc_q_vector;

		ret = ice_vsi_set_q_vectors_reg_idx(vsi);
		if (ret)
			goto unroll_vector_base;

		ret = ice_vsi_alloc_rings(vsi);
		if (ret)
			goto unroll_vector_base;

		ice_vsi_map_rings_to_vectors(vsi);

		/* Do not exit if configuring RSS had an issue, at least
		 * receive traffic on first queue. Hence no need to capture
		 * return value
		 */
		if (test_bit(ICE_FLAG_RSS_ENA, pf->flags))
			ice_vsi_cfg_rss_lut_key(vsi);
		break;
	case ICE_VSI_VF:
		/* VF driver will take care of creating netdev for this type and
		 * map queues to vectors through Virtchnl, PF driver only
		 * creates a VSI and corresponding structures for bookkeeping
		 * purpose
		 */
		ret = ice_vsi_alloc_q_vectors(vsi);
		if (ret)
			goto unroll_vsi_init;

		ret = ice_vsi_alloc_rings(vsi);
		if (ret)
			goto unroll_alloc_q_vector;

<<<<<<< HEAD
		/* Setup Vector base only during VF init phase or when VF asks
		 * for more vectors than assigned number. In all other cases,
		 * assign hw_base_vector to the value given earlier.
		 */
		if (test_bit(ICE_VF_STATE_CFG_INTR, pf->vf[vf_id].vf_states)) {
			ret = ice_vsi_setup_vector_base(vsi);
			if (ret)
				goto unroll_vector_base;
		} else {
			vsi->hw_base_vector = pf->vf[vf_id].first_vector_idx;
		}
=======
>>>>>>> 6fb08f1a
		ret = ice_vsi_set_q_vectors_reg_idx(vsi);
		if (ret)
			goto unroll_vector_base;

		pf->q_left_tx -= vsi->alloc_txq;
		pf->q_left_rx -= vsi->alloc_rxq;

		/* Do not exit if configuring RSS had an issue, at least
		 * receive traffic on first queue. Hence no need to capture
		 * return value
		 */
		if (test_bit(ICE_FLAG_RSS_ENA, pf->flags))
			ice_vsi_cfg_rss_lut_key(vsi);
		break;
	case ICE_VSI_LB:
		ret = ice_vsi_alloc_rings(vsi);
		if (ret)
			goto unroll_vsi_init;
		break;
	default:
		/* clean up the resources and exit */
		goto unroll_vsi_init;
	}

	/* configure VSI nodes based on number of queues and TC's */
	for (i = 0; i < vsi->tc_cfg.numtc; i++)
		max_txqs[i] = pf->num_lan_tx;

<<<<<<< HEAD
	ret = ice_cfg_vsi_lan(vsi->port_info, vsi->idx, vsi->tc_cfg.ena_tc,
			      max_txqs);
	if (ret) {
		dev_err(&pf->pdev->dev,
			"VSI %d failed lan queue config, error %d\n",
			vsi->vsi_num, ret);
=======
	status = ice_cfg_vsi_lan(vsi->port_info, vsi->idx, vsi->tc_cfg.ena_tc,
				 max_txqs);
	if (status) {
		dev_err(&pf->pdev->dev,
			"VSI %d failed lan queue config, error %d\n",
			vsi->vsi_num, status);
>>>>>>> 6fb08f1a
		goto unroll_vector_base;
	}

	/* Add switch rule to drop all Tx Flow Control Frames, of look up
	 * type ETHERTYPE from VSIs, and restrict malicious VF from sending
	 * out PAUSE or PFC frames. If enabled, FW can still send FC frames.
	 * The rule is added once for PF VSI in order to create appropriate
	 * recipe, since VSI/VSI list is ignored with drop action...
<<<<<<< HEAD
	 */
	if (vsi->type == ICE_VSI_PF)
		ice_vsi_add_rem_eth_mac(vsi, true);

=======
	 * Also add rules to handle LLDP Tx and Rx packets.  Tx LLDP packets
	 * need to be dropped so that VFs cannot send LLDP packets to reconfig
	 * DCB settings in the HW.  Also, if the FW DCBX engine is not running
	 * then Rx LLDP packets need to be redirected up the stack.
	 */
	if (vsi->type == ICE_VSI_PF) {
		ice_vsi_add_rem_eth_mac(vsi, true);

		/* Tx LLDP packets */
		ice_cfg_sw_lldp(vsi, true, true);

		/* Rx LLDP packets */
		if (!test_bit(ICE_FLAG_ENABLE_FW_LLDP, pf->flags))
			ice_cfg_sw_lldp(vsi, false, true);
	}

>>>>>>> 6fb08f1a
	return vsi;

unroll_vector_base:
	/* reclaim SW interrupts back to the common pool */
<<<<<<< HEAD
	ice_free_res(pf->sw_irq_tracker, vsi->sw_base_vector, vsi->idx);
	pf->num_avail_sw_msix += vsi->num_q_vectors;
	/* reclaim HW interrupt back to the common pool */
	ice_free_res(pf->hw_irq_tracker, vsi->hw_base_vector, vsi->idx);
	pf->num_avail_hw_msix += vsi->num_q_vectors;
=======
	ice_free_res(pf->irq_tracker, vsi->base_vector, vsi->idx);
	pf->num_avail_sw_msix += vsi->num_q_vectors;
>>>>>>> 6fb08f1a
unroll_alloc_q_vector:
	ice_vsi_free_q_vectors(vsi);
unroll_vsi_init:
	ice_vsi_delete(vsi);
unroll_get_qs:
	ice_vsi_put_qs(vsi);
	pf->q_left_tx += vsi->alloc_txq;
	pf->q_left_rx += vsi->alloc_rxq;
	ice_vsi_clear(vsi);

	return NULL;
}

/**
 * ice_vsi_release_msix - Clear the queue to Interrupt mapping in HW
 * @vsi: the VSI being cleaned up
 */
static void ice_vsi_release_msix(struct ice_vsi *vsi)
{
	struct ice_pf *pf = vsi->back;
	struct ice_hw *hw = &pf->hw;
	u32 txq = 0;
	u32 rxq = 0;
	int i, q;

	for (i = 0; i < vsi->num_q_vectors; i++) {
		struct ice_q_vector *q_vector = vsi->q_vectors[i];
		u16 reg_idx = q_vector->reg_idx;

		wr32(hw, GLINT_ITR(ICE_IDX_ITR0, reg_idx), 0);
		wr32(hw, GLINT_ITR(ICE_IDX_ITR1, reg_idx), 0);
		for (q = 0; q < q_vector->num_ring_tx; q++) {
			wr32(hw, QINT_TQCTL(vsi->txq_map[txq]), 0);
			txq++;
		}

		for (q = 0; q < q_vector->num_ring_rx; q++) {
			wr32(hw, QINT_RQCTL(vsi->rxq_map[rxq]), 0);
			rxq++;
		}
	}

	ice_flush(hw);
}

/**
 * ice_vsi_free_irq - Free the IRQ association with the OS
 * @vsi: the VSI being configured
 */
void ice_vsi_free_irq(struct ice_vsi *vsi)
{
	struct ice_pf *pf = vsi->back;
	int base = vsi->base_vector;

	if (test_bit(ICE_FLAG_MSIX_ENA, pf->flags)) {
		int i;

		if (!vsi->q_vectors || !vsi->irqs_ready)
			return;

		ice_vsi_release_msix(vsi);
		if (vsi->type == ICE_VSI_VF)
			return;

		vsi->irqs_ready = false;
		ice_for_each_q_vector(vsi, i) {
			u16 vector = i + base;
			int irq_num;

			irq_num = pf->msix_entries[vector].vector;

			/* free only the irqs that were actually requested */
			if (!vsi->q_vectors[i] ||
			    !(vsi->q_vectors[i]->num_ring_tx ||
			      vsi->q_vectors[i]->num_ring_rx))
				continue;

			/* clear the affinity notifier in the IRQ descriptor */
			irq_set_affinity_notifier(irq_num, NULL);

			/* clear the affinity_mask in the IRQ descriptor */
			irq_set_affinity_hint(irq_num, NULL);
			synchronize_irq(irq_num);
			devm_free_irq(&pf->pdev->dev, irq_num,
				      vsi->q_vectors[i]);
		}
	}
}

/**
 * ice_vsi_free_tx_rings - Free Tx resources for VSI queues
 * @vsi: the VSI having resources freed
 */
void ice_vsi_free_tx_rings(struct ice_vsi *vsi)
{
	int i;

	if (!vsi->tx_rings)
		return;

	ice_for_each_txq(vsi, i)
		if (vsi->tx_rings[i] && vsi->tx_rings[i]->desc)
			ice_free_tx_ring(vsi->tx_rings[i]);
}

/**
 * ice_vsi_free_rx_rings - Free Rx resources for VSI queues
 * @vsi: the VSI having resources freed
 */
void ice_vsi_free_rx_rings(struct ice_vsi *vsi)
{
	int i;

	if (!vsi->rx_rings)
		return;

	ice_for_each_rxq(vsi, i)
		if (vsi->rx_rings[i] && vsi->rx_rings[i]->desc)
			ice_free_rx_ring(vsi->rx_rings[i]);
}

/**
 * ice_vsi_close - Shut down a VSI
 * @vsi: the VSI being shut down
 */
void ice_vsi_close(struct ice_vsi *vsi)
{
	if (!test_and_set_bit(__ICE_DOWN, vsi->state))
		ice_down(vsi);

	ice_vsi_free_irq(vsi);
	ice_vsi_free_tx_rings(vsi);
	ice_vsi_free_rx_rings(vsi);
}

/**
 * ice_free_res - free a block of resources
 * @res: pointer to the resource
 * @index: starting index previously returned by ice_get_res
 * @id: identifier to track owner
 *
 * Returns number of resources freed
 */
int ice_free_res(struct ice_res_tracker *res, u16 index, u16 id)
{
	int count = 0;
	int i;

	if (!res || index >= res->end)
		return -EINVAL;

	id |= ICE_RES_VALID_BIT;
	for (i = index; i < res->end && res->list[i] == id; i++) {
		res->list[i] = 0;
		count++;
	}

	return count;
}

/**
 * ice_search_res - Search the tracker for a block of resources
 * @res: pointer to the resource
 * @needed: size of the block needed
 * @id: identifier to track owner
 *
 * Returns the base item index of the block, or -ENOMEM for error
 */
static int ice_search_res(struct ice_res_tracker *res, u16 needed, u16 id)
{
	int start = 0, end = 0;

	if (needed > res->end)
		return -ENOMEM;

	id |= ICE_RES_VALID_BIT;

	do {
		/* skip already allocated entries */
		if (res->list[end++] & ICE_RES_VALID_BIT) {
			start = end;
			if ((start + needed) > res->end)
				break;
		}

		if (end == (start + needed)) {
			int i = start;

			/* there was enough, so assign it to the requestor */
			while (i != end)
				res->list[i++] = id;

			return start;
		}
	} while (end < res->end);

	return -ENOMEM;
}

/**
 * ice_get_res - get a block of resources
 * @pf: board private structure
 * @res: pointer to the resource
 * @needed: size of the block needed
 * @id: identifier to track owner
 *
 * Returns the base item index of the block, or negative for error
 */
int
ice_get_res(struct ice_pf *pf, struct ice_res_tracker *res, u16 needed, u16 id)
{
	if (!res || !pf)
		return -EINVAL;

	if (!needed || needed > res->num_entries || id >= ICE_RES_VALID_BIT) {
		dev_err(&pf->pdev->dev,
			"param err: needed=%d, num_entries = %d id=0x%04x\n",
			needed, res->num_entries, id);
		return -EINVAL;
	}

	return ice_search_res(res, needed, id);
}

/**
 * ice_vsi_dis_irq - Mask off queue interrupt generation on the VSI
 * @vsi: the VSI being un-configured
 */
void ice_vsi_dis_irq(struct ice_vsi *vsi)
{
	int base = vsi->base_vector;
	struct ice_pf *pf = vsi->back;
	struct ice_hw *hw = &pf->hw;
	u32 val;
	int i;

	/* disable interrupt causation from each queue */
	if (vsi->tx_rings) {
		ice_for_each_txq(vsi, i) {
			if (vsi->tx_rings[i]) {
				u16 reg;

				reg = vsi->tx_rings[i]->reg_idx;
				val = rd32(hw, QINT_TQCTL(reg));
				val &= ~QINT_TQCTL_CAUSE_ENA_M;
				wr32(hw, QINT_TQCTL(reg), val);
			}
		}
	}

	if (vsi->rx_rings) {
		ice_for_each_rxq(vsi, i) {
			if (vsi->rx_rings[i]) {
				u16 reg;

				reg = vsi->rx_rings[i]->reg_idx;
				val = rd32(hw, QINT_RQCTL(reg));
				val &= ~QINT_RQCTL_CAUSE_ENA_M;
				wr32(hw, QINT_RQCTL(reg), val);
			}
		}
	}

	/* disable each interrupt */
	if (test_bit(ICE_FLAG_MSIX_ENA, pf->flags)) {
		ice_for_each_q_vector(vsi, i)
			wr32(hw, GLINT_DYN_CTL(vsi->q_vectors[i]->reg_idx), 0);

		ice_flush(hw);

		ice_for_each_q_vector(vsi, i)
			synchronize_irq(pf->msix_entries[i + base].vector);
	}
}

/**
 * ice_napi_del - Remove NAPI handler for the VSI
 * @vsi: VSI for which NAPI handler is to be removed
 */
void ice_napi_del(struct ice_vsi *vsi)
{
	int v_idx;

	if (!vsi->netdev)
		return;

	ice_for_each_q_vector(vsi, v_idx)
		netif_napi_del(&vsi->q_vectors[v_idx]->napi);
}

/**
 * ice_vsi_release - Delete a VSI and free its resources
 * @vsi: the VSI being removed
 *
 * Returns 0 on success or < 0 on error
 */
int ice_vsi_release(struct ice_vsi *vsi)
{
	struct ice_pf *pf;

	if (!vsi->back)
		return -ENODEV;
	pf = vsi->back;

	/* do not unregister while driver is in the reset recovery pending
	 * state. Since reset/rebuild happens through PF service task workqueue,
	 * it's not a good idea to unregister netdev that is associated to the
	 * PF that is running the work queue items currently. This is done to
	 * avoid check_flush_dependency() warning on this wq
	 */
	if (vsi->netdev && !ice_is_reset_in_progress(pf->state))
		unregister_netdev(vsi->netdev);

	if (test_bit(ICE_FLAG_RSS_ENA, pf->flags))
		ice_rss_clean(vsi);

	/* Disable VSI and free resources */
	if (vsi->type != ICE_VSI_LB)
		ice_vsi_dis_irq(vsi);
	ice_vsi_close(vsi);

	/* SR-IOV determines needed MSIX resources all at once instead of per
	 * VSI since when VFs are spawned we know how many VFs there are and how
	 * many interrupts each VF needs. SR-IOV MSIX resources are also
	 * cleared in the same manner.
	 */
	if (vsi->type != ICE_VSI_VF) {
		/* reclaim SW interrupts back to the common pool */
<<<<<<< HEAD
		ice_free_res(pf->sw_irq_tracker, vsi->sw_base_vector, vsi->idx);
		pf->num_avail_sw_msix += vsi->num_q_vectors;
		/* reclaim HW interrupts back to the common pool */
		ice_free_res(pf->hw_irq_tracker, vsi->hw_base_vector, vsi->idx);
		pf->num_avail_hw_msix += vsi->num_q_vectors;
	} else if (test_bit(ICE_VF_STATE_CFG_INTR, vf->vf_states)) {
		/* Reclaim VF resources back only while freeing all VFs or
		 * vector reassignment is requested
		 */
		ice_free_res(pf->hw_irq_tracker, vf->first_vector_idx,
			     vsi->idx);
		pf->num_avail_hw_msix += pf->num_vf_msix;
=======
		ice_free_res(pf->irq_tracker, vsi->base_vector, vsi->idx);
		pf->num_avail_sw_msix += vsi->num_q_vectors;
	}

	if (vsi->type == ICE_VSI_PF) {
		ice_vsi_add_rem_eth_mac(vsi, false);
		ice_cfg_sw_lldp(vsi, true, false);
		/* The Rx rule will only exist to remove if the LLDP FW
		 * engine is currently stopped
		 */
		if (!test_bit(ICE_FLAG_ENABLE_FW_LLDP, pf->flags))
			ice_cfg_sw_lldp(vsi, false, false);
>>>>>>> 6fb08f1a
	}

	if (vsi->type == ICE_VSI_PF)
		ice_vsi_add_rem_eth_mac(vsi, false);

	ice_remove_vsi_fltr(&pf->hw, vsi->idx);
	ice_rm_vsi_lan_cfg(vsi->port_info, vsi->idx);
	ice_vsi_delete(vsi);
	ice_vsi_free_q_vectors(vsi);

	/* make sure unregister_netdev() was called by checking __ICE_DOWN */
	if (vsi->netdev && test_bit(__ICE_DOWN, vsi->state)) {
		free_netdev(vsi->netdev);
		vsi->netdev = NULL;
	}

	ice_vsi_clear_rings(vsi);

	ice_vsi_put_qs(vsi);
	pf->q_left_tx += vsi->alloc_txq;
	pf->q_left_rx += vsi->alloc_rxq;

	/* retain SW VSI data structure since it is needed to unregister and
	 * free VSI netdev when PF is not in reset recovery pending state,\
	 * for ex: during rmmod.
	 */
	if (!ice_is_reset_in_progress(pf->state))
		ice_vsi_clear(vsi);

	return 0;
}

/**
 * ice_vsi_rebuild - Rebuild VSI after reset
 * @vsi: VSI to be rebuild
 *
 * Returns 0 on success and negative value on failure
 */
int ice_vsi_rebuild(struct ice_vsi *vsi)
{
	u16 max_txqs[ICE_MAX_TRAFFIC_CLASS] = { 0 };
	struct ice_vf *vf = NULL;
<<<<<<< HEAD
=======
	enum ice_status status;
>>>>>>> 6fb08f1a
	struct ice_pf *pf;
	int ret, i;

	if (!vsi)
		return -EINVAL;

	pf = vsi->back;
	if (vsi->type == ICE_VSI_VF)
		vf = &pf->vf[vsi->vf_id];

	ice_rm_vsi_lan_cfg(vsi->port_info, vsi->idx);
	ice_vsi_free_q_vectors(vsi);

<<<<<<< HEAD
	if (vsi->type != ICE_VSI_VF) {
		/* reclaim SW interrupts back to the common pool */
		ice_free_res(pf->sw_irq_tracker, vsi->sw_base_vector, vsi->idx);
		pf->num_avail_sw_msix += vsi->num_q_vectors;
		vsi->sw_base_vector = 0;
		/* reclaim HW interrupts back to the common pool */
		ice_free_res(pf->hw_irq_tracker, vsi->hw_base_vector,
			     vsi->idx);
		pf->num_avail_hw_msix += vsi->num_q_vectors;
	} else {
		/* Reclaim VF resources back to the common pool for reset and
		 * and rebuild, with vector reassignment
		 */
		ice_free_res(pf->hw_irq_tracker, vf->first_vector_idx,
			     vsi->idx);
		pf->num_avail_hw_msix += pf->num_vf_msix;
	}
	vsi->hw_base_vector = 0;
=======
	/* SR-IOV determines needed MSIX resources all at once instead of per
	 * VSI since when VFs are spawned we know how many VFs there are and how
	 * many interrupts each VF needs. SR-IOV MSIX resources are also
	 * cleared in the same manner.
	 */
	if (vsi->type != ICE_VSI_VF) {
		/* reclaim SW interrupts back to the common pool */
		ice_free_res(pf->irq_tracker, vsi->base_vector, vsi->idx);
		pf->num_avail_sw_msix += vsi->num_q_vectors;
		vsi->base_vector = 0;
	}
>>>>>>> 6fb08f1a

	ice_vsi_clear_rings(vsi);
	ice_vsi_free_arrays(vsi);
	ice_dev_onetime_setup(&pf->hw);
	if (vsi->type == ICE_VSI_VF)
		ice_vsi_set_num_qs(vsi, vf->vf_id);
	else
		ice_vsi_set_num_qs(vsi, ICE_INVAL_VFID);
	ice_vsi_set_tc_cfg(vsi);

	/* Initialize VSI struct elements and create VSI in FW */
	ret = ice_vsi_init(vsi);
	if (ret < 0)
		goto err_vsi;

	ret = ice_vsi_alloc_arrays(vsi);
	if (ret < 0)
		goto err_vsi;

	switch (vsi->type) {
	case ICE_VSI_PF:
		ret = ice_vsi_alloc_q_vectors(vsi);
		if (ret)
			goto err_rings;

		ret = ice_vsi_set_q_vectors_reg_idx(vsi);
		if (ret)
			goto err_vectors;

		ret = ice_vsi_set_q_vectors_reg_idx(vsi);
		if (ret)
			goto err_vectors;

		ret = ice_vsi_alloc_rings(vsi);
		if (ret)
			goto err_vectors;

		ice_vsi_map_rings_to_vectors(vsi);
		/* Do not exit if configuring RSS had an issue, at least
		 * receive traffic on first queue. Hence no need to capture
		 * return value
		 */
		if (test_bit(ICE_FLAG_RSS_ENA, pf->flags))
			ice_vsi_cfg_rss_lut_key(vsi);
		break;
	case ICE_VSI_VF:
		ret = ice_vsi_alloc_q_vectors(vsi);
		if (ret)
			goto err_rings;

		ret = ice_vsi_setup_vector_base(vsi);
		if (ret)
			goto err_vectors;

		ret = ice_vsi_set_q_vectors_reg_idx(vsi);
		if (ret)
			goto err_vectors;

		ret = ice_vsi_alloc_rings(vsi);
		if (ret)
			goto err_vectors;

		pf->q_left_tx -= vsi->alloc_txq;
		pf->q_left_rx -= vsi->alloc_rxq;
		break;
	default:
		break;
	}

	/* configure VSI nodes based on number of queues and TC's */
	for (i = 0; i < vsi->tc_cfg.numtc; i++)
		max_txqs[i] = pf->num_lan_tx;

<<<<<<< HEAD
	ret = ice_cfg_vsi_lan(vsi->port_info, vsi->idx, vsi->tc_cfg.ena_tc,
			      max_txqs);
	if (ret) {
		dev_err(&pf->pdev->dev,
			"VSI %d failed lan queue config, error %d\n",
			vsi->vsi_num, ret);
=======
	status = ice_cfg_vsi_lan(vsi->port_info, vsi->idx, vsi->tc_cfg.ena_tc,
				 max_txqs);
	if (status) {
		dev_err(&pf->pdev->dev,
			"VSI %d failed lan queue config, error %d\n",
			vsi->vsi_num, status);
>>>>>>> 6fb08f1a
		goto err_vectors;
	}
	return 0;

err_vectors:
	ice_vsi_free_q_vectors(vsi);
err_rings:
	if (vsi->netdev) {
		vsi->current_netdev_flags = 0;
		unregister_netdev(vsi->netdev);
		free_netdev(vsi->netdev);
		vsi->netdev = NULL;
	}
err_vsi:
	ice_vsi_clear(vsi);
	set_bit(__ICE_RESET_FAILED, pf->state);
	return ret;
}

/**
 * ice_is_reset_in_progress - check for a reset in progress
 * @state: PF state field
 */
bool ice_is_reset_in_progress(unsigned long *state)
{
	return test_bit(__ICE_RESET_OICR_RECV, state) ||
	       test_bit(__ICE_PFR_REQ, state) ||
	       test_bit(__ICE_CORER_REQ, state) ||
	       test_bit(__ICE_GLOBR_REQ, state);
}

#ifdef CONFIG_DCB
/**
 * ice_vsi_update_q_map - update our copy of the VSI info with new queue map
 * @vsi: VSI being configured
 * @ctx: the context buffer returned from AQ VSI update command
 */
static void ice_vsi_update_q_map(struct ice_vsi *vsi, struct ice_vsi_ctx *ctx)
{
	vsi->info.mapping_flags = ctx->info.mapping_flags;
	memcpy(&vsi->info.q_mapping, &ctx->info.q_mapping,
	       sizeof(vsi->info.q_mapping));
	memcpy(&vsi->info.tc_mapping, ctx->info.tc_mapping,
	       sizeof(vsi->info.tc_mapping));
}

/**
 * ice_vsi_cfg_netdev_tc - Setup the netdev TC configuration
 * @vsi: the VSI being configured
 * @ena_tc: TC map to be enabled
 */
static void ice_vsi_cfg_netdev_tc(struct ice_vsi *vsi, u8 ena_tc)
{
	struct net_device *netdev = vsi->netdev;
	struct ice_pf *pf = vsi->back;
	struct ice_dcbx_cfg *dcbcfg;
	u8 netdev_tc;
	int i;

	if (!netdev)
		return;

	if (!ena_tc) {
		netdev_reset_tc(netdev);
		return;
	}

	if (netdev_set_num_tc(netdev, vsi->tc_cfg.numtc))
		return;

	dcbcfg = &pf->hw.port_info->local_dcbx_cfg;

	ice_for_each_traffic_class(i)
		if (vsi->tc_cfg.ena_tc & BIT(i))
			netdev_set_tc_queue(netdev,
					    vsi->tc_cfg.tc_info[i].netdev_tc,
					    vsi->tc_cfg.tc_info[i].qcount_tx,
					    vsi->tc_cfg.tc_info[i].qoffset);

	for (i = 0; i < ICE_MAX_USER_PRIORITY; i++) {
		u8 ets_tc = dcbcfg->etscfg.prio_table[i];

		/* Get the mapped netdev TC# for the UP */
		netdev_tc = vsi->tc_cfg.tc_info[ets_tc].netdev_tc;
		netdev_set_prio_tc_map(netdev, i, netdev_tc);
	}
}

/**
 * ice_vsi_cfg_tc - Configure VSI Tx Sched for given TC map
 * @vsi: VSI to be configured
 * @ena_tc: TC bitmap
 *
 * VSI queues expected to be quiesced before calling this function
 */
int ice_vsi_cfg_tc(struct ice_vsi *vsi, u8 ena_tc)
{
	u16 max_txqs[ICE_MAX_TRAFFIC_CLASS] = { 0 };
	struct ice_vsi_ctx *ctx;
	struct ice_pf *pf = vsi->back;
	enum ice_status status;
	int i, ret = 0;
	u8 num_tc = 0;

	ice_for_each_traffic_class(i) {
		/* build bitmap of enabled TCs */
		if (ena_tc & BIT(i))
			num_tc++;
		/* populate max_txqs per TC */
		max_txqs[i] = pf->num_lan_tx;
	}

	vsi->tc_cfg.ena_tc = ena_tc;
	vsi->tc_cfg.numtc = num_tc;

	ctx = devm_kzalloc(&pf->pdev->dev, sizeof(*ctx), GFP_KERNEL);
	if (!ctx)
		return -ENOMEM;

	ctx->vf_num = 0;
	ctx->info = vsi->info;

	ice_vsi_setup_q_map(vsi, ctx);

	/* must to indicate which section of VSI context are being modified */
	ctx->info.valid_sections = cpu_to_le16(ICE_AQ_VSI_PROP_RXQ_MAP_VALID);
	status = ice_update_vsi(&pf->hw, vsi->idx, ctx, NULL);
	if (status) {
		dev_info(&pf->pdev->dev, "Failed VSI Update\n");
		ret = -EIO;
		goto out;
	}

	status = ice_cfg_vsi_lan(vsi->port_info, vsi->idx, vsi->tc_cfg.ena_tc,
				 max_txqs);

	if (status) {
		dev_err(&pf->pdev->dev,
			"VSI %d failed TC config, error %d\n",
			vsi->vsi_num, status);
		ret = -EIO;
		goto out;
	}
	ice_vsi_update_q_map(vsi, ctx);
	vsi->info.valid_sections = 0;

	ice_vsi_cfg_netdev_tc(vsi, ena_tc);
out:
	devm_kfree(&pf->pdev->dev, ctx);
	return ret;
}
#endif /* CONFIG_DCB */<|MERGE_RESOLUTION|>--- conflicted
+++ resolved
@@ -253,13 +253,10 @@
 	if (!vsi->rx_rings)
 		goto err_rxrings;
 
-<<<<<<< HEAD
-=======
 	/* There is no need to allocate q_vectors for a loopback VSI. */
 	if (vsi->type == ICE_VSI_LB)
 		return 0;
 
->>>>>>> 6fb08f1a
 	/* allocate memory for q_vector pointers */
 	vsi->q_vectors = devm_kcalloc(&pf->pdev->dev, vsi->num_q_vectors,
 				      sizeof(*vsi->q_vectors), GFP_KERNEL);
@@ -278,28 +275,6 @@
 
 /**
  * ice_vsi_set_num_desc - Set number of descriptors for queues on this VSI
-<<<<<<< HEAD
- * @vsi: the VSI being configured
- */
-static void ice_vsi_set_num_desc(struct ice_vsi *vsi)
-{
-	switch (vsi->type) {
-	case ICE_VSI_PF:
-		vsi->num_rx_desc = ICE_DFLT_NUM_RX_DESC;
-		vsi->num_tx_desc = ICE_DFLT_NUM_TX_DESC;
-		break;
-	default:
-		dev_dbg(&vsi->back->pdev->dev,
-			"Not setting number of Tx/Rx descriptors for VSI type %d\n",
-			vsi->type);
-		break;
-	}
-}
-
-/**
- * ice_vsi_set_num_qs - Set number of queues, descriptors and vectors for a VSI
- * @vsi: the VSI being configured
-=======
  * @vsi: the VSI being configured
  */
 static void ice_vsi_set_num_desc(struct ice_vsi *vsi)
@@ -322,7 +297,6 @@
 /**
  * ice_vsi_set_num_qs - Set number of queues, descriptors and vectors for a VSI
  * @vsi: the VSI being configured
->>>>>>> 6fb08f1a
  * @vf_id: ID of the VF being configured
  *
  * Return 0 on success and a negative value on error
@@ -552,13 +526,10 @@
 		break;
 	case ICE_VSI_VF:
 		if (ice_vsi_alloc_arrays(vsi))
-<<<<<<< HEAD
-=======
 			goto err_rings;
 		break;
 	case ICE_VSI_LB:
 		if (ice_vsi_alloc_arrays(vsi))
->>>>>>> 6fb08f1a
 			goto err_rings;
 		break;
 	default:
@@ -1212,48 +1183,6 @@
 	if (!test_bit(ICE_FLAG_MSIX_ENA, pf->flags))
 		return -ENOENT;
 
-<<<<<<< HEAD
-	switch (vsi->type) {
-	case ICE_VSI_PF:
-		num_q_vectors = vsi->num_q_vectors;
-		/* reserve slots from OS requested IRQs */
-		vsi->sw_base_vector = ice_get_res(pf, pf->sw_irq_tracker,
-						  num_q_vectors, vsi->idx);
-		if (vsi->sw_base_vector < 0) {
-			dev_err(&pf->pdev->dev,
-				"Failed to get tracking for %d SW vectors for VSI %d, err=%d\n",
-				num_q_vectors, vsi->vsi_num,
-				vsi->sw_base_vector);
-			return -ENOENT;
-		}
-		pf->num_avail_sw_msix -= num_q_vectors;
-
-		/* reserve slots from HW interrupts */
-		vsi->hw_base_vector = ice_get_res(pf, pf->hw_irq_tracker,
-						  num_q_vectors, vsi->idx);
-		break;
-	case ICE_VSI_VF:
-		/* take VF misc vector and data vectors into account */
-		num_q_vectors = pf->num_vf_msix;
-		/* For VF VSI, reserve slots only from HW interrupts */
-		vsi->hw_base_vector = ice_get_res(pf, pf->hw_irq_tracker,
-						  num_q_vectors, vsi->idx);
-		break;
-	default:
-		dev_warn(&pf->pdev->dev, "Unknown VSI type %d\n", vsi->type);
-		break;
-	}
-
-	if (vsi->hw_base_vector < 0) {
-		dev_err(&pf->pdev->dev,
-			"Failed to get tracking for %d HW vectors for VSI %d, err=%d\n",
-			num_q_vectors, vsi->vsi_num, vsi->hw_base_vector);
-		if (vsi->type != ICE_VSI_VF) {
-			ice_free_res(pf->sw_irq_tracker,
-				     vsi->sw_base_vector, vsi->idx);
-			pf->num_avail_sw_msix += num_q_vectors;
-		}
-=======
 	num_q_vectors = vsi->num_q_vectors;
 	/* reserve slots from OS requested IRQs */
 	vsi->base_vector = ice_get_res(pf, pf->irq_tracker, num_q_vectors,
@@ -1262,7 +1191,6 @@
 		dev_err(&pf->pdev->dev,
 			"Failed to get tracking for %d vectors for VSI %d, err=%d\n",
 			num_q_vectors, vsi->vsi_num, vsi->base_vector);
->>>>>>> 6fb08f1a
 		return -ENOENT;
 	}
 	pf->num_avail_sw_msix -= num_q_vectors;
@@ -2004,48 +1932,14 @@
 		 * tracked for this PF.
 		 */
 		for (q = 0; q < q_vector->num_ring_tx; q++) {
-<<<<<<< HEAD
-			int itr_idx = (q_vector->tx.itr_idx <<
-				       QINT_TQCTL_ITR_INDX_S) &
-				QINT_TQCTL_ITR_INDX_M;
-			u32 val;
-
-			if (vsi->type == ICE_VSI_VF)
-				val = QINT_TQCTL_CAUSE_ENA_M | itr_idx |
-				      (((i + 1) << QINT_TQCTL_MSIX_INDX_S) &
-				       QINT_TQCTL_MSIX_INDX_M);
-			else
-				val = QINT_TQCTL_CAUSE_ENA_M | itr_idx |
-				      ((reg_idx << QINT_TQCTL_MSIX_INDX_S) &
-				       QINT_TQCTL_MSIX_INDX_M);
-			wr32(hw, QINT_TQCTL(vsi->txq_map[txq]), val);
-=======
 			ice_cfg_txq_interrupt(vsi, txq, reg_idx,
 					      q_vector->tx.itr_idx);
->>>>>>> 6fb08f1a
 			txq++;
 		}
 
 		for (q = 0; q < q_vector->num_ring_rx; q++) {
-<<<<<<< HEAD
-			int itr_idx = (q_vector->rx.itr_idx <<
-				       QINT_RQCTL_ITR_INDX_S) &
-				QINT_RQCTL_ITR_INDX_M;
-			u32 val;
-
-			if (vsi->type == ICE_VSI_VF)
-				val = QINT_RQCTL_CAUSE_ENA_M | itr_idx |
-					(((i + 1) << QINT_RQCTL_MSIX_INDX_S) &
-					 QINT_RQCTL_MSIX_INDX_M);
-			else
-				val = QINT_RQCTL_CAUSE_ENA_M | itr_idx |
-					((reg_idx << QINT_RQCTL_MSIX_INDX_S) &
-					 QINT_RQCTL_MSIX_INDX_M);
-			wr32(hw, QINT_RQCTL(vsi->rxq_map[rxq]), val);
-=======
 			ice_cfg_rxq_interrupt(vsi, rxq, reg_idx,
 					      q_vector->rx.itr_idx);
->>>>>>> 6fb08f1a
 			rxq++;
 		}
 	}
@@ -2222,32 +2116,6 @@
 			break;
 
 		for (i = 0; i < vsi->tc_cfg.tc_info[tc].qcount_tx; i++) {
-<<<<<<< HEAD
-			if (!rings || !rings[q_idx] ||
-			    !rings[q_idx]->q_vector) {
-				err = -EINVAL;
-				goto err_out;
-			}
-
-			q_ids[i] = vsi->txq_map[q_idx + offset];
-			q_teids[i] = rings[q_idx]->txq_teid;
-			q_handles[i] = i;
-
-			/* clear cause_ena bit for disabled queues */
-			val = rd32(hw, QINT_TQCTL(rings[i]->reg_idx));
-			val &= ~QINT_TQCTL_CAUSE_ENA_M;
-			wr32(hw, QINT_TQCTL(rings[i]->reg_idx), val);
-
-			/* software is expected to wait for 100 ns */
-			ndelay(100);
-
-			/* trigger a software interrupt for the vector
-			 * associated to the queue to schedule NAPI handler
-			 */
-			wr32(hw, GLINT_DYN_CTL(rings[i]->q_vector->reg_idx),
-			     GLINT_DYN_CTL_SWINT_TRIG_M |
-			     GLINT_DYN_CTL_INTENA_MSK_M);
-=======
 			struct ice_q_vector *q_vector;
 
 			if (!rings || !rings[q_idx]) {
@@ -2274,7 +2142,6 @@
 			if (q_vector)
 				ice_trigger_sw_intr(hw, q_vector);
 
->>>>>>> 6fb08f1a
 			q_idx++;
 		}
 		status = ice_dis_vsi_txq(vsi->port_info, vsi->idx, tc,
@@ -2415,9 +2282,6 @@
 			goto clear_reg_idx;
 		}
 
-<<<<<<< HEAD
-		q_vector->reg_idx = q_vector->v_idx + vsi->hw_base_vector;
-=======
 		if (vsi->type == ICE_VSI_VF) {
 			struct ice_vf *vf = &vsi->back->vf[vsi->vf_id];
 
@@ -2426,7 +2290,6 @@
 			q_vector->reg_idx =
 				q_vector->v_idx + vsi->base_vector;
 		}
->>>>>>> 6fb08f1a
 	}
 
 	return 0;
@@ -2482,8 +2345,6 @@
 	ice_free_fltr_list(&pf->pdev->dev, &tmp_add_list);
 }
 
-<<<<<<< HEAD
-=======
 /**
  * ice_cfg_sw_lldp - Config switch rules for LLDP packet handling
  * @vsi: the VSI being configured
@@ -2532,7 +2393,6 @@
 	ice_free_fltr_list(&pf->pdev->dev, &tmp_add_list);
 }
 
->>>>>>> 6fb08f1a
 /**
  * ice_vsi_setup - Set up a VSI by a given type
  * @pf: board private structure
@@ -2633,20 +2493,6 @@
 		if (ret)
 			goto unroll_alloc_q_vector;
 
-<<<<<<< HEAD
-		/* Setup Vector base only during VF init phase or when VF asks
-		 * for more vectors than assigned number. In all other cases,
-		 * assign hw_base_vector to the value given earlier.
-		 */
-		if (test_bit(ICE_VF_STATE_CFG_INTR, pf->vf[vf_id].vf_states)) {
-			ret = ice_vsi_setup_vector_base(vsi);
-			if (ret)
-				goto unroll_vector_base;
-		} else {
-			vsi->hw_base_vector = pf->vf[vf_id].first_vector_idx;
-		}
-=======
->>>>>>> 6fb08f1a
 		ret = ice_vsi_set_q_vectors_reg_idx(vsi);
 		if (ret)
 			goto unroll_vector_base;
@@ -2675,21 +2521,12 @@
 	for (i = 0; i < vsi->tc_cfg.numtc; i++)
 		max_txqs[i] = pf->num_lan_tx;
 
-<<<<<<< HEAD
-	ret = ice_cfg_vsi_lan(vsi->port_info, vsi->idx, vsi->tc_cfg.ena_tc,
-			      max_txqs);
-	if (ret) {
-		dev_err(&pf->pdev->dev,
-			"VSI %d failed lan queue config, error %d\n",
-			vsi->vsi_num, ret);
-=======
 	status = ice_cfg_vsi_lan(vsi->port_info, vsi->idx, vsi->tc_cfg.ena_tc,
 				 max_txqs);
 	if (status) {
 		dev_err(&pf->pdev->dev,
 			"VSI %d failed lan queue config, error %d\n",
 			vsi->vsi_num, status);
->>>>>>> 6fb08f1a
 		goto unroll_vector_base;
 	}
 
@@ -2698,12 +2535,6 @@
 	 * out PAUSE or PFC frames. If enabled, FW can still send FC frames.
 	 * The rule is added once for PF VSI in order to create appropriate
 	 * recipe, since VSI/VSI list is ignored with drop action...
-<<<<<<< HEAD
-	 */
-	if (vsi->type == ICE_VSI_PF)
-		ice_vsi_add_rem_eth_mac(vsi, true);
-
-=======
 	 * Also add rules to handle LLDP Tx and Rx packets.  Tx LLDP packets
 	 * need to be dropped so that VFs cannot send LLDP packets to reconfig
 	 * DCB settings in the HW.  Also, if the FW DCBX engine is not running
@@ -2720,21 +2551,12 @@
 			ice_cfg_sw_lldp(vsi, false, true);
 	}
 
->>>>>>> 6fb08f1a
 	return vsi;
 
 unroll_vector_base:
 	/* reclaim SW interrupts back to the common pool */
-<<<<<<< HEAD
-	ice_free_res(pf->sw_irq_tracker, vsi->sw_base_vector, vsi->idx);
-	pf->num_avail_sw_msix += vsi->num_q_vectors;
-	/* reclaim HW interrupt back to the common pool */
-	ice_free_res(pf->hw_irq_tracker, vsi->hw_base_vector, vsi->idx);
-	pf->num_avail_hw_msix += vsi->num_q_vectors;
-=======
 	ice_free_res(pf->irq_tracker, vsi->base_vector, vsi->idx);
 	pf->num_avail_sw_msix += vsi->num_q_vectors;
->>>>>>> 6fb08f1a
 unroll_alloc_q_vector:
 	ice_vsi_free_q_vectors(vsi);
 unroll_vsi_init:
@@ -3063,20 +2885,6 @@
 	 */
 	if (vsi->type != ICE_VSI_VF) {
 		/* reclaim SW interrupts back to the common pool */
-<<<<<<< HEAD
-		ice_free_res(pf->sw_irq_tracker, vsi->sw_base_vector, vsi->idx);
-		pf->num_avail_sw_msix += vsi->num_q_vectors;
-		/* reclaim HW interrupts back to the common pool */
-		ice_free_res(pf->hw_irq_tracker, vsi->hw_base_vector, vsi->idx);
-		pf->num_avail_hw_msix += vsi->num_q_vectors;
-	} else if (test_bit(ICE_VF_STATE_CFG_INTR, vf->vf_states)) {
-		/* Reclaim VF resources back only while freeing all VFs or
-		 * vector reassignment is requested
-		 */
-		ice_free_res(pf->hw_irq_tracker, vf->first_vector_idx,
-			     vsi->idx);
-		pf->num_avail_hw_msix += pf->num_vf_msix;
-=======
 		ice_free_res(pf->irq_tracker, vsi->base_vector, vsi->idx);
 		pf->num_avail_sw_msix += vsi->num_q_vectors;
 	}
@@ -3089,11 +2897,7 @@
 		 */
 		if (!test_bit(ICE_FLAG_ENABLE_FW_LLDP, pf->flags))
 			ice_cfg_sw_lldp(vsi, false, false);
->>>>>>> 6fb08f1a
-	}
-
-	if (vsi->type == ICE_VSI_PF)
-		ice_vsi_add_rem_eth_mac(vsi, false);
+	}
 
 	ice_remove_vsi_fltr(&pf->hw, vsi->idx);
 	ice_rm_vsi_lan_cfg(vsi->port_info, vsi->idx);
@@ -3132,10 +2936,7 @@
 {
 	u16 max_txqs[ICE_MAX_TRAFFIC_CLASS] = { 0 };
 	struct ice_vf *vf = NULL;
-<<<<<<< HEAD
-=======
 	enum ice_status status;
->>>>>>> 6fb08f1a
 	struct ice_pf *pf;
 	int ret, i;
 
@@ -3149,26 +2950,6 @@
 	ice_rm_vsi_lan_cfg(vsi->port_info, vsi->idx);
 	ice_vsi_free_q_vectors(vsi);
 
-<<<<<<< HEAD
-	if (vsi->type != ICE_VSI_VF) {
-		/* reclaim SW interrupts back to the common pool */
-		ice_free_res(pf->sw_irq_tracker, vsi->sw_base_vector, vsi->idx);
-		pf->num_avail_sw_msix += vsi->num_q_vectors;
-		vsi->sw_base_vector = 0;
-		/* reclaim HW interrupts back to the common pool */
-		ice_free_res(pf->hw_irq_tracker, vsi->hw_base_vector,
-			     vsi->idx);
-		pf->num_avail_hw_msix += vsi->num_q_vectors;
-	} else {
-		/* Reclaim VF resources back to the common pool for reset and
-		 * and rebuild, with vector reassignment
-		 */
-		ice_free_res(pf->hw_irq_tracker, vf->first_vector_idx,
-			     vsi->idx);
-		pf->num_avail_hw_msix += pf->num_vf_msix;
-	}
-	vsi->hw_base_vector = 0;
-=======
 	/* SR-IOV determines needed MSIX resources all at once instead of per
 	 * VSI since when VFs are spawned we know how many VFs there are and how
 	 * many interrupts each VF needs. SR-IOV MSIX resources are also
@@ -3180,7 +2961,6 @@
 		pf->num_avail_sw_msix += vsi->num_q_vectors;
 		vsi->base_vector = 0;
 	}
->>>>>>> 6fb08f1a
 
 	ice_vsi_clear_rings(vsi);
 	ice_vsi_free_arrays(vsi);
@@ -3205,10 +2985,6 @@
 		ret = ice_vsi_alloc_q_vectors(vsi);
 		if (ret)
 			goto err_rings;
-
-		ret = ice_vsi_set_q_vectors_reg_idx(vsi);
-		if (ret)
-			goto err_vectors;
 
 		ret = ice_vsi_set_q_vectors_reg_idx(vsi);
 		if (ret)
@@ -3254,21 +3030,12 @@
 	for (i = 0; i < vsi->tc_cfg.numtc; i++)
 		max_txqs[i] = pf->num_lan_tx;
 
-<<<<<<< HEAD
-	ret = ice_cfg_vsi_lan(vsi->port_info, vsi->idx, vsi->tc_cfg.ena_tc,
-			      max_txqs);
-	if (ret) {
-		dev_err(&pf->pdev->dev,
-			"VSI %d failed lan queue config, error %d\n",
-			vsi->vsi_num, ret);
-=======
 	status = ice_cfg_vsi_lan(vsi->port_info, vsi->idx, vsi->tc_cfg.ena_tc,
 				 max_txqs);
 	if (status) {
 		dev_err(&pf->pdev->dev,
 			"VSI %d failed lan queue config, error %d\n",
 			vsi->vsi_num, status);
->>>>>>> 6fb08f1a
 		goto err_vectors;
 	}
 	return 0;

/****************************************************************************/

/*
 *	fec.h  --  Fast Ethernet Controller for Motorola ColdFire SoC
 *		   processors.
 *
 *	(C) Copyright 2000-2005, Greg Ungerer (gerg@snapgear.com)
 *	(C) Copyright 2000-2001, Lineo (www.lineo.com)
 */

/****************************************************************************/
#ifndef FEC_H
#define	FEC_H
/****************************************************************************/

#include <linux/clocksource.h>
#include <linux/net_tstamp.h>
#include <linux/ptp_clock_kernel.h>

#if defined(CONFIG_M523x) || defined(CONFIG_M527x) || defined(CONFIG_M528x) || \
    defined(CONFIG_M520x) || defined(CONFIG_M532x) || \
    defined(CONFIG_ARCH_MXC) || defined(CONFIG_SOC_IMX28)
/*
 *	Just figures, Motorola would have to change the offsets for
 *	registers in the same peripheral device on different models
 *	of the ColdFire!
 */
#define FEC_IEVENT		0x004 /* Interrupt event reg */
#define FEC_IMASK		0x008 /* Interrupt mask reg */
#define FEC_R_DES_ACTIVE_0	0x010 /* Receive descriptor reg */
#define FEC_X_DES_ACTIVE_0	0x014 /* Transmit descriptor reg */
#define FEC_ECNTRL		0x024 /* Ethernet control reg */
#define FEC_MII_DATA		0x040 /* MII manage frame reg */
#define FEC_MII_SPEED		0x044 /* MII speed control reg */
#define FEC_MIB_CTRLSTAT	0x064 /* MIB control/status reg */
#define FEC_R_CNTRL		0x084 /* Receive control reg */
#define FEC_X_CNTRL		0x0c4 /* Transmit Control reg */
#define FEC_ADDR_LOW		0x0e4 /* Low 32bits MAC address */
#define FEC_ADDR_HIGH		0x0e8 /* High 16bits MAC address */
#define FEC_OPD			0x0ec /* Opcode + Pause duration */
<<<<<<< HEAD
#define FEC_TXIC0		0xF0  /* Tx Interrupt Coalescing for ring 0 */
#define FEC_TXIC1		0xF4  /* Tx Interrupt Coalescing for ring 1 */
#define FEC_TXIC2		0xF8  /* Tx Interrupt Coalescing for ring 2 */
=======
#define FEC_TXIC0		0x0f0 /* Tx Interrupt Coalescing for ring 0 */
#define FEC_TXIC1		0x0f4 /* Tx Interrupt Coalescing for ring 1 */
#define FEC_TXIC2		0x0f8 /* Tx Interrupt Coalescing for ring 2 */
>>>>>>> e529fea9
#define FEC_RXIC0		0x100 /* Rx Interrupt Coalescing for ring 0 */
#define FEC_RXIC1		0x104 /* Rx Interrupt Coalescing for ring 1 */
#define FEC_RXIC2		0x108 /* Rx Interrupt Coalescing for ring 2 */
#define FEC_HASH_TABLE_HIGH	0x118 /* High 32bits hash table */
#define FEC_HASH_TABLE_LOW	0x11c /* Low 32bits hash table */
#define FEC_GRP_HASH_TABLE_HIGH	0x120 /* High 32bits hash table */
#define FEC_GRP_HASH_TABLE_LOW	0x124 /* Low 32bits hash table */
#define FEC_X_WMRK		0x144 /* FIFO transmit water mark */
#define FEC_R_BOUND		0x14c /* FIFO receive bound reg */
#define FEC_R_FSTART		0x150 /* FIFO receive start reg */
#define FEC_R_DES_START_1	0x160 /* Receive descriptor ring 1 */
#define FEC_X_DES_START_1	0x164 /* Transmit descriptor ring 1 */
<<<<<<< HEAD
#define FEC_R_DES_START_2	0x16c /* Receive descriptor ring 2 */
#define FEC_X_DES_START_2	0x170 /* Transmit descriptor ring 2 */
#define FEC_R_DES_START_0	0x180 /* Receive descriptor ring */
#define FEC_X_DES_START_0	0x184 /* Transmit descriptor ring */
#define FEC_R_BUFF_SIZE		0x188 /* Maximum receive buff size */
=======
#define FEC_R_BUFF_SIZE_1	0x168 /* Maximum receive buff ring1 size */
#define FEC_R_DES_START_2	0x16c /* Receive descriptor ring 2 */
#define FEC_X_DES_START_2	0x170 /* Transmit descriptor ring 2 */
#define FEC_R_BUFF_SIZE_2	0x174 /* Maximum receive buff ring2 size */
#define FEC_R_DES_START_0	0x180 /* Receive descriptor ring */
#define FEC_X_DES_START_0	0x184 /* Transmit descriptor ring */
#define FEC_R_BUFF_SIZE_0	0x188 /* Maximum receive buff size */
>>>>>>> e529fea9
#define FEC_R_FIFO_RSFL		0x190 /* Receive FIFO section full threshold */
#define FEC_R_FIFO_RSEM		0x194 /* Receive FIFO section empty threshold */
#define FEC_R_FIFO_RAEM		0x198 /* Receive FIFO almost empty threshold */
#define FEC_R_FIFO_RAFL		0x19c /* Receive FIFO almost full threshold */
<<<<<<< HEAD
#define FEC_RACC		0x1C4 /* Receive Accelerator function */
=======
#define FEC_RACC		0x1c4 /* Receive Accelerator function */
>>>>>>> e529fea9
#define FEC_RCMR_1		0x1c8 /* Receive classification match ring 1 */
#define FEC_RCMR_2		0x1cc /* Receive classification match ring 2 */
#define FEC_DMA_CFG_1		0x1d8 /* DMA class configuration for ring 1 */
#define FEC_DMA_CFG_2		0x1dc /* DMA class Configuration for ring 2 */
#define FEC_R_DES_ACTIVE_1	0x1e0 /* Rx descriptor active for ring 1 */
#define FEC_X_DES_ACTIVE_1	0x1e4 /* Tx descriptor active for ring 1 */
#define FEC_R_DES_ACTIVE_2	0x1e8 /* Rx descriptor active for ring 2 */
#define FEC_X_DES_ACTIVE_2	0x1ec /* Tx descriptor active for ring 2 */
#define FEC_QOS_SCHEME		0x1f0 /* Set multi queues Qos scheme */
#define FEC_MIIGSK_CFGR		0x300 /* MIIGSK Configuration reg */
#define FEC_MIIGSK_ENR		0x308 /* MIIGSK Enable reg */

#define BM_MIIGSK_CFGR_MII		0x00
#define BM_MIIGSK_CFGR_RMII		0x01
#define BM_MIIGSK_CFGR_FRCONT_10M	0x40

#define RMON_T_DROP		0x200 /* Count of frames not cntd correctly */
#define RMON_T_PACKETS		0x204 /* RMON TX packet count */
#define RMON_T_BC_PKT		0x208 /* RMON TX broadcast pkts */
#define RMON_T_MC_PKT		0x20c /* RMON TX multicast pkts */
#define RMON_T_CRC_ALIGN	0x210 /* RMON TX pkts with CRC align err */
#define RMON_T_UNDERSIZE	0x214 /* RMON TX pkts < 64 bytes, good CRC */
#define RMON_T_OVERSIZE		0x218 /* RMON TX pkts > MAX_FL bytes good CRC */
#define RMON_T_FRAG		0x21c /* RMON TX pkts < 64 bytes, bad CRC */
#define RMON_T_JAB		0x220 /* RMON TX pkts > MAX_FL bytes, bad CRC */
#define RMON_T_COL		0x224 /* RMON TX collision count */
#define RMON_T_P64		0x228 /* RMON TX 64 byte pkts */
#define RMON_T_P65TO127		0x22c /* RMON TX 65 to 127 byte pkts */
#define RMON_T_P128TO255	0x230 /* RMON TX 128 to 255 byte pkts */
#define RMON_T_P256TO511	0x234 /* RMON TX 256 to 511 byte pkts */
#define RMON_T_P512TO1023	0x238 /* RMON TX 512 to 1023 byte pkts */
#define RMON_T_P1024TO2047	0x23c /* RMON TX 1024 to 2047 byte pkts */
#define RMON_T_P_GTE2048	0x240 /* RMON TX pkts > 2048 bytes */
#define RMON_T_OCTETS		0x244 /* RMON TX octets */
#define IEEE_T_DROP		0x248 /* Count of frames not counted crtly */
#define IEEE_T_FRAME_OK		0x24c /* Frames tx'd OK */
#define IEEE_T_1COL		0x250 /* Frames tx'd with single collision */
#define IEEE_T_MCOL		0x254 /* Frames tx'd with multiple collision */
#define IEEE_T_DEF		0x258 /* Frames tx'd after deferral delay */
#define IEEE_T_LCOL		0x25c /* Frames tx'd with late collision */
#define IEEE_T_EXCOL		0x260 /* Frames tx'd with excesv collisions */
#define IEEE_T_MACERR		0x264 /* Frames tx'd with TX FIFO underrun */
#define IEEE_T_CSERR		0x268 /* Frames tx'd with carrier sense err */
#define IEEE_T_SQE		0x26c /* Frames tx'd with SQE err */
#define IEEE_T_FDXFC		0x270 /* Flow control pause frames tx'd */
#define IEEE_T_OCTETS_OK	0x274 /* Octet count for frames tx'd w/o err */
#define RMON_R_PACKETS		0x284 /* RMON RX packet count */
#define RMON_R_BC_PKT		0x288 /* RMON RX broadcast pkts */
#define RMON_R_MC_PKT		0x28c /* RMON RX multicast pkts */
#define RMON_R_CRC_ALIGN	0x290 /* RMON RX pkts with CRC alignment err */
#define RMON_R_UNDERSIZE	0x294 /* RMON RX pkts < 64 bytes, good CRC */
#define RMON_R_OVERSIZE		0x298 /* RMON RX pkts > MAX_FL bytes good CRC */
#define RMON_R_FRAG		0x29c /* RMON RX pkts < 64 bytes, bad CRC */
#define RMON_R_JAB		0x2a0 /* RMON RX pkts > MAX_FL bytes, bad CRC */
#define RMON_R_RESVD_O		0x2a4 /* Reserved */
#define RMON_R_P64		0x2a8 /* RMON RX 64 byte pkts */
#define RMON_R_P65TO127		0x2ac /* RMON RX 65 to 127 byte pkts */
#define RMON_R_P128TO255	0x2b0 /* RMON RX 128 to 255 byte pkts */
#define RMON_R_P256TO511	0x2b4 /* RMON RX 256 to 511 byte pkts */
#define RMON_R_P512TO1023	0x2b8 /* RMON RX 512 to 1023 byte pkts */
#define RMON_R_P1024TO2047	0x2bc /* RMON RX 1024 to 2047 byte pkts */
#define RMON_R_P_GTE2048	0x2c0 /* RMON RX pkts > 2048 bytes */
#define RMON_R_OCTETS		0x2c4 /* RMON RX octets */
#define IEEE_R_DROP		0x2c8 /* Count frames not counted correctly */
#define IEEE_R_FRAME_OK		0x2cc /* Frames rx'd OK */
#define IEEE_R_CRC		0x2d0 /* Frames rx'd with CRC err */
#define IEEE_R_ALIGN		0x2d4 /* Frames rx'd with alignment err */
#define IEEE_R_MACERR		0x2d8 /* Receive FIFO overflow count */
#define IEEE_R_FDXFC		0x2dc /* Flow control pause frames rx'd */
#define IEEE_R_OCTETS_OK	0x2e0 /* Octet cnt for frames rx'd w/o err */

#else

#define FEC_ECNTRL		0x000 /* Ethernet control reg */
#define FEC_IEVENT		0x004 /* Interrupt even reg */
#define FEC_IMASK		0x008 /* Interrupt mask reg */
#define FEC_IVEC		0x00c /* Interrupt vec status reg */
#define FEC_R_DES_ACTIVE_0	0x010 /* Receive descriptor reg */
#define FEC_R_DES_ACTIVE_1	FEC_R_DES_ACTIVE_0
#define FEC_R_DES_ACTIVE_2	FEC_R_DES_ACTIVE_0
#define FEC_X_DES_ACTIVE_0	0x014 /* Transmit descriptor reg */
#define FEC_X_DES_ACTIVE_1	FEC_X_DES_ACTIVE_0
#define FEC_X_DES_ACTIVE_2	FEC_X_DES_ACTIVE_0
#define FEC_MII_DATA		0x040 /* MII manage frame reg */
#define FEC_MII_SPEED		0x044 /* MII speed control reg */
#define FEC_R_BOUND		0x08c /* FIFO receive bound reg */
#define FEC_R_FSTART		0x090 /* FIFO receive start reg */
#define FEC_X_WMRK		0x0a4 /* FIFO transmit water mark */
#define FEC_X_FSTART		0x0ac /* FIFO transmit start reg */
#define FEC_R_CNTRL		0x104 /* Receive control reg */
#define FEC_MAX_FRM_LEN		0x108 /* Maximum frame length reg */
#define FEC_X_CNTRL		0x144 /* Transmit Control reg */
#define FEC_ADDR_LOW		0x3c0 /* Low 32bits MAC address */
#define FEC_ADDR_HIGH		0x3c4 /* High 16bits MAC address */
#define FEC_GRP_HASH_TABLE_HIGH	0x3c8 /* High 32bits hash table */
#define FEC_GRP_HASH_TABLE_LOW	0x3cc /* Low 32bits hash table */
#define FEC_R_DES_START_0	0x3d0 /* Receive descriptor ring */
#define FEC_R_DES_START_1	FEC_R_DES_START_0
#define FEC_R_DES_START_2	FEC_R_DES_START_0
#define FEC_X_DES_START_0	0x3d4 /* Transmit descriptor ring */
#define FEC_X_DES_START_1	FEC_X_DES_START_0
#define FEC_X_DES_START_2	FEC_X_DES_START_0
<<<<<<< HEAD
#define FEC_R_BUFF_SIZE		0x3d8 /* Maximum receive buff size */
=======
#define FEC_R_BUFF_SIZE_0	0x3d8 /* Maximum receive buff size */
#define FEC_R_BUFF_SIZE_1	FEC_R_BUFF_SIZE_0
#define FEC_R_BUFF_SIZE_2	FEC_R_BUFF_SIZE_0
>>>>>>> e529fea9
#define FEC_FIFO_RAM		0x400 /* FIFO RAM buffer */
/* Not existed in real chip
 * Just for pass build.
 */
<<<<<<< HEAD
#define FEC_RCMR_1		0xFFF
#define FEC_RCMR_2		0xFFF
#define FEC_DMA_CFG_1		0xFFF
#define FEC_DMA_CFG_2		0xFFF
#define FEC_TXIC0		0xFFF
#define FEC_TXIC1		0xFFF
#define FEC_TXIC2		0xFFF
#define FEC_RXIC0		0xFFF
#define FEC_RXIC1		0xFFF
#define FEC_RXIC2		0xFFF
=======
#define FEC_RCMR_1		0xfff
#define FEC_RCMR_2		0xfff
#define FEC_DMA_CFG_1		0xfff
#define FEC_DMA_CFG_2		0xfff
#define FEC_TXIC0		0xfff
#define FEC_TXIC1		0xfff
#define FEC_TXIC2		0xfff
#define FEC_RXIC0		0xfff
#define FEC_RXIC1		0xfff
#define FEC_RXIC2		0xfff
>>>>>>> e529fea9
#endif /* CONFIG_M5272 */


/*
 *	Define the buffer descriptor structure.
 */
#if defined(CONFIG_ARCH_MXC) || defined(CONFIG_SOC_IMX28)
struct bufdesc {
	unsigned short cbd_datlen;	/* Data length */
	unsigned short cbd_sc;	/* Control and status info */
	unsigned long cbd_bufaddr;	/* Buffer address */
};
#else
struct bufdesc {
	unsigned short	cbd_sc;			/* Control and status info */
	unsigned short	cbd_datlen;		/* Data length */
	unsigned long	cbd_bufaddr;		/* Buffer address */
};
#endif

struct bufdesc_ex {
	struct bufdesc desc;
	unsigned long cbd_esc;
	unsigned long cbd_prot;
	unsigned long cbd_bdu;
	unsigned long ts;
	unsigned short res0[4];
};

/*
 *	The following definitions courtesy of commproc.h, which where
 *	Copyright (c) 1997 Dan Malek (dmalek@jlc.net).
 */
#define BD_SC_EMPTY	((ushort)0x8000)	/* Receive is empty */
#define BD_SC_READY	((ushort)0x8000)	/* Transmit is ready */
#define BD_SC_WRAP	((ushort)0x2000)	/* Last buffer descriptor */
#define BD_SC_INTRPT	((ushort)0x1000)	/* Interrupt on change */
#define BD_SC_CM	((ushort)0x0200)	/* Continuous mode */
#define BD_SC_ID	((ushort)0x0100)	/* Rec'd too many idles */
#define BD_SC_P		((ushort)0x0100)	/* xmt preamble */
#define BD_SC_BR	((ushort)0x0020)	/* Break received */
#define BD_SC_FR	((ushort)0x0010)	/* Framing error */
#define BD_SC_PR	((ushort)0x0008)	/* Parity error */
#define BD_SC_OV	((ushort)0x0002)	/* Overrun */
#define BD_SC_CD	((ushort)0x0001)	/* ?? */

/* Buffer descriptor control/status used by Ethernet receive.
 */
#define BD_ENET_RX_EMPTY	((ushort)0x8000)
#define BD_ENET_RX_WRAP		((ushort)0x2000)
#define BD_ENET_RX_INTR		((ushort)0x1000)
#define BD_ENET_RX_LAST		((ushort)0x0800)
#define BD_ENET_RX_FIRST	((ushort)0x0400)
#define BD_ENET_RX_MISS		((ushort)0x0100)
#define BD_ENET_RX_LG		((ushort)0x0020)
#define BD_ENET_RX_NO		((ushort)0x0010)
#define BD_ENET_RX_SH		((ushort)0x0008)
#define BD_ENET_RX_CR		((ushort)0x0004)
#define BD_ENET_RX_OV		((ushort)0x0002)
#define BD_ENET_RX_CL		((ushort)0x0001)
#define BD_ENET_RX_STATS	((ushort)0x013f)	/* All status bits */

/* Enhanced buffer descriptor control/status used by Ethernet receive */
#define BD_ENET_RX_VLAN		0x00000004

/* Buffer descriptor control/status used by Ethernet transmit.
 */
#define BD_ENET_TX_READY	((ushort)0x8000)
#define BD_ENET_TX_PAD		((ushort)0x4000)
#define BD_ENET_TX_WRAP		((ushort)0x2000)
#define BD_ENET_TX_INTR		((ushort)0x1000)
#define BD_ENET_TX_LAST		((ushort)0x0800)
#define BD_ENET_TX_TC		((ushort)0x0400)
#define BD_ENET_TX_DEF		((ushort)0x0200)
#define BD_ENET_TX_HB		((ushort)0x0100)
#define BD_ENET_TX_LC		((ushort)0x0080)
#define BD_ENET_TX_RL		((ushort)0x0040)
#define BD_ENET_TX_RCMASK	((ushort)0x003c)
#define BD_ENET_TX_UN		((ushort)0x0002)
#define BD_ENET_TX_CSL		((ushort)0x0001)
#define BD_ENET_TX_STATS	((ushort)0x0fff)	/* All status bits */

/* enhanced buffer descriptor control/status used by Ethernet transmit */
#define BD_ENET_TX_INT		0x40000000
#define BD_ENET_TX_TS		0x20000000
#define BD_ENET_TX_PINS		0x10000000
#define BD_ENET_TX_IINS		0x08000000


/* This device has up to three irqs on some platforms */
#define FEC_IRQ_NUM		3

/* Maximum number of queues supported
 * ENET with AVB IP can support up to 3 independent tx queues and rx queues.
 * User can point the queue number that is less than or equal to 3.
 */
#define FEC_ENET_MAX_TX_QS	3
#define FEC_ENET_MAX_RX_QS	3

<<<<<<< HEAD
#define FEC_R_DES_START(X)	((X == 1) ? FEC_R_DES_START_1 : \
				((X == 2) ? \
					FEC_R_DES_START_2 : FEC_R_DES_START_0))
#define FEC_X_DES_START(X)	((X == 1) ? FEC_X_DES_START_1 : \
				((X == 2) ? \
					FEC_X_DES_START_2 : FEC_X_DES_START_0))
#define FEC_R_DES_ACTIVE(X)	((X == 1) ? FEC_R_DES_ACTIVE_1 : \
				((X == 2) ? \
				   FEC_R_DES_ACTIVE_2 : FEC_R_DES_ACTIVE_0))
#define FEC_X_DES_ACTIVE(X)	((X == 1) ? FEC_X_DES_ACTIVE_1 : \
				((X == 2) ? \
				   FEC_X_DES_ACTIVE_2 : FEC_X_DES_ACTIVE_0))

#define FEC_DMA_CFG(X)		((X == 2) ? FEC_DMA_CFG_2 : FEC_DMA_CFG_1)

#define DMA_CLASS_EN		(1 << 16)
#define FEC_RCMR(X)		((X == 2) ? FEC_RCMR_2 : FEC_RCMR_1)
#define IDLE_SLOPE_MASK		0xFFFF
#define IDLE_SLOPE_1		0x200 /* BW fraction: 0.5 */
#define IDLE_SLOPE_2		0x200 /* BW fraction: 0.5 */
#define IDLE_SLOPE(X)		((X == 1) ? (IDLE_SLOPE_1 & IDLE_SLOPE_MASK) : \
				(IDLE_SLOPE_2 & IDLE_SLOPE_MASK))
#define RCMR_MATCHEN            (0x1 << 16)
#define RCMR_CMP_CFG(v, n)	((v & 0x7) <<  (n << 2))
=======
#define FEC_R_DES_START(X)	(((X) == 1) ? FEC_R_DES_START_1 : \
				(((X) == 2) ? \
					FEC_R_DES_START_2 : FEC_R_DES_START_0))
#define FEC_X_DES_START(X)	(((X) == 1) ? FEC_X_DES_START_1 : \
				(((X) == 2) ? \
					FEC_X_DES_START_2 : FEC_X_DES_START_0))
#define FEC_R_BUFF_SIZE(X)	(((X) == 1) ? FEC_R_BUFF_SIZE_1 : \
				(((X) == 2) ? \
					FEC_R_BUFF_SIZE_2 : FEC_R_BUFF_SIZE_0))
#define FEC_R_DES_ACTIVE(X)	(((X) == 1) ? FEC_R_DES_ACTIVE_1 : \
				(((X) == 2) ? \
				   FEC_R_DES_ACTIVE_2 : FEC_R_DES_ACTIVE_0))
#define FEC_X_DES_ACTIVE(X)	(((X) == 1) ? FEC_X_DES_ACTIVE_1 : \
				(((X) == 2) ? \
				   FEC_X_DES_ACTIVE_2 : FEC_X_DES_ACTIVE_0))

#define FEC_DMA_CFG(X)		(((X) == 2) ? FEC_DMA_CFG_2 : FEC_DMA_CFG_1)

#define DMA_CLASS_EN		(1 << 16)
#define FEC_RCMR(X)		(((X) == 2) ? FEC_RCMR_2 : FEC_RCMR_1)
#define IDLE_SLOPE_MASK		0xffff
#define IDLE_SLOPE_1		0x200 /* BW fraction: 0.5 */
#define IDLE_SLOPE_2		0x200 /* BW fraction: 0.5 */
#define IDLE_SLOPE(X)		(((X) == 1) ?				\
				(IDLE_SLOPE_1 & IDLE_SLOPE_MASK) :	\
				(IDLE_SLOPE_2 & IDLE_SLOPE_MASK))
#define RCMR_MATCHEN		(0x1 << 16)
#define RCMR_CMP_CFG(v, n)	(((v) & 0x7) <<  (n << 2))
>>>>>>> e529fea9
#define RCMR_CMP_1		(RCMR_CMP_CFG(0, 0) | RCMR_CMP_CFG(1, 1) | \
				RCMR_CMP_CFG(2, 2) | RCMR_CMP_CFG(3, 3))
#define RCMR_CMP_2		(RCMR_CMP_CFG(4, 0) | RCMR_CMP_CFG(5, 1) | \
				RCMR_CMP_CFG(6, 2) | RCMR_CMP_CFG(7, 3))
<<<<<<< HEAD
#define RCMR_CMP(X)		((X == 1) ? RCMR_CMP_1 : RCMR_CMP_2)
#define FEC_TX_BD_FTYPE(X)	((X & 0xF) << 20)
=======
#define RCMR_CMP(X)		(((X) == 1) ? RCMR_CMP_1 : RCMR_CMP_2)
#define FEC_TX_BD_FTYPE(X)	(((X) & 0xf) << 20)
>>>>>>> e529fea9

/* The number of Tx and Rx buffers.  These are allocated from the page
 * pool.  The code may assume these are power of two, so it it best
 * to keep them that size.
 * We don't need to allocate pages for the transmitter.  We just use
 * the skbuffer directly.
 */

#define FEC_ENET_RX_PAGES	256
#define FEC_ENET_RX_FRSIZE	2048
#define FEC_ENET_RX_FRPPG	(PAGE_SIZE / FEC_ENET_RX_FRSIZE)
#define RX_RING_SIZE		(FEC_ENET_RX_FRPPG * FEC_ENET_RX_PAGES)
#define FEC_ENET_TX_FRSIZE	2048
#define FEC_ENET_TX_FRPPG	(PAGE_SIZE / FEC_ENET_TX_FRSIZE)
#define TX_RING_SIZE		512	/* Must be power of two */
#define TX_RING_MOD_MASK	511	/*   for this to work */

#define BD_ENET_RX_INT		0x00800000
#define BD_ENET_RX_PTP		((ushort)0x0400)
#define BD_ENET_RX_ICE		0x00000020
#define BD_ENET_RX_PCR		0x00000010
#define FLAG_RX_CSUM_ENABLED	(BD_ENET_RX_ICE | BD_ENET_RX_PCR)
#define FLAG_RX_CSUM_ERROR	(BD_ENET_RX_ICE | BD_ENET_RX_PCR)

/* Interrupt events/masks. */
#define FEC_ENET_HBERR  ((uint)0x80000000)      /* Heartbeat error */
#define FEC_ENET_BABR   ((uint)0x40000000)      /* Babbling receiver */
#define FEC_ENET_BABT   ((uint)0x20000000)      /* Babbling transmitter */
#define FEC_ENET_GRA    ((uint)0x10000000)      /* Graceful stop complete */
#define FEC_ENET_TXF_0	((uint)0x08000000)	/* Full frame transmitted */
#define FEC_ENET_TXF_1	((uint)0x00000008)	/* Full frame transmitted */
#define FEC_ENET_TXF_2	((uint)0x00000080)	/* Full frame transmitted */
#define FEC_ENET_TXB    ((uint)0x04000000)      /* A buffer was transmitted */
#define FEC_ENET_RXF_0	((uint)0x02000000)	/* Full frame received */
#define FEC_ENET_RXF_1	((uint)0x00000002)	/* Full frame received */
#define FEC_ENET_RXF_2	((uint)0x00000020)	/* Full frame received */
#define FEC_ENET_RXB    ((uint)0x01000000)      /* A buffer was received */
#define FEC_ENET_MII    ((uint)0x00800000)      /* MII interrupt */
#define FEC_ENET_EBERR  ((uint)0x00400000)      /* SDMA bus error */
#define FEC_ENET_TXF	(FEC_ENET_TXF_0 | FEC_ENET_TXF_1 | FEC_ENET_TXF_2)
#define FEC_ENET_RXF	(FEC_ENET_RXF_0 | FEC_ENET_RXF_1 | FEC_ENET_RXF_2)
#define FEC_ENET_TS_AVAIL       ((uint)0x00010000)
#define FEC_ENET_TS_TIMER       ((uint)0x00008000)

#define FEC_DEFAULT_IMASK (FEC_ENET_TXF | FEC_ENET_RXF | FEC_ENET_MII | FEC_ENET_TS_TIMER)
#define FEC_RX_DISABLED_IMASK (FEC_DEFAULT_IMASK & (~FEC_ENET_RXF))

/* ENET interrupt coalescing macro define */
#define FEC_ITR_CLK_SEL		(0x1 << 30)
#define FEC_ITR_EN		(0x1 << 31)
<<<<<<< HEAD
#define FEC_ITR_ICFT(X)		((X & 0xFF) << 20)
#define FEC_ITR_ICTT(X)		((X) & 0xFFFF)
#define FEC_ITR_ICFT_DEFAULT	200  /* Set 200 frame count threshold */
#define FEC_ITR_ICTT_DEFAULT	1000 /* Set 1000us timer threshold */

#define FEC_VLAN_TAG_LEN       0x04
#define FEC_ETHTYPE_LEN                0x02
=======
#define FEC_ITR_ICFT(X)		(((X) & 0xff) << 20)
#define FEC_ITR_ICTT(X)		((X) & 0xffff)
#define FEC_ITR_ICFT_DEFAULT	200  /* Set 200 frame count threshold */
#define FEC_ITR_ICTT_DEFAULT	1000 /* Set 1000us timer threshold */

#define FEC_VLAN_TAG_LEN	0x04
#define FEC_ETHTYPE_LEN		0x02
>>>>>>> e529fea9

/* Controller is ENET-MAC */
#define FEC_QUIRK_ENET_MAC		(1 << 0)
/* Controller needs driver to swap frame */
#define FEC_QUIRK_SWAP_FRAME		(1 << 1)
/* Controller uses gasket */
#define FEC_QUIRK_USE_GASKET		(1 << 2)
/* Controller has GBIT support */
#define FEC_QUIRK_HAS_GBIT		(1 << 3)
/* Controller has extend desc buffer */
#define FEC_QUIRK_HAS_BUFDESC_EX	(1 << 4)
/* Controller has hardware checksum support */
#define FEC_QUIRK_HAS_CSUM		(1 << 5)
/* Controller has hardware vlan support */
#define FEC_QUIRK_HAS_VLAN		(1 << 6)
/* ENET IP errata ERR006358
 *
 * If the ready bit in the transmit buffer descriptor (TxBD[R]) is previously
 * detected as not set during a prior frame transmission, then the
 * ENET_TDAR[TDAR] bit is cleared at a later time, even if additional TxBDs
 * were added to the ring and the ENET_TDAR[TDAR] bit is set. This results in
 * frames not being transmitted until there is a 0-to-1 transition on
 * ENET_TDAR[TDAR].
 */
<<<<<<< HEAD
#define FEC_QUIRK_ERR006358            (1 << 7)
=======
#define FEC_QUIRK_ERR006358		(1 << 7)
>>>>>>> e529fea9
/* ENET IP hw AVB
 *
 * i.MX6SX ENET IP add Audio Video Bridging (AVB) feature support.
 * - Two class indicators on receive with configurable priority
 * - Two class indicators and line speed timer on transmit allowing
 *   implementation class credit based shapers externally
 * - Additional DMA registers provisioned to allow managing up to 3
 *   independent rings
 */
#define FEC_QUIRK_HAS_AVB		(1 << 8)
/* There is a TDAR race condition for mutliQ when the software sets TDAR
 * and the UDMA clears TDAR simultaneously or in a small window (2-4 cycles).
 * This will cause the udma_tx and udma_tx_arbiter state machines to hang.
 * The issue exist at i.MX6SX enet IP.
 */
#define FEC_QUIRK_ERR007885		(1 << 9)
/* ENET Block Guide/ Chapter for the iMX6SX (PELE) address one issue:
 * After set ENET_ATCR[Capture], there need some time cycles before the counter
 * value is capture in the register clock domain.
 * The wait-time-cycles is at least 6 clock cycles of the slower clock between
 * the register clock and the 1588 clock. The 1588 ts_clk is fixed to 25Mhz,
 * register clock is 66Mhz, so the wait-time-cycles must be greater than 240ns
 * (40ns * 6).
 */
#define FEC_QUIRK_BUG_CAPTURE		(1 << 10)

struct fec_enet_priv_tx_q {
	int index;
	unsigned char *tx_bounce[TX_RING_SIZE];
	struct  sk_buff *tx_skbuff[TX_RING_SIZE];

	dma_addr_t	bd_dma;
	struct bufdesc	*tx_bd_base;
	uint tx_ring_size;

	unsigned short tx_stop_threshold;
	unsigned short tx_wake_threshold;

	struct bufdesc	*cur_tx;
	struct bufdesc	*dirty_tx;
	char *tso_hdrs;
	dma_addr_t tso_hdrs_dma;
};

struct fec_enet_priv_rx_q {
	int index;
	struct  sk_buff *rx_skbuff[RX_RING_SIZE];

	dma_addr_t	bd_dma;
	struct bufdesc	*rx_bd_base;
	uint rx_ring_size;

	struct bufdesc	*cur_rx;
};

/* The FEC buffer descriptors track the ring buffers.  The rx_bd_base and
 * tx_bd_base always point to the base of the buffer descriptors.  The
 * cur_rx and cur_tx point to the currently available buffer.
 * The dirty_tx tracks the current buffer that is being sent by the
 * controller.  The cur_tx and dirty_tx are equal under both completely
 * empty and completely full conditions.  The empty/ready indicator in
 * the buffer descriptor determines the actual condition.
 */
struct fec_enet_private {
	/* Hardware registers of the FEC device */
	void __iomem *hwp;

	struct net_device *netdev;

	struct clk *clk_ipg;
	struct clk *clk_ahb;
	struct clk *clk_ref;
	struct clk *clk_enet_out;
	struct clk *clk_ptp;

	bool ptp_clk_on;
	struct mutex ptp_clk_mutex;
	unsigned int num_tx_queues;
	unsigned int num_rx_queues;

	/* The saved address of a sent-in-place packet/buffer, for skfree(). */
	struct fec_enet_priv_tx_q *tx_queue[FEC_ENET_MAX_TX_QS];
	struct fec_enet_priv_rx_q *rx_queue[FEC_ENET_MAX_RX_QS];

	unsigned int total_tx_ring_size;
	unsigned int total_rx_ring_size;

	unsigned long work_tx;
	unsigned long work_rx;
	unsigned long work_ts;
	unsigned long work_mdio;

	unsigned short bufdesc_size;

	struct	platform_device *pdev;

	int	dev_id;

	/* Phylib and MDIO interface */
	struct	mii_bus *mii_bus;
	struct	phy_device *phy_dev;
	int	mii_timeout;
	uint	phy_speed;
	phy_interface_t	phy_interface;
	struct device_node *phy_node;
	int	link;
	int	full_duplex;
	int	speed;
	struct	completion mdio_done;
	int	irq[FEC_IRQ_NUM];
	bool	bufdesc_ex;
	int	pause_flag;
	u32	quirks;

	struct	napi_struct napi;
	int	csum_flags;

	struct work_struct tx_timeout_work;

	struct ptp_clock *ptp_clock;
	struct ptp_clock_info ptp_caps;
	unsigned long last_overflow_check;
	spinlock_t tmreg_lock;
	struct cyclecounter cc;
	struct timecounter tc;
	int rx_hwtstamp_filter;
	u32 base_incval;
	u32 cycle_speed;
	int hwts_rx_en;
	int hwts_tx_en;
	struct delayed_work time_keep;
	struct regulator *reg_phy;

	unsigned int tx_align;
	unsigned int rx_align;

	/* hw interrupt coalesce */
	unsigned int rx_pkts_itr;
	unsigned int rx_time_itr;
	unsigned int tx_pkts_itr;
	unsigned int tx_time_itr;
	unsigned int itr_clk_rate;

	u32 rx_copybreak;

	/* ptp clock period in ns*/
	unsigned int ptp_inc;

	/* pps  */
	int pps_channel;
	unsigned int reload_period;
	int pps_enable;
	unsigned int next_counter;
};

void fec_ptp_init(struct platform_device *pdev);
void fec_ptp_start_cyclecounter(struct net_device *ndev);
int fec_ptp_set(struct net_device *ndev, struct ifreq *ifr);
int fec_ptp_get(struct net_device *ndev, struct ifreq *ifr);
uint fec_ptp_check_pps_event(struct fec_enet_private *fep);

/****************************************************************************/
#endif /* FEC_H */<|MERGE_RESOLUTION|>--- conflicted
+++ resolved
@@ -38,15 +38,9 @@
 #define FEC_ADDR_LOW		0x0e4 /* Low 32bits MAC address */
 #define FEC_ADDR_HIGH		0x0e8 /* High 16bits MAC address */
 #define FEC_OPD			0x0ec /* Opcode + Pause duration */
-<<<<<<< HEAD
-#define FEC_TXIC0		0xF0  /* Tx Interrupt Coalescing for ring 0 */
-#define FEC_TXIC1		0xF4  /* Tx Interrupt Coalescing for ring 1 */
-#define FEC_TXIC2		0xF8  /* Tx Interrupt Coalescing for ring 2 */
-=======
 #define FEC_TXIC0		0x0f0 /* Tx Interrupt Coalescing for ring 0 */
 #define FEC_TXIC1		0x0f4 /* Tx Interrupt Coalescing for ring 1 */
 #define FEC_TXIC2		0x0f8 /* Tx Interrupt Coalescing for ring 2 */
->>>>>>> e529fea9
 #define FEC_RXIC0		0x100 /* Rx Interrupt Coalescing for ring 0 */
 #define FEC_RXIC1		0x104 /* Rx Interrupt Coalescing for ring 1 */
 #define FEC_RXIC2		0x108 /* Rx Interrupt Coalescing for ring 2 */
@@ -59,13 +53,6 @@
 #define FEC_R_FSTART		0x150 /* FIFO receive start reg */
 #define FEC_R_DES_START_1	0x160 /* Receive descriptor ring 1 */
 #define FEC_X_DES_START_1	0x164 /* Transmit descriptor ring 1 */
-<<<<<<< HEAD
-#define FEC_R_DES_START_2	0x16c /* Receive descriptor ring 2 */
-#define FEC_X_DES_START_2	0x170 /* Transmit descriptor ring 2 */
-#define FEC_R_DES_START_0	0x180 /* Receive descriptor ring */
-#define FEC_X_DES_START_0	0x184 /* Transmit descriptor ring */
-#define FEC_R_BUFF_SIZE		0x188 /* Maximum receive buff size */
-=======
 #define FEC_R_BUFF_SIZE_1	0x168 /* Maximum receive buff ring1 size */
 #define FEC_R_DES_START_2	0x16c /* Receive descriptor ring 2 */
 #define FEC_X_DES_START_2	0x170 /* Transmit descriptor ring 2 */
@@ -73,16 +60,11 @@
 #define FEC_R_DES_START_0	0x180 /* Receive descriptor ring */
 #define FEC_X_DES_START_0	0x184 /* Transmit descriptor ring */
 #define FEC_R_BUFF_SIZE_0	0x188 /* Maximum receive buff size */
->>>>>>> e529fea9
 #define FEC_R_FIFO_RSFL		0x190 /* Receive FIFO section full threshold */
 #define FEC_R_FIFO_RSEM		0x194 /* Receive FIFO section empty threshold */
 #define FEC_R_FIFO_RAEM		0x198 /* Receive FIFO almost empty threshold */
 #define FEC_R_FIFO_RAFL		0x19c /* Receive FIFO almost full threshold */
-<<<<<<< HEAD
-#define FEC_RACC		0x1C4 /* Receive Accelerator function */
-=======
 #define FEC_RACC		0x1c4 /* Receive Accelerator function */
->>>>>>> e529fea9
 #define FEC_RCMR_1		0x1c8 /* Receive classification match ring 1 */
 #define FEC_RCMR_2		0x1cc /* Receive classification match ring 2 */
 #define FEC_DMA_CFG_1		0x1d8 /* DMA class configuration for ring 1 */
@@ -185,29 +167,13 @@
 #define FEC_X_DES_START_0	0x3d4 /* Transmit descriptor ring */
 #define FEC_X_DES_START_1	FEC_X_DES_START_0
 #define FEC_X_DES_START_2	FEC_X_DES_START_0
-<<<<<<< HEAD
-#define FEC_R_BUFF_SIZE		0x3d8 /* Maximum receive buff size */
-=======
 #define FEC_R_BUFF_SIZE_0	0x3d8 /* Maximum receive buff size */
 #define FEC_R_BUFF_SIZE_1	FEC_R_BUFF_SIZE_0
 #define FEC_R_BUFF_SIZE_2	FEC_R_BUFF_SIZE_0
->>>>>>> e529fea9
 #define FEC_FIFO_RAM		0x400 /* FIFO RAM buffer */
 /* Not existed in real chip
  * Just for pass build.
  */
-<<<<<<< HEAD
-#define FEC_RCMR_1		0xFFF
-#define FEC_RCMR_2		0xFFF
-#define FEC_DMA_CFG_1		0xFFF
-#define FEC_DMA_CFG_2		0xFFF
-#define FEC_TXIC0		0xFFF
-#define FEC_TXIC1		0xFFF
-#define FEC_TXIC2		0xFFF
-#define FEC_RXIC0		0xFFF
-#define FEC_RXIC1		0xFFF
-#define FEC_RXIC2		0xFFF
-=======
 #define FEC_RCMR_1		0xfff
 #define FEC_RCMR_2		0xfff
 #define FEC_DMA_CFG_1		0xfff
@@ -218,7 +184,6 @@
 #define FEC_RXIC0		0xfff
 #define FEC_RXIC1		0xfff
 #define FEC_RXIC2		0xfff
->>>>>>> e529fea9
 #endif /* CONFIG_M5272 */
 
 
@@ -318,32 +283,6 @@
 #define FEC_ENET_MAX_TX_QS	3
 #define FEC_ENET_MAX_RX_QS	3
 
-<<<<<<< HEAD
-#define FEC_R_DES_START(X)	((X == 1) ? FEC_R_DES_START_1 : \
-				((X == 2) ? \
-					FEC_R_DES_START_2 : FEC_R_DES_START_0))
-#define FEC_X_DES_START(X)	((X == 1) ? FEC_X_DES_START_1 : \
-				((X == 2) ? \
-					FEC_X_DES_START_2 : FEC_X_DES_START_0))
-#define FEC_R_DES_ACTIVE(X)	((X == 1) ? FEC_R_DES_ACTIVE_1 : \
-				((X == 2) ? \
-				   FEC_R_DES_ACTIVE_2 : FEC_R_DES_ACTIVE_0))
-#define FEC_X_DES_ACTIVE(X)	((X == 1) ? FEC_X_DES_ACTIVE_1 : \
-				((X == 2) ? \
-				   FEC_X_DES_ACTIVE_2 : FEC_X_DES_ACTIVE_0))
-
-#define FEC_DMA_CFG(X)		((X == 2) ? FEC_DMA_CFG_2 : FEC_DMA_CFG_1)
-
-#define DMA_CLASS_EN		(1 << 16)
-#define FEC_RCMR(X)		((X == 2) ? FEC_RCMR_2 : FEC_RCMR_1)
-#define IDLE_SLOPE_MASK		0xFFFF
-#define IDLE_SLOPE_1		0x200 /* BW fraction: 0.5 */
-#define IDLE_SLOPE_2		0x200 /* BW fraction: 0.5 */
-#define IDLE_SLOPE(X)		((X == 1) ? (IDLE_SLOPE_1 & IDLE_SLOPE_MASK) : \
-				(IDLE_SLOPE_2 & IDLE_SLOPE_MASK))
-#define RCMR_MATCHEN            (0x1 << 16)
-#define RCMR_CMP_CFG(v, n)	((v & 0x7) <<  (n << 2))
-=======
 #define FEC_R_DES_START(X)	(((X) == 1) ? FEC_R_DES_START_1 : \
 				(((X) == 2) ? \
 					FEC_R_DES_START_2 : FEC_R_DES_START_0))
@@ -372,18 +311,12 @@
 				(IDLE_SLOPE_2 & IDLE_SLOPE_MASK))
 #define RCMR_MATCHEN		(0x1 << 16)
 #define RCMR_CMP_CFG(v, n)	(((v) & 0x7) <<  (n << 2))
->>>>>>> e529fea9
 #define RCMR_CMP_1		(RCMR_CMP_CFG(0, 0) | RCMR_CMP_CFG(1, 1) | \
 				RCMR_CMP_CFG(2, 2) | RCMR_CMP_CFG(3, 3))
 #define RCMR_CMP_2		(RCMR_CMP_CFG(4, 0) | RCMR_CMP_CFG(5, 1) | \
 				RCMR_CMP_CFG(6, 2) | RCMR_CMP_CFG(7, 3))
-<<<<<<< HEAD
-#define RCMR_CMP(X)		((X == 1) ? RCMR_CMP_1 : RCMR_CMP_2)
-#define FEC_TX_BD_FTYPE(X)	((X & 0xF) << 20)
-=======
 #define RCMR_CMP(X)		(((X) == 1) ? RCMR_CMP_1 : RCMR_CMP_2)
 #define FEC_TX_BD_FTYPE(X)	(((X) & 0xf) << 20)
->>>>>>> e529fea9
 
 /* The number of Tx and Rx buffers.  These are allocated from the page
  * pool.  The code may assume these are power of two, so it it best
@@ -434,15 +367,6 @@
 /* ENET interrupt coalescing macro define */
 #define FEC_ITR_CLK_SEL		(0x1 << 30)
 #define FEC_ITR_EN		(0x1 << 31)
-<<<<<<< HEAD
-#define FEC_ITR_ICFT(X)		((X & 0xFF) << 20)
-#define FEC_ITR_ICTT(X)		((X) & 0xFFFF)
-#define FEC_ITR_ICFT_DEFAULT	200  /* Set 200 frame count threshold */
-#define FEC_ITR_ICTT_DEFAULT	1000 /* Set 1000us timer threshold */
-
-#define FEC_VLAN_TAG_LEN       0x04
-#define FEC_ETHTYPE_LEN                0x02
-=======
 #define FEC_ITR_ICFT(X)		(((X) & 0xff) << 20)
 #define FEC_ITR_ICTT(X)		((X) & 0xffff)
 #define FEC_ITR_ICFT_DEFAULT	200  /* Set 200 frame count threshold */
@@ -450,7 +374,6 @@
 
 #define FEC_VLAN_TAG_LEN	0x04
 #define FEC_ETHTYPE_LEN		0x02
->>>>>>> e529fea9
 
 /* Controller is ENET-MAC */
 #define FEC_QUIRK_ENET_MAC		(1 << 0)
@@ -475,11 +398,7 @@
  * frames not being transmitted until there is a 0-to-1 transition on
  * ENET_TDAR[TDAR].
  */
-<<<<<<< HEAD
-#define FEC_QUIRK_ERR006358            (1 << 7)
-=======
 #define FEC_QUIRK_ERR006358		(1 << 7)
->>>>>>> e529fea9
 /* ENET IP hw AVB
  *
  * i.MX6SX ENET IP add Audio Video Bridging (AVB) feature support.

/*
 * Fast Ethernet Controller (FEC) driver for Motorola MPC8xx.
 * Copyright (c) 1997 Dan Malek (dmalek@jlc.net)
 *
 * Right now, I am very wasteful with the buffers.  I allocate memory
 * pages and then divide them into 2K frame buffers.  This way I know I
 * have buffers large enough to hold one frame within one buffer descriptor.
 * Once I get this working, I will use 64 or 128 byte CPM buffers, which
 * will be much more memory efficient and will easily handle lots of
 * small packets.
 *
 * Much better multiple PHY support by Magnus Damm.
 * Copyright (c) 2000 Ericsson Radio Systems AB.
 *
 * Support for FEC controller of ColdFire processors.
 * Copyright (c) 2001-2005 Greg Ungerer (gerg@snapgear.com)
 *
 * Bug fixes and cleanup by Philippe De Muyter (phdm@macqel.be)
 * Copyright (c) 2004-2006 Macq Electronique SA.
 *
 * Copyright (C) 2010-2011 Freescale Semiconductor, Inc.
 */

#include <linux/module.h>
#include <linux/kernel.h>
#include <linux/string.h>
#include <linux/ptrace.h>
#include <linux/errno.h>
#include <linux/ioport.h>
#include <linux/slab.h>
#include <linux/interrupt.h>
#include <linux/delay.h>
#include <linux/netdevice.h>
#include <linux/etherdevice.h>
#include <linux/skbuff.h>
#include <linux/in.h>
#include <linux/ip.h>
#include <net/ip.h>
#include <net/tso.h>
#include <linux/tcp.h>
#include <linux/udp.h>
#include <linux/icmp.h>
#include <linux/spinlock.h>
#include <linux/workqueue.h>
#include <linux/bitops.h>
#include <linux/io.h>
#include <linux/irq.h>
#include <linux/clk.h>
#include <linux/platform_device.h>
#include <linux/phy.h>
#include <linux/fec.h>
#include <linux/of.h>
#include <linux/of_device.h>
#include <linux/of_gpio.h>
#include <linux/of_mdio.h>
#include <linux/of_net.h>
#include <linux/regulator/consumer.h>
#include <linux/if_vlan.h>
#include <linux/pinctrl/consumer.h>
#include <linux/prefetch.h>

#include <asm/cacheflush.h>

#include "fec.h"

static void set_multicast_list(struct net_device *ndev);
static void fec_enet_itr_coal_init(struct net_device *ndev);

#define DRIVER_NAME	"fec"

#define FEC_ENET_GET_QUQUE(_x) ((_x == 0) ? 1 : ((_x == 1) ? 2 : 0))

/* Pause frame feild and FIFO threshold */
#define FEC_ENET_FCE	(1 << 5)
#define FEC_ENET_RSEM_V	0x84
#define FEC_ENET_RSFL_V	16
#define FEC_ENET_RAEM_V	0x8
#define FEC_ENET_RAFL_V	0x8
#define FEC_ENET_OPD_V	0xFFF0

static struct platform_device_id fec_devtype[] = {
	{
		/* keep it for coldfire */
		.name = DRIVER_NAME,
		.driver_data = 0,
	}, {
		.name = "imx25-fec",
		.driver_data = FEC_QUIRK_USE_GASKET,
	}, {
		.name = "imx27-fec",
		.driver_data = 0,
	}, {
		.name = "imx28-fec",
		.driver_data = FEC_QUIRK_ENET_MAC | FEC_QUIRK_SWAP_FRAME,
	}, {
		.name = "imx6q-fec",
		.driver_data = FEC_QUIRK_ENET_MAC | FEC_QUIRK_HAS_GBIT |
				FEC_QUIRK_HAS_BUFDESC_EX | FEC_QUIRK_HAS_CSUM |
				FEC_QUIRK_HAS_VLAN | FEC_QUIRK_ERR006358,
	}, {
		.name = "mvf600-fec",
		.driver_data = FEC_QUIRK_ENET_MAC,
	}, {
		.name = "imx6sx-fec",
		.driver_data = FEC_QUIRK_ENET_MAC | FEC_QUIRK_HAS_GBIT |
				FEC_QUIRK_HAS_BUFDESC_EX | FEC_QUIRK_HAS_CSUM |
				FEC_QUIRK_HAS_VLAN | FEC_QUIRK_HAS_AVB |
				FEC_QUIRK_ERR007885 | FEC_QUIRK_BUG_CAPTURE,
	}, {
		/* sentinel */
	}
};
MODULE_DEVICE_TABLE(platform, fec_devtype);

enum imx_fec_type {
	IMX25_FEC = 1,	/* runs on i.mx25/50/53 */
	IMX27_FEC,	/* runs on i.mx27/35/51 */
	IMX28_FEC,
	IMX6Q_FEC,
	MVF600_FEC,
	IMX6SX_FEC,
};

static const struct of_device_id fec_dt_ids[] = {
	{ .compatible = "fsl,imx25-fec", .data = &fec_devtype[IMX25_FEC], },
	{ .compatible = "fsl,imx27-fec", .data = &fec_devtype[IMX27_FEC], },
	{ .compatible = "fsl,imx28-fec", .data = &fec_devtype[IMX28_FEC], },
	{ .compatible = "fsl,imx6q-fec", .data = &fec_devtype[IMX6Q_FEC], },
	{ .compatible = "fsl,mvf600-fec", .data = &fec_devtype[MVF600_FEC], },
	{ .compatible = "fsl,imx6sx-fec", .data = &fec_devtype[IMX6SX_FEC], },
	{ /* sentinel */ }
};
MODULE_DEVICE_TABLE(of, fec_dt_ids);

static unsigned char macaddr[ETH_ALEN];
module_param_array(macaddr, byte, NULL, 0);
MODULE_PARM_DESC(macaddr, "FEC Ethernet MAC address");

#if defined(CONFIG_M5272)
/*
 * Some hardware gets it MAC address out of local flash memory.
 * if this is non-zero then assume it is the address to get MAC from.
 */
#if defined(CONFIG_NETtel)
#define	FEC_FLASHMAC	0xf0006006
#elif defined(CONFIG_GILBARCONAP) || defined(CONFIG_SCALES)
#define	FEC_FLASHMAC	0xf0006000
#elif defined(CONFIG_CANCam)
#define	FEC_FLASHMAC	0xf0020000
#elif defined (CONFIG_M5272C3)
#define	FEC_FLASHMAC	(0xffe04000 + 4)
#elif defined(CONFIG_MOD5272)
#define FEC_FLASHMAC	0xffc0406b
#else
#define	FEC_FLASHMAC	0
#endif
#endif /* CONFIG_M5272 */

/* The FEC stores dest/src/type/vlan, data, and checksum for receive packets.
 */
#define PKT_MAXBUF_SIZE		1522
#define PKT_MINBUF_SIZE		64
#define PKT_MAXBLR_SIZE		1536

/* FEC receive acceleration */
#define FEC_RACC_IPDIS		(1 << 1)
#define FEC_RACC_PRODIS		(1 << 2)
#define FEC_RACC_OPTIONS	(FEC_RACC_IPDIS | FEC_RACC_PRODIS)

/*
 * The 5270/5271/5280/5282/532x RX control register also contains maximum frame
 * size bits. Other FEC hardware does not, so we need to take that into
 * account when setting it.
 */
#if defined(CONFIG_M523x) || defined(CONFIG_M527x) || defined(CONFIG_M528x) || \
    defined(CONFIG_M520x) || defined(CONFIG_M532x) || defined(CONFIG_ARM)
#define	OPT_FRAME_SIZE	(PKT_MAXBUF_SIZE << 16)
#else
#define	OPT_FRAME_SIZE	0
#endif

/* FEC MII MMFR bits definition */
#define FEC_MMFR_ST		(1 << 30)
#define FEC_MMFR_OP_READ	(2 << 28)
#define FEC_MMFR_OP_WRITE	(1 << 28)
#define FEC_MMFR_PA(v)		((v & 0x1f) << 23)
#define FEC_MMFR_RA(v)		((v & 0x1f) << 18)
#define FEC_MMFR_TA		(2 << 16)
#define FEC_MMFR_DATA(v)	(v & 0xffff)

#define FEC_MII_TIMEOUT		30000 /* us */

/* Transmitter timeout */
#define TX_TIMEOUT (2 * HZ)

#define FEC_PAUSE_FLAG_AUTONEG	0x1
#define FEC_PAUSE_FLAG_ENABLE	0x2

#define COPYBREAK_DEFAULT	256

#define TSO_HEADER_SIZE		128
/* Max number of allowed TCP segments for software TSO */
#define FEC_MAX_TSO_SEGS	100
#define FEC_MAX_SKB_DESCS	(FEC_MAX_TSO_SEGS * 2 + MAX_SKB_FRAGS)

#define IS_TSO_HEADER(txq, addr) \
	((addr >= txq->tso_hdrs_dma) && \
	(addr < txq->tso_hdrs_dma + txq->tx_ring_size * TSO_HEADER_SIZE))

static int mii_cnt;

static inline
struct bufdesc *fec_enet_get_nextdesc(struct bufdesc *bdp,
				      struct fec_enet_private *fep,
				      int queue_id)
{
	struct bufdesc *new_bd = bdp + 1;
	struct bufdesc_ex *ex_new_bd = (struct bufdesc_ex *)bdp + 1;
	struct fec_enet_priv_tx_q *txq = fep->tx_queue[queue_id];
	struct fec_enet_priv_rx_q *rxq = fep->rx_queue[queue_id];
	struct bufdesc_ex *ex_base;
	struct bufdesc *base;
	int ring_size;

	if (bdp >= txq->tx_bd_base) {
		base = txq->tx_bd_base;
		ring_size = txq->tx_ring_size;
		ex_base = (struct bufdesc_ex *)txq->tx_bd_base;
	} else {
		base = rxq->rx_bd_base;
		ring_size = rxq->rx_ring_size;
		ex_base = (struct bufdesc_ex *)rxq->rx_bd_base;
	}

	if (fep->bufdesc_ex)
		return (struct bufdesc *)((ex_new_bd >= (ex_base + ring_size)) ?
			ex_base : ex_new_bd);
	else
		return (new_bd >= (base + ring_size)) ?
			base : new_bd;
}

static inline
struct bufdesc *fec_enet_get_prevdesc(struct bufdesc *bdp,
				      struct fec_enet_private *fep,
				      int queue_id)
{
	struct bufdesc *new_bd = bdp - 1;
	struct bufdesc_ex *ex_new_bd = (struct bufdesc_ex *)bdp - 1;
	struct fec_enet_priv_tx_q *txq = fep->tx_queue[queue_id];
	struct fec_enet_priv_rx_q *rxq = fep->rx_queue[queue_id];
	struct bufdesc_ex *ex_base;
	struct bufdesc *base;
	int ring_size;

	if (bdp >= txq->tx_bd_base) {
		base = txq->tx_bd_base;
		ring_size = txq->tx_ring_size;
		ex_base = (struct bufdesc_ex *)txq->tx_bd_base;
	} else {
		base = rxq->rx_bd_base;
		ring_size = rxq->rx_ring_size;
		ex_base = (struct bufdesc_ex *)rxq->rx_bd_base;
	}

	if (fep->bufdesc_ex)
		return (struct bufdesc *)((ex_new_bd < ex_base) ?
			(ex_new_bd + ring_size) : ex_new_bd);
	else
		return (new_bd < base) ? (new_bd + ring_size) : new_bd;
}

static int fec_enet_get_bd_index(struct bufdesc *base, struct bufdesc *bdp,
				struct fec_enet_private *fep)
{
	return ((const char *)bdp - (const char *)base) / fep->bufdesc_size;
}

static int fec_enet_get_free_txdesc_num(struct fec_enet_private *fep,
					struct fec_enet_priv_tx_q *txq)
{
	int entries;

	entries = ((const char *)txq->dirty_tx -
			(const char *)txq->cur_tx) / fep->bufdesc_size - 1;

	return entries > 0 ? entries : entries + txq->tx_ring_size;
}

static void swap_buffer(void *bufaddr, int len)
{
	int i;
	unsigned int *buf = bufaddr;

	for (i = 0; i < len; i += 4, buf++)
		swab32s(buf);
}

static void swap_buffer2(void *dst_buf, void *src_buf, int len)
{
	int i;
	unsigned int *src = src_buf;
	unsigned int *dst = dst_buf;

	for (i = 0; i < len; i += 4, src++, dst++)
		*dst = swab32p(src);
}

static void fec_dump(struct net_device *ndev)
{
	struct fec_enet_private *fep = netdev_priv(ndev);
	struct bufdesc *bdp;
	struct fec_enet_priv_tx_q *txq;
	int index = 0;

	netdev_info(ndev, "TX ring dump\n");
	pr_info("Nr     SC     addr       len  SKB\n");

	txq = fep->tx_queue[0];
	bdp = txq->tx_bd_base;

	do {
		pr_info("%3u %c%c 0x%04x 0x%08lx %4u %p\n",
			index,
			bdp == txq->cur_tx ? 'S' : ' ',
			bdp == txq->dirty_tx ? 'H' : ' ',
			bdp->cbd_sc, bdp->cbd_bufaddr, bdp->cbd_datlen,
			txq->tx_skbuff[index]);
		bdp = fec_enet_get_nextdesc(bdp, fep, 0);
		index++;
	} while (bdp != txq->tx_bd_base);
}

static inline bool is_ipv4_pkt(struct sk_buff *skb)
{
	return skb->protocol == htons(ETH_P_IP) && ip_hdr(skb)->version == 4;
}

static int
fec_enet_clear_csum(struct sk_buff *skb, struct net_device *ndev)
{
	/* Only run for packets requiring a checksum. */
	if (skb->ip_summed != CHECKSUM_PARTIAL)
		return 0;

	if (unlikely(skb_cow_head(skb, 0)))
		return -1;

	if (is_ipv4_pkt(skb))
		ip_hdr(skb)->check = 0;
	*(__sum16 *)(skb->head + skb->csum_start + skb->csum_offset) = 0;

	return 0;
}

static int
fec_enet_txq_submit_frag_skb(struct fec_enet_priv_tx_q *txq,
			     struct sk_buff *skb,
			     struct net_device *ndev)
{
	struct fec_enet_private *fep = netdev_priv(ndev);
<<<<<<< HEAD
	const struct platform_device_id *id_entry =
				platform_get_device_id(fep->pdev);
=======
>>>>>>> e529fea9
	struct bufdesc *bdp = txq->cur_tx;
	struct bufdesc_ex *ebdp;
	int nr_frags = skb_shinfo(skb)->nr_frags;
	unsigned short queue = skb_get_queue_mapping(skb);
	int frag, frag_len;
	unsigned short status;
	unsigned int estatus = 0;
	skb_frag_t *this_frag;
	unsigned int index;
	void *bufaddr;
	dma_addr_t addr;
	int i;

	for (frag = 0; frag < nr_frags; frag++) {
		this_frag = &skb_shinfo(skb)->frags[frag];
		bdp = fec_enet_get_nextdesc(bdp, fep, queue);
		ebdp = (struct bufdesc_ex *)bdp;

		status = bdp->cbd_sc;
		status &= ~BD_ENET_TX_STATS;
		status |= (BD_ENET_TX_TC | BD_ENET_TX_READY);
		frag_len = skb_shinfo(skb)->frags[frag].size;

		/* Handle the last BD specially */
		if (frag == nr_frags - 1) {
			status |= (BD_ENET_TX_INTR | BD_ENET_TX_LAST);
			if (fep->bufdesc_ex) {
				estatus |= BD_ENET_TX_INT;
				if (unlikely(skb_shinfo(skb)->tx_flags &
					SKBTX_HW_TSTAMP && fep->hwts_tx_en))
					estatus |= BD_ENET_TX_TS;
			}
		}

		if (fep->bufdesc_ex) {
<<<<<<< HEAD
			if (id_entry->driver_data & FEC_QUIRK_HAS_AVB)
=======
			if (fep->quirks & FEC_QUIRK_HAS_AVB)
>>>>>>> e529fea9
				estatus |= FEC_TX_BD_FTYPE(queue);
			if (skb->ip_summed == CHECKSUM_PARTIAL)
				estatus |= BD_ENET_TX_PINS | BD_ENET_TX_IINS;
			ebdp->cbd_bdu = 0;
			ebdp->cbd_esc = estatus;
		}

		bufaddr = page_address(this_frag->page.p) + this_frag->page_offset;

		index = fec_enet_get_bd_index(txq->tx_bd_base, bdp, fep);
		if (((unsigned long) bufaddr) & fep->tx_align ||
<<<<<<< HEAD
			id_entry->driver_data & FEC_QUIRK_SWAP_FRAME) {
=======
			fep->quirks & FEC_QUIRK_SWAP_FRAME) {
>>>>>>> e529fea9
			memcpy(txq->tx_bounce[index], bufaddr, frag_len);
			bufaddr = txq->tx_bounce[index];

			if (fep->quirks & FEC_QUIRK_SWAP_FRAME)
				swap_buffer(bufaddr, frag_len);
		}

		addr = dma_map_single(&fep->pdev->dev, bufaddr, frag_len,
				      DMA_TO_DEVICE);
		if (dma_mapping_error(&fep->pdev->dev, addr)) {
			dev_kfree_skb_any(skb);
			if (net_ratelimit())
				netdev_err(ndev, "Tx DMA memory map failed\n");
			goto dma_mapping_error;
		}

		bdp->cbd_bufaddr = addr;
		bdp->cbd_datlen = frag_len;
		bdp->cbd_sc = status;
	}

	txq->cur_tx = bdp;

	return 0;

dma_mapping_error:
	bdp = txq->cur_tx;
	for (i = 0; i < frag; i++) {
		bdp = fec_enet_get_nextdesc(bdp, fep, queue);
		dma_unmap_single(&fep->pdev->dev, bdp->cbd_bufaddr,
				bdp->cbd_datlen, DMA_TO_DEVICE);
	}
	return NETDEV_TX_OK;
}

static int fec_enet_txq_submit_skb(struct fec_enet_priv_tx_q *txq,
				   struct sk_buff *skb, struct net_device *ndev)
{
	struct fec_enet_private *fep = netdev_priv(ndev);
	int nr_frags = skb_shinfo(skb)->nr_frags;
	struct bufdesc *bdp, *last_bdp;
	void *bufaddr;
	dma_addr_t addr;
	unsigned short status;
	unsigned short buflen;
	unsigned short queue;
	unsigned int estatus = 0;
	unsigned int index;
	int entries_free;
	int ret;

	entries_free = fec_enet_get_free_txdesc_num(fep, txq);
	if (entries_free < MAX_SKB_FRAGS + 1) {
		dev_kfree_skb_any(skb);
		if (net_ratelimit())
			netdev_err(ndev, "NOT enough BD for SG!\n");
		return NETDEV_TX_OK;
	}

	/* Protocol checksum off-load for TCP and UDP. */
	if (fec_enet_clear_csum(skb, ndev)) {
		dev_kfree_skb_any(skb);
		return NETDEV_TX_OK;
	}

	/* Fill in a Tx ring entry */
	bdp = txq->cur_tx;
	status = bdp->cbd_sc;
	status &= ~BD_ENET_TX_STATS;

	/* Set buffer length and buffer pointer */
	bufaddr = skb->data;
	buflen = skb_headlen(skb);

	queue = skb_get_queue_mapping(skb);
	index = fec_enet_get_bd_index(txq->tx_bd_base, bdp, fep);
	if (((unsigned long) bufaddr) & fep->tx_align ||
<<<<<<< HEAD
		id_entry->driver_data & FEC_QUIRK_SWAP_FRAME) {
=======
		fep->quirks & FEC_QUIRK_SWAP_FRAME) {
>>>>>>> e529fea9
		memcpy(txq->tx_bounce[index], skb->data, buflen);
		bufaddr = txq->tx_bounce[index];

		if (fep->quirks & FEC_QUIRK_SWAP_FRAME)
			swap_buffer(bufaddr, buflen);
	}

	/* Push the data cache so the CPM does not get stale memory data. */
	addr = dma_map_single(&fep->pdev->dev, bufaddr, buflen, DMA_TO_DEVICE);
	if (dma_mapping_error(&fep->pdev->dev, addr)) {
		dev_kfree_skb_any(skb);
		if (net_ratelimit())
			netdev_err(ndev, "Tx DMA memory map failed\n");
		return NETDEV_TX_OK;
	}

	if (nr_frags) {
		ret = fec_enet_txq_submit_frag_skb(txq, skb, ndev);
		if (ret)
			return ret;
	} else {
		status |= (BD_ENET_TX_INTR | BD_ENET_TX_LAST);
		if (fep->bufdesc_ex) {
			estatus = BD_ENET_TX_INT;
			if (unlikely(skb_shinfo(skb)->tx_flags &
				SKBTX_HW_TSTAMP && fep->hwts_tx_en))
				estatus |= BD_ENET_TX_TS;
		}
	}

	if (fep->bufdesc_ex) {

		struct bufdesc_ex *ebdp = (struct bufdesc_ex *)bdp;

		if (unlikely(skb_shinfo(skb)->tx_flags & SKBTX_HW_TSTAMP &&
			fep->hwts_tx_en))
			skb_shinfo(skb)->tx_flags |= SKBTX_IN_PROGRESS;

<<<<<<< HEAD
		if (id_entry->driver_data & FEC_QUIRK_HAS_AVB)
=======
		if (fep->quirks & FEC_QUIRK_HAS_AVB)
>>>>>>> e529fea9
			estatus |= FEC_TX_BD_FTYPE(queue);

		if (skb->ip_summed == CHECKSUM_PARTIAL)
			estatus |= BD_ENET_TX_PINS | BD_ENET_TX_IINS;

		ebdp->cbd_bdu = 0;
		ebdp->cbd_esc = estatus;
	}

	last_bdp = txq->cur_tx;
	index = fec_enet_get_bd_index(txq->tx_bd_base, last_bdp, fep);
	/* Save skb pointer */
	txq->tx_skbuff[index] = skb;

	bdp->cbd_datlen = buflen;
	bdp->cbd_bufaddr = addr;

	/* Send it on its way.  Tell FEC it's ready, interrupt when done,
	 * it's the last BD of the frame, and to put the CRC on the end.
	 */
	status |= (BD_ENET_TX_READY | BD_ENET_TX_TC);
	bdp->cbd_sc = status;

	/* If this was the last BD in the ring, start at the beginning again. */
	bdp = fec_enet_get_nextdesc(last_bdp, fep, queue);

	skb_tx_timestamp(skb);

	txq->cur_tx = bdp;

	/* Trigger transmission start */
	writel(0, fep->hwp + FEC_X_DES_ACTIVE(queue));

	return 0;
}

static int
fec_enet_txq_put_data_tso(struct fec_enet_priv_tx_q *txq, struct sk_buff *skb,
			  struct net_device *ndev,
			  struct bufdesc *bdp, int index, char *data,
			  int size, bool last_tcp, bool is_last)
{
	struct fec_enet_private *fep = netdev_priv(ndev);
<<<<<<< HEAD
	const struct platform_device_id *id_entry =
				platform_get_device_id(fep->pdev);
=======
>>>>>>> e529fea9
	struct bufdesc_ex *ebdp = container_of(bdp, struct bufdesc_ex, desc);
	unsigned short queue = skb_get_queue_mapping(skb);
	unsigned short status;
	unsigned int estatus = 0;
	dma_addr_t addr;

	status = bdp->cbd_sc;
	status &= ~BD_ENET_TX_STATS;

	status |= (BD_ENET_TX_TC | BD_ENET_TX_READY);

	if (((unsigned long) data) & fep->tx_align ||
<<<<<<< HEAD
		id_entry->driver_data & FEC_QUIRK_SWAP_FRAME) {
=======
		fep->quirks & FEC_QUIRK_SWAP_FRAME) {
>>>>>>> e529fea9
		memcpy(txq->tx_bounce[index], data, size);
		data = txq->tx_bounce[index];

		if (fep->quirks & FEC_QUIRK_SWAP_FRAME)
			swap_buffer(data, size);
	}

	addr = dma_map_single(&fep->pdev->dev, data, size, DMA_TO_DEVICE);
	if (dma_mapping_error(&fep->pdev->dev, addr)) {
		dev_kfree_skb_any(skb);
		if (net_ratelimit())
			netdev_err(ndev, "Tx DMA memory map failed\n");
		return NETDEV_TX_BUSY;
	}

	bdp->cbd_datlen = size;
	bdp->cbd_bufaddr = addr;

	if (fep->bufdesc_ex) {
<<<<<<< HEAD
		if (id_entry->driver_data & FEC_QUIRK_HAS_AVB)
=======
		if (fep->quirks & FEC_QUIRK_HAS_AVB)
>>>>>>> e529fea9
			estatus |= FEC_TX_BD_FTYPE(queue);
		if (skb->ip_summed == CHECKSUM_PARTIAL)
			estatus |= BD_ENET_TX_PINS | BD_ENET_TX_IINS;
		ebdp->cbd_bdu = 0;
		ebdp->cbd_esc = estatus;
	}

	/* Handle the last BD specially */
	if (last_tcp)
		status |= (BD_ENET_TX_LAST | BD_ENET_TX_TC);
	if (is_last) {
		status |= BD_ENET_TX_INTR;
		if (fep->bufdesc_ex)
			ebdp->cbd_esc |= BD_ENET_TX_INT;
	}

	bdp->cbd_sc = status;

	return 0;
}

static int
fec_enet_txq_put_hdr_tso(struct fec_enet_priv_tx_q *txq,
			 struct sk_buff *skb, struct net_device *ndev,
			 struct bufdesc *bdp, int index)
{
	struct fec_enet_private *fep = netdev_priv(ndev);
	int hdr_len = skb_transport_offset(skb) + tcp_hdrlen(skb);
	struct bufdesc_ex *ebdp = container_of(bdp, struct bufdesc_ex, desc);
	unsigned short queue = skb_get_queue_mapping(skb);
	void *bufaddr;
	unsigned long dmabuf;
	unsigned short status;
	unsigned int estatus = 0;

	status = bdp->cbd_sc;
	status &= ~BD_ENET_TX_STATS;
	status |= (BD_ENET_TX_TC | BD_ENET_TX_READY);

	bufaddr = txq->tso_hdrs + index * TSO_HEADER_SIZE;
	dmabuf = txq->tso_hdrs_dma + index * TSO_HEADER_SIZE;
	if (((unsigned long)bufaddr) & fep->tx_align ||
<<<<<<< HEAD
		id_entry->driver_data & FEC_QUIRK_SWAP_FRAME) {
=======
		fep->quirks & FEC_QUIRK_SWAP_FRAME) {
>>>>>>> e529fea9
		memcpy(txq->tx_bounce[index], skb->data, hdr_len);
		bufaddr = txq->tx_bounce[index];

		if (fep->quirks & FEC_QUIRK_SWAP_FRAME)
			swap_buffer(bufaddr, hdr_len);

		dmabuf = dma_map_single(&fep->pdev->dev, bufaddr,
					hdr_len, DMA_TO_DEVICE);
		if (dma_mapping_error(&fep->pdev->dev, dmabuf)) {
			dev_kfree_skb_any(skb);
			if (net_ratelimit())
				netdev_err(ndev, "Tx DMA memory map failed\n");
			return NETDEV_TX_BUSY;
		}
	}

	bdp->cbd_bufaddr = dmabuf;
	bdp->cbd_datlen = hdr_len;

	if (fep->bufdesc_ex) {
<<<<<<< HEAD
		if (id_entry->driver_data & FEC_QUIRK_HAS_AVB)
=======
		if (fep->quirks & FEC_QUIRK_HAS_AVB)
>>>>>>> e529fea9
			estatus |= FEC_TX_BD_FTYPE(queue);
		if (skb->ip_summed == CHECKSUM_PARTIAL)
			estatus |= BD_ENET_TX_PINS | BD_ENET_TX_IINS;
		ebdp->cbd_bdu = 0;
		ebdp->cbd_esc = estatus;
	}

	bdp->cbd_sc = status;

	return 0;
}

static int fec_enet_txq_submit_tso(struct fec_enet_priv_tx_q *txq,
				   struct sk_buff *skb,
				   struct net_device *ndev)
{
	struct fec_enet_private *fep = netdev_priv(ndev);
	int hdr_len = skb_transport_offset(skb) + tcp_hdrlen(skb);
	int total_len, data_left;
	struct bufdesc *bdp = txq->cur_tx;
	unsigned short queue = skb_get_queue_mapping(skb);
	struct tso_t tso;
	unsigned int index = 0;
	int ret;
	const struct platform_device_id *id_entry =
				platform_get_device_id(fep->pdev);

	if (tso_count_descs(skb) >= fec_enet_get_free_txdesc_num(fep, txq)) {
		dev_kfree_skb_any(skb);
		if (net_ratelimit())
			netdev_err(ndev, "NOT enough BD for TSO!\n");
		return NETDEV_TX_OK;
	}

	/* Protocol checksum off-load for TCP and UDP. */
	if (fec_enet_clear_csum(skb, ndev)) {
		dev_kfree_skb_any(skb);
		return NETDEV_TX_OK;
	}

	/* Initialize the TSO handler, and prepare the first payload */
	tso_start(skb, &tso);

	total_len = skb->len - hdr_len;
	while (total_len > 0) {
		char *hdr;

		index = fec_enet_get_bd_index(txq->tx_bd_base, bdp, fep);
		data_left = min_t(int, skb_shinfo(skb)->gso_size, total_len);
		total_len -= data_left;

		/* prepare packet headers: MAC + IP + TCP */
		hdr = txq->tso_hdrs + index * TSO_HEADER_SIZE;
		tso_build_hdr(skb, hdr, &tso, data_left, total_len == 0);
		ret = fec_enet_txq_put_hdr_tso(txq, skb, ndev, bdp, index);
		if (ret)
			goto err_release;

		while (data_left > 0) {
			int size;

			size = min_t(int, tso.size, data_left);
			bdp = fec_enet_get_nextdesc(bdp, fep, queue);
			index = fec_enet_get_bd_index(txq->tx_bd_base,
						      bdp, fep);
			ret = fec_enet_txq_put_data_tso(txq, skb, ndev,
							bdp, index,
							tso.data, size,
							size == data_left,
							total_len == 0);
			if (ret)
				goto err_release;

			data_left -= size;
			tso_build_data(skb, &tso, size);
		}

		bdp = fec_enet_get_nextdesc(bdp, fep, queue);
	}

	/* Save skb pointer */
	txq->tx_skbuff[index] = skb;

	skb_tx_timestamp(skb);
	txq->cur_tx = bdp;

	/* Trigger transmission start */
<<<<<<< HEAD
	if (!(id_entry->driver_data & FEC_QUIRK_ERR007885) ||
=======
	if (!(fep->quirks & FEC_QUIRK_ERR007885) ||
>>>>>>> e529fea9
	    !readl(fep->hwp + FEC_X_DES_ACTIVE(queue)) ||
	    !readl(fep->hwp + FEC_X_DES_ACTIVE(queue)) ||
	    !readl(fep->hwp + FEC_X_DES_ACTIVE(queue)) ||
	    !readl(fep->hwp + FEC_X_DES_ACTIVE(queue)))
		writel(0, fep->hwp + FEC_X_DES_ACTIVE(queue));

	return 0;

err_release:
	/* TODO: Release all used data descriptors for TSO */
	return ret;
}

static netdev_tx_t
fec_enet_start_xmit(struct sk_buff *skb, struct net_device *ndev)
{
	struct fec_enet_private *fep = netdev_priv(ndev);
	int entries_free;
	unsigned short queue;
	struct fec_enet_priv_tx_q *txq;
	struct netdev_queue *nq;
	int ret;

	queue = skb_get_queue_mapping(skb);
	txq = fep->tx_queue[queue];
	nq = netdev_get_tx_queue(ndev, queue);

	if (skb_is_gso(skb))
		ret = fec_enet_txq_submit_tso(txq, skb, ndev);
	else
		ret = fec_enet_txq_submit_skb(txq, skb, ndev);
	if (ret)
		return ret;

	entries_free = fec_enet_get_free_txdesc_num(fep, txq);
	if (entries_free <= txq->tx_stop_threshold)
		netif_tx_stop_queue(nq);

	return NETDEV_TX_OK;
}

/* Init RX & TX buffer descriptors
 */
static void fec_enet_bd_init(struct net_device *dev)
{
	struct fec_enet_private *fep = netdev_priv(dev);
	struct fec_enet_priv_tx_q *txq;
	struct fec_enet_priv_rx_q *rxq;
	struct bufdesc *bdp;
	unsigned int i;
	unsigned int q;

	for (q = 0; q < fep->num_rx_queues; q++) {
		/* Initialize the receive buffer descriptors. */
		rxq = fep->rx_queue[q];
		bdp = rxq->rx_bd_base;

		for (i = 0; i < rxq->rx_ring_size; i++) {

			/* Initialize the BD for every fragment in the page. */
			if (bdp->cbd_bufaddr)
				bdp->cbd_sc = BD_ENET_RX_EMPTY;
			else
				bdp->cbd_sc = 0;
			bdp = fec_enet_get_nextdesc(bdp, fep, q);
		}

		/* Set the last buffer to wrap */
		bdp = fec_enet_get_prevdesc(bdp, fep, q);
		bdp->cbd_sc |= BD_SC_WRAP;

		rxq->cur_rx = rxq->rx_bd_base;
	}

	for (q = 0; q < fep->num_tx_queues; q++) {
		/* ...and the same for transmit */
		txq = fep->tx_queue[q];
		bdp = txq->tx_bd_base;
		txq->cur_tx = bdp;

		for (i = 0; i < txq->tx_ring_size; i++) {
			/* Initialize the BD for every fragment in the page. */
			bdp->cbd_sc = 0;
			if (txq->tx_skbuff[i]) {
				dev_kfree_skb_any(txq->tx_skbuff[i]);
				txq->tx_skbuff[i] = NULL;
			}
			bdp->cbd_bufaddr = 0;
			bdp = fec_enet_get_nextdesc(bdp, fep, q);
		}

		/* Set the last buffer to wrap */
		bdp = fec_enet_get_prevdesc(bdp, fep, q);
		bdp->cbd_sc |= BD_SC_WRAP;
		txq->dirty_tx = bdp;
	}
}

static void fec_enet_active_rxring(struct net_device *ndev)
{
	struct fec_enet_private *fep = netdev_priv(ndev);
	int i;

	for (i = 0; i < fep->num_rx_queues; i++)
		writel(0, fep->hwp + FEC_R_DES_ACTIVE(i));
}

static void fec_enet_enable_ring(struct net_device *ndev)
{
	struct fec_enet_private *fep = netdev_priv(ndev);
	struct fec_enet_priv_tx_q *txq;
	struct fec_enet_priv_rx_q *rxq;
	int i;

	for (i = 0; i < fep->num_rx_queues; i++) {
		rxq = fep->rx_queue[i];
		writel(rxq->bd_dma, fep->hwp + FEC_R_DES_START(i));
<<<<<<< HEAD
=======
		writel(PKT_MAXBLR_SIZE, fep->hwp + FEC_R_BUFF_SIZE(i));
>>>>>>> e529fea9

		/* enable DMA1/2 */
		if (i)
			writel(RCMR_MATCHEN | RCMR_CMP(i),
			       fep->hwp + FEC_RCMR(i));
	}

	for (i = 0; i < fep->num_tx_queues; i++) {
		txq = fep->tx_queue[i];
		writel(txq->bd_dma, fep->hwp + FEC_X_DES_START(i));

		/* enable DMA1/2 */
		if (i)
			writel(DMA_CLASS_EN | IDLE_SLOPE(i),
			       fep->hwp + FEC_DMA_CFG(i));
	}
}

static void fec_enet_reset_skb(struct net_device *ndev)
{
	struct fec_enet_private *fep = netdev_priv(ndev);
	struct fec_enet_priv_tx_q *txq;
	int i, j;

	for (i = 0; i < fep->num_tx_queues; i++) {
		txq = fep->tx_queue[i];

		for (j = 0; j < txq->tx_ring_size; j++) {
			if (txq->tx_skbuff[j]) {
				dev_kfree_skb_any(txq->tx_skbuff[j]);
				txq->tx_skbuff[j] = NULL;
			}
		}
	}
}

/*
 * This function is called to start or restart the FEC during a link
 * change, transmit timeout, or to reconfigure the FEC.  The network
 * packet processing for this device must be stopped before this call.
 */
static void
fec_restart(struct net_device *ndev)
{
	struct fec_enet_private *fep = netdev_priv(ndev);
<<<<<<< HEAD
	const struct platform_device_id *id_entry =
				platform_get_device_id(fep->pdev);
=======
>>>>>>> e529fea9
	u32 val;
	u32 temp_mac[2];
	u32 rcntl = OPT_FRAME_SIZE | 0x04;
	u32 ecntl = 0x2; /* ETHEREN */

	/* Whack a reset.  We should wait for this.
	 * For i.MX6SX SOC, enet use AXI bus, we use disable MAC
	 * instead of reset MAC itself.
	 */
<<<<<<< HEAD
	if (id_entry && id_entry->driver_data & FEC_QUIRK_HAS_AVB) {
=======
	if (fep->quirks & FEC_QUIRK_HAS_AVB) {
>>>>>>> e529fea9
		writel(0, fep->hwp + FEC_ECNTRL);
	} else {
		writel(1, fep->hwp + FEC_ECNTRL);
		udelay(10);
	}

	/*
	 * enet-mac reset will reset mac address registers too,
	 * so need to reconfigure it.
	 */
	if (fep->quirks & FEC_QUIRK_ENET_MAC) {
		memcpy(&temp_mac, ndev->dev_addr, ETH_ALEN);
		writel(cpu_to_be32(temp_mac[0]), fep->hwp + FEC_ADDR_LOW);
		writel(cpu_to_be32(temp_mac[1]), fep->hwp + FEC_ADDR_HIGH);
	}

	/* Clear any outstanding interrupt. */
	writel(0xffffffff, fep->hwp + FEC_IEVENT);

	fec_enet_bd_init(ndev);

	fec_enet_enable_ring(ndev);

	/* Reset tx SKB buffers. */
	fec_enet_reset_skb(ndev);

	/* Enable MII mode */
	if (fep->full_duplex == DUPLEX_FULL) {
		/* FD enable */
		writel(0x04, fep->hwp + FEC_X_CNTRL);
	} else {
		/* No Rcv on Xmit */
		rcntl |= 0x02;
		writel(0x0, fep->hwp + FEC_X_CNTRL);
	}

	/* Set MII speed */
	writel(fep->phy_speed, fep->hwp + FEC_MII_SPEED);

#if !defined(CONFIG_M5272)
	/* set RX checksum */
	val = readl(fep->hwp + FEC_RACC);
	if (fep->csum_flags & FLAG_RX_CSUM_ENABLED)
		val |= FEC_RACC_OPTIONS;
	else
		val &= ~FEC_RACC_OPTIONS;
	writel(val, fep->hwp + FEC_RACC);
#endif

	/*
	 * The phy interface and speed need to get configured
	 * differently on enet-mac.
	 */
	if (fep->quirks & FEC_QUIRK_ENET_MAC) {
		/* Enable flow control and length check */
		rcntl |= 0x40000000 | 0x00000020;

		/* RGMII, RMII or MII */
		if (fep->phy_interface == PHY_INTERFACE_MODE_RGMII)
			rcntl |= (1 << 6);
		else if (fep->phy_interface == PHY_INTERFACE_MODE_RMII)
			rcntl |= (1 << 8);
		else
			rcntl &= ~(1 << 8);

		/* 1G, 100M or 10M */
		if (fep->phy_dev) {
			if (fep->phy_dev->speed == SPEED_1000)
				ecntl |= (1 << 5);
			else if (fep->phy_dev->speed == SPEED_100)
				rcntl &= ~(1 << 9);
			else
				rcntl |= (1 << 9);
		}
	} else {
#ifdef FEC_MIIGSK_ENR
		if (fep->quirks & FEC_QUIRK_USE_GASKET) {
			u32 cfgr;
			/* disable the gasket and wait */
			writel(0, fep->hwp + FEC_MIIGSK_ENR);
			while (readl(fep->hwp + FEC_MIIGSK_ENR) & 4)
				udelay(1);

			/*
			 * configure the gasket:
			 *   RMII, 50 MHz, no loopback, no echo
			 *   MII, 25 MHz, no loopback, no echo
			 */
			cfgr = (fep->phy_interface == PHY_INTERFACE_MODE_RMII)
				? BM_MIIGSK_CFGR_RMII : BM_MIIGSK_CFGR_MII;
			if (fep->phy_dev && fep->phy_dev->speed == SPEED_10)
				cfgr |= BM_MIIGSK_CFGR_FRCONT_10M;
			writel(cfgr, fep->hwp + FEC_MIIGSK_CFGR);

			/* re-enable the gasket */
			writel(2, fep->hwp + FEC_MIIGSK_ENR);
		}
#endif
	}

#if !defined(CONFIG_M5272)
	/* enable pause frame*/
	if ((fep->pause_flag & FEC_PAUSE_FLAG_ENABLE) ||
	    ((fep->pause_flag & FEC_PAUSE_FLAG_AUTONEG) &&
	     fep->phy_dev && fep->phy_dev->pause)) {
		rcntl |= FEC_ENET_FCE;

		/* set FIFO threshold parameter to reduce overrun */
		writel(FEC_ENET_RSEM_V, fep->hwp + FEC_R_FIFO_RSEM);
		writel(FEC_ENET_RSFL_V, fep->hwp + FEC_R_FIFO_RSFL);
		writel(FEC_ENET_RAEM_V, fep->hwp + FEC_R_FIFO_RAEM);
		writel(FEC_ENET_RAFL_V, fep->hwp + FEC_R_FIFO_RAFL);

		/* OPD */
		writel(FEC_ENET_OPD_V, fep->hwp + FEC_OPD);
	} else {
		rcntl &= ~FEC_ENET_FCE;
	}
#endif /* !defined(CONFIG_M5272) */

	writel(rcntl, fep->hwp + FEC_R_CNTRL);

	/* Setup multicast filter. */
	set_multicast_list(ndev);
#ifndef CONFIG_M5272
	writel(0, fep->hwp + FEC_HASH_TABLE_HIGH);
	writel(0, fep->hwp + FEC_HASH_TABLE_LOW);
#endif

	if (fep->quirks & FEC_QUIRK_ENET_MAC) {
		/* enable ENET endian swap */
		ecntl |= (1 << 8);
		/* enable ENET store and forward mode */
		writel(1 << 8, fep->hwp + FEC_X_WMRK);
	}

	if (fep->bufdesc_ex)
		ecntl |= (1 << 4);

#ifndef CONFIG_M5272
	/* Enable the MIB statistic event counters */
	writel(0 << 31, fep->hwp + FEC_MIB_CTRLSTAT);
#endif

	/* And last, enable the transmit and receive processing */
	writel(ecntl, fep->hwp + FEC_ECNTRL);
	fec_enet_active_rxring(ndev);

	if (fep->bufdesc_ex)
		fec_ptp_start_cyclecounter(ndev);

	/* Enable interrupts we wish to service */
<<<<<<< HEAD
	writel(FEC_DEFAULT_IMASK, fep->hwp + FEC_IMASK);
=======
	if (fep->link)
		writel(FEC_DEFAULT_IMASK, fep->hwp + FEC_IMASK);
	else
		writel(FEC_ENET_MII, fep->hwp + FEC_IMASK);
>>>>>>> e529fea9

	/* Init the interrupt coalescing */
	fec_enet_itr_coal_init(ndev);

}

static void
fec_stop(struct net_device *ndev)
{
	struct fec_enet_private *fep = netdev_priv(ndev);
	u32 rmii_mode = readl(fep->hwp + FEC_R_CNTRL) & (1 << 8);

	/* We cannot expect a graceful transmit stop without link !!! */
	if (fep->link) {
		writel(1, fep->hwp + FEC_X_CNTRL); /* Graceful transmit stop */
		udelay(10);
		if (!(readl(fep->hwp + FEC_IEVENT) & FEC_ENET_GRA))
			netdev_err(ndev, "Graceful transmit stop did not complete!\n");
	}

	/* Whack a reset.  We should wait for this.
	 * For i.MX6SX SOC, enet use AXI bus, we use disable MAC
	 * instead of reset MAC itself.
	 */
<<<<<<< HEAD
	if (id_entry && id_entry->driver_data & FEC_QUIRK_HAS_AVB) {
=======
	if (fep->quirks & FEC_QUIRK_HAS_AVB) {
>>>>>>> e529fea9
		writel(0, fep->hwp + FEC_ECNTRL);
	} else {
		writel(1, fep->hwp + FEC_ECNTRL);
		udelay(10);
	}
	writel(fep->phy_speed, fep->hwp + FEC_MII_SPEED);
	writel(FEC_DEFAULT_IMASK, fep->hwp + FEC_IMASK);

	/* We have to keep ENET enabled to have MII interrupt stay working */
	if (fep->quirks & FEC_QUIRK_ENET_MAC) {
		writel(2, fep->hwp + FEC_ECNTRL);
		writel(rmii_mode, fep->hwp + FEC_R_CNTRL);
	}
}


static void
fec_timeout(struct net_device *ndev)
{
	struct fec_enet_private *fep = netdev_priv(ndev);

	fec_dump(ndev);

	ndev->stats.tx_errors++;

	schedule_work(&fep->tx_timeout_work);
}

static void fec_enet_timeout_work(struct work_struct *work)
{
	struct fec_enet_private *fep =
		container_of(work, struct fec_enet_private, tx_timeout_work);
	struct net_device *ndev = fep->netdev;

	rtnl_lock();
	if (netif_device_present(ndev) || netif_running(ndev)) {
		napi_disable(&fep->napi);
		netif_tx_lock_bh(ndev);
		fec_restart(ndev);
		netif_wake_queue(ndev);
		netif_tx_unlock_bh(ndev);
		napi_enable(&fep->napi);
	}
	rtnl_unlock();
}

static void
fec_enet_hwtstamp(struct fec_enet_private *fep, unsigned ts,
	struct skb_shared_hwtstamps *hwtstamps)
{
	unsigned long flags;
	u64 ns;

	spin_lock_irqsave(&fep->tmreg_lock, flags);
	ns = timecounter_cyc2time(&fep->tc, ts);
	spin_unlock_irqrestore(&fep->tmreg_lock, flags);

	memset(hwtstamps, 0, sizeof(*hwtstamps));
	hwtstamps->hwtstamp = ns_to_ktime(ns);
}

static void
fec_enet_tx_queue(struct net_device *ndev, u16 queue_id)
{
	struct	fec_enet_private *fep;
	struct bufdesc *bdp;
	unsigned short status;
	struct	sk_buff	*skb;
	struct fec_enet_priv_tx_q *txq;
	struct netdev_queue *nq;
	int	index = 0;
	int	entries_free;

	fep = netdev_priv(ndev);

	queue_id = FEC_ENET_GET_QUQUE(queue_id);

	txq = fep->tx_queue[queue_id];
	/* get next bdp of dirty_tx */
	nq = netdev_get_tx_queue(ndev, queue_id);
	bdp = txq->dirty_tx;

	/* get next bdp of dirty_tx */
	bdp = fec_enet_get_nextdesc(bdp, fep, queue_id);

	while (((status = bdp->cbd_sc) & BD_ENET_TX_READY) == 0) {

		/* current queue is empty */
		if (bdp == txq->cur_tx)
			break;

		index = fec_enet_get_bd_index(txq->tx_bd_base, bdp, fep);

		skb = txq->tx_skbuff[index];
		txq->tx_skbuff[index] = NULL;
		if (!IS_TSO_HEADER(txq, bdp->cbd_bufaddr))
			dma_unmap_single(&fep->pdev->dev, bdp->cbd_bufaddr,
					bdp->cbd_datlen, DMA_TO_DEVICE);
		bdp->cbd_bufaddr = 0;
		if (!skb) {
			bdp = fec_enet_get_nextdesc(bdp, fep, queue_id);
			continue;
		}

		/* Check for errors. */
		if (status & (BD_ENET_TX_HB | BD_ENET_TX_LC |
				   BD_ENET_TX_RL | BD_ENET_TX_UN |
				   BD_ENET_TX_CSL)) {
			ndev->stats.tx_errors++;
			if (status & BD_ENET_TX_HB)  /* No heartbeat */
				ndev->stats.tx_heartbeat_errors++;
			if (status & BD_ENET_TX_LC)  /* Late collision */
				ndev->stats.tx_window_errors++;
			if (status & BD_ENET_TX_RL)  /* Retrans limit */
				ndev->stats.tx_aborted_errors++;
			if (status & BD_ENET_TX_UN)  /* Underrun */
				ndev->stats.tx_fifo_errors++;
			if (status & BD_ENET_TX_CSL) /* Carrier lost */
				ndev->stats.tx_carrier_errors++;
		} else {
			ndev->stats.tx_packets++;
			ndev->stats.tx_bytes += skb->len;
		}

		if (unlikely(skb_shinfo(skb)->tx_flags & SKBTX_IN_PROGRESS) &&
			fep->bufdesc_ex) {
			struct skb_shared_hwtstamps shhwtstamps;
			struct bufdesc_ex *ebdp = (struct bufdesc_ex *)bdp;

			fec_enet_hwtstamp(fep, ebdp->ts, &shhwtstamps);
			skb_tstamp_tx(skb, &shhwtstamps);
		}

		/* Deferred means some collisions occurred during transmit,
		 * but we eventually sent the packet OK.
		 */
		if (status & BD_ENET_TX_DEF)
			ndev->stats.collisions++;

		/* Free the sk buffer associated with this last transmit */
		dev_kfree_skb_any(skb);

		txq->dirty_tx = bdp;

		/* Update pointer to next buffer descriptor to be transmitted */
		bdp = fec_enet_get_nextdesc(bdp, fep, queue_id);

		/* Since we have freed up a buffer, the ring is no longer full
		 */
		if (netif_queue_stopped(ndev)) {
			entries_free = fec_enet_get_free_txdesc_num(fep, txq);
			if (entries_free >= txq->tx_wake_threshold)
				netif_tx_wake_queue(nq);
		}
	}

	/* ERR006538: Keep the transmitter going */
	if (bdp != txq->cur_tx &&
	    readl(fep->hwp + FEC_X_DES_ACTIVE(queue_id)) == 0)
		writel(0, fep->hwp + FEC_X_DES_ACTIVE(queue_id));
}

static void
fec_enet_tx(struct net_device *ndev)
{
	struct fec_enet_private *fep = netdev_priv(ndev);
	u16 queue_id;
	/* First process class A queue, then Class B and Best Effort queue */
	for_each_set_bit(queue_id, &fep->work_tx, FEC_ENET_MAX_TX_QS) {
		clear_bit(queue_id, &fep->work_tx);
		fec_enet_tx_queue(ndev, queue_id);
	}
	return;
}

static int
fec_enet_new_rxbdp(struct net_device *ndev, struct bufdesc *bdp, struct sk_buff *skb)
{
	struct  fec_enet_private *fep = netdev_priv(ndev);
	int off;

	off = ((unsigned long)skb->data) & fep->rx_align;
	if (off)
		skb_reserve(skb, fep->rx_align + 1 - off);

	bdp->cbd_bufaddr = dma_map_single(&fep->pdev->dev, skb->data,
					  FEC_ENET_RX_FRSIZE - fep->rx_align,
					  DMA_FROM_DEVICE);
	if (dma_mapping_error(&fep->pdev->dev, bdp->cbd_bufaddr)) {
		if (net_ratelimit())
			netdev_err(ndev, "Rx DMA memory map failed\n");
		return -ENOMEM;
	}

	return 0;
}

static bool fec_enet_copybreak(struct net_device *ndev, struct sk_buff **skb,
<<<<<<< HEAD
			       struct bufdesc *bdp, u32 length)
=======
			       struct bufdesc *bdp, u32 length, bool swap)
>>>>>>> e529fea9
{
	struct  fec_enet_private *fep = netdev_priv(ndev);
	struct sk_buff *new_skb;

	if (length > fep->rx_copybreak)
		return false;

	new_skb = netdev_alloc_skb(ndev, length);
	if (!new_skb)
		return false;

	dma_sync_single_for_cpu(&fep->pdev->dev, bdp->cbd_bufaddr,
				FEC_ENET_RX_FRSIZE - fep->rx_align,
				DMA_FROM_DEVICE);
<<<<<<< HEAD
	memcpy(new_skb->data, (*skb)->data, length);
=======
	if (!swap)
		memcpy(new_skb->data, (*skb)->data, length);
	else
		swap_buffer2(new_skb->data, (*skb)->data, length);
>>>>>>> e529fea9
	*skb = new_skb;

	return true;
}

/* During a receive, the cur_rx points to the current incoming buffer.
 * When we update through the ring, if the next incoming buffer has
 * not been given to the system, we just set the empty indicator,
 * effectively tossing the packet.
 */
static int
fec_enet_rx_queue(struct net_device *ndev, int budget, u16 queue_id)
{
	struct fec_enet_private *fep = netdev_priv(ndev);
<<<<<<< HEAD
	const struct platform_device_id *id_entry =
				platform_get_device_id(fep->pdev);
=======
>>>>>>> e529fea9
	struct fec_enet_priv_rx_q *rxq;
	struct bufdesc *bdp;
	unsigned short status;
	struct  sk_buff *skb_new = NULL;
	struct  sk_buff *skb;
	ushort	pkt_len;
	__u8 *data;
	int	pkt_received = 0;
	struct	bufdesc_ex *ebdp = NULL;
	bool	vlan_packet_rcvd = false;
	u16	vlan_tag;
	int	index = 0;
	bool	is_copybreak;
<<<<<<< HEAD
=======
	bool	need_swap = fep->quirks & FEC_QUIRK_SWAP_FRAME;
>>>>>>> e529fea9

#ifdef CONFIG_M532x
	flush_cache_all();
#endif
	queue_id = FEC_ENET_GET_QUQUE(queue_id);
	rxq = fep->rx_queue[queue_id];

	/* First, grab all of the stats for the incoming packet.
	 * These get messed up if we get called due to a busy condition.
	 */
	bdp = rxq->cur_rx;

	while (!((status = bdp->cbd_sc) & BD_ENET_RX_EMPTY)) {

		if (pkt_received >= budget)
			break;
		pkt_received++;

		/* Since we have allocated space to hold a complete frame,
		 * the last indicator should be set.
		 */
		if ((status & BD_ENET_RX_LAST) == 0)
			netdev_err(ndev, "rcv is not +last\n");


		/* Check for errors. */
		if (status & (BD_ENET_RX_LG | BD_ENET_RX_SH | BD_ENET_RX_NO |
			   BD_ENET_RX_CR | BD_ENET_RX_OV)) {
			ndev->stats.rx_errors++;
			if (status & (BD_ENET_RX_LG | BD_ENET_RX_SH)) {
				/* Frame too long or too short. */
				ndev->stats.rx_length_errors++;
			}
			if (status & BD_ENET_RX_NO)	/* Frame alignment */
				ndev->stats.rx_frame_errors++;
			if (status & BD_ENET_RX_CR)	/* CRC Error */
				ndev->stats.rx_crc_errors++;
			if (status & BD_ENET_RX_OV)	/* FIFO overrun */
				ndev->stats.rx_fifo_errors++;
		}

		/* Report late collisions as a frame error.
		 * On this error, the BD is closed, but we don't know what we
		 * have in the buffer.  So, just drop this frame on the floor.
		 */
		if (status & BD_ENET_RX_CL) {
			ndev->stats.rx_errors++;
			ndev->stats.rx_frame_errors++;
			goto rx_processing_done;
		}

		/* Process the incoming frame. */
		ndev->stats.rx_packets++;
		pkt_len = bdp->cbd_datlen;
		ndev->stats.rx_bytes += pkt_len;

		index = fec_enet_get_bd_index(rxq->rx_bd_base, bdp, fep);
		skb = rxq->rx_skbuff[index];
<<<<<<< HEAD

		/* The packet length includes FCS, but we don't want to
		 * include that when passing upstream as it messes up
		 * bridging applications.
		 */
		is_copybreak = fec_enet_copybreak(ndev, &skb, bdp, pkt_len - 4);
		if (!is_copybreak) {
			skb_new = netdev_alloc_skb(ndev, FEC_ENET_RX_FRSIZE);
			if (unlikely(!skb_new)) {
				ndev->stats.rx_dropped++;
				goto rx_processing_done;
			}
			dma_unmap_single(&fep->pdev->dev, bdp->cbd_bufaddr,
					 FEC_ENET_RX_FRSIZE - fep->rx_align,
					 DMA_FROM_DEVICE);
		}

		prefetch(skb->data - NET_IP_ALIGN);
		skb_put(skb, pkt_len - 4);
		data = skb->data;
		if (id_entry->driver_data & FEC_QUIRK_SWAP_FRAME)
=======

		/* The packet length includes FCS, but we don't want to
		 * include that when passing upstream as it messes up
		 * bridging applications.
		 */
		is_copybreak = fec_enet_copybreak(ndev, &skb, bdp, pkt_len - 4,
						  need_swap);
		if (!is_copybreak) {
			skb_new = netdev_alloc_skb(ndev, FEC_ENET_RX_FRSIZE);
			if (unlikely(!skb_new)) {
				ndev->stats.rx_dropped++;
				goto rx_processing_done;
			}
			dma_unmap_single(&fep->pdev->dev, bdp->cbd_bufaddr,
					 FEC_ENET_RX_FRSIZE - fep->rx_align,
					 DMA_FROM_DEVICE);
		}

		prefetch(skb->data - NET_IP_ALIGN);
		skb_put(skb, pkt_len - 4);
		data = skb->data;
		if (!is_copybreak && need_swap)
>>>>>>> e529fea9
			swap_buffer(data, pkt_len);

		/* Extract the enhanced buffer descriptor */
		ebdp = NULL;
		if (fep->bufdesc_ex)
			ebdp = (struct bufdesc_ex *)bdp;

		/* If this is a VLAN packet remove the VLAN Tag */
		vlan_packet_rcvd = false;
		if ((ndev->features & NETIF_F_HW_VLAN_CTAG_RX) &&
			fep->bufdesc_ex && (ebdp->cbd_esc & BD_ENET_RX_VLAN)) {
			/* Push and remove the vlan tag */
			struct vlan_hdr *vlan_header =
					(struct vlan_hdr *) (data + ETH_HLEN);
			vlan_tag = ntohs(vlan_header->h_vlan_TCI);

			vlan_packet_rcvd = true;

			skb_copy_to_linear_data_offset(skb, VLAN_HLEN,
						       data, (2 * ETH_ALEN));
			skb_pull(skb, VLAN_HLEN);
		}

		skb->protocol = eth_type_trans(skb, ndev);

		/* Get receive timestamp from the skb */
		if (fep->hwts_rx_en && fep->bufdesc_ex)
			fec_enet_hwtstamp(fep, ebdp->ts,
					  skb_hwtstamps(skb));

		if (fep->bufdesc_ex &&
		    (fep->csum_flags & FLAG_RX_CSUM_ENABLED)) {
			if (!(ebdp->cbd_esc & FLAG_RX_CSUM_ERROR)) {
				/* don't check it */
				skb->ip_summed = CHECKSUM_UNNECESSARY;
			} else {
				skb_checksum_none_assert(skb);
			}
		}

		/* Handle received VLAN packets */
		if (vlan_packet_rcvd)
			__vlan_hwaccel_put_tag(skb,
					       htons(ETH_P_8021Q),
					       vlan_tag);

		napi_gro_receive(&fep->napi, skb);

		if (is_copybreak) {
			dma_sync_single_for_device(&fep->pdev->dev, bdp->cbd_bufaddr,
						   FEC_ENET_RX_FRSIZE - fep->rx_align,
						   DMA_FROM_DEVICE);
		} else {
			rxq->rx_skbuff[index] = skb_new;
			fec_enet_new_rxbdp(ndev, bdp, skb_new);
		}

rx_processing_done:
		/* Clear the status flags for this buffer */
		status &= ~BD_ENET_RX_STATS;

		/* Mark the buffer empty */
		status |= BD_ENET_RX_EMPTY;
		bdp->cbd_sc = status;

		if (fep->bufdesc_ex) {
			struct bufdesc_ex *ebdp = (struct bufdesc_ex *)bdp;

			ebdp->cbd_esc = BD_ENET_RX_INT;
			ebdp->cbd_prot = 0;
			ebdp->cbd_bdu = 0;
		}

		/* Update BD pointer to next entry */
		bdp = fec_enet_get_nextdesc(bdp, fep, queue_id);

		/* Doing this here will keep the FEC running while we process
		 * incoming frames.  On a heavily loaded network, we should be
		 * able to keep up at the expense of system resources.
		 */
		writel(0, fep->hwp + FEC_R_DES_ACTIVE(queue_id));
	}
	rxq->cur_rx = bdp;
	return pkt_received;
}

static int
fec_enet_rx(struct net_device *ndev, int budget)
{
	int     pkt_received = 0;
	u16	queue_id;
	struct fec_enet_private *fep = netdev_priv(ndev);

	for_each_set_bit(queue_id, &fep->work_rx, FEC_ENET_MAX_RX_QS) {
		clear_bit(queue_id, &fep->work_rx);
		pkt_received += fec_enet_rx_queue(ndev,
					budget - pkt_received, queue_id);
	}
	return pkt_received;
}

static bool
fec_enet_collect_events(struct fec_enet_private *fep, uint int_events)
{
	if (int_events == 0)
		return false;

	if (int_events & FEC_ENET_RXF)
		fep->work_rx |= (1 << 2);
	if (int_events & FEC_ENET_RXF_1)
		fep->work_rx |= (1 << 0);
	if (int_events & FEC_ENET_RXF_2)
		fep->work_rx |= (1 << 1);

	if (int_events & FEC_ENET_TXF)
		fep->work_tx |= (1 << 2);
	if (int_events & FEC_ENET_TXF_1)
		fep->work_tx |= (1 << 0);
	if (int_events & FEC_ENET_TXF_2)
		fep->work_tx |= (1 << 1);

	return true;
}

static irqreturn_t
fec_enet_interrupt(int irq, void *dev_id)
{
	struct net_device *ndev = dev_id;
	struct fec_enet_private *fep = netdev_priv(ndev);
	const unsigned napi_mask = FEC_ENET_RXF | FEC_ENET_TXF;
	uint int_events;
	irqreturn_t ret = IRQ_NONE;

	int_events = readl(fep->hwp + FEC_IEVENT);
	writel(int_events & ~napi_mask, fep->hwp + FEC_IEVENT);
	fec_enet_collect_events(fep, int_events);

	if (int_events & napi_mask) {
		ret = IRQ_HANDLED;

		/* Disable the NAPI interrupts */
		writel(FEC_ENET_MII, fep->hwp + FEC_IMASK);
		napi_schedule(&fep->napi);
	}

	if (int_events & FEC_ENET_MII) {
		ret = IRQ_HANDLED;
		complete(&fep->mdio_done);
	}

	if (fep->ptp_clock)
		fec_ptp_check_pps_event(fep);

	return ret;
}

static int fec_enet_rx_napi(struct napi_struct *napi, int budget)
{
	struct net_device *ndev = napi->dev;
	struct fec_enet_private *fep = netdev_priv(ndev);
	int pkts;

	/*
	 * Clear any pending transmit or receive interrupts before
	 * processing the rings to avoid racing with the hardware.
	 */
	writel(FEC_ENET_RXF | FEC_ENET_TXF, fep->hwp + FEC_IEVENT);

	pkts = fec_enet_rx(ndev, budget);

	fec_enet_tx(ndev);

	if (pkts < budget) {
		napi_complete(napi);
		writel(FEC_DEFAULT_IMASK, fep->hwp + FEC_IMASK);
	}
	return pkts;
}

/* ------------------------------------------------------------------------- */
static void fec_get_mac(struct net_device *ndev)
{
	struct fec_enet_private *fep = netdev_priv(ndev);
	struct fec_platform_data *pdata = dev_get_platdata(&fep->pdev->dev);
	unsigned char *iap, tmpaddr[ETH_ALEN];

	/*
	 * try to get mac address in following order:
	 *
	 * 1) module parameter via kernel command line in form
	 *    fec.macaddr=0x00,0x04,0x9f,0x01,0x30,0xe0
	 */
	iap = macaddr;

	/*
	 * 2) from device tree data
	 */
	if (!is_valid_ether_addr(iap)) {
		struct device_node *np = fep->pdev->dev.of_node;
		if (np) {
			const char *mac = of_get_mac_address(np);
			if (mac)
				iap = (unsigned char *) mac;
		}
	}

	/*
	 * 3) from flash or fuse (via platform data)
	 */
	if (!is_valid_ether_addr(iap)) {
#ifdef CONFIG_M5272
		if (FEC_FLASHMAC)
			iap = (unsigned char *)FEC_FLASHMAC;
#else
		if (pdata)
			iap = (unsigned char *)&pdata->mac;
#endif
	}

	/*
	 * 4) FEC mac registers set by bootloader
	 */
	if (!is_valid_ether_addr(iap)) {
		*((__be32 *) &tmpaddr[0]) =
			cpu_to_be32(readl(fep->hwp + FEC_ADDR_LOW));
		*((__be16 *) &tmpaddr[4]) =
			cpu_to_be16(readl(fep->hwp + FEC_ADDR_HIGH) >> 16);
		iap = &tmpaddr[0];
	}

	/*
	 * 5) random mac address
	 */
	if (!is_valid_ether_addr(iap)) {
		/* Report it and use a random ethernet address instead */
		netdev_err(ndev, "Invalid MAC address: %pM\n", iap);
		eth_hw_addr_random(ndev);
		netdev_info(ndev, "Using random MAC address: %pM\n",
			    ndev->dev_addr);
		return;
	}

	memcpy(ndev->dev_addr, iap, ETH_ALEN);

	/* Adjust MAC if using macaddr */
	if (iap == macaddr)
		 ndev->dev_addr[ETH_ALEN-1] = macaddr[ETH_ALEN-1] + fep->dev_id;
}

/* ------------------------------------------------------------------------- */

/*
 * Phy section
 */
static void fec_enet_adjust_link(struct net_device *ndev)
{
	struct fec_enet_private *fep = netdev_priv(ndev);
	struct phy_device *phy_dev = fep->phy_dev;
	int status_change = 0;

	/* Prevent a state halted on mii error */
	if (fep->mii_timeout && phy_dev->state == PHY_HALTED) {
		phy_dev->state = PHY_RESUMING;
		return;
	}

	/*
	 * If the netdev is down, or is going down, we're not interested
	 * in link state events, so just mark our idea of the link as down
	 * and ignore the event.
	 */
	if (!netif_running(ndev) || !netif_device_present(ndev)) {
		fep->link = 0;
	} else if (phy_dev->link) {
		if (!fep->link) {
			fep->link = phy_dev->link;
			status_change = 1;
		}

		if (fep->full_duplex != phy_dev->duplex) {
			fep->full_duplex = phy_dev->duplex;
			status_change = 1;
		}

		if (phy_dev->speed != fep->speed) {
			fep->speed = phy_dev->speed;
			status_change = 1;
		}

		/* if any of the above changed restart the FEC */
		if (status_change) {
			napi_disable(&fep->napi);
			netif_tx_lock_bh(ndev);
			fec_restart(ndev);
			netif_wake_queue(ndev);
			netif_tx_unlock_bh(ndev);
			napi_enable(&fep->napi);
		}
	} else {
		if (fep->link) {
			napi_disable(&fep->napi);
			netif_tx_lock_bh(ndev);
			fec_stop(ndev);
			netif_tx_unlock_bh(ndev);
			napi_enable(&fep->napi);
			fep->link = phy_dev->link;
			status_change = 1;
		}
	}

	if (status_change)
		phy_print_status(phy_dev);
}

static int fec_enet_mdio_read(struct mii_bus *bus, int mii_id, int regnum)
{
	struct fec_enet_private *fep = bus->priv;
	unsigned long time_left;

	fep->mii_timeout = 0;
	init_completion(&fep->mdio_done);

	/* start a read op */
	writel(FEC_MMFR_ST | FEC_MMFR_OP_READ |
		FEC_MMFR_PA(mii_id) | FEC_MMFR_RA(regnum) |
		FEC_MMFR_TA, fep->hwp + FEC_MII_DATA);

	/* wait for end of transfer */
	time_left = wait_for_completion_timeout(&fep->mdio_done,
			usecs_to_jiffies(FEC_MII_TIMEOUT));
	if (time_left == 0) {
		fep->mii_timeout = 1;
		netdev_err(fep->netdev, "MDIO read timeout\n");
		return -ETIMEDOUT;
	}

	/* return value */
	return FEC_MMFR_DATA(readl(fep->hwp + FEC_MII_DATA));
}

static int fec_enet_mdio_write(struct mii_bus *bus, int mii_id, int regnum,
			   u16 value)
{
	struct fec_enet_private *fep = bus->priv;
	unsigned long time_left;

	fep->mii_timeout = 0;
	init_completion(&fep->mdio_done);

	/* start a write op */
	writel(FEC_MMFR_ST | FEC_MMFR_OP_WRITE |
		FEC_MMFR_PA(mii_id) | FEC_MMFR_RA(regnum) |
		FEC_MMFR_TA | FEC_MMFR_DATA(value),
		fep->hwp + FEC_MII_DATA);

	/* wait for end of transfer */
	time_left = wait_for_completion_timeout(&fep->mdio_done,
			usecs_to_jiffies(FEC_MII_TIMEOUT));
	if (time_left == 0) {
		fep->mii_timeout = 1;
		netdev_err(fep->netdev, "MDIO write timeout\n");
		return -ETIMEDOUT;
	}

	return 0;
}

static int fec_enet_clk_enable(struct net_device *ndev, bool enable)
{
	struct fec_enet_private *fep = netdev_priv(ndev);
	int ret;

	if (enable) {
		ret = clk_prepare_enable(fep->clk_ahb);
		if (ret)
			return ret;
		ret = clk_prepare_enable(fep->clk_ipg);
		if (ret)
			goto failed_clk_ipg;
		if (fep->clk_enet_out) {
			ret = clk_prepare_enable(fep->clk_enet_out);
			if (ret)
				goto failed_clk_enet_out;
		}
		if (fep->clk_ptp) {
			mutex_lock(&fep->ptp_clk_mutex);
			ret = clk_prepare_enable(fep->clk_ptp);
			if (ret) {
				mutex_unlock(&fep->ptp_clk_mutex);
				goto failed_clk_ptp;
			} else {
				fep->ptp_clk_on = true;
			}
			mutex_unlock(&fep->ptp_clk_mutex);
		}
		if (fep->clk_ref) {
			ret = clk_prepare_enable(fep->clk_ref);
			if (ret)
				goto failed_clk_ref;
		}
	} else {
		clk_disable_unprepare(fep->clk_ahb);
		clk_disable_unprepare(fep->clk_ipg);
		if (fep->clk_enet_out)
			clk_disable_unprepare(fep->clk_enet_out);
		if (fep->clk_ptp) {
			mutex_lock(&fep->ptp_clk_mutex);
			clk_disable_unprepare(fep->clk_ptp);
			fep->ptp_clk_on = false;
			mutex_unlock(&fep->ptp_clk_mutex);
		}
		if (fep->clk_ref)
			clk_disable_unprepare(fep->clk_ref);
	}

	return 0;

failed_clk_ref:
	if (fep->clk_ref)
		clk_disable_unprepare(fep->clk_ref);
failed_clk_ptp:
	if (fep->clk_enet_out)
		clk_disable_unprepare(fep->clk_enet_out);
failed_clk_enet_out:
		clk_disable_unprepare(fep->clk_ipg);
failed_clk_ipg:
		clk_disable_unprepare(fep->clk_ahb);

	return ret;
}

static int fec_enet_mii_probe(struct net_device *ndev)
{
	struct fec_enet_private *fep = netdev_priv(ndev);
	struct phy_device *phy_dev = NULL;
	char mdio_bus_id[MII_BUS_ID_SIZE];
	char phy_name[MII_BUS_ID_SIZE + 3];
	int phy_id;
	int dev_id = fep->dev_id;

	fep->phy_dev = NULL;

	if (fep->phy_node) {
		phy_dev = of_phy_connect(ndev, fep->phy_node,
					 &fec_enet_adjust_link, 0,
					 fep->phy_interface);
		if (!phy_dev)
			return -ENODEV;
	} else {
		/* check for attached phy */
		for (phy_id = 0; (phy_id < PHY_MAX_ADDR); phy_id++) {
			if ((fep->mii_bus->phy_mask & (1 << phy_id)))
				continue;
			if (fep->mii_bus->phy_map[phy_id] == NULL)
				continue;
			if (fep->mii_bus->phy_map[phy_id]->phy_id == 0)
				continue;
			if (dev_id--)
				continue;
			strlcpy(mdio_bus_id, fep->mii_bus->id, MII_BUS_ID_SIZE);
			break;
		}

		if (phy_id >= PHY_MAX_ADDR) {
			netdev_info(ndev, "no PHY, assuming direct connection to switch\n");
			strlcpy(mdio_bus_id, "fixed-0", MII_BUS_ID_SIZE);
			phy_id = 0;
		}

		snprintf(phy_name, sizeof(phy_name),
			 PHY_ID_FMT, mdio_bus_id, phy_id);
		phy_dev = phy_connect(ndev, phy_name, &fec_enet_adjust_link,
				      fep->phy_interface);
	}

	if (IS_ERR(phy_dev)) {
		netdev_err(ndev, "could not attach to PHY\n");
		return PTR_ERR(phy_dev);
	}

	/* mask with MAC supported features */
	if (fep->quirks & FEC_QUIRK_HAS_GBIT) {
		phy_dev->supported &= PHY_GBIT_FEATURES;
		phy_dev->supported &= ~SUPPORTED_1000baseT_Half;
#if !defined(CONFIG_M5272)
		phy_dev->supported |= SUPPORTED_Pause;
#endif
	}
	else
		phy_dev->supported &= PHY_BASIC_FEATURES;

	phy_dev->advertising = phy_dev->supported;

	fep->phy_dev = phy_dev;
	fep->link = 0;
	fep->full_duplex = 0;

	netdev_info(ndev, "Freescale FEC PHY driver [%s] (mii_bus:phy_addr=%s, irq=%d)\n",
		    fep->phy_dev->drv->name, dev_name(&fep->phy_dev->dev),
		    fep->phy_dev->irq);

	return 0;
}

static int fec_enet_mii_init(struct platform_device *pdev)
{
	static struct mii_bus *fec0_mii_bus;
	struct net_device *ndev = platform_get_drvdata(pdev);
	struct fec_enet_private *fep = netdev_priv(ndev);
	struct device_node *node;
	int err = -ENXIO, i;

	/*
	 * The dual fec interfaces are not equivalent with enet-mac.
	 * Here are the differences:
	 *
	 *  - fec0 supports MII & RMII modes while fec1 only supports RMII
	 *  - fec0 acts as the 1588 time master while fec1 is slave
	 *  - external phys can only be configured by fec0
	 *
	 * That is to say fec1 can not work independently. It only works
	 * when fec0 is working. The reason behind this design is that the
	 * second interface is added primarily for Switch mode.
	 *
	 * Because of the last point above, both phys are attached on fec0
	 * mdio interface in board design, and need to be configured by
	 * fec0 mii_bus.
	 */
	if ((fep->quirks & FEC_QUIRK_ENET_MAC) && fep->dev_id > 0) {
		/* fec1 uses fec0 mii_bus */
		if (mii_cnt && fec0_mii_bus) {
			fep->mii_bus = fec0_mii_bus;
			mii_cnt++;
			return 0;
		}
		return -ENOENT;
	}

	fep->mii_timeout = 0;

	/*
	 * Set MII speed to 2.5 MHz (= clk_get_rate() / 2 * phy_speed)
	 *
	 * The formula for FEC MDC is 'ref_freq / (MII_SPEED x 2)' while
	 * for ENET-MAC is 'ref_freq / ((MII_SPEED + 1) x 2)'.  The i.MX28
	 * Reference Manual has an error on this, and gets fixed on i.MX6Q
	 * document.
	 */
	fep->phy_speed = DIV_ROUND_UP(clk_get_rate(fep->clk_ipg), 5000000);
	if (fep->quirks & FEC_QUIRK_ENET_MAC)
		fep->phy_speed--;
	fep->phy_speed <<= 1;
	writel(fep->phy_speed, fep->hwp + FEC_MII_SPEED);

	fep->mii_bus = mdiobus_alloc();
	if (fep->mii_bus == NULL) {
		err = -ENOMEM;
		goto err_out;
	}

	fep->mii_bus->name = "fec_enet_mii_bus";
	fep->mii_bus->read = fec_enet_mdio_read;
	fep->mii_bus->write = fec_enet_mdio_write;
	snprintf(fep->mii_bus->id, MII_BUS_ID_SIZE, "%s-%x",
		pdev->name, fep->dev_id + 1);
	fep->mii_bus->priv = fep;
	fep->mii_bus->parent = &pdev->dev;

	fep->mii_bus->irq = kmalloc(sizeof(int) * PHY_MAX_ADDR, GFP_KERNEL);
	if (!fep->mii_bus->irq) {
		err = -ENOMEM;
		goto err_out_free_mdiobus;
	}

	for (i = 0; i < PHY_MAX_ADDR; i++)
		fep->mii_bus->irq[i] = PHY_POLL;

	node = of_get_child_by_name(pdev->dev.of_node, "mdio");
	if (node) {
		err = of_mdiobus_register(fep->mii_bus, node);
		of_node_put(node);
	} else {
		err = mdiobus_register(fep->mii_bus);
	}

	if (err)
		goto err_out_free_mdio_irq;

	mii_cnt++;

	/* save fec0 mii_bus */
	if (fep->quirks & FEC_QUIRK_ENET_MAC)
		fec0_mii_bus = fep->mii_bus;

	return 0;

err_out_free_mdio_irq:
	kfree(fep->mii_bus->irq);
err_out_free_mdiobus:
	mdiobus_free(fep->mii_bus);
err_out:
	return err;
}

static void fec_enet_mii_remove(struct fec_enet_private *fep)
{
	if (--mii_cnt == 0) {
		mdiobus_unregister(fep->mii_bus);
		kfree(fep->mii_bus->irq);
		mdiobus_free(fep->mii_bus);
	}
}

static int fec_enet_get_settings(struct net_device *ndev,
				  struct ethtool_cmd *cmd)
{
	struct fec_enet_private *fep = netdev_priv(ndev);
	struct phy_device *phydev = fep->phy_dev;

	if (!phydev)
		return -ENODEV;

	return phy_ethtool_gset(phydev, cmd);
}

static int fec_enet_set_settings(struct net_device *ndev,
				 struct ethtool_cmd *cmd)
{
	struct fec_enet_private *fep = netdev_priv(ndev);
	struct phy_device *phydev = fep->phy_dev;

	if (!phydev)
		return -ENODEV;

	return phy_ethtool_sset(phydev, cmd);
}

static void fec_enet_get_drvinfo(struct net_device *ndev,
				 struct ethtool_drvinfo *info)
{
	struct fec_enet_private *fep = netdev_priv(ndev);

	strlcpy(info->driver, fep->pdev->dev.driver->name,
		sizeof(info->driver));
	strlcpy(info->version, "Revision: 1.0", sizeof(info->version));
	strlcpy(info->bus_info, dev_name(&ndev->dev), sizeof(info->bus_info));
}

static int fec_enet_get_ts_info(struct net_device *ndev,
				struct ethtool_ts_info *info)
{
	struct fec_enet_private *fep = netdev_priv(ndev);

	if (fep->bufdesc_ex) {

		info->so_timestamping = SOF_TIMESTAMPING_TX_SOFTWARE |
					SOF_TIMESTAMPING_RX_SOFTWARE |
					SOF_TIMESTAMPING_SOFTWARE |
					SOF_TIMESTAMPING_TX_HARDWARE |
					SOF_TIMESTAMPING_RX_HARDWARE |
					SOF_TIMESTAMPING_RAW_HARDWARE;
		if (fep->ptp_clock)
			info->phc_index = ptp_clock_index(fep->ptp_clock);
		else
			info->phc_index = -1;

		info->tx_types = (1 << HWTSTAMP_TX_OFF) |
				 (1 << HWTSTAMP_TX_ON);

		info->rx_filters = (1 << HWTSTAMP_FILTER_NONE) |
				   (1 << HWTSTAMP_FILTER_ALL);
		return 0;
	} else {
		return ethtool_op_get_ts_info(ndev, info);
	}
}

#if !defined(CONFIG_M5272)

static void fec_enet_get_pauseparam(struct net_device *ndev,
				    struct ethtool_pauseparam *pause)
{
	struct fec_enet_private *fep = netdev_priv(ndev);

	pause->autoneg = (fep->pause_flag & FEC_PAUSE_FLAG_AUTONEG) != 0;
	pause->tx_pause = (fep->pause_flag & FEC_PAUSE_FLAG_ENABLE) != 0;
	pause->rx_pause = pause->tx_pause;
}

static int fec_enet_set_pauseparam(struct net_device *ndev,
				   struct ethtool_pauseparam *pause)
{
	struct fec_enet_private *fep = netdev_priv(ndev);

	if (!fep->phy_dev)
		return -ENODEV;

	if (pause->tx_pause != pause->rx_pause) {
		netdev_info(ndev,
			"hardware only support enable/disable both tx and rx");
		return -EINVAL;
	}

	fep->pause_flag = 0;

	/* tx pause must be same as rx pause */
	fep->pause_flag |= pause->rx_pause ? FEC_PAUSE_FLAG_ENABLE : 0;
	fep->pause_flag |= pause->autoneg ? FEC_PAUSE_FLAG_AUTONEG : 0;

	if (pause->rx_pause || pause->autoneg) {
		fep->phy_dev->supported |= ADVERTISED_Pause;
		fep->phy_dev->advertising |= ADVERTISED_Pause;
	} else {
		fep->phy_dev->supported &= ~ADVERTISED_Pause;
		fep->phy_dev->advertising &= ~ADVERTISED_Pause;
	}

	if (pause->autoneg) {
		if (netif_running(ndev))
			fec_stop(ndev);
		phy_start_aneg(fep->phy_dev);
	}
	if (netif_running(ndev)) {
		napi_disable(&fep->napi);
		netif_tx_lock_bh(ndev);
		fec_restart(ndev);
		netif_wake_queue(ndev);
		netif_tx_unlock_bh(ndev);
		napi_enable(&fep->napi);
	}

	return 0;
}

static const struct fec_stat {
	char name[ETH_GSTRING_LEN];
	u16 offset;
} fec_stats[] = {
	/* RMON TX */
	{ "tx_dropped", RMON_T_DROP },
	{ "tx_packets", RMON_T_PACKETS },
	{ "tx_broadcast", RMON_T_BC_PKT },
	{ "tx_multicast", RMON_T_MC_PKT },
	{ "tx_crc_errors", RMON_T_CRC_ALIGN },
	{ "tx_undersize", RMON_T_UNDERSIZE },
	{ "tx_oversize", RMON_T_OVERSIZE },
	{ "tx_fragment", RMON_T_FRAG },
	{ "tx_jabber", RMON_T_JAB },
	{ "tx_collision", RMON_T_COL },
	{ "tx_64byte", RMON_T_P64 },
	{ "tx_65to127byte", RMON_T_P65TO127 },
	{ "tx_128to255byte", RMON_T_P128TO255 },
	{ "tx_256to511byte", RMON_T_P256TO511 },
	{ "tx_512to1023byte", RMON_T_P512TO1023 },
	{ "tx_1024to2047byte", RMON_T_P1024TO2047 },
	{ "tx_GTE2048byte", RMON_T_P_GTE2048 },
	{ "tx_octets", RMON_T_OCTETS },

	/* IEEE TX */
	{ "IEEE_tx_drop", IEEE_T_DROP },
	{ "IEEE_tx_frame_ok", IEEE_T_FRAME_OK },
	{ "IEEE_tx_1col", IEEE_T_1COL },
	{ "IEEE_tx_mcol", IEEE_T_MCOL },
	{ "IEEE_tx_def", IEEE_T_DEF },
	{ "IEEE_tx_lcol", IEEE_T_LCOL },
	{ "IEEE_tx_excol", IEEE_T_EXCOL },
	{ "IEEE_tx_macerr", IEEE_T_MACERR },
	{ "IEEE_tx_cserr", IEEE_T_CSERR },
	{ "IEEE_tx_sqe", IEEE_T_SQE },
	{ "IEEE_tx_fdxfc", IEEE_T_FDXFC },
	{ "IEEE_tx_octets_ok", IEEE_T_OCTETS_OK },

	/* RMON RX */
	{ "rx_packets", RMON_R_PACKETS },
	{ "rx_broadcast", RMON_R_BC_PKT },
	{ "rx_multicast", RMON_R_MC_PKT },
	{ "rx_crc_errors", RMON_R_CRC_ALIGN },
	{ "rx_undersize", RMON_R_UNDERSIZE },
	{ "rx_oversize", RMON_R_OVERSIZE },
	{ "rx_fragment", RMON_R_FRAG },
	{ "rx_jabber", RMON_R_JAB },
	{ "rx_64byte", RMON_R_P64 },
	{ "rx_65to127byte", RMON_R_P65TO127 },
	{ "rx_128to255byte", RMON_R_P128TO255 },
	{ "rx_256to511byte", RMON_R_P256TO511 },
	{ "rx_512to1023byte", RMON_R_P512TO1023 },
	{ "rx_1024to2047byte", RMON_R_P1024TO2047 },
	{ "rx_GTE2048byte", RMON_R_P_GTE2048 },
	{ "rx_octets", RMON_R_OCTETS },

	/* IEEE RX */
	{ "IEEE_rx_drop", IEEE_R_DROP },
	{ "IEEE_rx_frame_ok", IEEE_R_FRAME_OK },
	{ "IEEE_rx_crc", IEEE_R_CRC },
	{ "IEEE_rx_align", IEEE_R_ALIGN },
	{ "IEEE_rx_macerr", IEEE_R_MACERR },
	{ "IEEE_rx_fdxfc", IEEE_R_FDXFC },
	{ "IEEE_rx_octets_ok", IEEE_R_OCTETS_OK },
};

static void fec_enet_get_ethtool_stats(struct net_device *dev,
	struct ethtool_stats *stats, u64 *data)
{
	struct fec_enet_private *fep = netdev_priv(dev);
	int i;

	for (i = 0; i < ARRAY_SIZE(fec_stats); i++)
		data[i] = readl(fep->hwp + fec_stats[i].offset);
}

static void fec_enet_get_strings(struct net_device *netdev,
	u32 stringset, u8 *data)
{
	int i;
	switch (stringset) {
	case ETH_SS_STATS:
		for (i = 0; i < ARRAY_SIZE(fec_stats); i++)
			memcpy(data + i * ETH_GSTRING_LEN,
				fec_stats[i].name, ETH_GSTRING_LEN);
		break;
	}
}

static int fec_enet_get_sset_count(struct net_device *dev, int sset)
{
	switch (sset) {
	case ETH_SS_STATS:
		return ARRAY_SIZE(fec_stats);
	default:
		return -EOPNOTSUPP;
	}
}
#endif /* !defined(CONFIG_M5272) */

static int fec_enet_nway_reset(struct net_device *dev)
{
	struct fec_enet_private *fep = netdev_priv(dev);
	struct phy_device *phydev = fep->phy_dev;

	if (!phydev)
		return -ENODEV;

	return genphy_restart_aneg(phydev);
}

/* ITR clock source is enet system clock (clk_ahb).
 * TCTT unit is cycle_ns * 64 cycle
 * So, the ICTT value = X us / (cycle_ns * 64)
 */
static int fec_enet_us_to_itr_clock(struct net_device *ndev, int us)
{
	struct fec_enet_private *fep = netdev_priv(ndev);

	return us * (fep->itr_clk_rate / 64000) / 1000;
}

/* Set threshold for interrupt coalescing */
static void fec_enet_itr_coal_set(struct net_device *ndev)
{
	struct fec_enet_private *fep = netdev_priv(ndev);
<<<<<<< HEAD
	const struct platform_device_id *id_entry =
				platform_get_device_id(fep->pdev);
	int rx_itr, tx_itr;

	if (!(id_entry->driver_data & FEC_QUIRK_HAS_AVB))
=======
	int rx_itr, tx_itr;

	if (!(fep->quirks & FEC_QUIRK_HAS_AVB))
>>>>>>> e529fea9
		return;

	/* Must be greater than zero to avoid unpredictable behavior */
	if (!fep->rx_time_itr || !fep->rx_pkts_itr ||
	    !fep->tx_time_itr || !fep->tx_pkts_itr)
		return;

	/* Select enet system clock as Interrupt Coalescing
	 * timer Clock Source
	 */
	rx_itr = FEC_ITR_CLK_SEL;
	tx_itr = FEC_ITR_CLK_SEL;

	/* set ICFT and ICTT */
	rx_itr |= FEC_ITR_ICFT(fep->rx_pkts_itr);
	rx_itr |= FEC_ITR_ICTT(fec_enet_us_to_itr_clock(ndev, fep->rx_time_itr));
	tx_itr |= FEC_ITR_ICFT(fep->tx_pkts_itr);
	tx_itr |= FEC_ITR_ICTT(fec_enet_us_to_itr_clock(ndev, fep->tx_time_itr));

	rx_itr |= FEC_ITR_EN;
	tx_itr |= FEC_ITR_EN;

	writel(tx_itr, fep->hwp + FEC_TXIC0);
	writel(rx_itr, fep->hwp + FEC_RXIC0);
	writel(tx_itr, fep->hwp + FEC_TXIC1);
	writel(rx_itr, fep->hwp + FEC_RXIC1);
	writel(tx_itr, fep->hwp + FEC_TXIC2);
	writel(rx_itr, fep->hwp + FEC_RXIC2);
}

static int
fec_enet_get_coalesce(struct net_device *ndev, struct ethtool_coalesce *ec)
{
	struct fec_enet_private *fep = netdev_priv(ndev);
<<<<<<< HEAD
	const struct platform_device_id *id_entry =
				platform_get_device_id(fep->pdev);

	if (!(id_entry->driver_data & FEC_QUIRK_HAS_AVB))
=======

	if (!(fep->quirks & FEC_QUIRK_HAS_AVB))
>>>>>>> e529fea9
		return -EOPNOTSUPP;

	ec->rx_coalesce_usecs = fep->rx_time_itr;
	ec->rx_max_coalesced_frames = fep->rx_pkts_itr;

	ec->tx_coalesce_usecs = fep->tx_time_itr;
	ec->tx_max_coalesced_frames = fep->tx_pkts_itr;

	return 0;
}

static int
fec_enet_set_coalesce(struct net_device *ndev, struct ethtool_coalesce *ec)
{
	struct fec_enet_private *fep = netdev_priv(ndev);
<<<<<<< HEAD
	const struct platform_device_id *id_entry =
				platform_get_device_id(fep->pdev);

	unsigned int cycle;

	if (!(id_entry->driver_data & FEC_QUIRK_HAS_AVB))
=======
	unsigned int cycle;

	if (!(fep->quirks & FEC_QUIRK_HAS_AVB))
>>>>>>> e529fea9
		return -EOPNOTSUPP;

	if (ec->rx_max_coalesced_frames > 255) {
		pr_err("Rx coalesced frames exceed hardware limiation");
		return -EINVAL;
	}

	if (ec->tx_max_coalesced_frames > 255) {
		pr_err("Tx coalesced frame exceed hardware limiation");
		return -EINVAL;
	}

	cycle = fec_enet_us_to_itr_clock(ndev, fep->rx_time_itr);
	if (cycle > 0xFFFF) {
		pr_err("Rx coalesed usec exceeed hardware limiation");
		return -EINVAL;
	}

	cycle = fec_enet_us_to_itr_clock(ndev, fep->tx_time_itr);
	if (cycle > 0xFFFF) {
		pr_err("Rx coalesed usec exceeed hardware limiation");
		return -EINVAL;
	}

	fep->rx_time_itr = ec->rx_coalesce_usecs;
	fep->rx_pkts_itr = ec->rx_max_coalesced_frames;

	fep->tx_time_itr = ec->tx_coalesce_usecs;
	fep->tx_pkts_itr = ec->tx_max_coalesced_frames;

	fec_enet_itr_coal_set(ndev);

	return 0;
}

static void fec_enet_itr_coal_init(struct net_device *ndev)
{
	struct ethtool_coalesce ec;

	ec.rx_coalesce_usecs = FEC_ITR_ICTT_DEFAULT;
	ec.rx_max_coalesced_frames = FEC_ITR_ICFT_DEFAULT;

	ec.tx_coalesce_usecs = FEC_ITR_ICTT_DEFAULT;
	ec.tx_max_coalesced_frames = FEC_ITR_ICFT_DEFAULT;

	fec_enet_set_coalesce(ndev, &ec);
}

static int fec_enet_get_tunable(struct net_device *netdev,
				const struct ethtool_tunable *tuna,
				void *data)
{
	struct fec_enet_private *fep = netdev_priv(netdev);
	int ret = 0;

	switch (tuna->id) {
	case ETHTOOL_RX_COPYBREAK:
		*(u32 *)data = fep->rx_copybreak;
		break;
	default:
		ret = -EINVAL;
		break;
	}

	return ret;
}

static int fec_enet_set_tunable(struct net_device *netdev,
				const struct ethtool_tunable *tuna,
				const void *data)
{
	struct fec_enet_private *fep = netdev_priv(netdev);
	int ret = 0;

	switch (tuna->id) {
	case ETHTOOL_RX_COPYBREAK:
		fep->rx_copybreak = *(u32 *)data;
		break;
	default:
		ret = -EINVAL;
		break;
	}

	return ret;
}

static const struct ethtool_ops fec_enet_ethtool_ops = {
	.get_settings		= fec_enet_get_settings,
	.set_settings		= fec_enet_set_settings,
	.get_drvinfo		= fec_enet_get_drvinfo,
	.nway_reset		= fec_enet_nway_reset,
	.get_link		= ethtool_op_get_link,
	.get_coalesce		= fec_enet_get_coalesce,
	.set_coalesce		= fec_enet_set_coalesce,
#ifndef CONFIG_M5272
	.get_pauseparam		= fec_enet_get_pauseparam,
	.set_pauseparam		= fec_enet_set_pauseparam,
	.get_strings		= fec_enet_get_strings,
	.get_ethtool_stats	= fec_enet_get_ethtool_stats,
	.get_sset_count		= fec_enet_get_sset_count,
#endif
	.get_ts_info		= fec_enet_get_ts_info,
	.get_tunable		= fec_enet_get_tunable,
	.set_tunable		= fec_enet_set_tunable,
};

static int fec_enet_ioctl(struct net_device *ndev, struct ifreq *rq, int cmd)
{
	struct fec_enet_private *fep = netdev_priv(ndev);
	struct phy_device *phydev = fep->phy_dev;

	if (!netif_running(ndev))
		return -EINVAL;

	if (!phydev)
		return -ENODEV;

	if (fep->bufdesc_ex) {
		if (cmd == SIOCSHWTSTAMP)
			return fec_ptp_set(ndev, rq);
		if (cmd == SIOCGHWTSTAMP)
			return fec_ptp_get(ndev, rq);
	}

	return phy_mii_ioctl(phydev, rq, cmd);
}

static void fec_enet_free_buffers(struct net_device *ndev)
{
	struct fec_enet_private *fep = netdev_priv(ndev);
	unsigned int i;
	struct sk_buff *skb;
	struct bufdesc	*bdp;
	struct fec_enet_priv_tx_q *txq;
	struct fec_enet_priv_rx_q *rxq;
	unsigned int q;

	for (q = 0; q < fep->num_rx_queues; q++) {
		rxq = fep->rx_queue[q];
		bdp = rxq->rx_bd_base;
		for (i = 0; i < rxq->rx_ring_size; i++) {
			skb = rxq->rx_skbuff[i];
			rxq->rx_skbuff[i] = NULL;
			if (skb) {
				dma_unmap_single(&fep->pdev->dev,
						 bdp->cbd_bufaddr,
						 FEC_ENET_RX_FRSIZE - fep->rx_align,
						 DMA_FROM_DEVICE);
				dev_kfree_skb(skb);
			}
			bdp = fec_enet_get_nextdesc(bdp, fep, q);
		}
	}

	for (q = 0; q < fep->num_tx_queues; q++) {
		txq = fep->tx_queue[q];
		bdp = txq->tx_bd_base;
		for (i = 0; i < txq->tx_ring_size; i++) {
			kfree(txq->tx_bounce[i]);
			txq->tx_bounce[i] = NULL;
			skb = txq->tx_skbuff[i];
			txq->tx_skbuff[i] = NULL;
			dev_kfree_skb(skb);
		}
	}
}
<<<<<<< HEAD

static void fec_enet_free_queue(struct net_device *ndev)
{
	struct fec_enet_private *fep = netdev_priv(ndev);
	int i;
	struct fec_enet_priv_tx_q *txq;

	for (i = 0; i < fep->num_tx_queues; i++)
		if (fep->tx_queue[i] && fep->tx_queue[i]->tso_hdrs) {
			txq = fep->tx_queue[i];
			dma_free_coherent(NULL,
					  txq->tx_ring_size * TSO_HEADER_SIZE,
					  txq->tso_hdrs,
					  txq->tso_hdrs_dma);
		}

	for (i = 0; i < fep->num_rx_queues; i++)
		if (fep->rx_queue[i])
			kfree(fep->rx_queue[i]);

	for (i = 0; i < fep->num_tx_queues; i++)
		if (fep->tx_queue[i])
			kfree(fep->tx_queue[i]);
}

static int fec_enet_alloc_queue(struct net_device *ndev)
{
	struct fec_enet_private *fep = netdev_priv(ndev);
	int i;
	int ret = 0;
	struct fec_enet_priv_tx_q *txq;

	for (i = 0; i < fep->num_tx_queues; i++) {
		txq = kzalloc(sizeof(*txq), GFP_KERNEL);
		if (!txq) {
			ret = -ENOMEM;
			goto alloc_failed;
		}

		fep->tx_queue[i] = txq;
		txq->tx_ring_size = TX_RING_SIZE;
		fep->total_tx_ring_size += fep->tx_queue[i]->tx_ring_size;

		txq->tx_stop_threshold = FEC_MAX_SKB_DESCS;
		txq->tx_wake_threshold =
				(txq->tx_ring_size - txq->tx_stop_threshold) / 2;

		txq->tso_hdrs = dma_alloc_coherent(NULL,
					txq->tx_ring_size * TSO_HEADER_SIZE,
					&txq->tso_hdrs_dma,
					GFP_KERNEL);
		if (!txq->tso_hdrs) {
			ret = -ENOMEM;
			goto alloc_failed;
		}
	}

	for (i = 0; i < fep->num_rx_queues; i++) {
		fep->rx_queue[i] = kzalloc(sizeof(*fep->rx_queue[i]),
					   GFP_KERNEL);
		if (!fep->rx_queue[i]) {
			ret = -ENOMEM;
			goto alloc_failed;
		}

		fep->rx_queue[i]->rx_ring_size = RX_RING_SIZE;
		fep->total_rx_ring_size += fep->rx_queue[i]->rx_ring_size;
	}
=======

static void fec_enet_free_queue(struct net_device *ndev)
{
	struct fec_enet_private *fep = netdev_priv(ndev);
	int i;
	struct fec_enet_priv_tx_q *txq;

	for (i = 0; i < fep->num_tx_queues; i++)
		if (fep->tx_queue[i] && fep->tx_queue[i]->tso_hdrs) {
			txq = fep->tx_queue[i];
			dma_free_coherent(NULL,
					  txq->tx_ring_size * TSO_HEADER_SIZE,
					  txq->tso_hdrs,
					  txq->tso_hdrs_dma);
		}

	for (i = 0; i < fep->num_rx_queues; i++)
		if (fep->rx_queue[i])
			kfree(fep->rx_queue[i]);

	for (i = 0; i < fep->num_tx_queues; i++)
		if (fep->tx_queue[i])
			kfree(fep->tx_queue[i]);
}

static int fec_enet_alloc_queue(struct net_device *ndev)
{
	struct fec_enet_private *fep = netdev_priv(ndev);
	int i;
	int ret = 0;
	struct fec_enet_priv_tx_q *txq;

	for (i = 0; i < fep->num_tx_queues; i++) {
		txq = kzalloc(sizeof(*txq), GFP_KERNEL);
		if (!txq) {
			ret = -ENOMEM;
			goto alloc_failed;
		}

		fep->tx_queue[i] = txq;
		txq->tx_ring_size = TX_RING_SIZE;
		fep->total_tx_ring_size += fep->tx_queue[i]->tx_ring_size;

		txq->tx_stop_threshold = FEC_MAX_SKB_DESCS;
		txq->tx_wake_threshold =
				(txq->tx_ring_size - txq->tx_stop_threshold) / 2;

		txq->tso_hdrs = dma_alloc_coherent(NULL,
					txq->tx_ring_size * TSO_HEADER_SIZE,
					&txq->tso_hdrs_dma,
					GFP_KERNEL);
		if (!txq->tso_hdrs) {
			ret = -ENOMEM;
			goto alloc_failed;
		}
	}

	for (i = 0; i < fep->num_rx_queues; i++) {
		fep->rx_queue[i] = kzalloc(sizeof(*fep->rx_queue[i]),
					   GFP_KERNEL);
		if (!fep->rx_queue[i]) {
			ret = -ENOMEM;
			goto alloc_failed;
		}

		fep->rx_queue[i]->rx_ring_size = RX_RING_SIZE;
		fep->total_rx_ring_size += fep->rx_queue[i]->rx_ring_size;
	}
>>>>>>> e529fea9
	return ret;

alloc_failed:
	fec_enet_free_queue(ndev);
	return ret;
}

static int
fec_enet_alloc_rxq_buffers(struct net_device *ndev, unsigned int queue)
{
	struct fec_enet_private *fep = netdev_priv(ndev);
	unsigned int i;
	struct sk_buff *skb;
	struct bufdesc	*bdp;
	struct fec_enet_priv_rx_q *rxq;

	rxq = fep->rx_queue[queue];
	bdp = rxq->rx_bd_base;
	for (i = 0; i < rxq->rx_ring_size; i++) {
		skb = netdev_alloc_skb(ndev, FEC_ENET_RX_FRSIZE);
		if (!skb)
			goto err_alloc;

		if (fec_enet_new_rxbdp(ndev, bdp, skb)) {
			dev_kfree_skb(skb);
			goto err_alloc;
		}

		rxq->rx_skbuff[i] = skb;
		bdp->cbd_sc = BD_ENET_RX_EMPTY;

		if (fep->bufdesc_ex) {
			struct bufdesc_ex *ebdp = (struct bufdesc_ex *)bdp;
			ebdp->cbd_esc = BD_ENET_RX_INT;
		}

		bdp = fec_enet_get_nextdesc(bdp, fep, queue);
	}

	/* Set the last buffer to wrap. */
	bdp = fec_enet_get_prevdesc(bdp, fep, queue);
	bdp->cbd_sc |= BD_SC_WRAP;
	return 0;
<<<<<<< HEAD

 err_alloc:
	fec_enet_free_buffers(ndev);
	return -ENOMEM;
}

=======

 err_alloc:
	fec_enet_free_buffers(ndev);
	return -ENOMEM;
}

>>>>>>> e529fea9
static int
fec_enet_alloc_txq_buffers(struct net_device *ndev, unsigned int queue)
{
	struct fec_enet_private *fep = netdev_priv(ndev);
	unsigned int i;
	struct bufdesc  *bdp;
	struct fec_enet_priv_tx_q *txq;

	txq = fep->tx_queue[queue];
	bdp = txq->tx_bd_base;
	for (i = 0; i < txq->tx_ring_size; i++) {
		txq->tx_bounce[i] = kmalloc(FEC_ENET_TX_FRSIZE, GFP_KERNEL);
		if (!txq->tx_bounce[i])
			goto err_alloc;

		bdp->cbd_sc = 0;
		bdp->cbd_bufaddr = 0;

		if (fep->bufdesc_ex) {
			struct bufdesc_ex *ebdp = (struct bufdesc_ex *)bdp;
			ebdp->cbd_esc = BD_ENET_TX_INT;
		}

		bdp = fec_enet_get_nextdesc(bdp, fep, queue);
	}

	/* Set the last buffer to wrap. */
	bdp = fec_enet_get_prevdesc(bdp, fep, queue);
	bdp->cbd_sc |= BD_SC_WRAP;

	return 0;

 err_alloc:
	fec_enet_free_buffers(ndev);
	return -ENOMEM;
}

static int fec_enet_alloc_buffers(struct net_device *ndev)
{
	struct fec_enet_private *fep = netdev_priv(ndev);
	unsigned int i;

	for (i = 0; i < fep->num_rx_queues; i++)
		if (fec_enet_alloc_rxq_buffers(ndev, i))
			return -ENOMEM;

	for (i = 0; i < fep->num_tx_queues; i++)
		if (fec_enet_alloc_txq_buffers(ndev, i))
			return -ENOMEM;
	return 0;
}

static int
fec_enet_open(struct net_device *ndev)
{
	struct fec_enet_private *fep = netdev_priv(ndev);
	int ret;

	pinctrl_pm_select_default_state(&fep->pdev->dev);
	ret = fec_enet_clk_enable(ndev, true);
	if (ret)
		return ret;

	/* I should reset the ring buffers here, but I don't yet know
	 * a simple way to do that.
	 */

	ret = fec_enet_alloc_buffers(ndev);
	if (ret)
		goto err_enet_alloc;

	/* Probe and connect to PHY when open the interface */
	ret = fec_enet_mii_probe(ndev);
	if (ret)
		goto err_enet_mii_probe;

	fec_restart(ndev);
	napi_enable(&fep->napi);
	phy_start(fep->phy_dev);
	netif_tx_start_all_queues(ndev);

	return 0;

err_enet_mii_probe:
	fec_enet_free_buffers(ndev);
err_enet_alloc:
	fec_enet_clk_enable(ndev, false);
	pinctrl_pm_select_sleep_state(&fep->pdev->dev);
	return ret;
}

static int
fec_enet_close(struct net_device *ndev)
{
	struct fec_enet_private *fep = netdev_priv(ndev);

	phy_stop(fep->phy_dev);

	if (netif_device_present(ndev)) {
		napi_disable(&fep->napi);
		netif_tx_disable(ndev);
		fec_stop(ndev);
	}

	phy_disconnect(fep->phy_dev);
	fep->phy_dev = NULL;

	fec_enet_clk_enable(ndev, false);
	pinctrl_pm_select_sleep_state(&fep->pdev->dev);
	fec_enet_free_buffers(ndev);

	return 0;
}

/* Set or clear the multicast filter for this adaptor.
 * Skeleton taken from sunlance driver.
 * The CPM Ethernet implementation allows Multicast as well as individual
 * MAC address filtering.  Some of the drivers check to make sure it is
 * a group multicast address, and discard those that are not.  I guess I
 * will do the same for now, but just remove the test if you want
 * individual filtering as well (do the upper net layers want or support
 * this kind of feature?).
 */

#define HASH_BITS	6		/* #bits in hash */
#define CRC32_POLY	0xEDB88320

static void set_multicast_list(struct net_device *ndev)
{
	struct fec_enet_private *fep = netdev_priv(ndev);
	struct netdev_hw_addr *ha;
	unsigned int i, bit, data, crc, tmp;
	unsigned char hash;

	if (ndev->flags & IFF_PROMISC) {
		tmp = readl(fep->hwp + FEC_R_CNTRL);
		tmp |= 0x8;
		writel(tmp, fep->hwp + FEC_R_CNTRL);
		return;
	}

	tmp = readl(fep->hwp + FEC_R_CNTRL);
	tmp &= ~0x8;
	writel(tmp, fep->hwp + FEC_R_CNTRL);

	if (ndev->flags & IFF_ALLMULTI) {
		/* Catch all multicast addresses, so set the
		 * filter to all 1's
		 */
		writel(0xffffffff, fep->hwp + FEC_GRP_HASH_TABLE_HIGH);
		writel(0xffffffff, fep->hwp + FEC_GRP_HASH_TABLE_LOW);

		return;
	}

	/* Clear filter and add the addresses in hash register
	 */
	writel(0, fep->hwp + FEC_GRP_HASH_TABLE_HIGH);
	writel(0, fep->hwp + FEC_GRP_HASH_TABLE_LOW);

	netdev_for_each_mc_addr(ha, ndev) {
		/* calculate crc32 value of mac address */
		crc = 0xffffffff;

		for (i = 0; i < ndev->addr_len; i++) {
			data = ha->addr[i];
			for (bit = 0; bit < 8; bit++, data >>= 1) {
				crc = (crc >> 1) ^
				(((crc ^ data) & 1) ? CRC32_POLY : 0);
			}
		}

		/* only upper 6 bits (HASH_BITS) are used
		 * which point to specific bit in he hash registers
		 */
		hash = (crc >> (32 - HASH_BITS)) & 0x3f;

		if (hash > 31) {
			tmp = readl(fep->hwp + FEC_GRP_HASH_TABLE_HIGH);
			tmp |= 1 << (hash - 32);
			writel(tmp, fep->hwp + FEC_GRP_HASH_TABLE_HIGH);
		} else {
			tmp = readl(fep->hwp + FEC_GRP_HASH_TABLE_LOW);
			tmp |= 1 << hash;
			writel(tmp, fep->hwp + FEC_GRP_HASH_TABLE_LOW);
		}
	}
}

/* Set a MAC change in hardware. */
static int
fec_set_mac_address(struct net_device *ndev, void *p)
{
	struct fec_enet_private *fep = netdev_priv(ndev);
	struct sockaddr *addr = p;

	if (addr) {
		if (!is_valid_ether_addr(addr->sa_data))
			return -EADDRNOTAVAIL;
		memcpy(ndev->dev_addr, addr->sa_data, ndev->addr_len);
	}

	writel(ndev->dev_addr[3] | (ndev->dev_addr[2] << 8) |
		(ndev->dev_addr[1] << 16) | (ndev->dev_addr[0] << 24),
		fep->hwp + FEC_ADDR_LOW);
	writel((ndev->dev_addr[5] << 16) | (ndev->dev_addr[4] << 24),
		fep->hwp + FEC_ADDR_HIGH);
	return 0;
}

#ifdef CONFIG_NET_POLL_CONTROLLER
/**
 * fec_poll_controller - FEC Poll controller function
 * @dev: The FEC network adapter
 *
 * Polled functionality used by netconsole and others in non interrupt mode
 *
 */
static void fec_poll_controller(struct net_device *dev)
{
	int i;
	struct fec_enet_private *fep = netdev_priv(dev);

	for (i = 0; i < FEC_IRQ_NUM; i++) {
		if (fep->irq[i] > 0) {
			disable_irq(fep->irq[i]);
			fec_enet_interrupt(fep->irq[i], dev);
			enable_irq(fep->irq[i]);
		}
	}
}
#endif

#define FEATURES_NEED_QUIESCE NETIF_F_RXCSUM
static inline void fec_enet_set_netdev_features(struct net_device *netdev,
	netdev_features_t features)
{
	struct fec_enet_private *fep = netdev_priv(netdev);
	netdev_features_t changed = features ^ netdev->features;

	netdev->features = features;

	/* Receive checksum has been changed */
	if (changed & NETIF_F_RXCSUM) {
		if (features & NETIF_F_RXCSUM)
			fep->csum_flags |= FLAG_RX_CSUM_ENABLED;
		else
			fep->csum_flags &= ~FLAG_RX_CSUM_ENABLED;
	}
}

static int fec_set_features(struct net_device *netdev,
	netdev_features_t features)
{
	struct fec_enet_private *fep = netdev_priv(netdev);
	netdev_features_t changed = features ^ netdev->features;

	if (netif_running(netdev) && changed & FEATURES_NEED_QUIESCE) {
		napi_disable(&fep->napi);
		netif_tx_lock_bh(netdev);
		fec_stop(netdev);
		fec_enet_set_netdev_features(netdev, features);
		fec_restart(netdev);
		netif_tx_wake_all_queues(netdev);
		netif_tx_unlock_bh(netdev);
		napi_enable(&fep->napi);
	} else {
		fec_enet_set_netdev_features(netdev, features);
	}

	return 0;
}

static const struct net_device_ops fec_netdev_ops = {
	.ndo_open		= fec_enet_open,
	.ndo_stop		= fec_enet_close,
	.ndo_start_xmit		= fec_enet_start_xmit,
	.ndo_set_rx_mode	= set_multicast_list,
	.ndo_change_mtu		= eth_change_mtu,
	.ndo_validate_addr	= eth_validate_addr,
	.ndo_tx_timeout		= fec_timeout,
	.ndo_set_mac_address	= fec_set_mac_address,
	.ndo_do_ioctl		= fec_enet_ioctl,
#ifdef CONFIG_NET_POLL_CONTROLLER
	.ndo_poll_controller	= fec_poll_controller,
#endif
	.ndo_set_features	= fec_set_features,
};

 /*
  * XXX:  We need to clean up on failure exits here.
  *
  */
static int fec_enet_init(struct net_device *ndev)
{
	struct fec_enet_private *fep = netdev_priv(ndev);
<<<<<<< HEAD
	const struct platform_device_id *id_entry =
				platform_get_device_id(fep->pdev);
=======
>>>>>>> e529fea9
	struct fec_enet_priv_tx_q *txq;
	struct fec_enet_priv_rx_q *rxq;
	struct bufdesc *cbd_base;
	dma_addr_t bd_dma;
	int bd_size;
	unsigned int i;

#if defined(CONFIG_ARM)
	fep->rx_align = 0xf;
	fep->tx_align = 0xf;
#else
	fep->rx_align = 0x3;
	fep->tx_align = 0x3;
#endif

	fec_enet_alloc_queue(ndev);

	if (fep->bufdesc_ex)
		fep->bufdesc_size = sizeof(struct bufdesc_ex);
	else
		fep->bufdesc_size = sizeof(struct bufdesc);
	bd_size = (fep->total_tx_ring_size + fep->total_rx_ring_size) *
			fep->bufdesc_size;

	/* Allocate memory for buffer descriptors. */
	cbd_base = dma_alloc_coherent(NULL, bd_size, &bd_dma,
				      GFP_KERNEL);
	if (!cbd_base) {
		return -ENOMEM;
	}

	memset(cbd_base, 0, bd_size);

	/* Get the Ethernet address */
	fec_get_mac(ndev);
	/* make sure MAC we just acquired is programmed into the hw */
	fec_set_mac_address(ndev, NULL);

	/* Set receive and transmit descriptor base. */
	for (i = 0; i < fep->num_rx_queues; i++) {
		rxq = fep->rx_queue[i];
		rxq->index = i;
		rxq->rx_bd_base = (struct bufdesc *)cbd_base;
		rxq->bd_dma = bd_dma;
		if (fep->bufdesc_ex) {
			bd_dma += sizeof(struct bufdesc_ex) * rxq->rx_ring_size;
			cbd_base = (struct bufdesc *)
				(((struct bufdesc_ex *)cbd_base) + rxq->rx_ring_size);
		} else {
			bd_dma += sizeof(struct bufdesc) * rxq->rx_ring_size;
			cbd_base += rxq->rx_ring_size;
		}
	}

	for (i = 0; i < fep->num_tx_queues; i++) {
		txq = fep->tx_queue[i];
		txq->index = i;
		txq->tx_bd_base = (struct bufdesc *)cbd_base;
		txq->bd_dma = bd_dma;
		if (fep->bufdesc_ex) {
			bd_dma += sizeof(struct bufdesc_ex) * txq->tx_ring_size;
			cbd_base = (struct bufdesc *)
			 (((struct bufdesc_ex *)cbd_base) + txq->tx_ring_size);
		} else {
			bd_dma += sizeof(struct bufdesc) * txq->tx_ring_size;
			cbd_base += txq->tx_ring_size;
		}
	}


	/* The FEC Ethernet specific entries in the device structure */
	ndev->watchdog_timeo = TX_TIMEOUT;
	ndev->netdev_ops = &fec_netdev_ops;
	ndev->ethtool_ops = &fec_enet_ethtool_ops;

	writel(FEC_RX_DISABLED_IMASK, fep->hwp + FEC_IMASK);
	netif_napi_add(ndev, &fep->napi, fec_enet_rx_napi, NAPI_POLL_WEIGHT);

	if (fep->quirks & FEC_QUIRK_HAS_VLAN)
		/* enable hw VLAN support */
		ndev->features |= NETIF_F_HW_VLAN_CTAG_RX;

	if (fep->quirks & FEC_QUIRK_HAS_CSUM) {
		ndev->gso_max_segs = FEC_MAX_TSO_SEGS;

		/* enable hw accelerator */
		ndev->features |= (NETIF_F_IP_CSUM | NETIF_F_IPV6_CSUM
				| NETIF_F_RXCSUM | NETIF_F_SG | NETIF_F_TSO);
		fep->csum_flags |= FLAG_RX_CSUM_ENABLED;
	}

<<<<<<< HEAD
	if (id_entry->driver_data & FEC_QUIRK_HAS_AVB) {
=======
	if (fep->quirks & FEC_QUIRK_HAS_AVB) {
>>>>>>> e529fea9
		fep->tx_align = 0;
		fep->rx_align = 0x3f;
	}

	ndev->hw_features = ndev->features;

	fec_restart(ndev);

	return 0;
}

#ifdef CONFIG_OF
static void fec_reset_phy(struct platform_device *pdev)
{
	int err, phy_reset;
	int msec = 1;
	struct device_node *np = pdev->dev.of_node;

	if (!np)
		return;

	of_property_read_u32(np, "phy-reset-duration", &msec);
	/* A sane reset duration should not be longer than 1s */
	if (msec > 1000)
		msec = 1;

	phy_reset = of_get_named_gpio(np, "phy-reset-gpios", 0);
	if (!gpio_is_valid(phy_reset))
		return;

	err = devm_gpio_request_one(&pdev->dev, phy_reset,
				    GPIOF_OUT_INIT_LOW, "phy-reset");
	if (err) {
		dev_err(&pdev->dev, "failed to get phy-reset-gpios: %d\n", err);
		return;
	}
	msleep(msec);
	gpio_set_value(phy_reset, 1);
}
#else /* CONFIG_OF */
static void fec_reset_phy(struct platform_device *pdev)
{
	/*
	 * In case of platform probe, the reset has been done
	 * by machine code.
	 */
}
#endif /* CONFIG_OF */

static void
fec_enet_get_queue_num(struct platform_device *pdev, int *num_tx, int *num_rx)
{
	struct device_node *np = pdev->dev.of_node;
	int err;

	*num_tx = *num_rx = 1;

	if (!np || !of_device_is_available(np))
		return;

	/* parse the num of tx and rx queues */
	err = of_property_read_u32(np, "fsl,num-tx-queues", num_tx);
	if (err)
		*num_tx = 1;

	err = of_property_read_u32(np, "fsl,num-rx-queues", num_rx);
	if (err)
		*num_rx = 1;

	if (*num_tx < 1 || *num_tx > FEC_ENET_MAX_TX_QS) {
		dev_warn(&pdev->dev, "Invalid num_tx(=%d), fall back to 1\n",
			 *num_tx);
		*num_tx = 1;
		return;
	}

	if (*num_rx < 1 || *num_rx > FEC_ENET_MAX_RX_QS) {
		dev_warn(&pdev->dev, "Invalid num_rx(=%d), fall back to 1\n",
			 *num_rx);
		*num_rx = 1;
		return;
	}

}

static int
fec_probe(struct platform_device *pdev)
{
	struct fec_enet_private *fep;
	struct fec_platform_data *pdata;
	struct net_device *ndev;
	int i, irq, ret = 0;
	struct resource *r;
	const struct of_device_id *of_id;
	static int dev_id;
	struct device_node *np = pdev->dev.of_node, *phy_node;
	int num_tx_qs;
	int num_rx_qs;

	fec_enet_get_queue_num(pdev, &num_tx_qs, &num_rx_qs);

	fec_enet_get_queue_num(pdev, &num_tx_qs, &num_rx_qs);

	/* Init network device */
	ndev = alloc_etherdev_mqs(sizeof(struct fec_enet_private),
				  num_tx_qs, num_rx_qs);
	if (!ndev)
		return -ENOMEM;

	SET_NETDEV_DEV(ndev, &pdev->dev);

	/* setup board info structure */
	fep = netdev_priv(ndev);

<<<<<<< HEAD
=======
	of_id = of_match_device(fec_dt_ids, &pdev->dev);
	if (of_id)
		pdev->id_entry = of_id->data;
	fep->quirks = pdev->id_entry->driver_data;

>>>>>>> e529fea9
	fep->num_rx_queues = num_rx_qs;
	fep->num_tx_queues = num_tx_qs;

#if !defined(CONFIG_M5272)
	/* default enable pause frame auto negotiation */
	if (fep->quirks & FEC_QUIRK_HAS_GBIT)
		fep->pause_flag |= FEC_PAUSE_FLAG_AUTONEG;
#endif

	/* Select default pin state */
	pinctrl_pm_select_default_state(&pdev->dev);

	r = platform_get_resource(pdev, IORESOURCE_MEM, 0);
	fep->hwp = devm_ioremap_resource(&pdev->dev, r);
	if (IS_ERR(fep->hwp)) {
		ret = PTR_ERR(fep->hwp);
		goto failed_ioremap;
	}

	fep->pdev = pdev;
	fep->dev_id = dev_id++;

	platform_set_drvdata(pdev, ndev);

	phy_node = of_parse_phandle(np, "phy-handle", 0);
	if (!phy_node && of_phy_is_fixed_link(np)) {
		ret = of_phy_register_fixed_link(np);
		if (ret < 0) {
			dev_err(&pdev->dev,
				"broken fixed-link specification\n");
			goto failed_phy;
		}
		phy_node = of_node_get(np);
	}
	fep->phy_node = phy_node;

	ret = of_get_phy_mode(pdev->dev.of_node);
	if (ret < 0) {
		pdata = dev_get_platdata(&pdev->dev);
		if (pdata)
			fep->phy_interface = pdata->phy;
		else
			fep->phy_interface = PHY_INTERFACE_MODE_MII;
	} else {
		fep->phy_interface = ret;
	}

	fep->clk_ipg = devm_clk_get(&pdev->dev, "ipg");
	if (IS_ERR(fep->clk_ipg)) {
		ret = PTR_ERR(fep->clk_ipg);
		goto failed_clk;
	}

	fep->clk_ahb = devm_clk_get(&pdev->dev, "ahb");
	if (IS_ERR(fep->clk_ahb)) {
		ret = PTR_ERR(fep->clk_ahb);
		goto failed_clk;
	}

	fep->itr_clk_rate = clk_get_rate(fep->clk_ahb);

	/* enet_out is optional, depends on board */
	fep->clk_enet_out = devm_clk_get(&pdev->dev, "enet_out");
	if (IS_ERR(fep->clk_enet_out))
		fep->clk_enet_out = NULL;

	fep->ptp_clk_on = false;
	mutex_init(&fep->ptp_clk_mutex);

	/* clk_ref is optional, depends on board */
	fep->clk_ref = devm_clk_get(&pdev->dev, "enet_clk_ref");
	if (IS_ERR(fep->clk_ref))
		fep->clk_ref = NULL;

<<<<<<< HEAD
=======
	fep->bufdesc_ex = fep->quirks & FEC_QUIRK_HAS_BUFDESC_EX;
>>>>>>> e529fea9
	fep->clk_ptp = devm_clk_get(&pdev->dev, "ptp");
	if (IS_ERR(fep->clk_ptp)) {
		fep->clk_ptp = NULL;
		fep->bufdesc_ex = false;
	}

	ret = fec_enet_clk_enable(ndev, true);
	if (ret)
		goto failed_clk;

	fep->reg_phy = devm_regulator_get(&pdev->dev, "phy");
	if (!IS_ERR(fep->reg_phy)) {
		ret = regulator_enable(fep->reg_phy);
		if (ret) {
			dev_err(&pdev->dev,
				"Failed to enable phy regulator: %d\n", ret);
			goto failed_regulator;
		}
	} else {
		fep->reg_phy = NULL;
	}

	fec_reset_phy(pdev);

	if (fep->bufdesc_ex)
		fec_ptp_init(pdev);

	ret = fec_enet_init(ndev);
	if (ret)
		goto failed_init;

	for (i = 0; i < FEC_IRQ_NUM; i++) {
		irq = platform_get_irq(pdev, i);
		if (irq < 0) {
			if (i)
				break;
			ret = irq;
			goto failed_irq;
		}
		ret = devm_request_irq(&pdev->dev, irq, fec_enet_interrupt,
				       0, pdev->name, ndev);
		if (ret)
			goto failed_irq;
	}

	init_completion(&fep->mdio_done);
	ret = fec_enet_mii_init(pdev);
	if (ret)
		goto failed_mii_init;

	/* Carrier starts down, phylib will bring it up */
	netif_carrier_off(ndev);
	fec_enet_clk_enable(ndev, false);
	pinctrl_pm_select_sleep_state(&pdev->dev);

	ret = register_netdev(ndev);
	if (ret)
		goto failed_register;

	if (fep->bufdesc_ex && fep->ptp_clock)
		netdev_info(ndev, "registered PHC device %d\n", fep->dev_id);

	fep->rx_copybreak = COPYBREAK_DEFAULT;
	INIT_WORK(&fep->tx_timeout_work, fec_enet_timeout_work);
	return 0;

failed_register:
	fec_enet_mii_remove(fep);
failed_mii_init:
failed_irq:
failed_init:
	if (fep->reg_phy)
		regulator_disable(fep->reg_phy);
failed_regulator:
	fec_enet_clk_enable(ndev, false);
failed_clk:
failed_phy:
	of_node_put(phy_node);
failed_ioremap:
	free_netdev(ndev);

	return ret;
}

static int
fec_drv_remove(struct platform_device *pdev)
{
	struct net_device *ndev = platform_get_drvdata(pdev);
	struct fec_enet_private *fep = netdev_priv(ndev);

	cancel_delayed_work_sync(&fep->time_keep);
	cancel_work_sync(&fep->tx_timeout_work);
	unregister_netdev(ndev);
	fec_enet_mii_remove(fep);
	if (fep->reg_phy)
		regulator_disable(fep->reg_phy);
	if (fep->ptp_clock)
		ptp_clock_unregister(fep->ptp_clock);
	fec_enet_clk_enable(ndev, false);
	of_node_put(fep->phy_node);
	free_netdev(ndev);

	return 0;
}

static int __maybe_unused fec_suspend(struct device *dev)
{
	struct net_device *ndev = dev_get_drvdata(dev);
	struct fec_enet_private *fep = netdev_priv(ndev);

	rtnl_lock();
	if (netif_running(ndev)) {
		phy_stop(fep->phy_dev);
		napi_disable(&fep->napi);
		netif_tx_lock_bh(ndev);
		netif_device_detach(ndev);
		netif_tx_unlock_bh(ndev);
		fec_stop(ndev);
		fec_enet_clk_enable(ndev, false);
		pinctrl_pm_select_sleep_state(&fep->pdev->dev);
	}
	rtnl_unlock();

	if (fep->reg_phy)
		regulator_disable(fep->reg_phy);

	/* SOC supply clock to phy, when clock is disabled, phy link down
	 * SOC control phy regulator, when regulator is disabled, phy link down
	 */
	if (fep->clk_enet_out || fep->reg_phy)
		fep->link = 0;

	return 0;
}

static int __maybe_unused fec_resume(struct device *dev)
{
	struct net_device *ndev = dev_get_drvdata(dev);
	struct fec_enet_private *fep = netdev_priv(ndev);
	int ret;

	if (fep->reg_phy) {
		ret = regulator_enable(fep->reg_phy);
		if (ret)
			return ret;
	}

	rtnl_lock();
	if (netif_running(ndev)) {
		pinctrl_pm_select_default_state(&fep->pdev->dev);
		ret = fec_enet_clk_enable(ndev, true);
		if (ret) {
			rtnl_unlock();
			goto failed_clk;
		}
		fec_restart(ndev);
		netif_tx_lock_bh(ndev);
		netif_device_attach(ndev);
		netif_tx_unlock_bh(ndev);
		napi_enable(&fep->napi);
		phy_start(fep->phy_dev);
	}
	rtnl_unlock();

	return 0;

failed_clk:
	if (fep->reg_phy)
		regulator_disable(fep->reg_phy);
	return ret;
}

static SIMPLE_DEV_PM_OPS(fec_pm_ops, fec_suspend, fec_resume);

static struct platform_driver fec_driver = {
	.driver	= {
		.name	= DRIVER_NAME,
		.owner	= THIS_MODULE,
		.pm	= &fec_pm_ops,
		.of_match_table = fec_dt_ids,
	},
	.id_table = fec_devtype,
	.probe	= fec_probe,
	.remove	= fec_drv_remove,
};

module_platform_driver(fec_driver);

MODULE_ALIAS("platform:"DRIVER_NAME);
MODULE_LICENSE("GPL");<|MERGE_RESOLUTION|>--- conflicted
+++ resolved
@@ -359,11 +359,6 @@
 			     struct net_device *ndev)
 {
 	struct fec_enet_private *fep = netdev_priv(ndev);
-<<<<<<< HEAD
-	const struct platform_device_id *id_entry =
-				platform_get_device_id(fep->pdev);
-=======
->>>>>>> e529fea9
 	struct bufdesc *bdp = txq->cur_tx;
 	struct bufdesc_ex *ebdp;
 	int nr_frags = skb_shinfo(skb)->nr_frags;
@@ -399,11 +394,7 @@
 		}
 
 		if (fep->bufdesc_ex) {
-<<<<<<< HEAD
-			if (id_entry->driver_data & FEC_QUIRK_HAS_AVB)
-=======
 			if (fep->quirks & FEC_QUIRK_HAS_AVB)
->>>>>>> e529fea9
 				estatus |= FEC_TX_BD_FTYPE(queue);
 			if (skb->ip_summed == CHECKSUM_PARTIAL)
 				estatus |= BD_ENET_TX_PINS | BD_ENET_TX_IINS;
@@ -415,11 +406,7 @@
 
 		index = fec_enet_get_bd_index(txq->tx_bd_base, bdp, fep);
 		if (((unsigned long) bufaddr) & fep->tx_align ||
-<<<<<<< HEAD
-			id_entry->driver_data & FEC_QUIRK_SWAP_FRAME) {
-=======
 			fep->quirks & FEC_QUIRK_SWAP_FRAME) {
->>>>>>> e529fea9
 			memcpy(txq->tx_bounce[index], bufaddr, frag_len);
 			bufaddr = txq->tx_bounce[index];
 
@@ -497,11 +484,7 @@
 	queue = skb_get_queue_mapping(skb);
 	index = fec_enet_get_bd_index(txq->tx_bd_base, bdp, fep);
 	if (((unsigned long) bufaddr) & fep->tx_align ||
-<<<<<<< HEAD
-		id_entry->driver_data & FEC_QUIRK_SWAP_FRAME) {
-=======
 		fep->quirks & FEC_QUIRK_SWAP_FRAME) {
->>>>>>> e529fea9
 		memcpy(txq->tx_bounce[index], skb->data, buflen);
 		bufaddr = txq->tx_bounce[index];
 
@@ -540,11 +523,7 @@
 			fep->hwts_tx_en))
 			skb_shinfo(skb)->tx_flags |= SKBTX_IN_PROGRESS;
 
-<<<<<<< HEAD
-		if (id_entry->driver_data & FEC_QUIRK_HAS_AVB)
-=======
 		if (fep->quirks & FEC_QUIRK_HAS_AVB)
->>>>>>> e529fea9
 			estatus |= FEC_TX_BD_FTYPE(queue);
 
 		if (skb->ip_summed == CHECKSUM_PARTIAL)
@@ -588,11 +567,6 @@
 			  int size, bool last_tcp, bool is_last)
 {
 	struct fec_enet_private *fep = netdev_priv(ndev);
-<<<<<<< HEAD
-	const struct platform_device_id *id_entry =
-				platform_get_device_id(fep->pdev);
-=======
->>>>>>> e529fea9
 	struct bufdesc_ex *ebdp = container_of(bdp, struct bufdesc_ex, desc);
 	unsigned short queue = skb_get_queue_mapping(skb);
 	unsigned short status;
@@ -605,11 +579,7 @@
 	status |= (BD_ENET_TX_TC | BD_ENET_TX_READY);
 
 	if (((unsigned long) data) & fep->tx_align ||
-<<<<<<< HEAD
-		id_entry->driver_data & FEC_QUIRK_SWAP_FRAME) {
-=======
 		fep->quirks & FEC_QUIRK_SWAP_FRAME) {
->>>>>>> e529fea9
 		memcpy(txq->tx_bounce[index], data, size);
 		data = txq->tx_bounce[index];
 
@@ -629,11 +599,7 @@
 	bdp->cbd_bufaddr = addr;
 
 	if (fep->bufdesc_ex) {
-<<<<<<< HEAD
-		if (id_entry->driver_data & FEC_QUIRK_HAS_AVB)
-=======
 		if (fep->quirks & FEC_QUIRK_HAS_AVB)
->>>>>>> e529fea9
 			estatus |= FEC_TX_BD_FTYPE(queue);
 		if (skb->ip_summed == CHECKSUM_PARTIAL)
 			estatus |= BD_ENET_TX_PINS | BD_ENET_TX_IINS;
@@ -676,11 +642,7 @@
 	bufaddr = txq->tso_hdrs + index * TSO_HEADER_SIZE;
 	dmabuf = txq->tso_hdrs_dma + index * TSO_HEADER_SIZE;
 	if (((unsigned long)bufaddr) & fep->tx_align ||
-<<<<<<< HEAD
-		id_entry->driver_data & FEC_QUIRK_SWAP_FRAME) {
-=======
 		fep->quirks & FEC_QUIRK_SWAP_FRAME) {
->>>>>>> e529fea9
 		memcpy(txq->tx_bounce[index], skb->data, hdr_len);
 		bufaddr = txq->tx_bounce[index];
 
@@ -701,11 +663,7 @@
 	bdp->cbd_datlen = hdr_len;
 
 	if (fep->bufdesc_ex) {
-<<<<<<< HEAD
-		if (id_entry->driver_data & FEC_QUIRK_HAS_AVB)
-=======
 		if (fep->quirks & FEC_QUIRK_HAS_AVB)
->>>>>>> e529fea9
 			estatus |= FEC_TX_BD_FTYPE(queue);
 		if (skb->ip_summed == CHECKSUM_PARTIAL)
 			estatus |= BD_ENET_TX_PINS | BD_ENET_TX_IINS;
@@ -730,8 +688,6 @@
 	struct tso_t tso;
 	unsigned int index = 0;
 	int ret;
-	const struct platform_device_id *id_entry =
-				platform_get_device_id(fep->pdev);
 
 	if (tso_count_descs(skb) >= fec_enet_get_free_txdesc_num(fep, txq)) {
 		dev_kfree_skb_any(skb);
@@ -793,11 +749,7 @@
 	txq->cur_tx = bdp;
 
 	/* Trigger transmission start */
-<<<<<<< HEAD
-	if (!(id_entry->driver_data & FEC_QUIRK_ERR007885) ||
-=======
 	if (!(fep->quirks & FEC_QUIRK_ERR007885) ||
->>>>>>> e529fea9
 	    !readl(fep->hwp + FEC_X_DES_ACTIVE(queue)) ||
 	    !readl(fep->hwp + FEC_X_DES_ACTIVE(queue)) ||
 	    !readl(fep->hwp + FEC_X_DES_ACTIVE(queue)) ||
@@ -915,10 +867,7 @@
 	for (i = 0; i < fep->num_rx_queues; i++) {
 		rxq = fep->rx_queue[i];
 		writel(rxq->bd_dma, fep->hwp + FEC_R_DES_START(i));
-<<<<<<< HEAD
-=======
 		writel(PKT_MAXBLR_SIZE, fep->hwp + FEC_R_BUFF_SIZE(i));
->>>>>>> e529fea9
 
 		/* enable DMA1/2 */
 		if (i)
@@ -964,11 +913,6 @@
 fec_restart(struct net_device *ndev)
 {
 	struct fec_enet_private *fep = netdev_priv(ndev);
-<<<<<<< HEAD
-	const struct platform_device_id *id_entry =
-				platform_get_device_id(fep->pdev);
-=======
->>>>>>> e529fea9
 	u32 val;
 	u32 temp_mac[2];
 	u32 rcntl = OPT_FRAME_SIZE | 0x04;
@@ -978,11 +922,7 @@
 	 * For i.MX6SX SOC, enet use AXI bus, we use disable MAC
 	 * instead of reset MAC itself.
 	 */
-<<<<<<< HEAD
-	if (id_entry && id_entry->driver_data & FEC_QUIRK_HAS_AVB) {
-=======
 	if (fep->quirks & FEC_QUIRK_HAS_AVB) {
->>>>>>> e529fea9
 		writel(0, fep->hwp + FEC_ECNTRL);
 	} else {
 		writel(1, fep->hwp + FEC_ECNTRL);
@@ -1135,14 +1075,10 @@
 		fec_ptp_start_cyclecounter(ndev);
 
 	/* Enable interrupts we wish to service */
-<<<<<<< HEAD
-	writel(FEC_DEFAULT_IMASK, fep->hwp + FEC_IMASK);
-=======
 	if (fep->link)
 		writel(FEC_DEFAULT_IMASK, fep->hwp + FEC_IMASK);
 	else
 		writel(FEC_ENET_MII, fep->hwp + FEC_IMASK);
->>>>>>> e529fea9
 
 	/* Init the interrupt coalescing */
 	fec_enet_itr_coal_init(ndev);
@@ -1167,11 +1103,7 @@
 	 * For i.MX6SX SOC, enet use AXI bus, we use disable MAC
 	 * instead of reset MAC itself.
 	 */
-<<<<<<< HEAD
-	if (id_entry && id_entry->driver_data & FEC_QUIRK_HAS_AVB) {
-=======
 	if (fep->quirks & FEC_QUIRK_HAS_AVB) {
->>>>>>> e529fea9
 		writel(0, fep->hwp + FEC_ECNTRL);
 	} else {
 		writel(1, fep->hwp + FEC_ECNTRL);
@@ -1370,11 +1302,7 @@
 }
 
 static bool fec_enet_copybreak(struct net_device *ndev, struct sk_buff **skb,
-<<<<<<< HEAD
-			       struct bufdesc *bdp, u32 length)
-=======
 			       struct bufdesc *bdp, u32 length, bool swap)
->>>>>>> e529fea9
 {
 	struct  fec_enet_private *fep = netdev_priv(ndev);
 	struct sk_buff *new_skb;
@@ -1389,14 +1317,10 @@
 	dma_sync_single_for_cpu(&fep->pdev->dev, bdp->cbd_bufaddr,
 				FEC_ENET_RX_FRSIZE - fep->rx_align,
 				DMA_FROM_DEVICE);
-<<<<<<< HEAD
-	memcpy(new_skb->data, (*skb)->data, length);
-=======
 	if (!swap)
 		memcpy(new_skb->data, (*skb)->data, length);
 	else
 		swap_buffer2(new_skb->data, (*skb)->data, length);
->>>>>>> e529fea9
 	*skb = new_skb;
 
 	return true;
@@ -1411,11 +1335,6 @@
 fec_enet_rx_queue(struct net_device *ndev, int budget, u16 queue_id)
 {
 	struct fec_enet_private *fep = netdev_priv(ndev);
-<<<<<<< HEAD
-	const struct platform_device_id *id_entry =
-				platform_get_device_id(fep->pdev);
-=======
->>>>>>> e529fea9
 	struct fec_enet_priv_rx_q *rxq;
 	struct bufdesc *bdp;
 	unsigned short status;
@@ -1429,10 +1348,7 @@
 	u16	vlan_tag;
 	int	index = 0;
 	bool	is_copybreak;
-<<<<<<< HEAD
-=======
 	bool	need_swap = fep->quirks & FEC_QUIRK_SWAP_FRAME;
->>>>>>> e529fea9
 
 #ifdef CONFIG_M532x
 	flush_cache_all();
@@ -1491,29 +1407,6 @@
 
 		index = fec_enet_get_bd_index(rxq->rx_bd_base, bdp, fep);
 		skb = rxq->rx_skbuff[index];
-<<<<<<< HEAD
-
-		/* The packet length includes FCS, but we don't want to
-		 * include that when passing upstream as it messes up
-		 * bridging applications.
-		 */
-		is_copybreak = fec_enet_copybreak(ndev, &skb, bdp, pkt_len - 4);
-		if (!is_copybreak) {
-			skb_new = netdev_alloc_skb(ndev, FEC_ENET_RX_FRSIZE);
-			if (unlikely(!skb_new)) {
-				ndev->stats.rx_dropped++;
-				goto rx_processing_done;
-			}
-			dma_unmap_single(&fep->pdev->dev, bdp->cbd_bufaddr,
-					 FEC_ENET_RX_FRSIZE - fep->rx_align,
-					 DMA_FROM_DEVICE);
-		}
-
-		prefetch(skb->data - NET_IP_ALIGN);
-		skb_put(skb, pkt_len - 4);
-		data = skb->data;
-		if (id_entry->driver_data & FEC_QUIRK_SWAP_FRAME)
-=======
 
 		/* The packet length includes FCS, but we don't want to
 		 * include that when passing upstream as it messes up
@@ -1536,7 +1429,6 @@
 		skb_put(skb, pkt_len - 4);
 		data = skb->data;
 		if (!is_copybreak && need_swap)
->>>>>>> e529fea9
 			swap_buffer(data, pkt_len);
 
 		/* Extract the enhanced buffer descriptor */
@@ -2397,17 +2289,9 @@
 static void fec_enet_itr_coal_set(struct net_device *ndev)
 {
 	struct fec_enet_private *fep = netdev_priv(ndev);
-<<<<<<< HEAD
-	const struct platform_device_id *id_entry =
-				platform_get_device_id(fep->pdev);
 	int rx_itr, tx_itr;
 
-	if (!(id_entry->driver_data & FEC_QUIRK_HAS_AVB))
-=======
-	int rx_itr, tx_itr;
-
 	if (!(fep->quirks & FEC_QUIRK_HAS_AVB))
->>>>>>> e529fea9
 		return;
 
 	/* Must be greater than zero to avoid unpredictable behavior */
@@ -2442,15 +2326,8 @@
 fec_enet_get_coalesce(struct net_device *ndev, struct ethtool_coalesce *ec)
 {
 	struct fec_enet_private *fep = netdev_priv(ndev);
-<<<<<<< HEAD
-	const struct platform_device_id *id_entry =
-				platform_get_device_id(fep->pdev);
-
-	if (!(id_entry->driver_data & FEC_QUIRK_HAS_AVB))
-=======
 
 	if (!(fep->quirks & FEC_QUIRK_HAS_AVB))
->>>>>>> e529fea9
 		return -EOPNOTSUPP;
 
 	ec->rx_coalesce_usecs = fep->rx_time_itr;
@@ -2466,18 +2343,9 @@
 fec_enet_set_coalesce(struct net_device *ndev, struct ethtool_coalesce *ec)
 {
 	struct fec_enet_private *fep = netdev_priv(ndev);
-<<<<<<< HEAD
-	const struct platform_device_id *id_entry =
-				platform_get_device_id(fep->pdev);
-
 	unsigned int cycle;
 
-	if (!(id_entry->driver_data & FEC_QUIRK_HAS_AVB))
-=======
-	unsigned int cycle;
-
 	if (!(fep->quirks & FEC_QUIRK_HAS_AVB))
->>>>>>> e529fea9
 		return -EOPNOTSUPP;
 
 	if (ec->rx_max_coalesced_frames > 255) {
@@ -2644,7 +2512,6 @@
 		}
 	}
 }
-<<<<<<< HEAD
 
 static void fec_enet_free_queue(struct net_device *ndev)
 {
@@ -2713,76 +2580,6 @@
 		fep->rx_queue[i]->rx_ring_size = RX_RING_SIZE;
 		fep->total_rx_ring_size += fep->rx_queue[i]->rx_ring_size;
 	}
-=======
-
-static void fec_enet_free_queue(struct net_device *ndev)
-{
-	struct fec_enet_private *fep = netdev_priv(ndev);
-	int i;
-	struct fec_enet_priv_tx_q *txq;
-
-	for (i = 0; i < fep->num_tx_queues; i++)
-		if (fep->tx_queue[i] && fep->tx_queue[i]->tso_hdrs) {
-			txq = fep->tx_queue[i];
-			dma_free_coherent(NULL,
-					  txq->tx_ring_size * TSO_HEADER_SIZE,
-					  txq->tso_hdrs,
-					  txq->tso_hdrs_dma);
-		}
-
-	for (i = 0; i < fep->num_rx_queues; i++)
-		if (fep->rx_queue[i])
-			kfree(fep->rx_queue[i]);
-
-	for (i = 0; i < fep->num_tx_queues; i++)
-		if (fep->tx_queue[i])
-			kfree(fep->tx_queue[i]);
-}
-
-static int fec_enet_alloc_queue(struct net_device *ndev)
-{
-	struct fec_enet_private *fep = netdev_priv(ndev);
-	int i;
-	int ret = 0;
-	struct fec_enet_priv_tx_q *txq;
-
-	for (i = 0; i < fep->num_tx_queues; i++) {
-		txq = kzalloc(sizeof(*txq), GFP_KERNEL);
-		if (!txq) {
-			ret = -ENOMEM;
-			goto alloc_failed;
-		}
-
-		fep->tx_queue[i] = txq;
-		txq->tx_ring_size = TX_RING_SIZE;
-		fep->total_tx_ring_size += fep->tx_queue[i]->tx_ring_size;
-
-		txq->tx_stop_threshold = FEC_MAX_SKB_DESCS;
-		txq->tx_wake_threshold =
-				(txq->tx_ring_size - txq->tx_stop_threshold) / 2;
-
-		txq->tso_hdrs = dma_alloc_coherent(NULL,
-					txq->tx_ring_size * TSO_HEADER_SIZE,
-					&txq->tso_hdrs_dma,
-					GFP_KERNEL);
-		if (!txq->tso_hdrs) {
-			ret = -ENOMEM;
-			goto alloc_failed;
-		}
-	}
-
-	for (i = 0; i < fep->num_rx_queues; i++) {
-		fep->rx_queue[i] = kzalloc(sizeof(*fep->rx_queue[i]),
-					   GFP_KERNEL);
-		if (!fep->rx_queue[i]) {
-			ret = -ENOMEM;
-			goto alloc_failed;
-		}
-
-		fep->rx_queue[i]->rx_ring_size = RX_RING_SIZE;
-		fep->total_rx_ring_size += fep->rx_queue[i]->rx_ring_size;
-	}
->>>>>>> e529fea9
 	return ret;
 
 alloc_failed:
@@ -2826,21 +2623,12 @@
 	bdp = fec_enet_get_prevdesc(bdp, fep, queue);
 	bdp->cbd_sc |= BD_SC_WRAP;
 	return 0;
-<<<<<<< HEAD
 
  err_alloc:
 	fec_enet_free_buffers(ndev);
 	return -ENOMEM;
 }
 
-=======
-
- err_alloc:
-	fec_enet_free_buffers(ndev);
-	return -ENOMEM;
-}
-
->>>>>>> e529fea9
 static int
 fec_enet_alloc_txq_buffers(struct net_device *ndev, unsigned int queue)
 {
@@ -3137,11 +2925,6 @@
 static int fec_enet_init(struct net_device *ndev)
 {
 	struct fec_enet_private *fep = netdev_priv(ndev);
-<<<<<<< HEAD
-	const struct platform_device_id *id_entry =
-				platform_get_device_id(fep->pdev);
-=======
->>>>>>> e529fea9
 	struct fec_enet_priv_tx_q *txq;
 	struct fec_enet_priv_rx_q *rxq;
 	struct bufdesc *cbd_base;
@@ -3233,11 +3016,7 @@
 		fep->csum_flags |= FLAG_RX_CSUM_ENABLED;
 	}
 
-<<<<<<< HEAD
-	if (id_entry->driver_data & FEC_QUIRK_HAS_AVB) {
-=======
 	if (fep->quirks & FEC_QUIRK_HAS_AVB) {
->>>>>>> e529fea9
 		fep->tx_align = 0;
 		fep->rx_align = 0x3f;
 	}
@@ -3339,8 +3118,6 @@
 
 	fec_enet_get_queue_num(pdev, &num_tx_qs, &num_rx_qs);
 
-	fec_enet_get_queue_num(pdev, &num_tx_qs, &num_rx_qs);
-
 	/* Init network device */
 	ndev = alloc_etherdev_mqs(sizeof(struct fec_enet_private),
 				  num_tx_qs, num_rx_qs);
@@ -3352,14 +3129,11 @@
 	/* setup board info structure */
 	fep = netdev_priv(ndev);
 
-<<<<<<< HEAD
-=======
 	of_id = of_match_device(fec_dt_ids, &pdev->dev);
 	if (of_id)
 		pdev->id_entry = of_id->data;
 	fep->quirks = pdev->id_entry->driver_data;
 
->>>>>>> e529fea9
 	fep->num_rx_queues = num_rx_qs;
 	fep->num_tx_queues = num_tx_qs;
 
@@ -3434,10 +3208,7 @@
 	if (IS_ERR(fep->clk_ref))
 		fep->clk_ref = NULL;
 
-<<<<<<< HEAD
-=======
 	fep->bufdesc_ex = fep->quirks & FEC_QUIRK_HAS_BUFDESC_EX;
->>>>>>> e529fea9
 	fep->clk_ptp = devm_clk_get(&pdev->dev, "ptp");
 	if (IS_ERR(fep->clk_ptp)) {
 		fep->clk_ptp = NULL;

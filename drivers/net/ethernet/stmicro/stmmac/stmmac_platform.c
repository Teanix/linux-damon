/*******************************************************************************
  This contains the functions to handle the platform driver.

  Copyright (C) 2007-2011  STMicroelectronics Ltd

  This program is free software; you can redistribute it and/or modify it
  under the terms and conditions of the GNU General Public License,
  version 2, as published by the Free Software Foundation.

  This program is distributed in the hope it will be useful, but WITHOUT
  ANY WARRANTY; without even the implied warranty of MERCHANTABILITY or
  FITNESS FOR A PARTICULAR PURPOSE.  See the GNU General Public License for
  more details.

  You should have received a copy of the GNU General Public License along with
  this program; if not, write to the Free Software Foundation, Inc.,
  51 Franklin St - Fifth Floor, Boston, MA 02110-1301 USA.

  The full GNU General Public License is included in this distribution in
  the file called "COPYING".

  Author: Giuseppe Cavallaro <peppe.cavallaro@st.com>
*******************************************************************************/

#include <linux/platform_device.h>
#include <linux/io.h>
#include <linux/of.h>
#include <linux/of_net.h>
#include <linux/of_device.h>

#include "stmmac.h"
#include "stmmac_platform.h"

static const struct of_device_id stmmac_dt_ids[] = {
<<<<<<< HEAD
#ifdef CONFIG_DWMAC_MESON
	{ .compatible = "amlogic,meson6-dwmac", .data = &meson6_dwmac_data},
#endif
#ifdef CONFIG_DWMAC_SUNXI
	{ .compatible = "allwinner,sun7i-a20-gmac", .data = &sun7i_gmac_data},
#endif
#ifdef CONFIG_DWMAC_STI
=======
	/* SoC specific glue layers should come before generic bindings */
	{ .compatible = "amlogic,meson6-dwmac", .data = &meson6_dwmac_data},
	{ .compatible = "allwinner,sun7i-a20-gmac", .data = &sun7i_gmac_data},
>>>>>>> e529fea9
	{ .compatible = "st,stih415-dwmac", .data = &stih4xx_dwmac_data},
	{ .compatible = "st,stih416-dwmac", .data = &stih4xx_dwmac_data},
	{ .compatible = "st,stid127-dwmac", .data = &stid127_dwmac_data},
	{ .compatible = "st,stih407-dwmac", .data = &stih4xx_dwmac_data},
<<<<<<< HEAD
#endif
#ifdef CONFIG_DWMAC_SOCFPGA
=======
>>>>>>> e529fea9
	{ .compatible = "altr,socfpga-stmmac", .data = &socfpga_gmac_data },
	{ .compatible = "st,spear600-gmac"},
	{ .compatible = "snps,dwmac-3.610"},
	{ .compatible = "snps,dwmac-3.70a"},
	{ .compatible = "snps,dwmac-3.710"},
	{ .compatible = "snps,dwmac"},
	{ /* sentinel */ }
};
MODULE_DEVICE_TABLE(of, stmmac_dt_ids);

#ifdef CONFIG_OF

/**
 * dwmac1000_validate_mcast_bins - validates the number of Multicast filter bins
 * @mcast_bins: Multicast filtering bins
 * Description:
 * this function validates the number of Multicast filtering bins specified
 * by the configuration through the device tree. The Synopsys GMAC supports
 * 64 bins, 128 bins, or 256 bins. "bins" refer to the division of CRC
 * number space. 64 bins correspond to 6 bits of the CRC, 128 corresponds
 * to 7 bits, and 256 refers to 8 bits of the CRC. Any other setting is
 * invalid and will cause the filtering algorithm to use Multicast
 * promiscuous mode.
 */
static int dwmac1000_validate_mcast_bins(int mcast_bins)
{
	int x = mcast_bins;

	switch (x) {
	case HASH_TABLE_SIZE:
	case 128:
	case 256:
		break;
	default:
		x = 0;
		pr_info("Hash table entries set to unexpected value %d",
			mcast_bins);
		break;
	}
	return x;
}

/**
 * dwmac1000_validate_ucast_entries - validate the Unicast address entries
 * @ucast_entries: number of Unicast address entries
 * Description:
 * This function validates the number of Unicast address entries supported
 * by a particular Synopsys 10/100/1000 controller. The Synopsys controller
 * supports 1, 32, 64, or 128 Unicast filter entries for it's Unicast filter
 * logic. This function validates a valid, supported configuration is
 * selected, and defaults to 1 Unicast address if an unsupported
 * configuration is selected.
 */
static int dwmac1000_validate_ucast_entries(int ucast_entries)
{
	int x = ucast_entries;

	switch (x) {
	case 1:
	case 32:
	case 64:
	case 128:
		break;
	default:
		x = 1;
		pr_info("Unicast table entries set to unexpected value %d\n",
			ucast_entries);
		break;
	}
	return x;
}

/**
 * stmmac_probe_config_dt - parse device-tree driver parameters
 * @pdev: platform_device structure
 * @plat: driver data platform structure
 * @mac: MAC address to use
 * Description:
 * this function is to read the driver parameters from device-tree and
 * set some private fields that will be used by the main at runtime.
 */
static int stmmac_probe_config_dt(struct platform_device *pdev,
				  struct plat_stmmacenet_data *plat,
				  const char **mac)
{
	struct device_node *np = pdev->dev.of_node;
	struct stmmac_dma_cfg *dma_cfg;
	const struct of_device_id *device;

	if (!np)
		return -ENODEV;

	device = of_match_device(stmmac_dt_ids, &pdev->dev);
	if (!device)
		return -ENODEV;

	if (device->data) {
		const struct stmmac_of_data *data = device->data;
		plat->has_gmac = data->has_gmac;
		plat->enh_desc = data->enh_desc;
		plat->tx_coe = data->tx_coe;
		plat->rx_coe = data->rx_coe;
		plat->bugged_jumbo = data->bugged_jumbo;
		plat->pmt = data->pmt;
		plat->riwt_off = data->riwt_off;
		plat->fix_mac_speed = data->fix_mac_speed;
		plat->bus_setup = data->bus_setup;
		plat->setup = data->setup;
		plat->free = data->free;
		plat->init = data->init;
		plat->exit = data->exit;
	}

	*mac = of_get_mac_address(np);
	plat->interface = of_get_phy_mode(np);

	/* Get max speed of operation from device tree */
	if (of_property_read_u32(np, "max-speed", &plat->max_speed))
		plat->max_speed = -1;

	plat->bus_id = of_alias_get_id(np, "ethernet");
	if (plat->bus_id < 0)
		plat->bus_id = 0;

	/* Default to phy auto-detection */
	plat->phy_addr = -1;

	/* "snps,phy-addr" is not a standard property. Mark it as deprecated
	 * and warn of its use. Remove this when phy node support is added.
	 */
	if (of_property_read_u32(np, "snps,phy-addr", &plat->phy_addr) == 0)
		dev_warn(&pdev->dev, "snps,phy-addr property is deprecated\n");

	if (plat->phy_bus_name)
		plat->mdio_bus_data = NULL;
	else
		plat->mdio_bus_data =
			devm_kzalloc(&pdev->dev,
				     sizeof(struct stmmac_mdio_bus_data),
				     GFP_KERNEL);

	plat->force_sf_dma_mode =
		of_property_read_bool(np, "snps,force_sf_dma_mode");

	/* Set the maxmtu to a default of JUMBO_LEN in case the
	 * parameter is not present in the device tree.
	 */
	plat->maxmtu = JUMBO_LEN;

	/*
	 * Currently only the properties needed on SPEAr600
	 * are provided. All other properties should be added
	 * once needed on other platforms.
	 */
	if (of_device_is_compatible(np, "st,spear600-gmac") ||
		of_device_is_compatible(np, "snps,dwmac-3.70a") ||
		of_device_is_compatible(np, "snps,dwmac")) {
		/* Note that the max-frame-size parameter as defined in the
		 * ePAPR v1.1 spec is defined as max-frame-size, it's
		 * actually used as the IEEE definition of MAC Client
		 * data, or MTU. The ePAPR specification is confusing as
		 * the definition is max-frame-size, but usage examples
		 * are clearly MTUs
		 */
		of_property_read_u32(np, "max-frame-size", &plat->maxmtu);
		of_property_read_u32(np, "snps,multicast-filter-bins",
				     &plat->multicast_filter_bins);
		of_property_read_u32(np, "snps,perfect-filter-entries",
				     &plat->unicast_filter_entries);
		plat->unicast_filter_entries = dwmac1000_validate_ucast_entries(
					       plat->unicast_filter_entries);
		plat->multicast_filter_bins = dwmac1000_validate_mcast_bins(
					      plat->multicast_filter_bins);
		plat->has_gmac = 1;
		plat->pmt = 1;
	}

	if (of_device_is_compatible(np, "snps,dwmac-3.610") ||
		of_device_is_compatible(np, "snps,dwmac-3.710")) {
		plat->enh_desc = 1;
		plat->bugged_jumbo = 1;
		plat->force_sf_dma_mode = 1;
	}

	if (of_find_property(np, "snps,pbl", NULL)) {
		dma_cfg = devm_kzalloc(&pdev->dev, sizeof(*dma_cfg),
				       GFP_KERNEL);
		if (!dma_cfg)
			return -ENOMEM;
		plat->dma_cfg = dma_cfg;
		of_property_read_u32(np, "snps,pbl", &dma_cfg->pbl);
		dma_cfg->fixed_burst =
			of_property_read_bool(np, "snps,fixed-burst");
		dma_cfg->mixed_burst =
			of_property_read_bool(np, "snps,mixed-burst");
	}
	plat->force_thresh_dma_mode = of_property_read_bool(np, "snps,force_thresh_dma_mode");
	if (plat->force_thresh_dma_mode) {
		plat->force_sf_dma_mode = 0;
		pr_warn("force_sf_dma_mode is ignored if force_thresh_dma_mode is set.");
	}

	return 0;
}
#else
static int stmmac_probe_config_dt(struct platform_device *pdev,
				  struct plat_stmmacenet_data *plat,
				  const char **mac)
{
	return -ENOSYS;
}
#endif /* CONFIG_OF */

/**
 * stmmac_pltfr_probe - platform driver probe.
 * @pdev: platform device pointer
 * Description: platform_device probe function. It is to allocate
 * the necessary platform resources, invoke custom helper (if required) and
 * invoke the main probe function.
 */
static int stmmac_pltfr_probe(struct platform_device *pdev)
{
	int ret = 0;
	struct resource *res;
	struct device *dev = &pdev->dev;
	void __iomem *addr = NULL;
	struct stmmac_priv *priv = NULL;
	struct plat_stmmacenet_data *plat_dat = NULL;
	const char *mac = NULL;

	res = platform_get_resource(pdev, IORESOURCE_MEM, 0);
	addr = devm_ioremap_resource(dev, res);
	if (IS_ERR(addr))
		return PTR_ERR(addr);

	plat_dat = dev_get_platdata(&pdev->dev);

	if (!plat_dat)
		plat_dat = devm_kzalloc(&pdev->dev,
					sizeof(struct plat_stmmacenet_data),
					GFP_KERNEL);
	if (!plat_dat) {
		pr_err("%s: ERROR: no memory", __func__);
		return  -ENOMEM;
	}

	/* Set default value for multicast hash bins */
	plat_dat->multicast_filter_bins = HASH_TABLE_SIZE;

	/* Set default value for unicast filter entries */
	plat_dat->unicast_filter_entries = 1;

	if (pdev->dev.of_node) {
		ret = stmmac_probe_config_dt(pdev, plat_dat, &mac);
		if (ret) {
			pr_err("%s: main dt probe failed", __func__);
			return ret;
		}
	}

	/* Custom setup (if needed) */
	if (plat_dat->setup) {
		plat_dat->bsp_priv = plat_dat->setup(pdev);
		if (IS_ERR(plat_dat->bsp_priv))
			return PTR_ERR(plat_dat->bsp_priv);
	}

	/* Custom initialisation (if needed)*/
	if (plat_dat->init) {
		ret = plat_dat->init(pdev, plat_dat->bsp_priv);
		if (unlikely(ret))
			return ret;
	}

	priv = stmmac_dvr_probe(&(pdev->dev), plat_dat, addr);
	if (IS_ERR(priv)) {
		pr_err("%s: main driver probe failed", __func__);
		return PTR_ERR(priv);
	}

	/* Get MAC address if available (DT) */
	if (mac)
		memcpy(priv->dev->dev_addr, mac, ETH_ALEN);

	/* Get the MAC information */
	priv->dev->irq = platform_get_irq_byname(pdev, "macirq");
	if (priv->dev->irq < 0) {
		if (priv->dev->irq != -EPROBE_DEFER) {
			netdev_err(priv->dev,
				   "MAC IRQ configuration information not found\n");
		}
		return priv->dev->irq;
	}

	/*
	 * On some platforms e.g. SPEAr the wake up irq differs from the mac irq
	 * The external wake up irq can be passed through the platform code
	 * named as "eth_wake_irq"
	 *
	 * In case the wake up interrupt is not passed from the platform
	 * so the driver will continue to use the mac irq (ndev->irq)
	 */
	priv->wol_irq = platform_get_irq_byname(pdev, "eth_wake_irq");
	if (priv->wol_irq < 0) {
		if (priv->wol_irq == -EPROBE_DEFER)
			return -EPROBE_DEFER;
		priv->wol_irq = priv->dev->irq;
	}

	priv->lpi_irq = platform_get_irq_byname(pdev, "eth_lpi");
	if (priv->lpi_irq == -EPROBE_DEFER)
		return -EPROBE_DEFER;

	platform_set_drvdata(pdev, priv->dev);

	pr_debug("STMMAC platform driver registration completed");

	return 0;
}

/**
 * stmmac_pltfr_remove
 * @pdev: platform device pointer
 * Description: this function calls the main to free the net resources
 * and calls the platforms hook and release the resources (e.g. mem).
 */
static int stmmac_pltfr_remove(struct platform_device *pdev)
{
	struct net_device *ndev = platform_get_drvdata(pdev);
	struct stmmac_priv *priv = netdev_priv(ndev);
	int ret = stmmac_dvr_remove(ndev);

	if (priv->plat->exit)
		priv->plat->exit(pdev, priv->plat->bsp_priv);

	if (priv->plat->free)
		priv->plat->free(pdev, priv->plat->bsp_priv);

	return ret;
}

#ifdef CONFIG_PM_SLEEP
/**
 * stmmac_pltfr_suspend
 * @dev: device pointer
 * Description: this function is invoked when suspend the driver and it direcly
 * call the main suspend function and then, if required, on some platform, it
 * can call an exit helper.
 */
static int stmmac_pltfr_suspend(struct device *dev)
{
	int ret;
	struct net_device *ndev = dev_get_drvdata(dev);
	struct stmmac_priv *priv = netdev_priv(ndev);
	struct platform_device *pdev = to_platform_device(dev);

	ret = stmmac_suspend(ndev);
	if (priv->plat->exit)
		priv->plat->exit(pdev, priv->plat->bsp_priv);

	return ret;
}

/**
 * stmmac_pltfr_resume
 * @dev: device pointer
 * Description: this function is invoked when resume the driver before calling
 * the main resume function, on some platforms, it can call own init helper
 * if required.
 */
static int stmmac_pltfr_resume(struct device *dev)
{
	struct net_device *ndev = dev_get_drvdata(dev);
	struct stmmac_priv *priv = netdev_priv(ndev);
	struct platform_device *pdev = to_platform_device(dev);

	if (priv->plat->init)
		priv->plat->init(pdev, priv->plat->bsp_priv);

	return stmmac_resume(ndev);
}
#endif /* CONFIG_PM_SLEEP */

static SIMPLE_DEV_PM_OPS(stmmac_pltfr_pm_ops,
			 stmmac_pltfr_suspend, stmmac_pltfr_resume);

static struct platform_driver stmmac_pltfr_driver = {
	.probe = stmmac_pltfr_probe,
	.remove = stmmac_pltfr_remove,
	.driver = {
		   .name = STMMAC_RESOURCE_NAME,
		   .owner = THIS_MODULE,
		   .pm = &stmmac_pltfr_pm_ops,
		   .of_match_table = of_match_ptr(stmmac_dt_ids),
	},
};

module_platform_driver(stmmac_pltfr_driver);

MODULE_DESCRIPTION("STMMAC 10/100/1000 Ethernet PLATFORM driver");
MODULE_AUTHOR("Giuseppe Cavallaro <peppe.cavallaro@st.com>");
MODULE_LICENSE("GPL");<|MERGE_RESOLUTION|>--- conflicted
+++ resolved
@@ -32,28 +32,13 @@
 #include "stmmac_platform.h"
 
 static const struct of_device_id stmmac_dt_ids[] = {
-<<<<<<< HEAD
-#ifdef CONFIG_DWMAC_MESON
-	{ .compatible = "amlogic,meson6-dwmac", .data = &meson6_dwmac_data},
-#endif
-#ifdef CONFIG_DWMAC_SUNXI
-	{ .compatible = "allwinner,sun7i-a20-gmac", .data = &sun7i_gmac_data},
-#endif
-#ifdef CONFIG_DWMAC_STI
-=======
 	/* SoC specific glue layers should come before generic bindings */
 	{ .compatible = "amlogic,meson6-dwmac", .data = &meson6_dwmac_data},
 	{ .compatible = "allwinner,sun7i-a20-gmac", .data = &sun7i_gmac_data},
->>>>>>> e529fea9
 	{ .compatible = "st,stih415-dwmac", .data = &stih4xx_dwmac_data},
 	{ .compatible = "st,stih416-dwmac", .data = &stih4xx_dwmac_data},
 	{ .compatible = "st,stid127-dwmac", .data = &stid127_dwmac_data},
 	{ .compatible = "st,stih407-dwmac", .data = &stih4xx_dwmac_data},
-<<<<<<< HEAD
-#endif
-#ifdef CONFIG_DWMAC_SOCFPGA
-=======
->>>>>>> e529fea9
 	{ .compatible = "altr,socfpga-stmmac", .data = &socfpga_gmac_data },
 	{ .compatible = "st,spear600-gmac"},
 	{ .compatible = "snps,dwmac-3.610"},

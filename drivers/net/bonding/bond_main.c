--- conflicted
+++ resolved
@@ -2862,17 +2862,11 @@
 			break;
 		}
 
-<<<<<<< HEAD
-		pr_info("%s: Primary slave changed to %s, reselecting active slave.\n",
-			bond->dev->name, bond->primary_slave ? slave_dev->name :
-							       "none");
-
-		block_netpoll_tx();
-=======
 		pr_info("%s: Primary slave changed to %s, reselecting active slave\n",
 			bond->dev->name,
 			bond->primary_slave ? slave_dev->name : "none");
->>>>>>> cb6e926e
+
+		block_netpoll_tx();
 		write_lock_bh(&bond->curr_slave_lock);
 		bond_select_active_slave(bond);
 		write_unlock_bh(&bond->curr_slave_lock);

--- conflicted
+++ resolved
@@ -577,82 +577,6 @@
 	return 1;
 }
 
-<<<<<<< HEAD
-static void do_state(struct net_device *dev,
-		     struct can_frame *cf, enum can_state new_state)
-{
-	struct flexcan_priv *priv = netdev_priv(dev);
-	struct can_berr_counter bec;
-
-	__flexcan_get_berr_counter(dev, &bec);
-
-	switch (priv->can.state) {
-	case CAN_STATE_ERROR_ACTIVE:
-		/*
-		 * from: ERROR_ACTIVE
-		 * to  : ERROR_WARNING, ERROR_PASSIVE, BUS_OFF
-		 * =>  : there was a warning int
-		 */
-		if (new_state >= CAN_STATE_ERROR_WARNING &&
-		    new_state <= CAN_STATE_BUS_OFF) {
-			netdev_dbg(dev, "Error Warning IRQ\n");
-			priv->can.can_stats.error_warning++;
-
-			cf->can_id |= CAN_ERR_CRTL;
-			cf->data[1] = (bec.txerr > bec.rxerr) ?
-				CAN_ERR_CRTL_TX_WARNING :
-				CAN_ERR_CRTL_RX_WARNING;
-		}
-	case CAN_STATE_ERROR_WARNING:	/* fallthrough */
-		/*
-		 * from: ERROR_ACTIVE, ERROR_WARNING
-		 * to  : ERROR_PASSIVE, BUS_OFF
-		 * =>  : error passive int
-		 */
-		if (new_state >= CAN_STATE_ERROR_PASSIVE &&
-		    new_state <= CAN_STATE_BUS_OFF) {
-			netdev_dbg(dev, "Error Passive IRQ\n");
-			priv->can.can_stats.error_passive++;
-
-			cf->can_id |= CAN_ERR_CRTL;
-			cf->data[1] = (bec.txerr > bec.rxerr) ?
-				CAN_ERR_CRTL_TX_PASSIVE :
-				CAN_ERR_CRTL_RX_PASSIVE;
-		}
-		break;
-	case CAN_STATE_BUS_OFF:
-		netdev_err(dev, "BUG! "
-			   "hardware recovered automatically from BUS_OFF\n");
-		break;
-	default:
-		break;
-	}
-
-	/* process state changes depending on the new state */
-	switch (new_state) {
-	case CAN_STATE_ERROR_WARNING:
-		netdev_dbg(dev, "Error Warning\n");
-		cf->can_id |= CAN_ERR_CRTL;
-		cf->data[1] = (bec.txerr > bec.rxerr) ?
-			CAN_ERR_CRTL_TX_WARNING :
-			CAN_ERR_CRTL_RX_WARNING;
-		break;
-	case CAN_STATE_ERROR_ACTIVE:
-		netdev_dbg(dev, "Error Active\n");
-		cf->can_id |= CAN_ERR_PROT;
-		cf->data[2] = CAN_ERR_PROT_ACTIVE;
-		break;
-	case CAN_STATE_BUS_OFF:
-		cf->can_id |= CAN_ERR_BUSOFF;
-		can_bus_off(dev);
-		break;
-	default:
-		break;
-	}
-}
-
-=======
->>>>>>> e529fea9
 static int flexcan_poll_state(struct net_device *dev, u32 reg_esr)
 {
 	struct flexcan_priv *priv = netdev_priv(dev);

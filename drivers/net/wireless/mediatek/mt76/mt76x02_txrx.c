--- conflicted
+++ resolved
@@ -154,10 +154,7 @@
 	struct mt76x02_dev *dev = container_of(mdev, struct mt76x02_dev, mt76);
 	struct ieee80211_hdr *hdr = (struct ieee80211_hdr *)tx_info->skb->data;
 	struct mt76x02_txwi *txwi = txwi_ptr;
-<<<<<<< HEAD
-=======
 	bool ampdu = IEEE80211_SKB_CB(tx_info->skb)->flags & IEEE80211_TX_CTL_AMPDU;
->>>>>>> 6fb08f1a
 	int hdrlen, len, pid, qsel = MT_QSEL_EDCA;
 
 	if (qid == MT_TXQ_PSD && wcid && wcid->idx < 128)
@@ -168,11 +165,6 @@
 	mt76x02_mac_write_txwi(dev, txwi, tx_info->skb, wcid, sta, len);
 
 	pid = mt76_tx_status_skb_add(mdev, wcid, tx_info->skb);
-<<<<<<< HEAD
-	txwi->pktid = pid;
-
-	if (pid >= MT_PACKET_ID_FIRST)
-=======
 
 	/* encode packet rate for no-skb packet id to fix up status reporting */
 	if (pid == MT_PACKET_ID_NO_SKB)
@@ -182,7 +174,6 @@
 	txwi->pktid = pid;
 
 	if (mt76_is_skb_pktid(pid) && ampdu)
->>>>>>> 6fb08f1a
 		qsel = MT_QSEL_MGMT;
 
 	tx_info->info = FIELD_PREP(MT_TXD_INFO_QSEL, qsel) |

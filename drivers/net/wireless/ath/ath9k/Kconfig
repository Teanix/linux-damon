config ATH9K_HW
	tristate
config ATH9K_COMMON
	tristate
	select ATH_COMMON
	select DEBUG_FS
	select RELAY
config ATH9K_DFS_DEBUGFS
	def_bool y
	depends on ATH9K_DEBUGFS && ATH9K_DFS_CERTIFIED

config ATH9K_BTCOEX_SUPPORT
	bool "Atheros bluetooth coexistence support"
	depends on (ATH9K || ATH9K_HTC)
	default y
	---help---
	  Say Y, if you want to use the ath9k/ath9k_htc radios together with
	  Bluetooth modules in the same system.

config ATH9K
	tristate "Atheros 802.11n wireless cards support"
	depends on MAC80211 && HAS_DMA
	select ATH9K_HW
	select MAC80211_LEDS
	select LEDS_CLASS
	select NEW_LEDS
	select ATH9K_COMMON
	---help---
	  This module adds support for wireless adapters based on
	  Atheros IEEE 802.11n AR5008, AR9001 and AR9002 family
	  of chipsets. For a specific list of supported external
	  cards, laptops that already ship with these cards and
	  APs that come with these cards refer to ath9k wiki
	  products page:

	  http://wireless.kernel.org/en/users/Drivers/ath9k/products

	  If you choose to build a module, it'll be called ath9k.

config ATH9K_PCI
	bool "Atheros ath9k PCI/PCIe bus support"
	default y
	depends on ATH9K && PCI
	---help---
	  This option enables the PCI bus support in ath9k.

	  Say Y, if you have a compatible PCI/PCIe wireless card.

config ATH9K_AHB
	bool "Atheros ath9k AHB bus support"
	depends on ATH9K
	default n
	---help---
	  This option enables the AHB bus support in ath9k.

	  Say Y, if you have a SoC with a compatible built-in
	  wireless MAC. Say N if unsure.

config ATH9K_DEBUGFS
	bool "Atheros ath9k debugging"
	depends on ATH9K && DEBUG_FS
	select MAC80211_DEBUGFS
	select RELAY
	---help---
	  Say Y, if you need access to ath9k's statistics for
	  interrupts, rate control, etc.

	  Also required for changing debug message flags at run time.

config ATH9K_STATION_STATISTICS
	bool "Detailed station statistics"
	depends on ATH9K && ATH9K_DEBUGFS && DEBUG_FS
	select MAC80211_DEBUGFS
	default n
	---help---
	  This option enables detailed statistics for association stations.

config ATH9K_DFS_CERTIFIED
	bool "Atheros DFS support for certified platforms"
	depends on ATH9K && CFG80211_CERTIFICATION_ONUS
	default n
	---help---
	  This option enables DFS support for initiating radiation on
	  ath9k. There is no way to dynamically detect if a card was DFS
	  certified and as such this is left as a build time option. This
	  option should only be enabled by system integrators that can
	  guarantee that all the platforms that their kernel will run on
	  have obtained appropriate regulatory body certification for a
	  respective Atheros card by using ath9k on the target shipping
	  platforms.

	  This is currently only a placeholder for future DFS support,
	  as DFS support requires more components that still need to be
	  developed. At this point enabling this option won't do anything
	  except increase code size.

config ATH9K_DYNACK
	bool "Atheros ath9k ACK timeout estimation algorithm (EXPERIMENTAL)"
	depends on ATH9K
	default n
	---help---
	  This option enables ath9k dynamic ACK timeout estimation algorithm
	  based on ACK frame RX timestamp, TX frame timestamp and frame
	  duration

config ATH9K_TX99
	bool "Atheros ath9k TX99 testing support"
	depends on ATH9K_DEBUGFS && CFG80211_CERTIFICATION_ONUS
	default n
	---help---
	  Say N. This should only be enabled on systems undergoing
	  certification testing and evaluation in a controlled environment.
	  Enabling this will only enable TX99 support, all other modes of
	  operation will be disabled.

	  TX99 support enables Specific Absorption Rate (SAR) testing.
	  SAR is the unit of measurement for the amount of radio frequency(RF)
	  absorbed by the body when using a wireless device. The RF exposure
	  limits used are expressed in the terms of SAR, which is a measure
	  of the electric and magnetic field strength and power density for
	  transmitters operating at frequencies from 300 kHz to 100 GHz.
	  Regulatory bodies around the world require that wireless device
	  be evaluated to meet the RF exposure limits set forth in the
	  governmental SAR regulations.

config ATH9K_WOW
	bool "Wake on Wireless LAN support (EXPERIMENTAL)"
	depends on ATH9K && PM
	default n
	---help---
	  This option enables Wake on Wireless LAN support for certain cards.
	  Currently, AR9462 is supported.

config ATH9K_RFKILL
	bool "Atheros ath9k rfkill support" if EXPERT
	depends on ATH9K
	depends on RFKILL=y || RFKILL=ATH9K
	default y
	help
	  Say Y to have ath9k poll the RF-Kill GPIO every couple of
	  seconds. Turn off to save power, but enable it if you have
	  a platform that can toggle the RF-Kill GPIO.

config ATH9K_CHANNEL_CONTEXT
       bool "Channel Context support"
       depends on ATH9K
       default n
       ---help---
         This option enables channel context support in ath9k, which is needed
	 for multi-channel concurrency. Enable this if P2P PowerSave support
	 is required.

<<<<<<< HEAD
=======
config ATH9K_PCOEM
	bool "Atheros ath9k support for PC OEM cards" if EXPERT
	depends on ATH9K
	default y

>>>>>>> e529fea9
config ATH9K_HTC
       tristate "Atheros HTC based wireless cards support"
       depends on USB && MAC80211
       select ATH9K_HW
       select MAC80211_LEDS
       select LEDS_CLASS
       select NEW_LEDS
       select ATH9K_COMMON
       ---help---
	 Support for Atheros HTC based cards.
	 Chipsets supported: AR9271

	 For more information: http://wireless.kernel.org/en/users/Drivers/ath9k_htc

	 The built module will be ath9k_htc.

config ATH9K_HTC_DEBUGFS
	bool "Atheros ath9k_htc debugging"
	depends on ATH9K_HTC && DEBUG_FS
	---help---
	  Say Y, if you need access to ath9k_htc's statistics.<|MERGE_RESOLUTION|>--- conflicted
+++ resolved
@@ -150,14 +150,11 @@
 	 for multi-channel concurrency. Enable this if P2P PowerSave support
 	 is required.
 
-<<<<<<< HEAD
-=======
 config ATH9K_PCOEM
 	bool "Atheros ath9k support for PC OEM cards" if EXPERT
 	depends on ATH9K
 	default y
 
->>>>>>> e529fea9
 config ATH9K_HTC
        tristate "Atheros HTC based wireless cards support"
        depends on USB && MAC80211

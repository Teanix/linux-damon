/*
 * Copyright (c) 2002-2005 Sam Leffler, Errno Consulting
 * Copyright (c) 2004-2005 Atheros Communications, Inc.
 * Copyright (c) 2007 Jiri Slaby <jirislaby@gmail.com>
 * Copyright (c) 2009 Bob Copeland <me@bobcopeland.com>
 *
 * All rights reserved.
 *
 * Redistribution and use in source and binary forms, with or without
 * modification, are permitted provided that the following conditions
 * are met:
 * 1. Redistributions of source code must retain the above copyright
 *    notice, this list of conditions and the following disclaimer,
 *    without modification.
 * 2. Redistributions in binary form must reproduce at minimum a disclaimer
 *    similar to the "NO WARRANTY" disclaimer below ("Disclaimer") and any
 *    redistribution must be conditioned upon including a substantially
 *    similar Disclaimer requirement for further binary redistribution.
 * 3. Neither the names of the above-listed copyright holders nor the names
 *    of any contributors may be used to endorse or promote products derived
 *    from this software without specific prior written permission.
 *
 * Alternatively, this software may be distributed under the terms of the
 * GNU General Public License ("GPL") version 2 as published by the Free
 * Software Foundation.
 *
 * NO WARRANTY
 * THIS SOFTWARE IS PROVIDED BY THE COPYRIGHT HOLDERS AND CONTRIBUTORS
 * ``AS IS'' AND ANY EXPRESS OR IMPLIED WARRANTIES, INCLUDING, BUT NOT
 * LIMITED TO, THE IMPLIED WARRANTIES OF NONINFRINGEMENT, MERCHANTIBILITY
 * AND FITNESS FOR A PARTICULAR PURPOSE ARE DISCLAIMED. IN NO EVENT SHALL
 * THE COPYRIGHT HOLDERS OR CONTRIBUTORS BE LIABLE FOR SPECIAL, EXEMPLARY,
 * OR CONSEQUENTIAL DAMAGES (INCLUDING, BUT NOT LIMITED TO, PROCUREMENT OF
 * SUBSTITUTE GOODS OR SERVICES; LOSS OF USE, DATA, OR PROFITS; OR BUSINESS
 * INTERRUPTION) HOWEVER CAUSED AND ON ANY THEORY OF LIABILITY, WHETHER
 * IN CONTRACT, STRICT LIABILITY, OR TORT (INCLUDING NEGLIGENCE OR OTHERWISE)
 * ARISING IN ANY WAY OUT OF THE USE OF THIS SOFTWARE, EVEN IF ADVISED OF
 * THE POSSIBILITY OF SUCH DAMAGES.
 *
 */

#define pr_fmt(fmt) KBUILD_MODNAME ": " fmt

#include <linux/pci.h>
#include "ath5k.h"

#define ATH_SDEVICE(subv, subd) \
	.vendor = PCI_ANY_ID, .device = PCI_ANY_ID, \
	.subvendor = (subv), .subdevice = (subd)

#define ATH_LED(pin, polarity) .driver_data = (((pin) << 8) | (polarity))
#define ATH_PIN(data) ((data) >> 8)
#define ATH_POLARITY(data) ((data) & 0xff)

/* Devices we match on for LED config info (typically laptops) */
static const struct pci_device_id ath5k_led_devices[] = {
	/* AR5211 */
	{ PCI_VDEVICE(ATHEROS, PCI_DEVICE_ID_ATHEROS_AR5211), ATH_LED(0, 0) },
	/* HP Compaq nc6xx, nc4000, nx6000 */
	{ ATH_SDEVICE(PCI_VENDOR_ID_COMPAQ, PCI_ANY_ID), ATH_LED(1, 1) },
	/* Acer Aspire One A150 (maximlevitsky@gmail.com) */
	{ ATH_SDEVICE(PCI_VENDOR_ID_FOXCONN, 0xe008), ATH_LED(3, 0) },
	/* Acer Aspire One AO531h AO751h (keng-yu.lin@canonical.com) */
	{ ATH_SDEVICE(PCI_VENDOR_ID_FOXCONN, 0xe00d), ATH_LED(3, 0) },
	/* Acer Ferrari 5000 (russ.dill@gmail.com) */
	{ ATH_SDEVICE(PCI_VENDOR_ID_AMBIT, 0x0422), ATH_LED(1, 1) },
	/* E-machines E510 (tuliom@gmail.com) */
	{ ATH_SDEVICE(PCI_VENDOR_ID_AMBIT, 0x0428), ATH_LED(3, 0) },
	/* BenQ Joybook R55v (nowymarluk@wp.pl) */
	{ ATH_SDEVICE(PCI_VENDOR_ID_QMI, 0x0100), ATH_LED(1, 0) },
	/* Acer Extensa 5620z (nekoreeve@gmail.com) */
	{ ATH_SDEVICE(PCI_VENDOR_ID_QMI, 0x0105), ATH_LED(3, 0) },
	/* Fukato Datacask Jupiter 1014a (mrb74@gmx.at) */
	{ ATH_SDEVICE(PCI_VENDOR_ID_AZWAVE, 0x1026), ATH_LED(3, 0) },
	/* IBM ThinkPad AR5BXB6 (legovini@spiro.fisica.unipd.it) */
	{ ATH_SDEVICE(PCI_VENDOR_ID_IBM, 0x058a), ATH_LED(1, 0) },
	/* HP Compaq CQ60-206US (ddreggors@jumptv.com) */
	{ ATH_SDEVICE(PCI_VENDOR_ID_HP, 0x0137a), ATH_LED(3, 1) },
	/* HP Compaq C700 (nitrousnrg@gmail.com) */
	{ ATH_SDEVICE(PCI_VENDOR_ID_HP, 0x0137b), ATH_LED(3, 1) },
	/* LiteOn AR5BXB63 (magooz@salug.it) */
	{ ATH_SDEVICE(PCI_VENDOR_ID_ATHEROS, 0x3067), ATH_LED(3, 0) },
	/* IBM-specific AR5212 (all others) */
	{ PCI_VDEVICE(ATHEROS, PCI_DEVICE_ID_ATHEROS_AR5212_IBM), ATH_LED(0, 0) },
	/* Dell Vostro A860 (shahar@shahar-or.co.il) */
	{ ATH_SDEVICE(PCI_VENDOR_ID_QMI, 0x0112), ATH_LED(3, 0) },
	{ }
};

void ath5k_led_enable(struct ath5k_hw *ah)
{
	if (test_bit(ATH_STAT_LEDSOFT, ah->status)) {
		ath5k_hw_set_gpio_output(ah, ah->led_pin);
		ath5k_led_off(ah);
	}
}

static void ath5k_led_on(struct ath5k_hw *ah)
{
	if (!test_bit(ATH_STAT_LEDSOFT, ah->status))
		return;
	ath5k_hw_set_gpio(ah, ah->led_pin, ah->led_on);
}

void ath5k_led_off(struct ath5k_hw *ah)
{
	if (!test_bit(ATH_STAT_LEDSOFT, ah->status))
		return;
	ath5k_hw_set_gpio(ah, ah->led_pin, !ah->led_on);
}

static void
ath5k_led_brightness_set(struct led_classdev *led_dev,
	enum led_brightness brightness)
{
	struct ath5k_led *led = container_of(led_dev, struct ath5k_led,
		led_dev);

	if (brightness == LED_OFF)
		ath5k_led_off(led->ah);
	else
		ath5k_led_on(led->ah);
}

static int
ath5k_register_led(struct ath5k_hw *ah, struct ath5k_led *led,
		   const char *name, char *trigger)
{
	int err;

	led->ah = ah;
	strncpy(led->name, name, sizeof(led->name));
	led->name[sizeof(led->name)-1] = 0;
	led->led_dev.name = led->name;
	led->led_dev.default_trigger = trigger;
	led->led_dev.brightness_set = ath5k_led_brightness_set;

	err = led_classdev_register(ah->dev, &led->led_dev);
	if (err) {
		ATH5K_WARN(ah, "could not register LED %s\n", name);
		led->ah = NULL;
	}
	return err;
}

static void
ath5k_unregister_led(struct ath5k_led *led)
{
	if (!led->ah)
		return;
	led_classdev_unregister(&led->led_dev);
	ath5k_led_off(led->ah);
	led->ah = NULL;
}

void ath5k_unregister_leds(struct ath5k_hw *ah)
{
	ath5k_unregister_led(&ah->rx_led);
	ath5k_unregister_led(&ah->tx_led);
}

int ath5k_init_leds(struct ath5k_hw *ah)
{
	int ret = 0;
	struct ieee80211_hw *hw = ah->hw;
<<<<<<< HEAD
=======
#ifndef CONFIG_ATH5K_AHB
>>>>>>> e529fea9
	struct pci_dev *pdev = ah->pdev;
	char name[ATH5K_LED_MAX_NAME_LEN + 1];
	const struct pci_device_id *match;

	if (!ah->pdev)
		return 0;

<<<<<<< HEAD
=======
#ifdef CONFIG_ATH5K_AHB
	match = NULL;
#else
>>>>>>> e529fea9
	match = pci_match_id(&ath5k_led_devices[0], pdev);
	if (match) {
		__set_bit(ATH_STAT_LEDSOFT, ah->status);
		ah->led_pin = ATH_PIN(match->driver_data);
		ah->led_on = ATH_POLARITY(match->driver_data);
	}

	if (!test_bit(ATH_STAT_LEDSOFT, ah->status))
		goto out;

	ath5k_led_enable(ah);

	snprintf(name, sizeof(name), "ath5k-%s::rx", wiphy_name(hw->wiphy));
	ret = ath5k_register_led(ah, &ah->rx_led, name,
		ieee80211_get_rx_led_name(hw));
	if (ret)
		goto out;

	snprintf(name, sizeof(name), "ath5k-%s::tx", wiphy_name(hw->wiphy));
	ret = ath5k_register_led(ah, &ah->tx_led, name,
		ieee80211_get_tx_led_name(hw));
out:
	return ret;
}
<|MERGE_RESOLUTION|>--- conflicted
+++ resolved
@@ -163,24 +163,20 @@
 {
 	int ret = 0;
 	struct ieee80211_hw *hw = ah->hw;
-<<<<<<< HEAD
-=======
 #ifndef CONFIG_ATH5K_AHB
->>>>>>> e529fea9
 	struct pci_dev *pdev = ah->pdev;
+#endif
 	char name[ATH5K_LED_MAX_NAME_LEN + 1];
 	const struct pci_device_id *match;
 
 	if (!ah->pdev)
 		return 0;
 
-<<<<<<< HEAD
-=======
 #ifdef CONFIG_ATH5K_AHB
 	match = NULL;
 #else
->>>>>>> e529fea9
 	match = pci_match_id(&ath5k_led_devices[0], pdev);
+#endif
 	if (match) {
 		__set_bit(ATH_STAT_LEDSOFT, ah->status);
 		ah->led_pin = ATH_PIN(match->driver_data);

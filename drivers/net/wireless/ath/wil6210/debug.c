/*
 * Copyright (c) 2013 Qualcomm Atheros, Inc.
 *
 * Permission to use, copy, modify, and/or distribute this software for any
 * purpose with or without fee is hereby granted, provided that the above
 * copyright notice and this permission notice appear in all copies.
 *
 * THE SOFTWARE IS PROVIDED "AS IS" AND THE AUTHOR DISCLAIMS ALL WARRANTIES
 * WITH REGARD TO THIS SOFTWARE INCLUDING ALL IMPLIED WARRANTIES OF
 * MERCHANTABILITY AND FITNESS. IN NO EVENT SHALL THE AUTHOR BE LIABLE FOR
 * ANY SPECIAL, DIRECT, INDIRECT, OR CONSEQUENTIAL DAMAGES OR ANY DAMAGES
 * WHATSOEVER RESULTING FROM LOSS OF USE, DATA OR PROFITS, WHETHER IN AN
 * ACTION OF CONTRACT, NEGLIGENCE OR OTHER TORTIOUS ACTION, ARISING OUT OF
 * OR IN CONNECTION WITH THE USE OR PERFORMANCE OF THIS SOFTWARE.
 */

#include "wil6210.h"
#include "trace.h"

void wil_err(struct wil6210_priv *wil, const char *fmt, ...)
{
	struct net_device *ndev = wil_to_ndev(wil);
	struct va_format vaf = {
		.fmt = fmt,
	};
	va_list args;

	va_start(args, fmt);
	vaf.va = &args;
	netdev_err(ndev, "%pV", &vaf);
	trace_wil6210_log_err(&vaf);
	va_end(args);
<<<<<<< HEAD
=======
}

void wil_err_ratelimited(struct wil6210_priv *wil, const char *fmt, ...)
{
	if (net_ratelimit()) {
		struct net_device *ndev = wil_to_ndev(wil);
		struct va_format vaf = {
			.fmt = fmt,
		};
		va_list args;

		va_start(args, fmt);
		vaf.va = &args;
		netdev_err(ndev, "%pV", &vaf);
		trace_wil6210_log_err(&vaf);
		va_end(args);
	}
>>>>>>> e529fea9
}

void wil_info(struct wil6210_priv *wil, const char *fmt, ...)
{
	struct net_device *ndev = wil_to_ndev(wil);
	struct va_format vaf = {
		.fmt = fmt,
	};
	va_list args;

	va_start(args, fmt);
	vaf.va = &args;
	netdev_info(ndev, "%pV", &vaf);
	trace_wil6210_log_info(&vaf);
	va_end(args);
}

void wil_dbg_trace(struct wil6210_priv *wil, const char *fmt, ...)
{
	struct va_format vaf = {
		.fmt = fmt,
	};
	va_list args;

	va_start(args, fmt);
	vaf.va = &args;
	trace_wil6210_log_dbg(&vaf);
	va_end(args);
}<|MERGE_RESOLUTION|>--- conflicted
+++ resolved
@@ -30,8 +30,6 @@
 	netdev_err(ndev, "%pV", &vaf);
 	trace_wil6210_log_err(&vaf);
 	va_end(args);
-<<<<<<< HEAD
-=======
 }
 
 void wil_err_ratelimited(struct wil6210_priv *wil, const char *fmt, ...)
@@ -49,7 +47,6 @@
 		trace_wil6210_log_err(&vaf);
 		va_end(args);
 	}
->>>>>>> e529fea9
 }
 
 void wil_info(struct wil6210_priv *wil, const char *fmt, ...)

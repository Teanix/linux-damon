/*
 * Copyright (c) 2012-2014 Qualcomm Atheros, Inc.
 *
 * Permission to use, copy, modify, and/or distribute this software for any
 * purpose with or without fee is hereby granted, provided that the above
 * copyright notice and this permission notice appear in all copies.
 *
 * THE SOFTWARE IS PROVIDED "AS IS" AND THE AUTHOR DISCLAIMS ALL WARRANTIES
 * WITH REGARD TO THIS SOFTWARE INCLUDING ALL IMPLIED WARRANTIES OF
 * MERCHANTABILITY AND FITNESS. IN NO EVENT SHALL THE AUTHOR BE LIABLE FOR
 * ANY SPECIAL, DIRECT, INDIRECT, OR CONSEQUENTIAL DAMAGES OR ANY DAMAGES
 * WHATSOEVER RESULTING FROM LOSS OF USE, DATA OR PROFITS, WHETHER IN AN
 * ACTION OF CONTRACT, NEGLIGENCE OR OTHER TORTIOUS ACTION, ARISING OUT OF
 * OR IN CONNECTION WITH THE USE OR PERFORMANCE OF THIS SOFTWARE.
 */

#include <linux/etherdevice.h>

#include "wil6210.h"
#include "txrx.h"

static int wil_open(struct net_device *ndev)
{
	struct wil6210_priv *wil = ndev_to_wil(ndev);

	wil_dbg_misc(wil, "%s()\n", __func__);

	return wil_up(wil);
}

static int wil_stop(struct net_device *ndev)
{
	struct wil6210_priv *wil = ndev_to_wil(ndev);

	wil_dbg_misc(wil, "%s()\n", __func__);

	return wil_down(wil);
}

static int wil_change_mtu(struct net_device *ndev, int new_mtu)
{
	struct wil6210_priv *wil = ndev_to_wil(ndev);

<<<<<<< HEAD
	if (new_mtu < 68 || new_mtu > (TX_BUF_LEN - ETH_HLEN)) {
=======
	if (new_mtu < 68 || new_mtu > mtu_max) {
>>>>>>> e529fea9
		wil_err(wil, "invalid MTU %d\n", new_mtu);
		return -EINVAL;
	}

	wil_dbg_misc(wil, "change MTU %d -> %d\n", ndev->mtu, new_mtu);
	ndev->mtu = new_mtu;

	return 0;
}

static int wil_do_ioctl(struct net_device *ndev, struct ifreq *ifr, int cmd)
{
	struct wil6210_priv *wil = ndev_to_wil(ndev);

	int ret = wil_ioctl(wil, ifr->ifr_data, cmd);

	wil_dbg_misc(wil, "ioctl(0x%04x) -> %d\n", cmd, ret);

	return ret;
}

static const struct net_device_ops wil_netdev_ops = {
	.ndo_open		= wil_open,
	.ndo_stop		= wil_stop,
	.ndo_start_xmit		= wil_start_xmit,
	.ndo_set_mac_address	= eth_mac_addr,
	.ndo_validate_addr	= eth_validate_addr,
	.ndo_change_mtu		= wil_change_mtu,
	.ndo_do_ioctl		= wil_do_ioctl,
};

static int wil6210_netdev_poll_rx(struct napi_struct *napi, int budget)
{
	struct wil6210_priv *wil = container_of(napi, struct wil6210_priv,
						napi_rx);
	int quota = budget;
	int done;

	wil_rx_handle(wil, &quota);
	done = budget - quota;

	if (done <= 1) { /* burst ends - only one packet processed */
		napi_complete(napi);
		wil6210_unmask_irq_rx(wil);
		wil_dbg_txrx(wil, "NAPI RX complete\n");
	}

	wil_dbg_txrx(wil, "NAPI RX poll(%d) done %d\n", budget, done);

	return done;
}

static int wil6210_netdev_poll_tx(struct napi_struct *napi, int budget)
{
	struct wil6210_priv *wil = container_of(napi, struct wil6210_priv,
						napi_tx);
	int tx_done = 0;
	uint i;

	/* always process ALL Tx complete, regardless budget - it is fast */
	for (i = 0; i < WIL6210_MAX_TX_RINGS; i++) {
		struct vring *vring = &wil->vring_tx[i];

		if (!vring->va)
			continue;

		tx_done += wil_tx_complete(wil, i);
	}

	if (tx_done <= 1) { /* burst ends - only one packet processed */
		napi_complete(napi);
		wil6210_unmask_irq_tx(wil);
		wil_dbg_txrx(wil, "NAPI TX complete\n");
	}

	wil_dbg_txrx(wil, "NAPI TX poll(%d) done %d\n", budget, tx_done);

	return min(tx_done, budget);
}

void *wil_if_alloc(struct device *dev, void __iomem *csr)
{
	struct net_device *ndev;
	struct wireless_dev *wdev;
	struct wil6210_priv *wil;
	struct ieee80211_channel *ch;
	int rc = 0;

	wdev = wil_cfg80211_init(dev);
	if (IS_ERR(wdev)) {
		dev_err(dev, "wil_cfg80211_init failed\n");
		return wdev;
	}

	wil = wdev_to_wil(wdev);
	wil->csr = csr;
	wil->wdev = wdev;

	wil_dbg_misc(wil, "%s()\n", __func__);

	rc = wil_priv_init(wil);
	if (rc) {
		dev_err(dev, "wil_priv_init failed\n");
		goto out_wdev;
	}

	wdev->iftype = NL80211_IFTYPE_STATION; /* TODO */
	/* default monitor channel */
	ch = wdev->wiphy->bands[IEEE80211_BAND_60GHZ]->channels;
	cfg80211_chandef_create(&wdev->preset_chandef, ch, NL80211_CHAN_NO_HT);

	ndev = alloc_netdev(0, "wlan%d", NET_NAME_UNKNOWN, ether_setup);
	if (!ndev) {
		dev_err(dev, "alloc_netdev_mqs failed\n");
		rc = -ENOMEM;
		goto out_priv;
	}

	ndev->netdev_ops = &wil_netdev_ops;
	wil_set_ethtoolops(ndev);
	ndev->ieee80211_ptr = wdev;
	ndev->hw_features = NETIF_F_HW_CSUM | NETIF_F_RXCSUM |
			    NETIF_F_SG | NETIF_F_GRO;
	ndev->features |= ndev->hw_features;
	SET_NETDEV_DEV(ndev, wiphy_dev(wdev->wiphy));
	wdev->netdev = ndev;

	netif_napi_add(ndev, &wil->napi_rx, wil6210_netdev_poll_rx,
		       WIL6210_NAPI_BUDGET);
	netif_napi_add(ndev, &wil->napi_tx, wil6210_netdev_poll_tx,
		       WIL6210_NAPI_BUDGET);

	wil_link_off(wil);

	return wil;

 out_priv:
	wil_priv_deinit(wil);

 out_wdev:
	wil_wdev_free(wil);

	return ERR_PTR(rc);
}

void wil_if_free(struct wil6210_priv *wil)
{
	struct net_device *ndev = wil_to_ndev(wil);

	wil_dbg_misc(wil, "%s()\n", __func__);

	if (!ndev)
		return;

	wil_priv_deinit(wil);

	wil_to_ndev(wil) = NULL;
	free_netdev(ndev);

	wil_wdev_free(wil);
}

int wil_if_add(struct wil6210_priv *wil)
{
	struct net_device *ndev = wil_to_ndev(wil);
	int rc;

	wil_dbg_misc(wil, "%s()\n", __func__);

	rc = register_netdev(ndev);
	if (rc < 0) {
		dev_err(&ndev->dev, "Failed to register netdev: %d\n", rc);
		return rc;
	}

	wil_link_off(wil);

	return 0;
}

void wil_if_remove(struct wil6210_priv *wil)
{
	struct net_device *ndev = wil_to_ndev(wil);

	wil_dbg_misc(wil, "%s()\n", __func__);

	unregister_netdev(ndev);
}<|MERGE_RESOLUTION|>--- conflicted
+++ resolved
@@ -41,11 +41,7 @@
 {
 	struct wil6210_priv *wil = ndev_to_wil(ndev);
 
-<<<<<<< HEAD
-	if (new_mtu < 68 || new_mtu > (TX_BUF_LEN - ETH_HLEN)) {
-=======
 	if (new_mtu < 68 || new_mtu > mtu_max) {
->>>>>>> e529fea9
 		wil_err(wil, "invalid MTU %d\n", new_mtu);
 		return -EINVAL;
 	}

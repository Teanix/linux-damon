/******************************************************************************
 *
 * This file is provided under a dual BSD/GPLv2 license.  When using or
 * redistributing this file, you may do so under either license.
 *
 * GPL LICENSE SUMMARY
 *
 * Copyright(c) 2012 - 2014 Intel Corporation. All rights reserved.
 * Copyright(c) 2013 - 2014 Intel Mobile Communications GmbH
 *
 * This program is free software; you can redistribute it and/or modify
 * it under the terms of version 2 of the GNU General Public License as
 * published by the Free Software Foundation.
 *
 * This program is distributed in the hope that it will be useful, but
 * WITHOUT ANY WARRANTY; without even the implied warranty of
 * MERCHANTABILITY or FITNESS FOR A PARTICULAR PURPOSE.  See the GNU
 * General Public License for more details.
 *
 * You should have received a copy of the GNU General Public License
 * along with this program; if not, write to the Free Software
 * Foundation, Inc., 51 Franklin Street, Fifth Floor, Boston, MA 02110,
 * USA
 *
 * The full GNU General Public License is included in this distribution
 * in the file called COPYING.
 *
 * Contact Information:
 *  Intel Linux Wireless <ilw@linux.intel.com>
 * Intel Corporation, 5200 N.E. Elam Young Parkway, Hillsboro, OR 97124-6497
 *
 * BSD LICENSE
 *
 * Copyright(c) 2012 - 2014 Intel Corporation. All rights reserved.
 * Copyright(c) 2013 - 2014 Intel Mobile Communications GmbH
 * All rights reserved.
 *
 * Redistribution and use in source and binary forms, with or without
 * modification, are permitted provided that the following conditions
 * are met:
 *
 *  * Redistributions of source code must retain the above copyright
 *    notice, this list of conditions and the following disclaimer.
 *  * Redistributions in binary form must reproduce the above copyright
 *    notice, this list of conditions and the following disclaimer in
 *    the documentation and/or other materials provided with the
 *    distribution.
 *  * Neither the name Intel Corporation nor the names of its
 *    contributors may be used to endorse or promote products derived
 *    from this software without specific prior written permission.
 *
 * THIS SOFTWARE IS PROVIDED BY THE COPYRIGHT HOLDERS AND CONTRIBUTORS
 * "AS IS" AND ANY EXPRESS OR IMPLIED WARRANTIES, INCLUDING, BUT NOT
 * LIMITED TO, THE IMPLIED WARRANTIES OF MERCHANTABILITY AND FITNESS FOR
 * A PARTICULAR PURPOSE ARE DISCLAIMED. IN NO EVENT SHALL THE COPYRIGHT
 * OWNER OR CONTRIBUTORS BE LIABLE FOR ANY DIRECT, INDIRECT, INCIDENTAL,
 * SPECIAL, EXEMPLARY, OR CONSEQUENTIAL DAMAGES (INCLUDING, BUT NOT
 * LIMITED TO, PROCUREMENT OF SUBSTITUTE GOODS OR SERVICES; LOSS OF USE,
 * DATA, OR PROFITS; OR BUSINESS INTERRUPTION) HOWEVER CAUSED AND ON ANY
 * THEORY OF LIABILITY, WHETHER IN CONTRACT, STRICT LIABILITY, OR TORT
 * (INCLUDING NEGLIGENCE OR OTHERWISE) ARISING IN ANY WAY OUT OF THE USE
 * OF THIS SOFTWARE, EVEN IF ADVISED OF THE POSSIBILITY OF SUCH DAMAGE.
 *
 *****************************************************************************/

#include <linux/module.h>
#include <linux/stringify.h>
#include "iwl-config.h"
#include "iwl-agn-hw.h"

/* Highest firmware API version supported */
#define IWL7260_UCODE_API_MAX	10
#define IWL3160_UCODE_API_MAX	10

/* Oldest version we won't warn about */
#define IWL7260_UCODE_API_OK	10
#define IWL3160_UCODE_API_OK	10

/* Lowest firmware API version supported */
#define IWL7260_UCODE_API_MIN	9
#define IWL3160_UCODE_API_MIN	9

/* NVM versions */
#define IWL7260_NVM_VERSION		0x0a1d
#define IWL7260_TX_POWER_VERSION	0xffff /* meaningless */
#define IWL3160_NVM_VERSION		0x709
#define IWL3160_TX_POWER_VERSION	0xffff /* meaningless */
#define IWL3165_NVM_VERSION		0x709
#define IWL3165_TX_POWER_VERSION	0xffff /* meaningless */
#define IWL7265_NVM_VERSION		0x0a1d
#define IWL7265_TX_POWER_VERSION	0xffff /* meaningless */
#define IWL7265D_NVM_VERSION		0x0c11
#define IWL7265_TX_POWER_VERSION	0xffff /* meaningless */

#define IWL7260_FW_PRE "iwlwifi-7260-"
#define IWL7260_MODULE_FIRMWARE(api) IWL7260_FW_PRE __stringify(api) ".ucode"

#define IWL3160_FW_PRE "iwlwifi-3160-"
#define IWL3160_MODULE_FIRMWARE(api) IWL3160_FW_PRE __stringify(api) ".ucode"

#define IWL3165_FW_PRE "iwlwifi-3165-"
#define IWL3165_MODULE_FIRMWARE(api) IWL3165_FW_PRE __stringify(api) ".ucode"

#define IWL7265_FW_PRE "iwlwifi-7265-"
#define IWL7265_MODULE_FIRMWARE(api) IWL7265_FW_PRE __stringify(api) ".ucode"

#define IWL7265D_FW_PRE "iwlwifi-7265D-"
#define IWL7265D_MODULE_FIRMWARE(api) IWL7265_FW_PRE __stringify(api) ".ucode"

#define NVM_HW_SECTION_NUM_FAMILY_7000		0

static const struct iwl_base_params iwl7000_base_params = {
	.eeprom_size = OTP_LOW_IMAGE_SIZE_FAMILY_7000,
	.num_of_queues = IWLAGN_NUM_QUEUES,
	.pll_cfg_val = 0,
	.shadow_ram_support = true,
	.led_compensation = 57,
	.wd_timeout = IWL_LONG_WD_TIMEOUT,
	.max_event_log_size = 512,
	.shadow_reg_enable = true,
	.pcie_l1_allowed = true,
	.apmg_wake_up_wa = true,
};

static const struct iwl_ht_params iwl7000_ht_params = {
	.stbc = true,
	.ht40_bands = BIT(IEEE80211_BAND_2GHZ) | BIT(IEEE80211_BAND_5GHZ),
};

#define IWL_DEVICE_7000						\
	.ucode_api_max = IWL7260_UCODE_API_MAX,			\
	.ucode_api_ok = IWL7260_UCODE_API_OK,			\
	.ucode_api_min = IWL7260_UCODE_API_MIN,			\
	.device_family = IWL_DEVICE_FAMILY_7000,		\
	.max_inst_size = IWL60_RTC_INST_SIZE,			\
	.max_data_size = IWL60_RTC_DATA_SIZE,			\
	.base_params = &iwl7000_base_params,			\
	.led_mode = IWL_LED_RF_STATE,				\
	.nvm_hw_section_num = NVM_HW_SECTION_NUM_FAMILY_7000,	\
<<<<<<< HEAD
	.non_shared_ant = ANT_A

=======
	.non_shared_ant = ANT_A,				\
	.max_ht_ampdu_exponent = IEEE80211_HT_MAX_AMPDU_64K
>>>>>>> e529fea9

const struct iwl_cfg iwl7260_2ac_cfg = {
	.name = "Intel(R) Dual Band Wireless AC 7260",
	.fw_name_pre = IWL7260_FW_PRE,
	IWL_DEVICE_7000,
	.ht_params = &iwl7000_ht_params,
	.nvm_ver = IWL7260_NVM_VERSION,
	.nvm_calib_ver = IWL7260_TX_POWER_VERSION,
	.host_interrupt_operation_mode = true,
	.lp_xtal_workaround = true,
};

const struct iwl_cfg iwl7260_2ac_cfg_high_temp = {
	.name = "Intel(R) Dual Band Wireless AC 7260",
	.fw_name_pre = IWL7260_FW_PRE,
	IWL_DEVICE_7000,
	.ht_params = &iwl7000_ht_params,
	.nvm_ver = IWL7260_NVM_VERSION,
	.nvm_calib_ver = IWL7260_TX_POWER_VERSION,
	.high_temp = true,
	.host_interrupt_operation_mode = true,
	.lp_xtal_workaround = true,
};

const struct iwl_cfg iwl7260_2n_cfg = {
	.name = "Intel(R) Dual Band Wireless N 7260",
	.fw_name_pre = IWL7260_FW_PRE,
	IWL_DEVICE_7000,
	.ht_params = &iwl7000_ht_params,
	.nvm_ver = IWL7260_NVM_VERSION,
	.nvm_calib_ver = IWL7260_TX_POWER_VERSION,
	.host_interrupt_operation_mode = true,
	.lp_xtal_workaround = true,
};

const struct iwl_cfg iwl7260_n_cfg = {
	.name = "Intel(R) Wireless N 7260",
	.fw_name_pre = IWL7260_FW_PRE,
	IWL_DEVICE_7000,
	.ht_params = &iwl7000_ht_params,
	.nvm_ver = IWL7260_NVM_VERSION,
	.nvm_calib_ver = IWL7260_TX_POWER_VERSION,
	.host_interrupt_operation_mode = true,
	.lp_xtal_workaround = true,
};

const struct iwl_cfg iwl3160_2ac_cfg = {
	.name = "Intel(R) Dual Band Wireless AC 3160",
	.fw_name_pre = IWL3160_FW_PRE,
	IWL_DEVICE_7000,
	.ht_params = &iwl7000_ht_params,
	.nvm_ver = IWL3160_NVM_VERSION,
	.nvm_calib_ver = IWL3160_TX_POWER_VERSION,
	.host_interrupt_operation_mode = true,
};

const struct iwl_cfg iwl3160_2n_cfg = {
	.name = "Intel(R) Dual Band Wireless N 3160",
	.fw_name_pre = IWL3160_FW_PRE,
	IWL_DEVICE_7000,
	.ht_params = &iwl7000_ht_params,
	.nvm_ver = IWL3160_NVM_VERSION,
	.nvm_calib_ver = IWL3160_TX_POWER_VERSION,
	.host_interrupt_operation_mode = true,
};

const struct iwl_cfg iwl3160_n_cfg = {
	.name = "Intel(R) Wireless N 3160",
	.fw_name_pre = IWL3160_FW_PRE,
	IWL_DEVICE_7000,
	.ht_params = &iwl7000_ht_params,
	.nvm_ver = IWL3160_NVM_VERSION,
	.nvm_calib_ver = IWL3160_TX_POWER_VERSION,
	.host_interrupt_operation_mode = true,
};

static const struct iwl_pwr_tx_backoff iwl7265_pwr_tx_backoffs[] = {
	{.pwr = 1600, .backoff = 0},
	{.pwr = 1300, .backoff = 467},
	{.pwr = 900,  .backoff = 1900},
	{.pwr = 800, .backoff = 2630},
	{.pwr = 700, .backoff = 3720},
	{.pwr = 600, .backoff = 5550},
	{.pwr = 500, .backoff = 9350},
	{0},
};

static const struct iwl_ht_params iwl7265_ht_params = {
	.stbc = true,
	.ldpc = true,
	.ht40_bands = BIT(IEEE80211_BAND_2GHZ) | BIT(IEEE80211_BAND_5GHZ),
};

const struct iwl_cfg iwl3165_2ac_cfg = {
	.name = "Intel(R) Dual Band Wireless AC 3165",
	.fw_name_pre = IWL3165_FW_PRE,
	IWL_DEVICE_7000,
	.ht_params = &iwl7000_ht_params,
	.nvm_ver = IWL3165_NVM_VERSION,
	.nvm_calib_ver = IWL3165_TX_POWER_VERSION,
	.pwr_tx_backoffs = iwl7265_pwr_tx_backoffs,
};

const struct iwl_cfg iwl7265_2ac_cfg = {
	.name = "Intel(R) Dual Band Wireless AC 7265",
	.fw_name_pre = IWL7265_FW_PRE,
	IWL_DEVICE_7000,
	.ht_params = &iwl7265_ht_params,
	.nvm_ver = IWL7265_NVM_VERSION,
	.nvm_calib_ver = IWL7265_TX_POWER_VERSION,
	.pwr_tx_backoffs = iwl7265_pwr_tx_backoffs,
};

const struct iwl_cfg iwl7265_2n_cfg = {
	.name = "Intel(R) Dual Band Wireless N 7265",
	.fw_name_pre = IWL7265_FW_PRE,
	IWL_DEVICE_7000,
	.ht_params = &iwl7265_ht_params,
	.nvm_ver = IWL7265_NVM_VERSION,
	.nvm_calib_ver = IWL7265_TX_POWER_VERSION,
	.pwr_tx_backoffs = iwl7265_pwr_tx_backoffs,
};

const struct iwl_cfg iwl7265_n_cfg = {
	.name = "Intel(R) Wireless N 7265",
	.fw_name_pre = IWL7265_FW_PRE,
	IWL_DEVICE_7000,
	.ht_params = &iwl7265_ht_params,
	.nvm_ver = IWL7265_NVM_VERSION,
	.nvm_calib_ver = IWL7265_TX_POWER_VERSION,
	.pwr_tx_backoffs = iwl7265_pwr_tx_backoffs,
};

const struct iwl_cfg iwl7265d_2ac_cfg = {
	.name = "Intel(R) Dual Band Wireless AC 7265",
	.fw_name_pre = IWL7265D_FW_PRE,
	IWL_DEVICE_7000,
	.ht_params = &iwl7265_ht_params,
	.nvm_ver = IWL7265D_NVM_VERSION,
	.nvm_calib_ver = IWL7265_TX_POWER_VERSION,
	.pwr_tx_backoffs = iwl7265_pwr_tx_backoffs,
};

const struct iwl_cfg iwl7265d_2n_cfg = {
	.name = "Intel(R) Dual Band Wireless N 7265",
	.fw_name_pre = IWL7265D_FW_PRE,
	IWL_DEVICE_7000,
	.ht_params = &iwl7265_ht_params,
	.nvm_ver = IWL7265D_NVM_VERSION,
	.nvm_calib_ver = IWL7265_TX_POWER_VERSION,
	.pwr_tx_backoffs = iwl7265_pwr_tx_backoffs,
};

const struct iwl_cfg iwl7265d_n_cfg = {
	.name = "Intel(R) Wireless N 7265",
	.fw_name_pre = IWL7265D_FW_PRE,
	IWL_DEVICE_7000,
	.ht_params = &iwl7265_ht_params,
	.nvm_ver = IWL7265D_NVM_VERSION,
	.nvm_calib_ver = IWL7265_TX_POWER_VERSION,
	.pwr_tx_backoffs = iwl7265_pwr_tx_backoffs,
};

MODULE_FIRMWARE(IWL7260_MODULE_FIRMWARE(IWL7260_UCODE_API_OK));
MODULE_FIRMWARE(IWL3160_MODULE_FIRMWARE(IWL3160_UCODE_API_OK));
MODULE_FIRMWARE(IWL3165_MODULE_FIRMWARE(IWL3160_UCODE_API_OK));
MODULE_FIRMWARE(IWL7265_MODULE_FIRMWARE(IWL7260_UCODE_API_OK));
MODULE_FIRMWARE(IWL7265D_MODULE_FIRMWARE(IWL7260_UCODE_API_OK));<|MERGE_RESOLUTION|>--- conflicted
+++ resolved
@@ -137,13 +137,8 @@
 	.base_params = &iwl7000_base_params,			\
 	.led_mode = IWL_LED_RF_STATE,				\
 	.nvm_hw_section_num = NVM_HW_SECTION_NUM_FAMILY_7000,	\
-<<<<<<< HEAD
-	.non_shared_ant = ANT_A
-
-=======
 	.non_shared_ant = ANT_A,				\
 	.max_ht_ampdu_exponent = IEEE80211_HT_MAX_AMPDU_64K
->>>>>>> e529fea9
 
 const struct iwl_cfg iwl7260_2ac_cfg = {
 	.name = "Intel(R) Dual Band Wireless AC 7260",

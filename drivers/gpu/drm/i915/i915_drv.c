--- conflicted
+++ resolved
@@ -265,10 +265,7 @@
 	.ring_mask = RENDER_RING | BSD_RING | BLT_RING | VEBOX_RING,
 	.has_llc = 1,
 	.has_ddi = 1,
-<<<<<<< HEAD
-=======
 	.has_fbc = 1,
->>>>>>> 560248ed
 	GEN_DEFAULT_PIPEOFFSETS,
 };
 
@@ -278,10 +275,7 @@
 	.ring_mask = RENDER_RING | BSD_RING | BLT_RING | VEBOX_RING,
 	.has_llc = 1,
 	.has_ddi = 1,
-<<<<<<< HEAD
-=======
 	.has_fbc = 1,
->>>>>>> 560248ed
 	GEN_DEFAULT_PIPEOFFSETS,
 };
 
@@ -408,18 +402,8 @@
 		return i915.semaphores;
 
 	/* Until we get further testing... */
-<<<<<<< HEAD
-	if (IS_GEN8(dev)) {
-		WARN_ON(!i915.preliminary_hw_support);
-		return false;
-	}
-
-	if (i915.semaphores >= 0)
-		return i915.semaphores;
-=======
 	if (IS_GEN8(dev))
 		return false;
->>>>>>> 560248ed
 
 #ifdef CONFIG_INTEL_IOMMU
 	/* Enable semaphores on SNB when IO remapping is off */

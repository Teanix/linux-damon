--- conflicted
+++ resolved
@@ -317,29 +317,6 @@
 intel_engine_find_active_request(struct intel_engine_cs *engine);
 
 u32 intel_engine_context_size(struct intel_gt *gt, u8 class);
-<<<<<<< HEAD
-
-#if IS_ENABLED(CONFIG_DRM_I915_SELFTEST)
-
-static inline bool inject_preempt_hang(struct intel_engine_execlists *execlists)
-{
-	if (!execlists->preempt_hang.inject_hang)
-		return false;
-
-	complete(&execlists->preempt_hang.completion);
-	return true;
-}
-
-#else
-
-static inline bool inject_preempt_hang(struct intel_engine_execlists *execlists)
-{
-	return false;
-}
-
-#endif
-=======
->>>>>>> 04d5ce62
 
 void intel_engine_init_active(struct intel_engine_cs *engine,
 			      unsigned int subclass);

// SPDX-License-Identifier: MIT
/*
 * Copyright © 2010 Daniel Vetter
 * Copyright © 2020 Intel Corporation
 */

#include <linux/slab.h> /* fault-inject.h is not standalone! */

#include <linux/fault-inject.h>
#include <linux/log2.h>
#include <linux/random.h>
#include <linux/seq_file.h>
#include <linux/stop_machine.h>

#include <asm/set_memory.h>
#include <asm/smp.h>

#include <drm/i915_drm.h>

#include "display/intel_frontbuffer.h"
#include "gt/intel_gt.h"
#include "gt/intel_gt_requests.h"

#include "i915_drv.h"
#include "i915_scatterlist.h"
#include "i915_trace.h"
#include "i915_vgpu.h"

int i915_gem_gtt_prepare_pages(struct drm_i915_gem_object *obj,
			       struct sg_table *pages)
{
	do {
		if (dma_map_sg_attrs(&obj->base.dev->pdev->dev,
				     pages->sgl, pages->nents,
				     PCI_DMA_BIDIRECTIONAL,
				     DMA_ATTR_NO_WARN))
			return 0;

		/*
		 * If the DMA remap fails, one cause can be that we have
		 * too many objects pinned in a small remapping table,
		 * such as swiotlb. Incrementally purge all other objects and
		 * try again - if there are no more pages to remove from
		 * the DMA remapper, i915_gem_shrink will return 0.
		 */
		GEM_BUG_ON(obj->mm.pages == pages);
	} while (i915_gem_shrink(to_i915(obj->base.dev),
				 obj->base.size >> PAGE_SHIFT, NULL,
				 I915_SHRINK_BOUND |
				 I915_SHRINK_UNBOUND));

	return -ENOSPC;
}

void i915_gem_gtt_finish_pages(struct drm_i915_gem_object *obj,
			       struct sg_table *pages)
{
	struct drm_i915_private *dev_priv = to_i915(obj->base.dev);
	struct device *kdev = &dev_priv->drm.pdev->dev;
	struct i915_ggtt *ggtt = &dev_priv->ggtt;

	if (unlikely(ggtt->do_idle_maps)) {
		/* XXX This does not prevent more requests being submitted! */
		if (intel_gt_retire_requests_timeout(ggtt->vm.gt,
						     -MAX_SCHEDULE_TIMEOUT)) {
			DRM_ERROR("Failed to wait for idle; VT'd may hang.\n");
			/* Wait a bit, in hopes it avoids the hang */
			udelay(10);
		}
	}

<<<<<<< HEAD
	for (i = 1; i <= vm->top; i++) {
		if (!px_dma(&vm->scratch[i]))
			break;
		cleanup_page_dma(vm, px_base(&vm->scratch[i]));
	}

	cleanup_scratch_page(vm);
}

static struct i915_page_table *alloc_pt(struct i915_address_space *vm)
{
	struct i915_page_table *pt;

	pt = kmalloc(sizeof(*pt), I915_GFP_ALLOW_FAIL);
	if (unlikely(!pt))
		return ERR_PTR(-ENOMEM);

	if (unlikely(setup_page_dma(vm, &pt->base))) {
		kfree(pt);
		return ERR_PTR(-ENOMEM);
	}

	atomic_set(&pt->used, 0);
	return pt;
}

static struct i915_page_directory *__alloc_pd(size_t sz)
{
	struct i915_page_directory *pd;

	pd = kzalloc(sz, I915_GFP_ALLOW_FAIL);
	if (unlikely(!pd))
		return NULL;

	spin_lock_init(&pd->lock);
	return pd;
}

static struct i915_page_directory *alloc_pd(struct i915_address_space *vm)
{
	struct i915_page_directory *pd;

	pd = __alloc_pd(sizeof(*pd));
	if (unlikely(!pd))
		return ERR_PTR(-ENOMEM);

	if (unlikely(setup_page_dma(vm, px_base(pd)))) {
		kfree(pd);
		return ERR_PTR(-ENOMEM);
	}

	return pd;
}

static void free_pd(struct i915_address_space *vm, struct i915_page_dma *pd)
{
	cleanup_page_dma(vm, pd);
	kfree(pd);
}

#define free_px(vm, px) free_pd(vm, px_base(px))

static inline void
write_dma_entry(struct i915_page_dma * const pdma,
		const unsigned short idx,
		const u64 encoded_entry)
{
	u64 * const vaddr = kmap_atomic(pdma->page);

	vaddr[idx] = encoded_entry;
	kunmap_atomic(vaddr);
}

static inline void
__set_pd_entry(struct i915_page_directory * const pd,
	       const unsigned short idx,
	       struct i915_page_dma * const to,
	       u64 (*encode)(const dma_addr_t, const enum i915_cache_level))
{
	/* Each thread pre-pins the pd, and we may have a thread per pde. */
	GEM_BUG_ON(atomic_read(px_used(pd)) > 2 * ARRAY_SIZE(pd->entry));

	atomic_inc(px_used(pd));
	pd->entry[idx] = to;
	write_dma_entry(px_base(pd), idx, encode(to->daddr, I915_CACHE_LLC));
}

#define set_pd_entry(pd, idx, to) \
	__set_pd_entry((pd), (idx), px_base(to), gen8_pde_encode)

static inline void
clear_pd_entry(struct i915_page_directory * const pd,
	       const unsigned short idx,
	       const struct i915_page_scratch * const scratch)
{
	GEM_BUG_ON(atomic_read(px_used(pd)) == 0);

	write_dma_entry(px_base(pd), idx, scratch->encode);
	pd->entry[idx] = NULL;
	atomic_dec(px_used(pd));
}

static bool
release_pd_entry(struct i915_page_directory * const pd,
		 const unsigned short idx,
		 struct i915_page_table * const pt,
		 const struct i915_page_scratch * const scratch)
{
	bool free = false;

	if (atomic_add_unless(&pt->used, -1, 1))
		return false;

	spin_lock(&pd->lock);
	if (atomic_dec_and_test(&pt->used)) {
		clear_pd_entry(pd, idx, scratch);
		free = true;
	}
	spin_unlock(&pd->lock);

	return free;
}

static void gen8_ppgtt_notify_vgt(struct i915_ppgtt *ppgtt, bool create)
{
	struct drm_i915_private *dev_priv = ppgtt->vm.i915;
	enum vgt_g2v_type msg;
	int i;

	if (create)
		atomic_inc(px_used(ppgtt->pd)); /* never remove */
	else
		atomic_dec(px_used(ppgtt->pd));

	mutex_lock(&dev_priv->vgpu.lock);

	if (i915_vm_is_4lvl(&ppgtt->vm)) {
		const u64 daddr = px_dma(ppgtt->pd);

		I915_WRITE(vgtif_reg(pdp[0].lo), lower_32_bits(daddr));
		I915_WRITE(vgtif_reg(pdp[0].hi), upper_32_bits(daddr));

		msg = (create ? VGT_G2V_PPGTT_L4_PAGE_TABLE_CREATE :
				VGT_G2V_PPGTT_L4_PAGE_TABLE_DESTROY);
	} else {
		for (i = 0; i < GEN8_3LVL_PDPES; i++) {
			const u64 daddr = i915_page_dir_dma_addr(ppgtt, i);

			I915_WRITE(vgtif_reg(pdp[i].lo), lower_32_bits(daddr));
			I915_WRITE(vgtif_reg(pdp[i].hi), upper_32_bits(daddr));
		}

		msg = (create ? VGT_G2V_PPGTT_L3_PAGE_TABLE_CREATE :
				VGT_G2V_PPGTT_L3_PAGE_TABLE_DESTROY);
	}

	/* g2v_notify atomically (via hv trap) consumes the message packet. */
	I915_WRITE(vgtif_reg(g2v_notify), msg);

	mutex_unlock(&dev_priv->vgpu.lock);
}

/* Index shifts into the pagetable are offset by GEN8_PTE_SHIFT [12] */
#define GEN8_PAGE_SIZE (SZ_4K) /* page and page-directory sizes are the same */
#define GEN8_PTE_SHIFT (ilog2(GEN8_PAGE_SIZE))
#define GEN8_PDES (GEN8_PAGE_SIZE / sizeof(u64))
#define gen8_pd_shift(lvl) ((lvl) * ilog2(GEN8_PDES))
#define gen8_pd_index(i, lvl) i915_pde_index((i), gen8_pd_shift(lvl))
#define __gen8_pte_shift(lvl) (GEN8_PTE_SHIFT + gen8_pd_shift(lvl))
#define __gen8_pte_index(a, lvl) i915_pde_index((a), __gen8_pte_shift(lvl))

static inline unsigned int
gen8_pd_range(u64 start, u64 end, int lvl, unsigned int *idx)
{
	const int shift = gen8_pd_shift(lvl);
	const u64 mask = ~0ull << gen8_pd_shift(lvl + 1);

	GEM_BUG_ON(start >= end);
	end += ~mask >> gen8_pd_shift(1);

	*idx = i915_pde_index(start, shift);
	if ((start ^ end) & mask)
		return GEN8_PDES - *idx;
	else
		return i915_pde_index(end, shift) - *idx;
}

static inline bool gen8_pd_contains(u64 start, u64 end, int lvl)
{
	const u64 mask = ~0ull << gen8_pd_shift(lvl + 1);

	GEM_BUG_ON(start >= end);
	return (start ^ end) & mask && (start & ~mask) == 0;
}

static inline unsigned int gen8_pt_count(u64 start, u64 end)
{
	GEM_BUG_ON(start >= end);
	if ((start ^ end) >> gen8_pd_shift(1))
		return GEN8_PDES - (start & (GEN8_PDES - 1));
	else
		return end - start;
}

static inline unsigned int gen8_pd_top_count(const struct i915_address_space *vm)
{
	unsigned int shift = __gen8_pte_shift(vm->top);
	return (vm->total + (1ull << shift) - 1) >> shift;
}

static inline struct i915_page_directory *
gen8_pdp_for_page_index(struct i915_address_space * const vm, const u64 idx)
{
	struct i915_ppgtt * const ppgtt = i915_vm_to_ppgtt(vm);

	if (vm->top == 2)
		return ppgtt->pd;
	else
		return i915_pd_entry(ppgtt->pd, gen8_pd_index(idx, vm->top));
}

static inline struct i915_page_directory *
gen8_pdp_for_page_address(struct i915_address_space * const vm, const u64 addr)
{
	return gen8_pdp_for_page_index(vm, addr >> GEN8_PTE_SHIFT);
}

static void __gen8_ppgtt_cleanup(struct i915_address_space *vm,
				 struct i915_page_directory *pd,
				 int count, int lvl)
{
	if (lvl) {
		void **pde = pd->entry;

		do {
			if (!*pde)
				continue;

			__gen8_ppgtt_cleanup(vm, *pde, GEN8_PDES, lvl - 1);
		} while (pde++, --count);
	}

	free_px(vm, pd);
}

static void gen8_ppgtt_cleanup(struct i915_address_space *vm)
{
	struct i915_ppgtt *ppgtt = i915_vm_to_ppgtt(vm);

	if (intel_vgpu_active(vm->i915))
		gen8_ppgtt_notify_vgt(ppgtt, false);

	__gen8_ppgtt_cleanup(vm, ppgtt->pd, gen8_pd_top_count(vm), vm->top);
	free_scratch(vm);
}

static u64 __gen8_ppgtt_clear(struct i915_address_space * const vm,
			      struct i915_page_directory * const pd,
			      u64 start, const u64 end, int lvl)
{
	const struct i915_page_scratch * const scratch = &vm->scratch[lvl];
	unsigned int idx, len;

	GEM_BUG_ON(end > vm->total >> GEN8_PTE_SHIFT);

	len = gen8_pd_range(start, end, lvl--, &idx);
	DBG("%s(%p):{ lvl:%d, start:%llx, end:%llx, idx:%d, len:%d, used:%d }\n",
	    __func__, vm, lvl + 1, start, end,
	    idx, len, atomic_read(px_used(pd)));
	GEM_BUG_ON(!len || len >= atomic_read(px_used(pd)));

	do {
		struct i915_page_table *pt = pd->entry[idx];

		if (atomic_fetch_inc(&pt->used) >> gen8_pd_shift(1) &&
		    gen8_pd_contains(start, end, lvl)) {
			DBG("%s(%p):{ lvl:%d, idx:%d, start:%llx, end:%llx } removing pd\n",
			    __func__, vm, lvl + 1, idx, start, end);
			clear_pd_entry(pd, idx, scratch);
			__gen8_ppgtt_cleanup(vm, as_pd(pt), I915_PDES, lvl);
			start += (u64)I915_PDES << gen8_pd_shift(lvl);
			continue;
		}

		if (lvl) {
			start = __gen8_ppgtt_clear(vm, as_pd(pt),
						   start, end, lvl);
		} else {
			unsigned int count;
			u64 *vaddr;

			count = gen8_pt_count(start, end);
			DBG("%s(%p):{ lvl:%d, start:%llx, end:%llx, idx:%d, len:%d, used:%d } removing pte\n",
			    __func__, vm, lvl, start, end,
			    gen8_pd_index(start, 0), count,
			    atomic_read(&pt->used));
			GEM_BUG_ON(!count || count >= atomic_read(&pt->used));

			vaddr = kmap_atomic_px(pt);
			memset64(vaddr + gen8_pd_index(start, 0),
				 vm->scratch[0].encode,
				 count);
			kunmap_atomic(vaddr);

			atomic_sub(count, &pt->used);
			start += count;
		}

		if (release_pd_entry(pd, idx, pt, scratch))
			free_px(vm, pt);
	} while (idx++, --len);

	return start;
}

static void gen8_ppgtt_clear(struct i915_address_space *vm,
			     u64 start, u64 length)
{
	GEM_BUG_ON(!IS_ALIGNED(start, BIT_ULL(GEN8_PTE_SHIFT)));
	GEM_BUG_ON(!IS_ALIGNED(length, BIT_ULL(GEN8_PTE_SHIFT)));
	GEM_BUG_ON(range_overflows(start, length, vm->total));

	start >>= GEN8_PTE_SHIFT;
	length >>= GEN8_PTE_SHIFT;
	GEM_BUG_ON(length == 0);

	__gen8_ppgtt_clear(vm, i915_vm_to_ppgtt(vm)->pd,
			   start, start + length, vm->top);
}

static int __gen8_ppgtt_alloc(struct i915_address_space * const vm,
			      struct i915_page_directory * const pd,
			      u64 * const start, const u64 end, int lvl)
{
	const struct i915_page_scratch * const scratch = &vm->scratch[lvl];
	struct i915_page_table *alloc = NULL;
	unsigned int idx, len;
	int ret = 0;

	GEM_BUG_ON(end > vm->total >> GEN8_PTE_SHIFT);

	len = gen8_pd_range(*start, end, lvl--, &idx);
	DBG("%s(%p):{ lvl:%d, start:%llx, end:%llx, idx:%d, len:%d, used:%d }\n",
	    __func__, vm, lvl + 1, *start, end,
	    idx, len, atomic_read(px_used(pd)));
	GEM_BUG_ON(!len || (idx + len - 1) >> gen8_pd_shift(1));

	spin_lock(&pd->lock);
	GEM_BUG_ON(!atomic_read(px_used(pd))); /* Must be pinned! */
	do {
		struct i915_page_table *pt = pd->entry[idx];

		if (!pt) {
			spin_unlock(&pd->lock);

			DBG("%s(%p):{ lvl:%d, idx:%d } allocating new tree\n",
			    __func__, vm, lvl + 1, idx);

			pt = fetch_and_zero(&alloc);
			if (lvl) {
				if (!pt) {
					pt = &alloc_pd(vm)->pt;
					if (IS_ERR(pt)) {
						ret = PTR_ERR(pt);
						goto out;
					}
				}

				fill_px(pt, vm->scratch[lvl].encode);
			} else {
				if (!pt) {
					pt = alloc_pt(vm);
					if (IS_ERR(pt)) {
						ret = PTR_ERR(pt);
						goto out;
					}
				}

				if (intel_vgpu_active(vm->i915) ||
				    gen8_pt_count(*start, end) < I915_PDES)
					fill_px(pt, vm->scratch[lvl].encode);
			}

			spin_lock(&pd->lock);
			if (likely(!pd->entry[idx]))
				set_pd_entry(pd, idx, pt);
			else
				alloc = pt, pt = pd->entry[idx];
		}

		if (lvl) {
			atomic_inc(&pt->used);
			spin_unlock(&pd->lock);

			ret = __gen8_ppgtt_alloc(vm, as_pd(pt),
						 start, end, lvl);
			if (unlikely(ret)) {
				if (release_pd_entry(pd, idx, pt, scratch))
					free_px(vm, pt);
				goto out;
			}

			spin_lock(&pd->lock);
			atomic_dec(&pt->used);
			GEM_BUG_ON(!atomic_read(&pt->used));
		} else {
			unsigned int count = gen8_pt_count(*start, end);

			DBG("%s(%p):{ lvl:%d, start:%llx, end:%llx, idx:%d, len:%d, used:%d } inserting pte\n",
			    __func__, vm, lvl, *start, end,
			    gen8_pd_index(*start, 0), count,
			    atomic_read(&pt->used));

			atomic_add(count, &pt->used);
			/* All other pdes may be simultaneously removed */
			GEM_BUG_ON(atomic_read(&pt->used) > 2 * I915_PDES);
			*start += count;
		}
	} while (idx++, --len);
	spin_unlock(&pd->lock);
out:
	if (alloc)
		free_px(vm, alloc);
	return ret;
}

static int gen8_ppgtt_alloc(struct i915_address_space *vm,
			    u64 start, u64 length)
{
	u64 from;
	int err;

	GEM_BUG_ON(!IS_ALIGNED(start, BIT_ULL(GEN8_PTE_SHIFT)));
	GEM_BUG_ON(!IS_ALIGNED(length, BIT_ULL(GEN8_PTE_SHIFT)));
	GEM_BUG_ON(range_overflows(start, length, vm->total));

	start >>= GEN8_PTE_SHIFT;
	length >>= GEN8_PTE_SHIFT;
	GEM_BUG_ON(length == 0);
	from = start;

	err = __gen8_ppgtt_alloc(vm, i915_vm_to_ppgtt(vm)->pd,
				 &start, start + length, vm->top);
	if (unlikely(err && from != start))
		__gen8_ppgtt_clear(vm, i915_vm_to_ppgtt(vm)->pd,
				   from, start, vm->top);

	return err;
}

static inline struct sgt_dma {
	struct scatterlist *sg;
	dma_addr_t dma, max;
} sgt_dma(struct i915_vma *vma) {
	struct scatterlist *sg = vma->pages->sgl;
	dma_addr_t addr = sg_dma_address(sg);
	return (struct sgt_dma) { sg, addr, addr + sg->length };
}

static __always_inline u64
gen8_ppgtt_insert_pte(struct i915_ppgtt *ppgtt,
		      struct i915_page_directory *pdp,
		      struct sgt_dma *iter,
		      u64 idx,
		      enum i915_cache_level cache_level,
		      u32 flags)
{
	struct i915_page_directory *pd;
	const gen8_pte_t pte_encode = gen8_pte_encode(0, cache_level, flags);
	gen8_pte_t *vaddr;

	pd = i915_pd_entry(pdp, gen8_pd_index(idx, 2));
	vaddr = kmap_atomic_px(i915_pt_entry(pd, gen8_pd_index(idx, 1)));
	do {
		GEM_BUG_ON(iter->sg->length < I915_GTT_PAGE_SIZE);
		vaddr[gen8_pd_index(idx, 0)] = pte_encode | iter->dma;

		iter->dma += I915_GTT_PAGE_SIZE;
		if (iter->dma >= iter->max) {
			iter->sg = __sg_next(iter->sg);
			if (!iter->sg) {
				idx = 0;
				break;
			}

			iter->dma = sg_dma_address(iter->sg);
			iter->max = iter->dma + iter->sg->length;
		}

		if (gen8_pd_index(++idx, 0) == 0) {
			if (gen8_pd_index(idx, 1) == 0) {
				/* Limited by sg length for 3lvl */
				if (gen8_pd_index(idx, 2) == 0)
					break;

				pd = pdp->entry[gen8_pd_index(idx, 2)];
			}

			kunmap_atomic(vaddr);
			vaddr = kmap_atomic_px(i915_pt_entry(pd, gen8_pd_index(idx, 1)));
		}
	} while (1);
	kunmap_atomic(vaddr);

	return idx;
}

static void gen8_ppgtt_insert_huge(struct i915_vma *vma,
				   struct sgt_dma *iter,
				   enum i915_cache_level cache_level,
				   u32 flags)
{
	const gen8_pte_t pte_encode = gen8_pte_encode(0, cache_level, flags);
	u64 start = vma->node.start;
	dma_addr_t rem = iter->sg->length;

	GEM_BUG_ON(!i915_vm_is_4lvl(vma->vm));

	do {
		struct i915_page_directory * const pdp =
			gen8_pdp_for_page_address(vma->vm, start);
		struct i915_page_directory * const pd =
			i915_pd_entry(pdp, __gen8_pte_index(start, 2));
		gen8_pte_t encode = pte_encode;
		unsigned int maybe_64K = -1;
		unsigned int page_size;
		gen8_pte_t *vaddr;
		u16 index;

		if (vma->page_sizes.sg & I915_GTT_PAGE_SIZE_2M &&
		    IS_ALIGNED(iter->dma, I915_GTT_PAGE_SIZE_2M) &&
		    rem >= I915_GTT_PAGE_SIZE_2M &&
		    !__gen8_pte_index(start, 0)) {
			index = __gen8_pte_index(start, 1);
			encode |= GEN8_PDE_PS_2M;
			page_size = I915_GTT_PAGE_SIZE_2M;

			vaddr = kmap_atomic_px(pd);
		} else {
			struct i915_page_table *pt =
				i915_pt_entry(pd, __gen8_pte_index(start, 1));

			index = __gen8_pte_index(start, 0);
			page_size = I915_GTT_PAGE_SIZE;

			if (!index &&
			    vma->page_sizes.sg & I915_GTT_PAGE_SIZE_64K &&
			    IS_ALIGNED(iter->dma, I915_GTT_PAGE_SIZE_64K) &&
			    (IS_ALIGNED(rem, I915_GTT_PAGE_SIZE_64K) ||
			     rem >= (I915_PDES - index) * I915_GTT_PAGE_SIZE))
				maybe_64K = __gen8_pte_index(start, 1);

			vaddr = kmap_atomic_px(pt);
		}

		do {
			GEM_BUG_ON(iter->sg->length < page_size);
			vaddr[index++] = encode | iter->dma;

			start += page_size;
			iter->dma += page_size;
			rem -= page_size;
			if (iter->dma >= iter->max) {
				iter->sg = __sg_next(iter->sg);
				if (!iter->sg)
					break;

				rem = iter->sg->length;
				iter->dma = sg_dma_address(iter->sg);
				iter->max = iter->dma + rem;

				if (maybe_64K != -1 && index < I915_PDES &&
				    !(IS_ALIGNED(iter->dma, I915_GTT_PAGE_SIZE_64K) &&
				      (IS_ALIGNED(rem, I915_GTT_PAGE_SIZE_64K) ||
				       rem >= (I915_PDES - index) * I915_GTT_PAGE_SIZE)))
					maybe_64K = -1;

				if (unlikely(!IS_ALIGNED(iter->dma, page_size)))
					break;
			}
		} while (rem >= page_size && index < I915_PDES);

		kunmap_atomic(vaddr);

		/*
		 * Is it safe to mark the 2M block as 64K? -- Either we have
		 * filled whole page-table with 64K entries, or filled part of
		 * it and have reached the end of the sg table and we have
		 * enough padding.
		 */
		if (maybe_64K != -1 &&
		    (index == I915_PDES ||
		     (i915_vm_has_scratch_64K(vma->vm) &&
		      !iter->sg && IS_ALIGNED(vma->node.start +
					      vma->node.size,
					      I915_GTT_PAGE_SIZE_2M)))) {
			vaddr = kmap_atomic_px(pd);
			vaddr[maybe_64K] |= GEN8_PDE_IPS_64K;
			kunmap_atomic(vaddr);
			page_size = I915_GTT_PAGE_SIZE_64K;

			/*
			 * We write all 4K page entries, even when using 64K
			 * pages. In order to verify that the HW isn't cheating
			 * by using the 4K PTE instead of the 64K PTE, we want
			 * to remove all the surplus entries. If the HW skipped
			 * the 64K PTE, it will read/write into the scratch page
			 * instead - which we detect as missing results during
			 * selftests.
			 */
			if (I915_SELFTEST_ONLY(vma->vm->scrub_64K)) {
				u16 i;

				encode = vma->vm->scratch[0].encode;
				vaddr = kmap_atomic_px(i915_pt_entry(pd, maybe_64K));

				for (i = 1; i < index; i += 16)
					memset64(vaddr + i, encode, 15);

				kunmap_atomic(vaddr);
			}
		}

		vma->page_sizes.gtt |= page_size;
	} while (iter->sg);
}

static void gen8_ppgtt_insert(struct i915_address_space *vm,
			      struct i915_vma *vma,
			      enum i915_cache_level cache_level,
			      u32 flags)
{
	struct i915_ppgtt * const ppgtt = i915_vm_to_ppgtt(vm);
	struct sgt_dma iter = sgt_dma(vma);

	if (vma->page_sizes.sg > I915_GTT_PAGE_SIZE) {
		gen8_ppgtt_insert_huge(vma, &iter, cache_level, flags);
	} else  {
		u64 idx = vma->node.start >> GEN8_PTE_SHIFT;

		do {
			struct i915_page_directory * const pdp =
				gen8_pdp_for_page_index(vm, idx);

			idx = gen8_ppgtt_insert_pte(ppgtt, pdp, &iter, idx,
						    cache_level, flags);
		} while (idx);

		vma->page_sizes.gtt = I915_GTT_PAGE_SIZE;
	}
}

static int gen8_init_scratch(struct i915_address_space *vm)
{
	int ret;
	int i;

	/*
	 * If everybody agrees to not to write into the scratch page,
	 * we can reuse it for all vm, keeping contexts and processes separate.
	 */
	if (vm->has_read_only &&
	    vm->i915->kernel_context &&
	    vm->i915->kernel_context->vm) {
		struct i915_address_space *clone =
			rcu_dereference_protected(vm->i915->kernel_context->vm,
						  true); /* static */

		GEM_BUG_ON(!clone->has_read_only);

		vm->scratch_order = clone->scratch_order;
		memcpy(vm->scratch, clone->scratch, sizeof(vm->scratch));
		px_dma(&vm->scratch[0]) = 0; /* no xfer of ownership */
		return 0;
	}

	ret = setup_scratch_page(vm, __GFP_HIGHMEM);
	if (ret)
		return ret;

	vm->scratch[0].encode =
		gen8_pte_encode(px_dma(&vm->scratch[0]),
				I915_CACHE_LLC, vm->has_read_only);

	for (i = 1; i <= vm->top; i++) {
		if (unlikely(setup_page_dma(vm, px_base(&vm->scratch[i]))))
			goto free_scratch;

		fill_px(&vm->scratch[i], vm->scratch[i - 1].encode);
		vm->scratch[i].encode =
			gen8_pde_encode(px_dma(&vm->scratch[i]),
					I915_CACHE_LLC);
	}

	return 0;

free_scratch:
	free_scratch(vm);
	return -ENOMEM;
}

static int gen8_preallocate_top_level_pdp(struct i915_ppgtt *ppgtt)
{
	struct i915_address_space *vm = &ppgtt->vm;
	struct i915_page_directory *pd = ppgtt->pd;
	unsigned int idx;

	GEM_BUG_ON(vm->top != 2);
	GEM_BUG_ON(gen8_pd_top_count(vm) != GEN8_3LVL_PDPES);

	for (idx = 0; idx < GEN8_3LVL_PDPES; idx++) {
		struct i915_page_directory *pde;

		pde = alloc_pd(vm);
		if (IS_ERR(pde))
			return PTR_ERR(pde);

		fill_px(pde, vm->scratch[1].encode);
		set_pd_entry(pd, idx, pde);
		atomic_inc(px_used(pde)); /* keep pinned */
	}
	wmb();

	return 0;
}

static void ppgtt_init(struct i915_ppgtt *ppgtt, struct intel_gt *gt)
{
	struct drm_i915_private *i915 = gt->i915;

	ppgtt->vm.gt = gt;
	ppgtt->vm.i915 = i915;
	ppgtt->vm.dma = &i915->drm.pdev->dev;
	ppgtt->vm.total = BIT_ULL(INTEL_INFO(i915)->ppgtt_size);

	i915_address_space_init(&ppgtt->vm, VM_CLASS_PPGTT);

	ppgtt->vm.vma_ops.bind_vma    = ppgtt_bind_vma;
	ppgtt->vm.vma_ops.unbind_vma  = ppgtt_unbind_vma;
	ppgtt->vm.vma_ops.set_pages   = ppgtt_set_pages;
	ppgtt->vm.vma_ops.clear_pages = clear_pages;
}

static struct i915_page_directory *
gen8_alloc_top_pd(struct i915_address_space *vm)
{
	const unsigned int count = gen8_pd_top_count(vm);
	struct i915_page_directory *pd;

	GEM_BUG_ON(count > ARRAY_SIZE(pd->entry));

	pd = __alloc_pd(offsetof(typeof(*pd), entry[count]));
	if (unlikely(!pd))
		return ERR_PTR(-ENOMEM);

	if (unlikely(setup_page_dma(vm, px_base(pd)))) {
		kfree(pd);
		return ERR_PTR(-ENOMEM);
	}

	fill_page_dma(px_base(pd), vm->scratch[vm->top].encode, count);
	atomic_inc(px_used(pd)); /* mark as pinned */
	return pd;
}

/*
 * GEN8 legacy ppgtt programming is accomplished through a max 4 PDP registers
 * with a net effect resembling a 2-level page table in normal x86 terms. Each
 * PDP represents 1GB of memory 4 * 512 * 512 * 4096 = 4GB legacy 32b address
 * space.
 *
 */
static struct i915_ppgtt *gen8_ppgtt_create(struct drm_i915_private *i915)
{
	struct i915_ppgtt *ppgtt;
	int err;

	ppgtt = kzalloc(sizeof(*ppgtt), GFP_KERNEL);
	if (!ppgtt)
		return ERR_PTR(-ENOMEM);

	ppgtt_init(ppgtt, &i915->gt);
	ppgtt->vm.top = i915_vm_is_4lvl(&ppgtt->vm) ? 3 : 2;

	/*
	 * From bdw, there is hw support for read-only pages in the PPGTT.
	 *
	 * Gen11 has HSDES#:1807136187 unresolved. Disable ro support
	 * for now.
	 *
	 * Gen12 has inherited the same read-only fault issue from gen11.
	 */
	ppgtt->vm.has_read_only = !IS_GEN_RANGE(i915, 11, 12);

	/* There are only few exceptions for gen >=6. chv and bxt.
	 * And we are not sure about the latter so play safe for now.
	 */
	if (IS_CHERRYVIEW(i915) || IS_BROXTON(i915))
		ppgtt->vm.pt_kmap_wc = true;

	err = gen8_init_scratch(&ppgtt->vm);
	if (err)
		goto err_free;

	ppgtt->pd = gen8_alloc_top_pd(&ppgtt->vm);
	if (IS_ERR(ppgtt->pd)) {
		err = PTR_ERR(ppgtt->pd);
		goto err_free_scratch;
	}

	if (!i915_vm_is_4lvl(&ppgtt->vm)) {
		err = gen8_preallocate_top_level_pdp(ppgtt);
		if (err)
			goto err_free_pd;
	}

	ppgtt->vm.bind_async_flags = I915_VMA_LOCAL_BIND;
	ppgtt->vm.insert_entries = gen8_ppgtt_insert;
	ppgtt->vm.allocate_va_range = gen8_ppgtt_alloc;
	ppgtt->vm.clear_range = gen8_ppgtt_clear;

	if (intel_vgpu_active(i915))
		gen8_ppgtt_notify_vgt(ppgtt, true);

	ppgtt->vm.cleanup = gen8_ppgtt_cleanup;

	return ppgtt;

err_free_pd:
	__gen8_ppgtt_cleanup(&ppgtt->vm, ppgtt->pd,
			     gen8_pd_top_count(&ppgtt->vm), ppgtt->vm.top);
err_free_scratch:
	free_scratch(&ppgtt->vm);
err_free:
	kfree(ppgtt);
	return ERR_PTR(err);
}

/* Write pde (index) from the page directory @pd to the page table @pt */
static inline void gen6_write_pde(const struct gen6_ppgtt *ppgtt,
				  const unsigned int pde,
				  const struct i915_page_table *pt)
{
	/* Caller needs to make sure the write completes if necessary */
	iowrite32(GEN6_PDE_ADDR_ENCODE(px_dma(pt)) | GEN6_PDE_VALID,
		  ppgtt->pd_addr + pde);
}

static void gen7_ppgtt_enable(struct intel_gt *gt)
{
	struct drm_i915_private *i915 = gt->i915;
	struct intel_uncore *uncore = gt->uncore;
	struct intel_engine_cs *engine;
	enum intel_engine_id id;
	u32 ecochk;

	intel_uncore_rmw(uncore, GAC_ECO_BITS, 0, ECOBITS_PPGTT_CACHE64B);

	ecochk = intel_uncore_read(uncore, GAM_ECOCHK);
	if (IS_HASWELL(i915)) {
		ecochk |= ECOCHK_PPGTT_WB_HSW;
	} else {
		ecochk |= ECOCHK_PPGTT_LLC_IVB;
		ecochk &= ~ECOCHK_PPGTT_GFDT_IVB;
	}
	intel_uncore_write(uncore, GAM_ECOCHK, ecochk);

	for_each_engine(engine, gt, id) {
		/* GFX_MODE is per-ring on gen7+ */
		ENGINE_WRITE(engine,
			     RING_MODE_GEN7,
			     _MASKED_BIT_ENABLE(GFX_PPGTT_ENABLE));
	}
}

static void gen6_ppgtt_enable(struct intel_gt *gt)
{
	struct intel_uncore *uncore = gt->uncore;

	intel_uncore_rmw(uncore,
			 GAC_ECO_BITS,
			 0,
			 ECOBITS_SNB_BIT | ECOBITS_PPGTT_CACHE64B);

	intel_uncore_rmw(uncore,
			 GAB_CTL,
			 0,
			 GAB_CTL_CONT_AFTER_PAGEFAULT);

	intel_uncore_rmw(uncore,
			 GAM_ECOCHK,
			 0,
			 ECOCHK_SNB_BIT | ECOCHK_PPGTT_CACHE64B);

	if (HAS_PPGTT(uncore->i915)) /* may be disabled for VT-d */
		intel_uncore_write(uncore,
				   GFX_MODE,
				   _MASKED_BIT_ENABLE(GFX_PPGTT_ENABLE));
}

/* PPGTT support for Sandybdrige/Gen6 and later */
static void gen6_ppgtt_clear_range(struct i915_address_space *vm,
				   u64 start, u64 length)
{
	struct gen6_ppgtt * const ppgtt = to_gen6_ppgtt(i915_vm_to_ppgtt(vm));
	const unsigned int first_entry = start / I915_GTT_PAGE_SIZE;
	const gen6_pte_t scratch_pte = vm->scratch[0].encode;
	unsigned int pde = first_entry / GEN6_PTES;
	unsigned int pte = first_entry % GEN6_PTES;
	unsigned int num_entries = length / I915_GTT_PAGE_SIZE;

	while (num_entries) {
		struct i915_page_table * const pt =
			i915_pt_entry(ppgtt->base.pd, pde++);
		const unsigned int count = min(num_entries, GEN6_PTES - pte);
		gen6_pte_t *vaddr;

		GEM_BUG_ON(px_base(pt) == px_base(&vm->scratch[1]));

		num_entries -= count;

		GEM_BUG_ON(count > atomic_read(&pt->used));
		if (!atomic_sub_return(count, &pt->used))
			ppgtt->scan_for_unused_pt = true;

		/*
		 * Note that the hw doesn't support removing PDE on the fly
		 * (they are cached inside the context with no means to
		 * invalidate the cache), so we can only reset the PTE
		 * entries back to scratch.
		 */

		vaddr = kmap_atomic_px(pt);
		memset32(vaddr + pte, scratch_pte, count);
		kunmap_atomic(vaddr);

		pte = 0;
	}
}

static void gen6_ppgtt_insert_entries(struct i915_address_space *vm,
				      struct i915_vma *vma,
				      enum i915_cache_level cache_level,
				      u32 flags)
{
	struct i915_ppgtt *ppgtt = i915_vm_to_ppgtt(vm);
	struct i915_page_directory * const pd = ppgtt->pd;
	unsigned first_entry = vma->node.start / I915_GTT_PAGE_SIZE;
	unsigned act_pt = first_entry / GEN6_PTES;
	unsigned act_pte = first_entry % GEN6_PTES;
	const u32 pte_encode = vm->pte_encode(0, cache_level, flags);
	struct sgt_dma iter = sgt_dma(vma);
	gen6_pte_t *vaddr;

	GEM_BUG_ON(pd->entry[act_pt] == &vm->scratch[1]);

	vaddr = kmap_atomic_px(i915_pt_entry(pd, act_pt));
	do {
		GEM_BUG_ON(iter.sg->length < I915_GTT_PAGE_SIZE);
		vaddr[act_pte] = pte_encode | GEN6_PTE_ADDR_ENCODE(iter.dma);

		iter.dma += I915_GTT_PAGE_SIZE;
		if (iter.dma == iter.max) {
			iter.sg = __sg_next(iter.sg);
			if (!iter.sg)
				break;

			iter.dma = sg_dma_address(iter.sg);
			iter.max = iter.dma + iter.sg->length;
		}

		if (++act_pte == GEN6_PTES) {
			kunmap_atomic(vaddr);
			vaddr = kmap_atomic_px(i915_pt_entry(pd, ++act_pt));
			act_pte = 0;
		}
	} while (1);
	kunmap_atomic(vaddr);

	vma->page_sizes.gtt = I915_GTT_PAGE_SIZE;
}

static int gen6_alloc_va_range(struct i915_address_space *vm,
			       u64 start, u64 length)
{
	struct gen6_ppgtt *ppgtt = to_gen6_ppgtt(i915_vm_to_ppgtt(vm));
	struct i915_page_directory * const pd = ppgtt->base.pd;
	struct i915_page_table *pt, *alloc = NULL;
	intel_wakeref_t wakeref;
	u64 from = start;
	unsigned int pde;
	bool flush = false;
	int ret = 0;

	wakeref = intel_runtime_pm_get(&vm->i915->runtime_pm);

	spin_lock(&pd->lock);
	gen6_for_each_pde(pt, pd, start, length, pde) {
		const unsigned int count = gen6_pte_count(start, length);

		if (px_base(pt) == px_base(&vm->scratch[1])) {
			spin_unlock(&pd->lock);

			pt = fetch_and_zero(&alloc);
			if (!pt)
				pt = alloc_pt(vm);
			if (IS_ERR(pt)) {
				ret = PTR_ERR(pt);
				goto unwind_out;
			}

			fill32_px(pt, vm->scratch[0].encode);

			spin_lock(&pd->lock);
			if (pd->entry[pde] == &vm->scratch[1]) {
				pd->entry[pde] = pt;
				if (i915_vma_is_bound(ppgtt->vma,
						      I915_VMA_GLOBAL_BIND)) {
					gen6_write_pde(ppgtt, pde, pt);
					flush = true;
				}
			} else {
				alloc = pt;
				pt = pd->entry[pde];
			}
		}

		atomic_add(count, &pt->used);
	}
	spin_unlock(&pd->lock);

	if (flush)
		gen6_ggtt_invalidate(vm->gt->ggtt);

	goto out;

unwind_out:
	gen6_ppgtt_clear_range(vm, from, start - from);
out:
	if (alloc)
		free_px(vm, alloc);
	intel_runtime_pm_put(&vm->i915->runtime_pm, wakeref);
	return ret;
}

static int gen6_ppgtt_init_scratch(struct gen6_ppgtt *ppgtt)
{
	struct i915_address_space * const vm = &ppgtt->base.vm;
	struct i915_page_directory * const pd = ppgtt->base.pd;
	int ret;

	ret = setup_scratch_page(vm, __GFP_HIGHMEM);
	if (ret)
		return ret;

	vm->scratch[0].encode =
		vm->pte_encode(px_dma(&vm->scratch[0]),
			       I915_CACHE_NONE, PTE_READ_ONLY);

	if (unlikely(setup_page_dma(vm, px_base(&vm->scratch[1])))) {
		cleanup_scratch_page(vm);
		return -ENOMEM;
	}

	fill32_px(&vm->scratch[1], vm->scratch[0].encode);
	memset_p(pd->entry, &vm->scratch[1], I915_PDES);

	return 0;
}

static void gen6_ppgtt_free_pd(struct gen6_ppgtt *ppgtt)
{
	struct i915_page_directory * const pd = ppgtt->base.pd;
	struct i915_page_dma * const scratch =
		px_base(&ppgtt->base.vm.scratch[1]);
	struct i915_page_table *pt;
	u32 pde;

	gen6_for_all_pdes(pt, pd, pde)
		if (px_base(pt) != scratch)
			free_px(&ppgtt->base.vm, pt);
}

static void gen6_ppgtt_cleanup(struct i915_address_space *vm)
{
	struct gen6_ppgtt *ppgtt = to_gen6_ppgtt(i915_vm_to_ppgtt(vm));

	i915_vma_destroy(ppgtt->vma);

	gen6_ppgtt_free_pd(ppgtt);
	free_scratch(vm);

	mutex_destroy(&ppgtt->pin_mutex);
	kfree(ppgtt->base.pd);
}

static int pd_vma_set_pages(struct i915_vma *vma)
{
	vma->pages = ERR_PTR(-ENODEV);
	return 0;
}

static void pd_vma_clear_pages(struct i915_vma *vma)
{
	GEM_BUG_ON(!vma->pages);

	vma->pages = NULL;
}

static int pd_vma_bind(struct i915_vma *vma,
		       enum i915_cache_level cache_level,
		       u32 unused)
{
	struct i915_ggtt *ggtt = i915_vm_to_ggtt(vma->vm);
	struct gen6_ppgtt *ppgtt = vma->private;
	u32 ggtt_offset = i915_ggtt_offset(vma) / I915_GTT_PAGE_SIZE;
	struct i915_page_table *pt;
	unsigned int pde;

	px_base(ppgtt->base.pd)->ggtt_offset = ggtt_offset * sizeof(gen6_pte_t);
	ppgtt->pd_addr = (gen6_pte_t __iomem *)ggtt->gsm + ggtt_offset;

	gen6_for_all_pdes(pt, ppgtt->base.pd, pde)
		gen6_write_pde(ppgtt, pde, pt);

	gen6_ggtt_invalidate(ggtt);

	return 0;
}

static void pd_vma_unbind(struct i915_vma *vma)
{
	struct gen6_ppgtt *ppgtt = vma->private;
	struct i915_page_directory * const pd = ppgtt->base.pd;
	struct i915_page_dma * const scratch =
		px_base(&ppgtt->base.vm.scratch[1]);
	struct i915_page_table *pt;
	unsigned int pde;

	if (!ppgtt->scan_for_unused_pt)
		return;

	/* Free all no longer used page tables */
	gen6_for_all_pdes(pt, ppgtt->base.pd, pde) {
		if (px_base(pt) == scratch || atomic_read(&pt->used))
			continue;

		free_px(&ppgtt->base.vm, pt);
		pd->entry[pde] = scratch;
	}

	ppgtt->scan_for_unused_pt = false;
}

static const struct i915_vma_ops pd_vma_ops = {
	.set_pages = pd_vma_set_pages,
	.clear_pages = pd_vma_clear_pages,
	.bind_vma = pd_vma_bind,
	.unbind_vma = pd_vma_unbind,
};

static struct i915_vma *pd_vma_create(struct gen6_ppgtt *ppgtt, int size)
{
	struct i915_ggtt *ggtt = ppgtt->base.vm.gt->ggtt;
	struct i915_vma *vma;

	GEM_BUG_ON(!IS_ALIGNED(size, I915_GTT_PAGE_SIZE));
	GEM_BUG_ON(size > ggtt->vm.total);

	vma = i915_vma_alloc();
	if (!vma)
		return ERR_PTR(-ENOMEM);

	i915_active_init(&vma->active, NULL, NULL);

	mutex_init(&vma->pages_mutex);
	vma->vm = i915_vm_get(&ggtt->vm);
	vma->ops = &pd_vma_ops;
	vma->private = ppgtt;

	vma->size = size;
	vma->fence_size = size;
	atomic_set(&vma->flags, I915_VMA_GGTT);
	vma->ggtt_view.type = I915_GGTT_VIEW_ROTATED; /* prevent fencing */

	INIT_LIST_HEAD(&vma->obj_link);
	INIT_LIST_HEAD(&vma->closed_link);

	return vma;
}

int gen6_ppgtt_pin(struct i915_ppgtt *base)
{
	struct gen6_ppgtt *ppgtt = to_gen6_ppgtt(base);
	int err = 0;

	GEM_BUG_ON(!atomic_read(&ppgtt->base.vm.open));

	/*
	 * Workaround the limited maximum vma->pin_count and the aliasing_ppgtt
	 * which will be pinned into every active context.
	 * (When vma->pin_count becomes atomic, I expect we will naturally
	 * need a larger, unpacked, type and kill this redundancy.)
	 */
	if (atomic_add_unless(&ppgtt->pin_count, 1, 0))
		return 0;

	if (mutex_lock_interruptible(&ppgtt->pin_mutex))
		return -EINTR;

	/*
	 * PPGTT PDEs reside in the GGTT and consists of 512 entries. The
	 * allocator works in address space sizes, so it's multiplied by page
	 * size. We allocate at the top of the GTT to avoid fragmentation.
	 */
	if (!atomic_read(&ppgtt->pin_count)) {
		err = i915_vma_pin(ppgtt->vma,
				   0, GEN6_PD_ALIGN,
				   PIN_GLOBAL | PIN_HIGH);
	}
	if (!err)
		atomic_inc(&ppgtt->pin_count);
	mutex_unlock(&ppgtt->pin_mutex);

	return err;
}

void gen6_ppgtt_unpin(struct i915_ppgtt *base)
{
	struct gen6_ppgtt *ppgtt = to_gen6_ppgtt(base);

	GEM_BUG_ON(!atomic_read(&ppgtt->pin_count));
	if (atomic_dec_and_test(&ppgtt->pin_count))
		i915_vma_unpin(ppgtt->vma);
}

void gen6_ppgtt_unpin_all(struct i915_ppgtt *base)
{
	struct gen6_ppgtt *ppgtt = to_gen6_ppgtt(base);

	if (!atomic_read(&ppgtt->pin_count))
		return;

	i915_vma_unpin(ppgtt->vma);
	atomic_set(&ppgtt->pin_count, 0);
}

static struct i915_ppgtt *gen6_ppgtt_create(struct drm_i915_private *i915)
{
	struct i915_ggtt * const ggtt = &i915->ggtt;
	struct gen6_ppgtt *ppgtt;
	int err;

	ppgtt = kzalloc(sizeof(*ppgtt), GFP_KERNEL);
	if (!ppgtt)
		return ERR_PTR(-ENOMEM);

	mutex_init(&ppgtt->pin_mutex);

	ppgtt_init(&ppgtt->base, &i915->gt);
	ppgtt->base.vm.top = 1;

	ppgtt->base.vm.bind_async_flags = I915_VMA_LOCAL_BIND;
	ppgtt->base.vm.allocate_va_range = gen6_alloc_va_range;
	ppgtt->base.vm.clear_range = gen6_ppgtt_clear_range;
	ppgtt->base.vm.insert_entries = gen6_ppgtt_insert_entries;
	ppgtt->base.vm.cleanup = gen6_ppgtt_cleanup;

	ppgtt->base.vm.pte_encode = ggtt->vm.pte_encode;

	ppgtt->base.pd = __alloc_pd(sizeof(*ppgtt->base.pd));
	if (!ppgtt->base.pd) {
		err = -ENOMEM;
		goto err_free;
	}

	err = gen6_ppgtt_init_scratch(ppgtt);
	if (err)
		goto err_pd;

	ppgtt->vma = pd_vma_create(ppgtt, GEN6_PD_SIZE);
	if (IS_ERR(ppgtt->vma)) {
		err = PTR_ERR(ppgtt->vma);
		goto err_scratch;
	}

	return &ppgtt->base;

err_scratch:
	free_scratch(&ppgtt->base.vm);
err_pd:
	kfree(ppgtt->base.pd);
err_free:
	kfree(ppgtt);
	return ERR_PTR(err);
}

static void gtt_write_workarounds(struct intel_gt *gt)
{
	struct drm_i915_private *i915 = gt->i915;
	struct intel_uncore *uncore = gt->uncore;

	/* This function is for gtt related workarounds. This function is
	 * called on driver load and after a GPU reset, so you can place
	 * workarounds here even if they get overwritten by GPU reset.
	 */
	/* WaIncreaseDefaultTLBEntries:chv,bdw,skl,bxt,kbl,glk,cfl,cnl,icl */
	if (IS_BROADWELL(i915))
		intel_uncore_write(uncore,
				   GEN8_L3_LRA_1_GPGPU,
				   GEN8_L3_LRA_1_GPGPU_DEFAULT_VALUE_BDW);
	else if (IS_CHERRYVIEW(i915))
		intel_uncore_write(uncore,
				   GEN8_L3_LRA_1_GPGPU,
				   GEN8_L3_LRA_1_GPGPU_DEFAULT_VALUE_CHV);
	else if (IS_GEN9_LP(i915))
		intel_uncore_write(uncore,
				   GEN8_L3_LRA_1_GPGPU,
				   GEN9_L3_LRA_1_GPGPU_DEFAULT_VALUE_BXT);
	else if (INTEL_GEN(i915) >= 9 && INTEL_GEN(i915) <= 11)
		intel_uncore_write(uncore,
				   GEN8_L3_LRA_1_GPGPU,
				   GEN9_L3_LRA_1_GPGPU_DEFAULT_VALUE_SKL);

	/*
	 * To support 64K PTEs we need to first enable the use of the
	 * Intermediate-Page-Size(IPS) bit of the PDE field via some magical
	 * mmio, otherwise the page-walker will simply ignore the IPS bit. This
	 * shouldn't be needed after GEN10.
	 *
	 * 64K pages were first introduced from BDW+, although technically they
	 * only *work* from gen9+. For pre-BDW we instead have the option for
	 * 32K pages, but we don't currently have any support for it in our
	 * driver.
	 */
	if (HAS_PAGE_SIZES(i915, I915_GTT_PAGE_SIZE_64K) &&
	    INTEL_GEN(i915) <= 10)
		intel_uncore_rmw(uncore,
				 GEN8_GAMW_ECO_DEV_RW_IA,
				 0,
				 GAMW_ECO_ENABLE_64K_IPS_FIELD);

	if (IS_GEN_RANGE(i915, 8, 11)) {
		bool can_use_gtt_cache = true;

		/*
		 * According to the BSpec if we use 2M/1G pages then we also
		 * need to disable the GTT cache. At least on BDW we can see
		 * visual corruption when using 2M pages, and not disabling the
		 * GTT cache.
		 */
		if (HAS_PAGE_SIZES(i915, I915_GTT_PAGE_SIZE_2M))
			can_use_gtt_cache = false;

		/* WaGttCachingOffByDefault */
		intel_uncore_write(uncore,
				   HSW_GTT_CACHE_EN,
				   can_use_gtt_cache ? GTT_CACHE_EN_ALL : 0);
		WARN_ON_ONCE(can_use_gtt_cache &&
			     intel_uncore_read(uncore,
					       HSW_GTT_CACHE_EN) == 0);
	}
}

int i915_ppgtt_init_hw(struct intel_gt *gt)
{
	struct drm_i915_private *i915 = gt->i915;

	gtt_write_workarounds(gt);

	if (IS_GEN(i915, 6))
		gen6_ppgtt_enable(gt);
	else if (IS_GEN(i915, 7))
		gen7_ppgtt_enable(gt);

	return 0;
}

static struct i915_ppgtt *
__ppgtt_create(struct drm_i915_private *i915)
{
	if (INTEL_GEN(i915) < 8)
		return gen6_ppgtt_create(i915);
	else
		return gen8_ppgtt_create(i915);
}

struct i915_ppgtt *
i915_ppgtt_create(struct drm_i915_private *i915)
{
	struct i915_ppgtt *ppgtt;

	ppgtt = __ppgtt_create(i915);
	if (IS_ERR(ppgtt))
		return ppgtt;

	trace_i915_ppgtt_create(&ppgtt->vm);

	return ppgtt;
}

/* Certain Gen5 chipsets require require idling the GPU before
 * unmapping anything from the GTT when VT-d is enabled.
 */
static bool needs_idle_maps(struct drm_i915_private *dev_priv)
{
	/* Query intel_iommu to see if we need the workaround. Presumably that
	 * was loaded first.
	 */
	return IS_GEN(dev_priv, 5) && IS_MOBILE(dev_priv) && intel_vtd_active();
}

static void ggtt_suspend_mappings(struct i915_ggtt *ggtt)
{
	struct drm_i915_private *i915 = ggtt->vm.i915;

	/* Don't bother messing with faults pre GEN6 as we have little
	 * documentation supporting that it's a good idea.
	 */
	if (INTEL_GEN(i915) < 6)
		return;

	intel_gt_check_and_clear_faults(ggtt->vm.gt);

	ggtt->vm.clear_range(&ggtt->vm, 0, ggtt->vm.total);

	ggtt->invalidate(ggtt);
}

void i915_gem_suspend_gtt_mappings(struct drm_i915_private *i915)
{
	ggtt_suspend_mappings(&i915->ggtt);
}

int i915_gem_gtt_prepare_pages(struct drm_i915_gem_object *obj,
			       struct sg_table *pages)
{
	do {
		if (dma_map_sg_attrs(&obj->base.dev->pdev->dev,
				     pages->sgl, pages->nents,
				     PCI_DMA_BIDIRECTIONAL,
				     DMA_ATTR_NO_WARN))
			return 0;

		/*
		 * If the DMA remap fails, one cause can be that we have
		 * too many objects pinned in a small remapping table,
		 * such as swiotlb. Incrementally purge all other objects and
		 * try again - if there are no more pages to remove from
		 * the DMA remapper, i915_gem_shrink will return 0.
		 */
		GEM_BUG_ON(obj->mm.pages == pages);
	} while (i915_gem_shrink(to_i915(obj->base.dev),
				 obj->base.size >> PAGE_SHIFT, NULL,
				 I915_SHRINK_BOUND |
				 I915_SHRINK_UNBOUND));

	return -ENOSPC;
}

static void gen8_set_pte(void __iomem *addr, gen8_pte_t pte)
{
	writeq(pte, addr);
}

static void gen8_ggtt_insert_page(struct i915_address_space *vm,
				  dma_addr_t addr,
				  u64 offset,
				  enum i915_cache_level level,
				  u32 unused)
{
	struct i915_ggtt *ggtt = i915_vm_to_ggtt(vm);
	gen8_pte_t __iomem *pte =
		(gen8_pte_t __iomem *)ggtt->gsm + offset / I915_GTT_PAGE_SIZE;

	gen8_set_pte(pte, gen8_pte_encode(addr, level, 0));

	ggtt->invalidate(ggtt);
}

static void gen8_ggtt_insert_entries(struct i915_address_space *vm,
				     struct i915_vma *vma,
				     enum i915_cache_level level,
				     u32 flags)
{
	struct i915_ggtt *ggtt = i915_vm_to_ggtt(vm);
	struct sgt_iter sgt_iter;
	gen8_pte_t __iomem *gtt_entries;
	const gen8_pte_t pte_encode = gen8_pte_encode(0, level, 0);
	dma_addr_t addr;

	/*
	 * Note that we ignore PTE_READ_ONLY here. The caller must be careful
	 * not to allow the user to override access to a read only page.
	 */

	gtt_entries = (gen8_pte_t __iomem *)ggtt->gsm;
	gtt_entries += vma->node.start / I915_GTT_PAGE_SIZE;
	for_each_sgt_daddr(addr, sgt_iter, vma->pages)
		gen8_set_pte(gtt_entries++, pte_encode | addr);

	/*
	 * We want to flush the TLBs only after we're certain all the PTE
	 * updates have finished.
	 */
	ggtt->invalidate(ggtt);
}

static void gen6_ggtt_insert_page(struct i915_address_space *vm,
				  dma_addr_t addr,
				  u64 offset,
				  enum i915_cache_level level,
				  u32 flags)
{
	struct i915_ggtt *ggtt = i915_vm_to_ggtt(vm);
	gen6_pte_t __iomem *pte =
		(gen6_pte_t __iomem *)ggtt->gsm + offset / I915_GTT_PAGE_SIZE;

	iowrite32(vm->pte_encode(addr, level, flags), pte);

	ggtt->invalidate(ggtt);
}

/*
 * Binds an object into the global gtt with the specified cache level. The object
 * will be accessible to the GPU via commands whose operands reference offsets
 * within the global GTT as well as accessible by the GPU through the GMADR
 * mapped BAR (dev_priv->mm.gtt->gtt).
 */
static void gen6_ggtt_insert_entries(struct i915_address_space *vm,
				     struct i915_vma *vma,
				     enum i915_cache_level level,
				     u32 flags)
{
	struct i915_ggtt *ggtt = i915_vm_to_ggtt(vm);
	gen6_pte_t __iomem *entries = (gen6_pte_t __iomem *)ggtt->gsm;
	unsigned int i = vma->node.start / I915_GTT_PAGE_SIZE;
	struct sgt_iter iter;
	dma_addr_t addr;
	for_each_sgt_daddr(addr, iter, vma->pages)
		iowrite32(vm->pte_encode(addr, level, flags), &entries[i++]);

	/*
	 * We want to flush the TLBs only after we're certain all the PTE
	 * updates have finished.
	 */
	ggtt->invalidate(ggtt);
}

static void nop_clear_range(struct i915_address_space *vm,
			    u64 start, u64 length)
{
}

static void gen8_ggtt_clear_range(struct i915_address_space *vm,
				  u64 start, u64 length)
{
	struct i915_ggtt *ggtt = i915_vm_to_ggtt(vm);
	unsigned first_entry = start / I915_GTT_PAGE_SIZE;
	unsigned num_entries = length / I915_GTT_PAGE_SIZE;
	const gen8_pte_t scratch_pte = vm->scratch[0].encode;
	gen8_pte_t __iomem *gtt_base =
		(gen8_pte_t __iomem *)ggtt->gsm + first_entry;
	const int max_entries = ggtt_total_entries(ggtt) - first_entry;
	int i;

	if (WARN(num_entries > max_entries,
		 "First entry = %d; Num entries = %d (max=%d)\n",
		 first_entry, num_entries, max_entries))
		num_entries = max_entries;

	for (i = 0; i < num_entries; i++)
		gen8_set_pte(&gtt_base[i], scratch_pte);
}

static void bxt_vtd_ggtt_wa(struct i915_address_space *vm)
{
	struct drm_i915_private *dev_priv = vm->i915;

	/*
	 * Make sure the internal GAM fifo has been cleared of all GTT
	 * writes before exiting stop_machine(). This guarantees that
	 * any aperture accesses waiting to start in another process
	 * cannot back up behind the GTT writes causing a hang.
	 * The register can be any arbitrary GAM register.
	 */
	POSTING_READ(GFX_FLSH_CNTL_GEN6);
}

struct insert_page {
	struct i915_address_space *vm;
	dma_addr_t addr;
	u64 offset;
	enum i915_cache_level level;
};

static int bxt_vtd_ggtt_insert_page__cb(void *_arg)
{
	struct insert_page *arg = _arg;

	gen8_ggtt_insert_page(arg->vm, arg->addr, arg->offset, arg->level, 0);
	bxt_vtd_ggtt_wa(arg->vm);

	return 0;
}

static void bxt_vtd_ggtt_insert_page__BKL(struct i915_address_space *vm,
					  dma_addr_t addr,
					  u64 offset,
					  enum i915_cache_level level,
					  u32 unused)
{
	struct insert_page arg = { vm, addr, offset, level };

	stop_machine(bxt_vtd_ggtt_insert_page__cb, &arg, NULL);
}

struct insert_entries {
	struct i915_address_space *vm;
	struct i915_vma *vma;
	enum i915_cache_level level;
	u32 flags;
};

static int bxt_vtd_ggtt_insert_entries__cb(void *_arg)
{
	struct insert_entries *arg = _arg;

	gen8_ggtt_insert_entries(arg->vm, arg->vma, arg->level, arg->flags);
	bxt_vtd_ggtt_wa(arg->vm);

	return 0;
}

static void bxt_vtd_ggtt_insert_entries__BKL(struct i915_address_space *vm,
					     struct i915_vma *vma,
					     enum i915_cache_level level,
					     u32 flags)
{
	struct insert_entries arg = { vm, vma, level, flags };

	stop_machine(bxt_vtd_ggtt_insert_entries__cb, &arg, NULL);
}

struct clear_range {
	struct i915_address_space *vm;
	u64 start;
	u64 length;
};

static int bxt_vtd_ggtt_clear_range__cb(void *_arg)
{
	struct clear_range *arg = _arg;

	gen8_ggtt_clear_range(arg->vm, arg->start, arg->length);
	bxt_vtd_ggtt_wa(arg->vm);

	return 0;
}

static void bxt_vtd_ggtt_clear_range__BKL(struct i915_address_space *vm,
					  u64 start,
					  u64 length)
{
	struct clear_range arg = { vm, start, length };

	stop_machine(bxt_vtd_ggtt_clear_range__cb, &arg, NULL);
}

static void gen6_ggtt_clear_range(struct i915_address_space *vm,
				  u64 start, u64 length)
{
	struct i915_ggtt *ggtt = i915_vm_to_ggtt(vm);
	unsigned first_entry = start / I915_GTT_PAGE_SIZE;
	unsigned num_entries = length / I915_GTT_PAGE_SIZE;
	gen6_pte_t scratch_pte, __iomem *gtt_base =
		(gen6_pte_t __iomem *)ggtt->gsm + first_entry;
	const int max_entries = ggtt_total_entries(ggtt) - first_entry;
	int i;

	if (WARN(num_entries > max_entries,
		 "First entry = %d; Num entries = %d (max=%d)\n",
		 first_entry, num_entries, max_entries))
		num_entries = max_entries;

	scratch_pte = vm->scratch[0].encode;
	for (i = 0; i < num_entries; i++)
		iowrite32(scratch_pte, &gtt_base[i]);
}

static void i915_ggtt_insert_page(struct i915_address_space *vm,
				  dma_addr_t addr,
				  u64 offset,
				  enum i915_cache_level cache_level,
				  u32 unused)
{
	unsigned int flags = (cache_level == I915_CACHE_NONE) ?
		AGP_USER_MEMORY : AGP_USER_CACHED_MEMORY;

	intel_gtt_insert_page(addr, offset >> PAGE_SHIFT, flags);
}

static void i915_ggtt_insert_entries(struct i915_address_space *vm,
				     struct i915_vma *vma,
				     enum i915_cache_level cache_level,
				     u32 unused)
{
	unsigned int flags = (cache_level == I915_CACHE_NONE) ?
		AGP_USER_MEMORY : AGP_USER_CACHED_MEMORY;

	intel_gtt_insert_sg_entries(vma->pages, vma->node.start >> PAGE_SHIFT,
				    flags);
}

static void i915_ggtt_clear_range(struct i915_address_space *vm,
				  u64 start, u64 length)
{
	intel_gtt_clear_range(start >> PAGE_SHIFT, length >> PAGE_SHIFT);
}

static int ggtt_bind_vma(struct i915_vma *vma,
			 enum i915_cache_level cache_level,
			 u32 flags)
{
	struct drm_i915_private *i915 = vma->vm->i915;
	struct drm_i915_gem_object *obj = vma->obj;
	intel_wakeref_t wakeref;
	u32 pte_flags;

	/* Applicable to VLV (gen8+ do not support RO in the GGTT) */
	pte_flags = 0;
	if (i915_gem_object_is_readonly(obj))
		pte_flags |= PTE_READ_ONLY;

	with_intel_runtime_pm(&i915->runtime_pm, wakeref)
		vma->vm->insert_entries(vma->vm, vma, cache_level, pte_flags);

	vma->page_sizes.gtt = I915_GTT_PAGE_SIZE;

	/*
	 * Without aliasing PPGTT there's no difference between
	 * GLOBAL/LOCAL_BIND, it's all the same ptes. Hence unconditionally
	 * upgrade to both bound if we bind either to avoid double-binding.
	 */
	atomic_or(I915_VMA_GLOBAL_BIND | I915_VMA_LOCAL_BIND, &vma->flags);

	return 0;
}

static void ggtt_unbind_vma(struct i915_vma *vma)
{
	struct drm_i915_private *i915 = vma->vm->i915;
	intel_wakeref_t wakeref;

	with_intel_runtime_pm(&i915->runtime_pm, wakeref)
		vma->vm->clear_range(vma->vm, vma->node.start, vma->size);
}

static int aliasing_gtt_bind_vma(struct i915_vma *vma,
				 enum i915_cache_level cache_level,
				 u32 flags)
{
	struct drm_i915_private *i915 = vma->vm->i915;
	u32 pte_flags;
	int ret;

	/* Currently applicable only to VLV */
	pte_flags = 0;
	if (i915_gem_object_is_readonly(vma->obj))
		pte_flags |= PTE_READ_ONLY;

	if (flags & I915_VMA_LOCAL_BIND) {
		struct i915_ppgtt *alias = i915_vm_to_ggtt(vma->vm)->alias;

		if (flags & I915_VMA_ALLOC) {
			ret = alias->vm.allocate_va_range(&alias->vm,
							  vma->node.start,
							  vma->size);
			if (ret)
				return ret;

			set_bit(I915_VMA_ALLOC_BIT, __i915_vma_flags(vma));
		}

		GEM_BUG_ON(!test_bit(I915_VMA_ALLOC_BIT,
				     __i915_vma_flags(vma)));
		alias->vm.insert_entries(&alias->vm, vma,
					 cache_level, pte_flags);
	}

	if (flags & I915_VMA_GLOBAL_BIND) {
		intel_wakeref_t wakeref;

		with_intel_runtime_pm(&i915->runtime_pm, wakeref) {
			vma->vm->insert_entries(vma->vm, vma,
						cache_level, pte_flags);
		}
	}

	return 0;
}

static void aliasing_gtt_unbind_vma(struct i915_vma *vma)
{
	struct drm_i915_private *i915 = vma->vm->i915;

	if (i915_vma_is_bound(vma, I915_VMA_GLOBAL_BIND)) {
		struct i915_address_space *vm = vma->vm;
		intel_wakeref_t wakeref;

		with_intel_runtime_pm(&i915->runtime_pm, wakeref)
			vm->clear_range(vm, vma->node.start, vma->size);
	}

	if (test_and_clear_bit(I915_VMA_ALLOC_BIT, __i915_vma_flags(vma))) {
		struct i915_address_space *vm =
			&i915_vm_to_ggtt(vma->vm)->alias->vm;

		vm->clear_range(vm, vma->node.start, vma->size);
	}
}

void i915_gem_gtt_finish_pages(struct drm_i915_gem_object *obj,
			       struct sg_table *pages)
{
	struct drm_i915_private *dev_priv = to_i915(obj->base.dev);
	struct device *kdev = &dev_priv->drm.pdev->dev;
	struct i915_ggtt *ggtt = &dev_priv->ggtt;

	if (unlikely(ggtt->do_idle_maps)) {
		/* XXX This does not prevent more requests being submitted! */
		if (intel_gt_retire_requests_timeout(ggtt->vm.gt,
						     -MAX_SCHEDULE_TIMEOUT)) {
			DRM_ERROR("Failed to wait for idle; VT'd may hang.\n");
			/* Wait a bit, in hopes it avoids the hang */
			udelay(10);
		}
	}

	dma_unmap_sg(kdev, pages->sgl, pages->nents, PCI_DMA_BIDIRECTIONAL);
}

static int ggtt_set_pages(struct i915_vma *vma)
{
	int ret;

	GEM_BUG_ON(vma->pages);

	ret = i915_get_ggtt_vma_pages(vma);
	if (ret)
		return ret;

	vma->page_sizes = vma->obj->mm.page_sizes;

	return 0;
}

static void i915_ggtt_color_adjust(const struct drm_mm_node *node,
				   unsigned long color,
				   u64 *start,
				   u64 *end)
{
	if (i915_node_color_differs(node, color))
		*start += I915_GTT_PAGE_SIZE;

	/* Also leave a space between the unallocated reserved node after the
	 * GTT and any objects within the GTT, i.e. we use the color adjustment
	 * to insert a guard page to prevent prefetches crossing over the
	 * GTT boundary.
	 */
	node = list_next_entry(node, node_list);
	if (node->color != color)
		*end -= I915_GTT_PAGE_SIZE;
}

static int init_aliasing_ppgtt(struct i915_ggtt *ggtt)
{
	struct i915_ppgtt *ppgtt;
	int err;

	ppgtt = i915_ppgtt_create(ggtt->vm.i915);
	if (IS_ERR(ppgtt))
		return PTR_ERR(ppgtt);

	if (GEM_WARN_ON(ppgtt->vm.total < ggtt->vm.total)) {
		err = -ENODEV;
		goto err_ppgtt;
	}

	/*
	 * Note we only pre-allocate as far as the end of the global
	 * GTT. On 48b / 4-level page-tables, the difference is very,
	 * very significant! We have to preallocate as GVT/vgpu does
	 * not like the page directory disappearing.
	 */
	err = ppgtt->vm.allocate_va_range(&ppgtt->vm, 0, ggtt->vm.total);
	if (err)
		goto err_ppgtt;

	ggtt->alias = ppgtt;
	ggtt->vm.bind_async_flags |= ppgtt->vm.bind_async_flags;

	GEM_BUG_ON(ggtt->vm.vma_ops.bind_vma != ggtt_bind_vma);
	ggtt->vm.vma_ops.bind_vma = aliasing_gtt_bind_vma;

	GEM_BUG_ON(ggtt->vm.vma_ops.unbind_vma != ggtt_unbind_vma);
	ggtt->vm.vma_ops.unbind_vma = aliasing_gtt_unbind_vma;

	return 0;

err_ppgtt:
	i915_vm_put(&ppgtt->vm);
	return err;
}

static void fini_aliasing_ppgtt(struct i915_ggtt *ggtt)
{
	struct i915_ppgtt *ppgtt;

	ppgtt = fetch_and_zero(&ggtt->alias);
	if (!ppgtt)
		return;

	i915_vm_put(&ppgtt->vm);

	ggtt->vm.vma_ops.bind_vma   = ggtt_bind_vma;
	ggtt->vm.vma_ops.unbind_vma = ggtt_unbind_vma;
}

static int ggtt_reserve_guc_top(struct i915_ggtt *ggtt)
{
	u64 size;
	int ret;

	if (!USES_GUC(ggtt->vm.i915))
		return 0;

	GEM_BUG_ON(ggtt->vm.total <= GUC_GGTT_TOP);
	size = ggtt->vm.total - GUC_GGTT_TOP;

	ret = i915_gem_gtt_reserve(&ggtt->vm, &ggtt->uc_fw, size,
				   GUC_GGTT_TOP, I915_COLOR_UNEVICTABLE,
				   PIN_NOEVICT);
	if (ret)
		DRM_DEBUG_DRIVER("Failed to reserve top of GGTT for GuC\n");

	return ret;
}

static void ggtt_release_guc_top(struct i915_ggtt *ggtt)
{
	if (drm_mm_node_allocated(&ggtt->uc_fw))
		drm_mm_remove_node(&ggtt->uc_fw);
}

static void cleanup_init_ggtt(struct i915_ggtt *ggtt)
{
	ggtt_release_guc_top(ggtt);
	if (drm_mm_node_allocated(&ggtt->error_capture))
		drm_mm_remove_node(&ggtt->error_capture);
}

static int init_ggtt(struct i915_ggtt *ggtt)
{
	/* Let GEM Manage all of the aperture.
	 *
	 * However, leave one page at the end still bound to the scratch page.
	 * There are a number of places where the hardware apparently prefetches
	 * past the end of the object, and we've seen multiple hangs with the
	 * GPU head pointer stuck in a batchbuffer bound at the last page of the
	 * aperture.  One page should be enough to keep any prefetching inside
	 * of the aperture.
	 */
	unsigned long hole_start, hole_end;
	struct drm_mm_node *entry;
	int ret;

	/*
	 * GuC requires all resources that we're sharing with it to be placed in
	 * non-WOPCM memory. If GuC is not present or not in use we still need a
	 * small bias as ring wraparound at offset 0 sometimes hangs. No idea
	 * why.
	 */
	ggtt->pin_bias = max_t(u32, I915_GTT_PAGE_SIZE,
			       intel_wopcm_guc_size(&ggtt->vm.i915->wopcm));

	ret = intel_vgt_balloon(ggtt);
	if (ret)
		return ret;

	if (ggtt->mappable_end) {
		/* Reserve a mappable slot for our lockless error capture */
		ret = drm_mm_insert_node_in_range(&ggtt->vm.mm, &ggtt->error_capture,
						  PAGE_SIZE, 0, I915_COLOR_UNEVICTABLE,
						  0, ggtt->mappable_end,
						  DRM_MM_INSERT_LOW);
		if (ret)
			return ret;
	}

	/*
	 * The upper portion of the GuC address space has a sizeable hole
	 * (several MB) that is inaccessible by GuC. Reserve this range within
	 * GGTT as it can comfortably hold GuC/HuC firmware images.
	 */
	ret = ggtt_reserve_guc_top(ggtt);
	if (ret)
		goto err;

	/* Clear any non-preallocated blocks */
	drm_mm_for_each_hole(entry, &ggtt->vm.mm, hole_start, hole_end) {
		DRM_DEBUG_KMS("clearing unused GTT space: [%lx, %lx]\n",
			      hole_start, hole_end);
		ggtt->vm.clear_range(&ggtt->vm, hole_start,
				     hole_end - hole_start);
	}

	/* And finally clear the reserved guard page */
	ggtt->vm.clear_range(&ggtt->vm, ggtt->vm.total - PAGE_SIZE, PAGE_SIZE);

	return 0;

err:
	cleanup_init_ggtt(ggtt);
	return ret;
}

int i915_init_ggtt(struct drm_i915_private *i915)
{
	int ret;

	ret = init_ggtt(&i915->ggtt);
	if (ret)
		return ret;

	if (INTEL_PPGTT(i915) == INTEL_PPGTT_ALIASING) {
		ret = init_aliasing_ppgtt(&i915->ggtt);
		if (ret)
			cleanup_init_ggtt(&i915->ggtt);
	}

	return 0;
}

static void ggtt_cleanup_hw(struct i915_ggtt *ggtt)
{
	struct i915_vma *vma, *vn;

	atomic_set(&ggtt->vm.open, 0);

	rcu_barrier(); /* flush the RCU'ed__i915_vm_release */
	flush_workqueue(ggtt->vm.i915->wq);

	mutex_lock(&ggtt->vm.mutex);

	list_for_each_entry_safe(vma, vn, &ggtt->vm.bound_list, vm_link)
		WARN_ON(__i915_vma_unbind(vma));

	if (drm_mm_node_allocated(&ggtt->error_capture))
		drm_mm_remove_node(&ggtt->error_capture);

	ggtt_release_guc_top(ggtt);
	intel_vgt_deballoon(ggtt);

	ggtt->vm.cleanup(&ggtt->vm);

	mutex_unlock(&ggtt->vm.mutex);
	i915_address_space_fini(&ggtt->vm);

	arch_phys_wc_del(ggtt->mtrr);

	if (ggtt->iomap.size)
		io_mapping_fini(&ggtt->iomap);
}

/**
 * i915_ggtt_driver_release - Clean up GGTT hardware initialization
 * @i915: i915 device
 */
void i915_ggtt_driver_release(struct drm_i915_private *i915)
{
	struct pagevec *pvec;

	fini_aliasing_ppgtt(&i915->ggtt);

	ggtt_cleanup_hw(&i915->ggtt);

	pvec = &i915->mm.wc_stash.pvec;
	if (pvec->nr) {
		set_pages_array_wb(pvec->pages, pvec->nr);
		__pagevec_release(pvec);
	}
}

static unsigned int gen6_get_total_gtt_size(u16 snb_gmch_ctl)
{
	snb_gmch_ctl >>= SNB_GMCH_GGMS_SHIFT;
	snb_gmch_ctl &= SNB_GMCH_GGMS_MASK;
	return snb_gmch_ctl << 20;
}

static unsigned int gen8_get_total_gtt_size(u16 bdw_gmch_ctl)
{
	bdw_gmch_ctl >>= BDW_GMCH_GGMS_SHIFT;
	bdw_gmch_ctl &= BDW_GMCH_GGMS_MASK;
	if (bdw_gmch_ctl)
		bdw_gmch_ctl = 1 << bdw_gmch_ctl;

#ifdef CONFIG_X86_32
	/* Limit 32b platforms to a 2GB GGTT: 4 << 20 / pte size * I915_GTT_PAGE_SIZE */
	if (bdw_gmch_ctl > 4)
		bdw_gmch_ctl = 4;
#endif

	return bdw_gmch_ctl << 20;
}

static unsigned int chv_get_total_gtt_size(u16 gmch_ctrl)
{
	gmch_ctrl >>= SNB_GMCH_GGMS_SHIFT;
	gmch_ctrl &= SNB_GMCH_GGMS_MASK;

	if (gmch_ctrl)
		return 1 << (20 + gmch_ctrl);

	return 0;
}

static int ggtt_probe_common(struct i915_ggtt *ggtt, u64 size)
{
	struct drm_i915_private *dev_priv = ggtt->vm.i915;
	struct pci_dev *pdev = dev_priv->drm.pdev;
	phys_addr_t phys_addr;
	int ret;

	/* For Modern GENs the PTEs and register space are split in the BAR */
	phys_addr = pci_resource_start(pdev, 0) + pci_resource_len(pdev, 0) / 2;

	/*
	 * On BXT+/CNL+ writes larger than 64 bit to the GTT pagetable range
	 * will be dropped. For WC mappings in general we have 64 byte burst
	 * writes when the WC buffer is flushed, so we can't use it, but have to
	 * resort to an uncached mapping. The WC issue is easily caught by the
	 * readback check when writing GTT PTE entries.
	 */
	if (IS_GEN9_LP(dev_priv) || INTEL_GEN(dev_priv) >= 10)
		ggtt->gsm = ioremap(phys_addr, size);
	else
		ggtt->gsm = ioremap_wc(phys_addr, size);
	if (!ggtt->gsm) {
		DRM_ERROR("Failed to map the ggtt page table\n");
		return -ENOMEM;
	}

	ret = setup_scratch_page(&ggtt->vm, GFP_DMA32);
	if (ret) {
		DRM_ERROR("Scratch setup failed\n");
		/* iounmap will also get called at remove, but meh */
		iounmap(ggtt->gsm);
		return ret;
	}

	ggtt->vm.scratch[0].encode =
		ggtt->vm.pte_encode(px_dma(&ggtt->vm.scratch[0]),
				    I915_CACHE_NONE, 0);

	return 0;
}

static void tgl_setup_private_ppat(struct intel_uncore *uncore)
{
	/* TGL doesn't support LLC or AGE settings */
	intel_uncore_write(uncore, GEN12_PAT_INDEX(0), GEN8_PPAT_WB);
	intel_uncore_write(uncore, GEN12_PAT_INDEX(1), GEN8_PPAT_WC);
	intel_uncore_write(uncore, GEN12_PAT_INDEX(2), GEN8_PPAT_WT);
	intel_uncore_write(uncore, GEN12_PAT_INDEX(3), GEN8_PPAT_UC);
	intel_uncore_write(uncore, GEN12_PAT_INDEX(4), GEN8_PPAT_WB);
	intel_uncore_write(uncore, GEN12_PAT_INDEX(5), GEN8_PPAT_WB);
	intel_uncore_write(uncore, GEN12_PAT_INDEX(6), GEN8_PPAT_WB);
	intel_uncore_write(uncore, GEN12_PAT_INDEX(7), GEN8_PPAT_WB);
}

static void cnl_setup_private_ppat(struct intel_uncore *uncore)
{
	intel_uncore_write(uncore,
			   GEN10_PAT_INDEX(0),
			   GEN8_PPAT_WB | GEN8_PPAT_LLC);
	intel_uncore_write(uncore,
			   GEN10_PAT_INDEX(1),
			   GEN8_PPAT_WC | GEN8_PPAT_LLCELLC);
	intel_uncore_write(uncore,
			   GEN10_PAT_INDEX(2),
			   GEN8_PPAT_WT | GEN8_PPAT_LLCELLC);
	intel_uncore_write(uncore,
			   GEN10_PAT_INDEX(3),
			   GEN8_PPAT_UC);
	intel_uncore_write(uncore,
			   GEN10_PAT_INDEX(4),
			   GEN8_PPAT_WB | GEN8_PPAT_LLCELLC | GEN8_PPAT_AGE(0));
	intel_uncore_write(uncore,
			   GEN10_PAT_INDEX(5),
			   GEN8_PPAT_WB | GEN8_PPAT_LLCELLC | GEN8_PPAT_AGE(1));
	intel_uncore_write(uncore,
			   GEN10_PAT_INDEX(6),
			   GEN8_PPAT_WB | GEN8_PPAT_LLCELLC | GEN8_PPAT_AGE(2));
	intel_uncore_write(uncore,
			   GEN10_PAT_INDEX(7),
			   GEN8_PPAT_WB | GEN8_PPAT_LLCELLC | GEN8_PPAT_AGE(3));
}

/* The GGTT and PPGTT need a private PPAT setup in order to handle cacheability
 * bits. When using advanced contexts each context stores its own PAT, but
 * writing this data shouldn't be harmful even in those cases. */
static void bdw_setup_private_ppat(struct intel_uncore *uncore)
{
	u64 pat;

	pat = GEN8_PPAT(0, GEN8_PPAT_WB | GEN8_PPAT_LLC) |	/* for normal objects, no eLLC */
	      GEN8_PPAT(1, GEN8_PPAT_WC | GEN8_PPAT_LLCELLC) |	/* for something pointing to ptes? */
	      GEN8_PPAT(2, GEN8_PPAT_WT | GEN8_PPAT_LLCELLC) |	/* for scanout with eLLC */
	      GEN8_PPAT(3, GEN8_PPAT_UC) |			/* Uncached objects, mostly for scanout */
	      GEN8_PPAT(4, GEN8_PPAT_WB | GEN8_PPAT_LLCELLC | GEN8_PPAT_AGE(0)) |
	      GEN8_PPAT(5, GEN8_PPAT_WB | GEN8_PPAT_LLCELLC | GEN8_PPAT_AGE(1)) |
	      GEN8_PPAT(6, GEN8_PPAT_WB | GEN8_PPAT_LLCELLC | GEN8_PPAT_AGE(2)) |
	      GEN8_PPAT(7, GEN8_PPAT_WB | GEN8_PPAT_LLCELLC | GEN8_PPAT_AGE(3));

	intel_uncore_write(uncore, GEN8_PRIVATE_PAT_LO, lower_32_bits(pat));
	intel_uncore_write(uncore, GEN8_PRIVATE_PAT_HI, upper_32_bits(pat));
}

static void chv_setup_private_ppat(struct intel_uncore *uncore)
{
	u64 pat;

	/*
	 * Map WB on BDW to snooped on CHV.
	 *
	 * Only the snoop bit has meaning for CHV, the rest is
	 * ignored.
	 *
	 * The hardware will never snoop for certain types of accesses:
	 * - CPU GTT (GMADR->GGTT->no snoop->memory)
	 * - PPGTT page tables
	 * - some other special cycles
	 *
	 * As with BDW, we also need to consider the following for GT accesses:
	 * "For GGTT, there is NO pat_sel[2:0] from the entry,
	 * so RTL will always use the value corresponding to
	 * pat_sel = 000".
	 * Which means we must set the snoop bit in PAT entry 0
	 * in order to keep the global status page working.
	 */

	pat = GEN8_PPAT(0, CHV_PPAT_SNOOP) |
	      GEN8_PPAT(1, 0) |
	      GEN8_PPAT(2, 0) |
	      GEN8_PPAT(3, 0) |
	      GEN8_PPAT(4, CHV_PPAT_SNOOP) |
	      GEN8_PPAT(5, CHV_PPAT_SNOOP) |
	      GEN8_PPAT(6, CHV_PPAT_SNOOP) |
	      GEN8_PPAT(7, CHV_PPAT_SNOOP);

	intel_uncore_write(uncore, GEN8_PRIVATE_PAT_LO, lower_32_bits(pat));
	intel_uncore_write(uncore, GEN8_PRIVATE_PAT_HI, upper_32_bits(pat));
}

static void gen6_gmch_remove(struct i915_address_space *vm)
{
	struct i915_ggtt *ggtt = i915_vm_to_ggtt(vm);

	iounmap(ggtt->gsm);
	cleanup_scratch_page(vm);
}

static void setup_private_pat(struct intel_uncore *uncore)
{
	struct drm_i915_private *i915 = uncore->i915;

	GEM_BUG_ON(INTEL_GEN(i915) < 8);

	if (INTEL_GEN(i915) >= 12)
		tgl_setup_private_ppat(uncore);
	else if (INTEL_GEN(i915) >= 10)
		cnl_setup_private_ppat(uncore);
	else if (IS_CHERRYVIEW(i915) || IS_GEN9_LP(i915))
		chv_setup_private_ppat(uncore);
	else
		bdw_setup_private_ppat(uncore);
}

static struct resource pci_resource(struct pci_dev *pdev, int bar)
{
	return (struct resource)DEFINE_RES_MEM(pci_resource_start(pdev, bar),
					       pci_resource_len(pdev, bar));
}

static int gen8_gmch_probe(struct i915_ggtt *ggtt)
{
	struct drm_i915_private *dev_priv = ggtt->vm.i915;
	struct pci_dev *pdev = dev_priv->drm.pdev;
	unsigned int size;
	u16 snb_gmch_ctl;
	int err;

	/* TODO: We're not aware of mappable constraints on gen8 yet */
	if (!IS_DGFX(dev_priv)) {
		ggtt->gmadr = pci_resource(pdev, 2);
		ggtt->mappable_end = resource_size(&ggtt->gmadr);
	}

	err = pci_set_dma_mask(pdev, DMA_BIT_MASK(39));
	if (!err)
		err = pci_set_consistent_dma_mask(pdev, DMA_BIT_MASK(39));
	if (err)
		DRM_ERROR("Can't set DMA mask/consistent mask (%d)\n", err);

	pci_read_config_word(pdev, SNB_GMCH_CTRL, &snb_gmch_ctl);
	if (IS_CHERRYVIEW(dev_priv))
		size = chv_get_total_gtt_size(snb_gmch_ctl);
	else
		size = gen8_get_total_gtt_size(snb_gmch_ctl);

	ggtt->vm.total = (size / sizeof(gen8_pte_t)) * I915_GTT_PAGE_SIZE;
	ggtt->vm.cleanup = gen6_gmch_remove;
	ggtt->vm.insert_page = gen8_ggtt_insert_page;
	ggtt->vm.clear_range = nop_clear_range;
	if (intel_scanout_needs_vtd_wa(dev_priv))
		ggtt->vm.clear_range = gen8_ggtt_clear_range;

	ggtt->vm.insert_entries = gen8_ggtt_insert_entries;

	/* Serialize GTT updates with aperture access on BXT if VT-d is on. */
	if (intel_ggtt_update_needs_vtd_wa(dev_priv) ||
	    IS_CHERRYVIEW(dev_priv) /* fails with concurrent use/update */) {
		ggtt->vm.insert_entries = bxt_vtd_ggtt_insert_entries__BKL;
		ggtt->vm.insert_page    = bxt_vtd_ggtt_insert_page__BKL;
		if (ggtt->vm.clear_range != nop_clear_range)
			ggtt->vm.clear_range = bxt_vtd_ggtt_clear_range__BKL;
	}

	ggtt->invalidate = gen6_ggtt_invalidate;

	ggtt->vm.vma_ops.bind_vma    = ggtt_bind_vma;
	ggtt->vm.vma_ops.unbind_vma  = ggtt_unbind_vma;
	ggtt->vm.vma_ops.set_pages   = ggtt_set_pages;
	ggtt->vm.vma_ops.clear_pages = clear_pages;

	ggtt->vm.pte_encode = gen8_pte_encode;

	setup_private_pat(ggtt->vm.gt->uncore);

	return ggtt_probe_common(ggtt, size);
}

static int gen6_gmch_probe(struct i915_ggtt *ggtt)
{
	struct drm_i915_private *dev_priv = ggtt->vm.i915;
	struct pci_dev *pdev = dev_priv->drm.pdev;
	unsigned int size;
	u16 snb_gmch_ctl;
	int err;

	ggtt->gmadr =
		(struct resource) DEFINE_RES_MEM(pci_resource_start(pdev, 2),
						 pci_resource_len(pdev, 2));
	ggtt->mappable_end = resource_size(&ggtt->gmadr);

	/* 64/512MB is the current min/max we actually know of, but this is just
	 * a coarse sanity check.
	 */
	if (ggtt->mappable_end < (64<<20) || ggtt->mappable_end > (512<<20)) {
		DRM_ERROR("Unknown GMADR size (%pa)\n", &ggtt->mappable_end);
		return -ENXIO;
	}

	err = pci_set_dma_mask(pdev, DMA_BIT_MASK(40));
	if (!err)
		err = pci_set_consistent_dma_mask(pdev, DMA_BIT_MASK(40));
	if (err)
		DRM_ERROR("Can't set DMA mask/consistent mask (%d)\n", err);
	pci_read_config_word(pdev, SNB_GMCH_CTRL, &snb_gmch_ctl);

	size = gen6_get_total_gtt_size(snb_gmch_ctl);
	ggtt->vm.total = (size / sizeof(gen6_pte_t)) * I915_GTT_PAGE_SIZE;

	ggtt->vm.clear_range = nop_clear_range;
	if (!HAS_FULL_PPGTT(dev_priv) || intel_scanout_needs_vtd_wa(dev_priv))
		ggtt->vm.clear_range = gen6_ggtt_clear_range;
	ggtt->vm.insert_page = gen6_ggtt_insert_page;
	ggtt->vm.insert_entries = gen6_ggtt_insert_entries;
	ggtt->vm.cleanup = gen6_gmch_remove;

	ggtt->invalidate = gen6_ggtt_invalidate;

	if (HAS_EDRAM(dev_priv))
		ggtt->vm.pte_encode = iris_pte_encode;
	else if (IS_HASWELL(dev_priv))
		ggtt->vm.pte_encode = hsw_pte_encode;
	else if (IS_VALLEYVIEW(dev_priv))
		ggtt->vm.pte_encode = byt_pte_encode;
	else if (INTEL_GEN(dev_priv) >= 7)
		ggtt->vm.pte_encode = ivb_pte_encode;
	else
		ggtt->vm.pte_encode = snb_pte_encode;

	ggtt->vm.vma_ops.bind_vma    = ggtt_bind_vma;
	ggtt->vm.vma_ops.unbind_vma  = ggtt_unbind_vma;
	ggtt->vm.vma_ops.set_pages   = ggtt_set_pages;
	ggtt->vm.vma_ops.clear_pages = clear_pages;

	return ggtt_probe_common(ggtt, size);
}

static void i915_gmch_remove(struct i915_address_space *vm)
{
	intel_gmch_remove();
}

static int i915_gmch_probe(struct i915_ggtt *ggtt)
{
	struct drm_i915_private *dev_priv = ggtt->vm.i915;
	phys_addr_t gmadr_base;
	int ret;

	ret = intel_gmch_probe(dev_priv->bridge_dev, dev_priv->drm.pdev, NULL);
	if (!ret) {
		DRM_ERROR("failed to set up gmch\n");
		return -EIO;
	}

	intel_gtt_get(&ggtt->vm.total, &gmadr_base, &ggtt->mappable_end);

	ggtt->gmadr =
		(struct resource) DEFINE_RES_MEM(gmadr_base,
						 ggtt->mappable_end);

	ggtt->do_idle_maps = needs_idle_maps(dev_priv);
	ggtt->vm.insert_page = i915_ggtt_insert_page;
	ggtt->vm.insert_entries = i915_ggtt_insert_entries;
	ggtt->vm.clear_range = i915_ggtt_clear_range;
	ggtt->vm.cleanup = i915_gmch_remove;

	ggtt->invalidate = gmch_ggtt_invalidate;

	ggtt->vm.vma_ops.bind_vma    = ggtt_bind_vma;
	ggtt->vm.vma_ops.unbind_vma  = ggtt_unbind_vma;
	ggtt->vm.vma_ops.set_pages   = ggtt_set_pages;
	ggtt->vm.vma_ops.clear_pages = clear_pages;

	if (unlikely(ggtt->do_idle_maps))
		dev_notice(dev_priv->drm.dev,
			   "Applying Ironlake quirks for intel_iommu\n");

	return 0;
}

static int ggtt_probe_hw(struct i915_ggtt *ggtt, struct intel_gt *gt)
{
	struct drm_i915_private *i915 = gt->i915;
	int ret;

	ggtt->vm.gt = gt;
	ggtt->vm.i915 = i915;
	ggtt->vm.dma = &i915->drm.pdev->dev;

	if (INTEL_GEN(i915) <= 5)
		ret = i915_gmch_probe(ggtt);
	else if (INTEL_GEN(i915) < 8)
		ret = gen6_gmch_probe(ggtt);
	else
		ret = gen8_gmch_probe(ggtt);
	if (ret)
		return ret;

	if ((ggtt->vm.total - 1) >> 32) {
		DRM_ERROR("We never expected a Global GTT with more than 32bits"
			  " of address space! Found %lldM!\n",
			  ggtt->vm.total >> 20);
		ggtt->vm.total = 1ULL << 32;
		ggtt->mappable_end =
			min_t(u64, ggtt->mappable_end, ggtt->vm.total);
	}

	if (ggtt->mappable_end > ggtt->vm.total) {
		DRM_ERROR("mappable aperture extends past end of GGTT,"
			  " aperture=%pa, total=%llx\n",
			  &ggtt->mappable_end, ggtt->vm.total);
		ggtt->mappable_end = ggtt->vm.total;
	}

	/* GMADR is the PCI mmio aperture into the global GTT. */
	DRM_DEBUG_DRIVER("GGTT size = %lluM\n", ggtt->vm.total >> 20);
	DRM_DEBUG_DRIVER("GMADR size = %lluM\n", (u64)ggtt->mappable_end >> 20);
	DRM_DEBUG_DRIVER("DSM size = %lluM\n",
			 (u64)resource_size(&intel_graphics_stolen_res) >> 20);

	return 0;
}

/**
 * i915_ggtt_probe_hw - Probe GGTT hardware location
 * @i915: i915 device
 */
int i915_ggtt_probe_hw(struct drm_i915_private *i915)
{
	int ret;

	ret = ggtt_probe_hw(&i915->ggtt, &i915->gt);
	if (ret)
		return ret;

	if (intel_vtd_active())
		dev_info(i915->drm.dev, "VT-d active for gfx access\n");

	return 0;
}

static int ggtt_init_hw(struct i915_ggtt *ggtt)
{
	struct drm_i915_private *i915 = ggtt->vm.i915;

	i915_address_space_init(&ggtt->vm, VM_CLASS_GGTT);

	ggtt->vm.is_ggtt = true;

	/* Only VLV supports read-only GGTT mappings */
	ggtt->vm.has_read_only = IS_VALLEYVIEW(i915);

	if (!HAS_LLC(i915) && !HAS_PPGTT(i915))
		ggtt->vm.mm.color_adjust = i915_ggtt_color_adjust;

	if (ggtt->mappable_end) {
		if (!io_mapping_init_wc(&ggtt->iomap,
					ggtt->gmadr.start,
					ggtt->mappable_end)) {
			ggtt->vm.cleanup(&ggtt->vm);
			return -EIO;
		}

		ggtt->mtrr = arch_phys_wc_add(ggtt->gmadr.start,
					      ggtt->mappable_end);
	}

	i915_ggtt_init_fences(ggtt);

	return 0;
}

/**
 * i915_ggtt_init_hw - Initialize GGTT hardware
 * @dev_priv: i915 device
 */
int i915_ggtt_init_hw(struct drm_i915_private *dev_priv)
{
	int ret;

	stash_init(&dev_priv->mm.wc_stash);

	/* Note that we use page colouring to enforce a guard page at the
	 * end of the address space. This is required as the CS may prefetch
	 * beyond the end of the batch buffer, across the page boundary,
	 * and beyond the end of the GTT if we do not provide a guard.
	 */
	ret = ggtt_init_hw(&dev_priv->ggtt);
	if (ret)
		return ret;

	return 0;
}

int i915_ggtt_enable_hw(struct drm_i915_private *dev_priv)
{
	if (INTEL_GEN(dev_priv) < 6 && !intel_enable_gtt())
		return -EIO;

	return 0;
}

void i915_ggtt_enable_guc(struct i915_ggtt *ggtt)
{
	GEM_BUG_ON(ggtt->invalidate != gen6_ggtt_invalidate);

	ggtt->invalidate = guc_ggtt_invalidate;

	ggtt->invalidate(ggtt);
}

void i915_ggtt_disable_guc(struct i915_ggtt *ggtt)
{
	/* XXX Temporary pardon for error unload */
	if (ggtt->invalidate == gen6_ggtt_invalidate)
		return;

	/* We should only be called after i915_ggtt_enable_guc() */
	GEM_BUG_ON(ggtt->invalidate != guc_ggtt_invalidate);

	ggtt->invalidate = gen6_ggtt_invalidate;

	ggtt->invalidate(ggtt);
}

static void ggtt_restore_mappings(struct i915_ggtt *ggtt)
{
	struct i915_vma *vma;
	bool flush = false;
	int open;

	intel_gt_check_and_clear_faults(ggtt->vm.gt);

	mutex_lock(&ggtt->vm.mutex);

	/* First fill our portion of the GTT with scratch pages */
	ggtt->vm.clear_range(&ggtt->vm, 0, ggtt->vm.total);

	/* Skip rewriting PTE on VMA unbind. */
	open = atomic_xchg(&ggtt->vm.open, 0);

	/* clflush objects bound into the GGTT and rebind them. */
	list_for_each_entry(vma, &ggtt->vm.bound_list, vm_link) {
		struct drm_i915_gem_object *obj = vma->obj;

		if (!i915_vma_is_bound(vma, I915_VMA_GLOBAL_BIND))
			continue;

		clear_bit(I915_VMA_GLOBAL_BIND_BIT, __i915_vma_flags(vma));
		WARN_ON(i915_vma_bind(vma,
				      obj ? obj->cache_level : 0,
				      PIN_GLOBAL, NULL));
		if (obj) { /* only used during resume => exclusive access */
			flush |= fetch_and_zero(&obj->write_domain);
			obj->read_domains |= I915_GEM_DOMAIN_GTT;
		}
	}

	atomic_set(&ggtt->vm.open, open);
	ggtt->invalidate(ggtt);

	mutex_unlock(&ggtt->vm.mutex);

	if (flush)
		wbinvd_on_all_cpus();
}

void i915_gem_restore_gtt_mappings(struct drm_i915_private *i915)
{
	struct i915_ggtt *ggtt = &i915->ggtt;

	ggtt_restore_mappings(ggtt);

	if (INTEL_GEN(i915) >= 8)
		setup_private_pat(ggtt->vm.gt->uncore);
}

static struct scatterlist *
rotate_pages(struct drm_i915_gem_object *obj, unsigned int offset,
	     unsigned int width, unsigned int height,
	     unsigned int stride,
	     struct sg_table *st, struct scatterlist *sg)
{
	unsigned int column, row;
	unsigned int src_idx;

	for (column = 0; column < width; column++) {
		src_idx = stride * (height - 1) + column + offset;
		for (row = 0; row < height; row++) {
			st->nents++;
			/* We don't need the pages, but need to initialize
			 * the entries so the sg list can be happily traversed.
			 * The only thing we need are DMA addresses.
			 */
			sg_set_page(sg, NULL, I915_GTT_PAGE_SIZE, 0);
			sg_dma_address(sg) =
				i915_gem_object_get_dma_address(obj, src_idx);
			sg_dma_len(sg) = I915_GTT_PAGE_SIZE;
			sg = sg_next(sg);
			src_idx -= stride;
		}
	}

	return sg;
}

static noinline struct sg_table *
intel_rotate_pages(struct intel_rotation_info *rot_info,
		   struct drm_i915_gem_object *obj)
{
	unsigned int size = intel_rotation_info_size(rot_info);
	struct sg_table *st;
	struct scatterlist *sg;
	int ret = -ENOMEM;
	int i;

	/* Allocate target SG list. */
	st = kmalloc(sizeof(*st), GFP_KERNEL);
	if (!st)
		goto err_st_alloc;

	ret = sg_alloc_table(st, size, GFP_KERNEL);
	if (ret)
		goto err_sg_alloc;

	st->nents = 0;
	sg = st->sgl;

	for (i = 0 ; i < ARRAY_SIZE(rot_info->plane); i++) {
		sg = rotate_pages(obj, rot_info->plane[i].offset,
				  rot_info->plane[i].width, rot_info->plane[i].height,
				  rot_info->plane[i].stride, st, sg);
	}

	return st;

err_sg_alloc:
	kfree(st);
err_st_alloc:

	DRM_DEBUG_DRIVER("Failed to create rotated mapping for object size %zu! (%ux%u tiles, %u pages)\n",
			 obj->base.size, rot_info->plane[0].width, rot_info->plane[0].height, size);

	return ERR_PTR(ret);
}

static struct scatterlist *
remap_pages(struct drm_i915_gem_object *obj, unsigned int offset,
	    unsigned int width, unsigned int height,
	    unsigned int stride,
	    struct sg_table *st, struct scatterlist *sg)
{
	unsigned int row;

	for (row = 0; row < height; row++) {
		unsigned int left = width * I915_GTT_PAGE_SIZE;

		while (left) {
			dma_addr_t addr;
			unsigned int length;

			/* We don't need the pages, but need to initialize
			 * the entries so the sg list can be happily traversed.
			 * The only thing we need are DMA addresses.
			 */

			addr = i915_gem_object_get_dma_address_len(obj, offset, &length);

			length = min(left, length);

			st->nents++;

			sg_set_page(sg, NULL, length, 0);
			sg_dma_address(sg) = addr;
			sg_dma_len(sg) = length;
			sg = sg_next(sg);

			offset += length / I915_GTT_PAGE_SIZE;
			left -= length;
		}

		offset += stride - width;
	}

	return sg;
}

static noinline struct sg_table *
intel_remap_pages(struct intel_remapped_info *rem_info,
		  struct drm_i915_gem_object *obj)
{
	unsigned int size = intel_remapped_info_size(rem_info);
	struct sg_table *st;
	struct scatterlist *sg;
	int ret = -ENOMEM;
	int i;

	/* Allocate target SG list. */
	st = kmalloc(sizeof(*st), GFP_KERNEL);
	if (!st)
		goto err_st_alloc;

	ret = sg_alloc_table(st, size, GFP_KERNEL);
	if (ret)
		goto err_sg_alloc;

	st->nents = 0;
	sg = st->sgl;

	for (i = 0 ; i < ARRAY_SIZE(rem_info->plane); i++) {
		sg = remap_pages(obj, rem_info->plane[i].offset,
				 rem_info->plane[i].width, rem_info->plane[i].height,
				 rem_info->plane[i].stride, st, sg);
	}

	i915_sg_trim(st);

	return st;

err_sg_alloc:
	kfree(st);
err_st_alloc:

	DRM_DEBUG_DRIVER("Failed to create remapped mapping for object size %zu! (%ux%u tiles, %u pages)\n",
			 obj->base.size, rem_info->plane[0].width, rem_info->plane[0].height, size);

	return ERR_PTR(ret);
}

static noinline struct sg_table *
intel_partial_pages(const struct i915_ggtt_view *view,
		    struct drm_i915_gem_object *obj)
{
	struct sg_table *st;
	struct scatterlist *sg, *iter;
	unsigned int count = view->partial.size;
	unsigned int offset;
	int ret = -ENOMEM;

	st = kmalloc(sizeof(*st), GFP_KERNEL);
	if (!st)
		goto err_st_alloc;

	ret = sg_alloc_table(st, count, GFP_KERNEL);
	if (ret)
		goto err_sg_alloc;

	iter = i915_gem_object_get_sg(obj, view->partial.offset, &offset);
	GEM_BUG_ON(!iter);

	sg = st->sgl;
	st->nents = 0;
	do {
		unsigned int len;

		len = min(iter->length - (offset << PAGE_SHIFT),
			  count << PAGE_SHIFT);
		sg_set_page(sg, NULL, len, 0);
		sg_dma_address(sg) =
			sg_dma_address(iter) + (offset << PAGE_SHIFT);
		sg_dma_len(sg) = len;

		st->nents++;
		count -= len >> PAGE_SHIFT;
		if (count == 0) {
			sg_mark_end(sg);
			i915_sg_trim(st); /* Drop any unused tail entries. */

			return st;
		}

		sg = __sg_next(sg);
		iter = __sg_next(iter);
		offset = 0;
	} while (1);

err_sg_alloc:
	kfree(st);
err_st_alloc:
	return ERR_PTR(ret);
}

static int
i915_get_ggtt_vma_pages(struct i915_vma *vma)
{
	int ret;

	/* The vma->pages are only valid within the lifespan of the borrowed
	 * obj->mm.pages. When the obj->mm.pages sg_table is regenerated, so
	 * must be the vma->pages. A simple rule is that vma->pages must only
	 * be accessed when the obj->mm.pages are pinned.
	 */
	GEM_BUG_ON(!i915_gem_object_has_pinned_pages(vma->obj));

	switch (vma->ggtt_view.type) {
	default:
		GEM_BUG_ON(vma->ggtt_view.type);
		/* fall through */
	case I915_GGTT_VIEW_NORMAL:
		vma->pages = vma->obj->mm.pages;
		return 0;

	case I915_GGTT_VIEW_ROTATED:
		vma->pages =
			intel_rotate_pages(&vma->ggtt_view.rotated, vma->obj);
		break;

	case I915_GGTT_VIEW_REMAPPED:
		vma->pages =
			intel_remap_pages(&vma->ggtt_view.remapped, vma->obj);
		break;

	case I915_GGTT_VIEW_PARTIAL:
		vma->pages = intel_partial_pages(&vma->ggtt_view, vma->obj);
		break;
	}

	ret = 0;
	if (IS_ERR(vma->pages)) {
		ret = PTR_ERR(vma->pages);
		vma->pages = NULL;
		DRM_ERROR("Failed to get pages for VMA view type %u (%d)!\n",
			  vma->ggtt_view.type, ret);
	}
	return ret;
=======
	dma_unmap_sg(kdev, pages->sgl, pages->nents, PCI_DMA_BIDIRECTIONAL);
>>>>>>> d47c7f06
}

/**
 * i915_gem_gtt_reserve - reserve a node in an address_space (GTT)
 * @vm: the &struct i915_address_space
 * @node: the &struct drm_mm_node (typically i915_vma.mode)
 * @size: how much space to allocate inside the GTT,
 *        must be #I915_GTT_PAGE_SIZE aligned
 * @offset: where to insert inside the GTT,
 *          must be #I915_GTT_MIN_ALIGNMENT aligned, and the node
 *          (@offset + @size) must fit within the address space
 * @color: color to apply to node, if this node is not from a VMA,
 *         color must be #I915_COLOR_UNEVICTABLE
 * @flags: control search and eviction behaviour
 *
 * i915_gem_gtt_reserve() tries to insert the @node at the exact @offset inside
 * the address space (using @size and @color). If the @node does not fit, it
 * tries to evict any overlapping nodes from the GTT, including any
 * neighbouring nodes if the colors do not match (to ensure guard pages between
 * differing domains). See i915_gem_evict_for_node() for the gory details
 * on the eviction algorithm. #PIN_NONBLOCK may used to prevent waiting on
 * evicting active overlapping objects, and any overlapping node that is pinned
 * or marked as unevictable will also result in failure.
 *
 * Returns: 0 on success, -ENOSPC if no suitable hole is found, -EINTR if
 * asked to wait for eviction and interrupted.
 */
int i915_gem_gtt_reserve(struct i915_address_space *vm,
			 struct drm_mm_node *node,
			 u64 size, u64 offset, unsigned long color,
			 unsigned int flags)
{
	int err;

	GEM_BUG_ON(!size);
	GEM_BUG_ON(!IS_ALIGNED(size, I915_GTT_PAGE_SIZE));
	GEM_BUG_ON(!IS_ALIGNED(offset, I915_GTT_MIN_ALIGNMENT));
	GEM_BUG_ON(range_overflows(offset, size, vm->total));
	GEM_BUG_ON(vm == &vm->i915->ggtt.alias->vm);
	GEM_BUG_ON(drm_mm_node_allocated(node));

	node->size = size;
	node->start = offset;
	node->color = color;

	err = drm_mm_reserve_node(&vm->mm, node);
	if (err != -ENOSPC)
		return err;

	if (flags & PIN_NOEVICT)
		return -ENOSPC;

	err = i915_gem_evict_for_node(vm, node, flags);
	if (err == 0)
		err = drm_mm_reserve_node(&vm->mm, node);

	return err;
}

static u64 random_offset(u64 start, u64 end, u64 len, u64 align)
{
	u64 range, addr;

	GEM_BUG_ON(range_overflows(start, len, end));
	GEM_BUG_ON(round_up(start, align) > round_down(end - len, align));

	range = round_down(end - len, align) - round_up(start, align);
	if (range) {
		if (sizeof(unsigned long) == sizeof(u64)) {
			addr = get_random_long();
		} else {
			addr = get_random_int();
			if (range > U32_MAX) {
				addr <<= 32;
				addr |= get_random_int();
			}
		}
		div64_u64_rem(addr, range, &addr);
		start += addr;
	}

	return round_up(start, align);
}

/**
 * i915_gem_gtt_insert - insert a node into an address_space (GTT)
 * @vm: the &struct i915_address_space
 * @node: the &struct drm_mm_node (typically i915_vma.node)
 * @size: how much space to allocate inside the GTT,
 *        must be #I915_GTT_PAGE_SIZE aligned
 * @alignment: required alignment of starting offset, may be 0 but
 *             if specified, this must be a power-of-two and at least
 *             #I915_GTT_MIN_ALIGNMENT
 * @color: color to apply to node
 * @start: start of any range restriction inside GTT (0 for all),
 *         must be #I915_GTT_PAGE_SIZE aligned
 * @end: end of any range restriction inside GTT (U64_MAX for all),
 *       must be #I915_GTT_PAGE_SIZE aligned if not U64_MAX
 * @flags: control search and eviction behaviour
 *
 * i915_gem_gtt_insert() first searches for an available hole into which
 * is can insert the node. The hole address is aligned to @alignment and
 * its @size must then fit entirely within the [@start, @end] bounds. The
 * nodes on either side of the hole must match @color, or else a guard page
 * will be inserted between the two nodes (or the node evicted). If no
 * suitable hole is found, first a victim is randomly selected and tested
 * for eviction, otherwise then the LRU list of objects within the GTT
 * is scanned to find the first set of replacement nodes to create the hole.
 * Those old overlapping nodes are evicted from the GTT (and so must be
 * rebound before any future use). Any node that is currently pinned cannot
 * be evicted (see i915_vma_pin()). Similar if the node's VMA is currently
 * active and #PIN_NONBLOCK is specified, that node is also skipped when
 * searching for an eviction candidate. See i915_gem_evict_something() for
 * the gory details on the eviction algorithm.
 *
 * Returns: 0 on success, -ENOSPC if no suitable hole is found, -EINTR if
 * asked to wait for eviction and interrupted.
 */
int i915_gem_gtt_insert(struct i915_address_space *vm,
			struct drm_mm_node *node,
			u64 size, u64 alignment, unsigned long color,
			u64 start, u64 end, unsigned int flags)
{
	enum drm_mm_insert_mode mode;
	u64 offset;
	int err;

	lockdep_assert_held(&vm->mutex);

	GEM_BUG_ON(!size);
	GEM_BUG_ON(!IS_ALIGNED(size, I915_GTT_PAGE_SIZE));
	GEM_BUG_ON(alignment && !is_power_of_2(alignment));
	GEM_BUG_ON(alignment && !IS_ALIGNED(alignment, I915_GTT_MIN_ALIGNMENT));
	GEM_BUG_ON(start >= end);
	GEM_BUG_ON(start > 0  && !IS_ALIGNED(start, I915_GTT_PAGE_SIZE));
	GEM_BUG_ON(end < U64_MAX && !IS_ALIGNED(end, I915_GTT_PAGE_SIZE));
	GEM_BUG_ON(vm == &vm->i915->ggtt.alias->vm);
	GEM_BUG_ON(drm_mm_node_allocated(node));

	if (unlikely(range_overflows(start, size, end)))
		return -ENOSPC;

	if (unlikely(round_up(start, alignment) > round_down(end - size, alignment)))
		return -ENOSPC;

	mode = DRM_MM_INSERT_BEST;
	if (flags & PIN_HIGH)
		mode = DRM_MM_INSERT_HIGHEST;
	if (flags & PIN_MAPPABLE)
		mode = DRM_MM_INSERT_LOW;

	/* We only allocate in PAGE_SIZE/GTT_PAGE_SIZE (4096) chunks,
	 * so we know that we always have a minimum alignment of 4096.
	 * The drm_mm range manager is optimised to return results
	 * with zero alignment, so where possible use the optimal
	 * path.
	 */
	BUILD_BUG_ON(I915_GTT_MIN_ALIGNMENT > I915_GTT_PAGE_SIZE);
	if (alignment <= I915_GTT_MIN_ALIGNMENT)
		alignment = 0;

	err = drm_mm_insert_node_in_range(&vm->mm, node,
					  size, alignment, color,
					  start, end, mode);
	if (err != -ENOSPC)
		return err;

	if (mode & DRM_MM_INSERT_ONCE) {
		err = drm_mm_insert_node_in_range(&vm->mm, node,
						  size, alignment, color,
						  start, end,
						  DRM_MM_INSERT_BEST);
		if (err != -ENOSPC)
			return err;
	}

	if (flags & PIN_NOEVICT)
		return -ENOSPC;

	/*
	 * No free space, pick a slot at random.
	 *
	 * There is a pathological case here using a GTT shared between
	 * mmap and GPU (i.e. ggtt/aliasing_ppgtt but not full-ppgtt):
	 *
	 *    |<-- 256 MiB aperture -->||<-- 1792 MiB unmappable -->|
	 *         (64k objects)             (448k objects)
	 *
	 * Now imagine that the eviction LRU is ordered top-down (just because
	 * pathology meets real life), and that we need to evict an object to
	 * make room inside the aperture. The eviction scan then has to walk
	 * the 448k list before it finds one within range. And now imagine that
	 * it has to search for a new hole between every byte inside the memcpy,
	 * for several simultaneous clients.
	 *
	 * On a full-ppgtt system, if we have run out of available space, there
	 * will be lots and lots of objects in the eviction list! Again,
	 * searching that LRU list may be slow if we are also applying any
	 * range restrictions (e.g. restriction to low 4GiB) and so, for
	 * simplicity and similarilty between different GTT, try the single
	 * random replacement first.
	 */
	offset = random_offset(start, end,
			       size, alignment ?: I915_GTT_MIN_ALIGNMENT);
	err = i915_gem_gtt_reserve(vm, node, size, offset, color, flags);
	if (err != -ENOSPC)
		return err;

	if (flags & PIN_NOSEARCH)
		return -ENOSPC;

	/* Randomly selected placement is pinned, do a search */
	err = i915_gem_evict_something(vm, size, alignment, color,
				       start, end, flags);
	if (err)
		return err;

	return drm_mm_insert_node_in_range(&vm->mm, node,
					   size, alignment, color,
					   start, end, DRM_MM_INSERT_EVICT);
}

#if IS_ENABLED(CONFIG_DRM_I915_SELFTEST)
#include "selftests/i915_gem_gtt.c"
#endif<|MERGE_RESOLUTION|>--- conflicted
+++ resolved
@@ -69,2911 +69,7 @@
 		}
 	}
 
-<<<<<<< HEAD
-	for (i = 1; i <= vm->top; i++) {
-		if (!px_dma(&vm->scratch[i]))
-			break;
-		cleanup_page_dma(vm, px_base(&vm->scratch[i]));
-	}
-
-	cleanup_scratch_page(vm);
-}
-
-static struct i915_page_table *alloc_pt(struct i915_address_space *vm)
-{
-	struct i915_page_table *pt;
-
-	pt = kmalloc(sizeof(*pt), I915_GFP_ALLOW_FAIL);
-	if (unlikely(!pt))
-		return ERR_PTR(-ENOMEM);
-
-	if (unlikely(setup_page_dma(vm, &pt->base))) {
-		kfree(pt);
-		return ERR_PTR(-ENOMEM);
-	}
-
-	atomic_set(&pt->used, 0);
-	return pt;
-}
-
-static struct i915_page_directory *__alloc_pd(size_t sz)
-{
-	struct i915_page_directory *pd;
-
-	pd = kzalloc(sz, I915_GFP_ALLOW_FAIL);
-	if (unlikely(!pd))
-		return NULL;
-
-	spin_lock_init(&pd->lock);
-	return pd;
-}
-
-static struct i915_page_directory *alloc_pd(struct i915_address_space *vm)
-{
-	struct i915_page_directory *pd;
-
-	pd = __alloc_pd(sizeof(*pd));
-	if (unlikely(!pd))
-		return ERR_PTR(-ENOMEM);
-
-	if (unlikely(setup_page_dma(vm, px_base(pd)))) {
-		kfree(pd);
-		return ERR_PTR(-ENOMEM);
-	}
-
-	return pd;
-}
-
-static void free_pd(struct i915_address_space *vm, struct i915_page_dma *pd)
-{
-	cleanup_page_dma(vm, pd);
-	kfree(pd);
-}
-
-#define free_px(vm, px) free_pd(vm, px_base(px))
-
-static inline void
-write_dma_entry(struct i915_page_dma * const pdma,
-		const unsigned short idx,
-		const u64 encoded_entry)
-{
-	u64 * const vaddr = kmap_atomic(pdma->page);
-
-	vaddr[idx] = encoded_entry;
-	kunmap_atomic(vaddr);
-}
-
-static inline void
-__set_pd_entry(struct i915_page_directory * const pd,
-	       const unsigned short idx,
-	       struct i915_page_dma * const to,
-	       u64 (*encode)(const dma_addr_t, const enum i915_cache_level))
-{
-	/* Each thread pre-pins the pd, and we may have a thread per pde. */
-	GEM_BUG_ON(atomic_read(px_used(pd)) > 2 * ARRAY_SIZE(pd->entry));
-
-	atomic_inc(px_used(pd));
-	pd->entry[idx] = to;
-	write_dma_entry(px_base(pd), idx, encode(to->daddr, I915_CACHE_LLC));
-}
-
-#define set_pd_entry(pd, idx, to) \
-	__set_pd_entry((pd), (idx), px_base(to), gen8_pde_encode)
-
-static inline void
-clear_pd_entry(struct i915_page_directory * const pd,
-	       const unsigned short idx,
-	       const struct i915_page_scratch * const scratch)
-{
-	GEM_BUG_ON(atomic_read(px_used(pd)) == 0);
-
-	write_dma_entry(px_base(pd), idx, scratch->encode);
-	pd->entry[idx] = NULL;
-	atomic_dec(px_used(pd));
-}
-
-static bool
-release_pd_entry(struct i915_page_directory * const pd,
-		 const unsigned short idx,
-		 struct i915_page_table * const pt,
-		 const struct i915_page_scratch * const scratch)
-{
-	bool free = false;
-
-	if (atomic_add_unless(&pt->used, -1, 1))
-		return false;
-
-	spin_lock(&pd->lock);
-	if (atomic_dec_and_test(&pt->used)) {
-		clear_pd_entry(pd, idx, scratch);
-		free = true;
-	}
-	spin_unlock(&pd->lock);
-
-	return free;
-}
-
-static void gen8_ppgtt_notify_vgt(struct i915_ppgtt *ppgtt, bool create)
-{
-	struct drm_i915_private *dev_priv = ppgtt->vm.i915;
-	enum vgt_g2v_type msg;
-	int i;
-
-	if (create)
-		atomic_inc(px_used(ppgtt->pd)); /* never remove */
-	else
-		atomic_dec(px_used(ppgtt->pd));
-
-	mutex_lock(&dev_priv->vgpu.lock);
-
-	if (i915_vm_is_4lvl(&ppgtt->vm)) {
-		const u64 daddr = px_dma(ppgtt->pd);
-
-		I915_WRITE(vgtif_reg(pdp[0].lo), lower_32_bits(daddr));
-		I915_WRITE(vgtif_reg(pdp[0].hi), upper_32_bits(daddr));
-
-		msg = (create ? VGT_G2V_PPGTT_L4_PAGE_TABLE_CREATE :
-				VGT_G2V_PPGTT_L4_PAGE_TABLE_DESTROY);
-	} else {
-		for (i = 0; i < GEN8_3LVL_PDPES; i++) {
-			const u64 daddr = i915_page_dir_dma_addr(ppgtt, i);
-
-			I915_WRITE(vgtif_reg(pdp[i].lo), lower_32_bits(daddr));
-			I915_WRITE(vgtif_reg(pdp[i].hi), upper_32_bits(daddr));
-		}
-
-		msg = (create ? VGT_G2V_PPGTT_L3_PAGE_TABLE_CREATE :
-				VGT_G2V_PPGTT_L3_PAGE_TABLE_DESTROY);
-	}
-
-	/* g2v_notify atomically (via hv trap) consumes the message packet. */
-	I915_WRITE(vgtif_reg(g2v_notify), msg);
-
-	mutex_unlock(&dev_priv->vgpu.lock);
-}
-
-/* Index shifts into the pagetable are offset by GEN8_PTE_SHIFT [12] */
-#define GEN8_PAGE_SIZE (SZ_4K) /* page and page-directory sizes are the same */
-#define GEN8_PTE_SHIFT (ilog2(GEN8_PAGE_SIZE))
-#define GEN8_PDES (GEN8_PAGE_SIZE / sizeof(u64))
-#define gen8_pd_shift(lvl) ((lvl) * ilog2(GEN8_PDES))
-#define gen8_pd_index(i, lvl) i915_pde_index((i), gen8_pd_shift(lvl))
-#define __gen8_pte_shift(lvl) (GEN8_PTE_SHIFT + gen8_pd_shift(lvl))
-#define __gen8_pte_index(a, lvl) i915_pde_index((a), __gen8_pte_shift(lvl))
-
-static inline unsigned int
-gen8_pd_range(u64 start, u64 end, int lvl, unsigned int *idx)
-{
-	const int shift = gen8_pd_shift(lvl);
-	const u64 mask = ~0ull << gen8_pd_shift(lvl + 1);
-
-	GEM_BUG_ON(start >= end);
-	end += ~mask >> gen8_pd_shift(1);
-
-	*idx = i915_pde_index(start, shift);
-	if ((start ^ end) & mask)
-		return GEN8_PDES - *idx;
-	else
-		return i915_pde_index(end, shift) - *idx;
-}
-
-static inline bool gen8_pd_contains(u64 start, u64 end, int lvl)
-{
-	const u64 mask = ~0ull << gen8_pd_shift(lvl + 1);
-
-	GEM_BUG_ON(start >= end);
-	return (start ^ end) & mask && (start & ~mask) == 0;
-}
-
-static inline unsigned int gen8_pt_count(u64 start, u64 end)
-{
-	GEM_BUG_ON(start >= end);
-	if ((start ^ end) >> gen8_pd_shift(1))
-		return GEN8_PDES - (start & (GEN8_PDES - 1));
-	else
-		return end - start;
-}
-
-static inline unsigned int gen8_pd_top_count(const struct i915_address_space *vm)
-{
-	unsigned int shift = __gen8_pte_shift(vm->top);
-	return (vm->total + (1ull << shift) - 1) >> shift;
-}
-
-static inline struct i915_page_directory *
-gen8_pdp_for_page_index(struct i915_address_space * const vm, const u64 idx)
-{
-	struct i915_ppgtt * const ppgtt = i915_vm_to_ppgtt(vm);
-
-	if (vm->top == 2)
-		return ppgtt->pd;
-	else
-		return i915_pd_entry(ppgtt->pd, gen8_pd_index(idx, vm->top));
-}
-
-static inline struct i915_page_directory *
-gen8_pdp_for_page_address(struct i915_address_space * const vm, const u64 addr)
-{
-	return gen8_pdp_for_page_index(vm, addr >> GEN8_PTE_SHIFT);
-}
-
-static void __gen8_ppgtt_cleanup(struct i915_address_space *vm,
-				 struct i915_page_directory *pd,
-				 int count, int lvl)
-{
-	if (lvl) {
-		void **pde = pd->entry;
-
-		do {
-			if (!*pde)
-				continue;
-
-			__gen8_ppgtt_cleanup(vm, *pde, GEN8_PDES, lvl - 1);
-		} while (pde++, --count);
-	}
-
-	free_px(vm, pd);
-}
-
-static void gen8_ppgtt_cleanup(struct i915_address_space *vm)
-{
-	struct i915_ppgtt *ppgtt = i915_vm_to_ppgtt(vm);
-
-	if (intel_vgpu_active(vm->i915))
-		gen8_ppgtt_notify_vgt(ppgtt, false);
-
-	__gen8_ppgtt_cleanup(vm, ppgtt->pd, gen8_pd_top_count(vm), vm->top);
-	free_scratch(vm);
-}
-
-static u64 __gen8_ppgtt_clear(struct i915_address_space * const vm,
-			      struct i915_page_directory * const pd,
-			      u64 start, const u64 end, int lvl)
-{
-	const struct i915_page_scratch * const scratch = &vm->scratch[lvl];
-	unsigned int idx, len;
-
-	GEM_BUG_ON(end > vm->total >> GEN8_PTE_SHIFT);
-
-	len = gen8_pd_range(start, end, lvl--, &idx);
-	DBG("%s(%p):{ lvl:%d, start:%llx, end:%llx, idx:%d, len:%d, used:%d }\n",
-	    __func__, vm, lvl + 1, start, end,
-	    idx, len, atomic_read(px_used(pd)));
-	GEM_BUG_ON(!len || len >= atomic_read(px_used(pd)));
-
-	do {
-		struct i915_page_table *pt = pd->entry[idx];
-
-		if (atomic_fetch_inc(&pt->used) >> gen8_pd_shift(1) &&
-		    gen8_pd_contains(start, end, lvl)) {
-			DBG("%s(%p):{ lvl:%d, idx:%d, start:%llx, end:%llx } removing pd\n",
-			    __func__, vm, lvl + 1, idx, start, end);
-			clear_pd_entry(pd, idx, scratch);
-			__gen8_ppgtt_cleanup(vm, as_pd(pt), I915_PDES, lvl);
-			start += (u64)I915_PDES << gen8_pd_shift(lvl);
-			continue;
-		}
-
-		if (lvl) {
-			start = __gen8_ppgtt_clear(vm, as_pd(pt),
-						   start, end, lvl);
-		} else {
-			unsigned int count;
-			u64 *vaddr;
-
-			count = gen8_pt_count(start, end);
-			DBG("%s(%p):{ lvl:%d, start:%llx, end:%llx, idx:%d, len:%d, used:%d } removing pte\n",
-			    __func__, vm, lvl, start, end,
-			    gen8_pd_index(start, 0), count,
-			    atomic_read(&pt->used));
-			GEM_BUG_ON(!count || count >= atomic_read(&pt->used));
-
-			vaddr = kmap_atomic_px(pt);
-			memset64(vaddr + gen8_pd_index(start, 0),
-				 vm->scratch[0].encode,
-				 count);
-			kunmap_atomic(vaddr);
-
-			atomic_sub(count, &pt->used);
-			start += count;
-		}
-
-		if (release_pd_entry(pd, idx, pt, scratch))
-			free_px(vm, pt);
-	} while (idx++, --len);
-
-	return start;
-}
-
-static void gen8_ppgtt_clear(struct i915_address_space *vm,
-			     u64 start, u64 length)
-{
-	GEM_BUG_ON(!IS_ALIGNED(start, BIT_ULL(GEN8_PTE_SHIFT)));
-	GEM_BUG_ON(!IS_ALIGNED(length, BIT_ULL(GEN8_PTE_SHIFT)));
-	GEM_BUG_ON(range_overflows(start, length, vm->total));
-
-	start >>= GEN8_PTE_SHIFT;
-	length >>= GEN8_PTE_SHIFT;
-	GEM_BUG_ON(length == 0);
-
-	__gen8_ppgtt_clear(vm, i915_vm_to_ppgtt(vm)->pd,
-			   start, start + length, vm->top);
-}
-
-static int __gen8_ppgtt_alloc(struct i915_address_space * const vm,
-			      struct i915_page_directory * const pd,
-			      u64 * const start, const u64 end, int lvl)
-{
-	const struct i915_page_scratch * const scratch = &vm->scratch[lvl];
-	struct i915_page_table *alloc = NULL;
-	unsigned int idx, len;
-	int ret = 0;
-
-	GEM_BUG_ON(end > vm->total >> GEN8_PTE_SHIFT);
-
-	len = gen8_pd_range(*start, end, lvl--, &idx);
-	DBG("%s(%p):{ lvl:%d, start:%llx, end:%llx, idx:%d, len:%d, used:%d }\n",
-	    __func__, vm, lvl + 1, *start, end,
-	    idx, len, atomic_read(px_used(pd)));
-	GEM_BUG_ON(!len || (idx + len - 1) >> gen8_pd_shift(1));
-
-	spin_lock(&pd->lock);
-	GEM_BUG_ON(!atomic_read(px_used(pd))); /* Must be pinned! */
-	do {
-		struct i915_page_table *pt = pd->entry[idx];
-
-		if (!pt) {
-			spin_unlock(&pd->lock);
-
-			DBG("%s(%p):{ lvl:%d, idx:%d } allocating new tree\n",
-			    __func__, vm, lvl + 1, idx);
-
-			pt = fetch_and_zero(&alloc);
-			if (lvl) {
-				if (!pt) {
-					pt = &alloc_pd(vm)->pt;
-					if (IS_ERR(pt)) {
-						ret = PTR_ERR(pt);
-						goto out;
-					}
-				}
-
-				fill_px(pt, vm->scratch[lvl].encode);
-			} else {
-				if (!pt) {
-					pt = alloc_pt(vm);
-					if (IS_ERR(pt)) {
-						ret = PTR_ERR(pt);
-						goto out;
-					}
-				}
-
-				if (intel_vgpu_active(vm->i915) ||
-				    gen8_pt_count(*start, end) < I915_PDES)
-					fill_px(pt, vm->scratch[lvl].encode);
-			}
-
-			spin_lock(&pd->lock);
-			if (likely(!pd->entry[idx]))
-				set_pd_entry(pd, idx, pt);
-			else
-				alloc = pt, pt = pd->entry[idx];
-		}
-
-		if (lvl) {
-			atomic_inc(&pt->used);
-			spin_unlock(&pd->lock);
-
-			ret = __gen8_ppgtt_alloc(vm, as_pd(pt),
-						 start, end, lvl);
-			if (unlikely(ret)) {
-				if (release_pd_entry(pd, idx, pt, scratch))
-					free_px(vm, pt);
-				goto out;
-			}
-
-			spin_lock(&pd->lock);
-			atomic_dec(&pt->used);
-			GEM_BUG_ON(!atomic_read(&pt->used));
-		} else {
-			unsigned int count = gen8_pt_count(*start, end);
-
-			DBG("%s(%p):{ lvl:%d, start:%llx, end:%llx, idx:%d, len:%d, used:%d } inserting pte\n",
-			    __func__, vm, lvl, *start, end,
-			    gen8_pd_index(*start, 0), count,
-			    atomic_read(&pt->used));
-
-			atomic_add(count, &pt->used);
-			/* All other pdes may be simultaneously removed */
-			GEM_BUG_ON(atomic_read(&pt->used) > 2 * I915_PDES);
-			*start += count;
-		}
-	} while (idx++, --len);
-	spin_unlock(&pd->lock);
-out:
-	if (alloc)
-		free_px(vm, alloc);
-	return ret;
-}
-
-static int gen8_ppgtt_alloc(struct i915_address_space *vm,
-			    u64 start, u64 length)
-{
-	u64 from;
-	int err;
-
-	GEM_BUG_ON(!IS_ALIGNED(start, BIT_ULL(GEN8_PTE_SHIFT)));
-	GEM_BUG_ON(!IS_ALIGNED(length, BIT_ULL(GEN8_PTE_SHIFT)));
-	GEM_BUG_ON(range_overflows(start, length, vm->total));
-
-	start >>= GEN8_PTE_SHIFT;
-	length >>= GEN8_PTE_SHIFT;
-	GEM_BUG_ON(length == 0);
-	from = start;
-
-	err = __gen8_ppgtt_alloc(vm, i915_vm_to_ppgtt(vm)->pd,
-				 &start, start + length, vm->top);
-	if (unlikely(err && from != start))
-		__gen8_ppgtt_clear(vm, i915_vm_to_ppgtt(vm)->pd,
-				   from, start, vm->top);
-
-	return err;
-}
-
-static inline struct sgt_dma {
-	struct scatterlist *sg;
-	dma_addr_t dma, max;
-} sgt_dma(struct i915_vma *vma) {
-	struct scatterlist *sg = vma->pages->sgl;
-	dma_addr_t addr = sg_dma_address(sg);
-	return (struct sgt_dma) { sg, addr, addr + sg->length };
-}
-
-static __always_inline u64
-gen8_ppgtt_insert_pte(struct i915_ppgtt *ppgtt,
-		      struct i915_page_directory *pdp,
-		      struct sgt_dma *iter,
-		      u64 idx,
-		      enum i915_cache_level cache_level,
-		      u32 flags)
-{
-	struct i915_page_directory *pd;
-	const gen8_pte_t pte_encode = gen8_pte_encode(0, cache_level, flags);
-	gen8_pte_t *vaddr;
-
-	pd = i915_pd_entry(pdp, gen8_pd_index(idx, 2));
-	vaddr = kmap_atomic_px(i915_pt_entry(pd, gen8_pd_index(idx, 1)));
-	do {
-		GEM_BUG_ON(iter->sg->length < I915_GTT_PAGE_SIZE);
-		vaddr[gen8_pd_index(idx, 0)] = pte_encode | iter->dma;
-
-		iter->dma += I915_GTT_PAGE_SIZE;
-		if (iter->dma >= iter->max) {
-			iter->sg = __sg_next(iter->sg);
-			if (!iter->sg) {
-				idx = 0;
-				break;
-			}
-
-			iter->dma = sg_dma_address(iter->sg);
-			iter->max = iter->dma + iter->sg->length;
-		}
-
-		if (gen8_pd_index(++idx, 0) == 0) {
-			if (gen8_pd_index(idx, 1) == 0) {
-				/* Limited by sg length for 3lvl */
-				if (gen8_pd_index(idx, 2) == 0)
-					break;
-
-				pd = pdp->entry[gen8_pd_index(idx, 2)];
-			}
-
-			kunmap_atomic(vaddr);
-			vaddr = kmap_atomic_px(i915_pt_entry(pd, gen8_pd_index(idx, 1)));
-		}
-	} while (1);
-	kunmap_atomic(vaddr);
-
-	return idx;
-}
-
-static void gen8_ppgtt_insert_huge(struct i915_vma *vma,
-				   struct sgt_dma *iter,
-				   enum i915_cache_level cache_level,
-				   u32 flags)
-{
-	const gen8_pte_t pte_encode = gen8_pte_encode(0, cache_level, flags);
-	u64 start = vma->node.start;
-	dma_addr_t rem = iter->sg->length;
-
-	GEM_BUG_ON(!i915_vm_is_4lvl(vma->vm));
-
-	do {
-		struct i915_page_directory * const pdp =
-			gen8_pdp_for_page_address(vma->vm, start);
-		struct i915_page_directory * const pd =
-			i915_pd_entry(pdp, __gen8_pte_index(start, 2));
-		gen8_pte_t encode = pte_encode;
-		unsigned int maybe_64K = -1;
-		unsigned int page_size;
-		gen8_pte_t *vaddr;
-		u16 index;
-
-		if (vma->page_sizes.sg & I915_GTT_PAGE_SIZE_2M &&
-		    IS_ALIGNED(iter->dma, I915_GTT_PAGE_SIZE_2M) &&
-		    rem >= I915_GTT_PAGE_SIZE_2M &&
-		    !__gen8_pte_index(start, 0)) {
-			index = __gen8_pte_index(start, 1);
-			encode |= GEN8_PDE_PS_2M;
-			page_size = I915_GTT_PAGE_SIZE_2M;
-
-			vaddr = kmap_atomic_px(pd);
-		} else {
-			struct i915_page_table *pt =
-				i915_pt_entry(pd, __gen8_pte_index(start, 1));
-
-			index = __gen8_pte_index(start, 0);
-			page_size = I915_GTT_PAGE_SIZE;
-
-			if (!index &&
-			    vma->page_sizes.sg & I915_GTT_PAGE_SIZE_64K &&
-			    IS_ALIGNED(iter->dma, I915_GTT_PAGE_SIZE_64K) &&
-			    (IS_ALIGNED(rem, I915_GTT_PAGE_SIZE_64K) ||
-			     rem >= (I915_PDES - index) * I915_GTT_PAGE_SIZE))
-				maybe_64K = __gen8_pte_index(start, 1);
-
-			vaddr = kmap_atomic_px(pt);
-		}
-
-		do {
-			GEM_BUG_ON(iter->sg->length < page_size);
-			vaddr[index++] = encode | iter->dma;
-
-			start += page_size;
-			iter->dma += page_size;
-			rem -= page_size;
-			if (iter->dma >= iter->max) {
-				iter->sg = __sg_next(iter->sg);
-				if (!iter->sg)
-					break;
-
-				rem = iter->sg->length;
-				iter->dma = sg_dma_address(iter->sg);
-				iter->max = iter->dma + rem;
-
-				if (maybe_64K != -1 && index < I915_PDES &&
-				    !(IS_ALIGNED(iter->dma, I915_GTT_PAGE_SIZE_64K) &&
-				      (IS_ALIGNED(rem, I915_GTT_PAGE_SIZE_64K) ||
-				       rem >= (I915_PDES - index) * I915_GTT_PAGE_SIZE)))
-					maybe_64K = -1;
-
-				if (unlikely(!IS_ALIGNED(iter->dma, page_size)))
-					break;
-			}
-		} while (rem >= page_size && index < I915_PDES);
-
-		kunmap_atomic(vaddr);
-
-		/*
-		 * Is it safe to mark the 2M block as 64K? -- Either we have
-		 * filled whole page-table with 64K entries, or filled part of
-		 * it and have reached the end of the sg table and we have
-		 * enough padding.
-		 */
-		if (maybe_64K != -1 &&
-		    (index == I915_PDES ||
-		     (i915_vm_has_scratch_64K(vma->vm) &&
-		      !iter->sg && IS_ALIGNED(vma->node.start +
-					      vma->node.size,
-					      I915_GTT_PAGE_SIZE_2M)))) {
-			vaddr = kmap_atomic_px(pd);
-			vaddr[maybe_64K] |= GEN8_PDE_IPS_64K;
-			kunmap_atomic(vaddr);
-			page_size = I915_GTT_PAGE_SIZE_64K;
-
-			/*
-			 * We write all 4K page entries, even when using 64K
-			 * pages. In order to verify that the HW isn't cheating
-			 * by using the 4K PTE instead of the 64K PTE, we want
-			 * to remove all the surplus entries. If the HW skipped
-			 * the 64K PTE, it will read/write into the scratch page
-			 * instead - which we detect as missing results during
-			 * selftests.
-			 */
-			if (I915_SELFTEST_ONLY(vma->vm->scrub_64K)) {
-				u16 i;
-
-				encode = vma->vm->scratch[0].encode;
-				vaddr = kmap_atomic_px(i915_pt_entry(pd, maybe_64K));
-
-				for (i = 1; i < index; i += 16)
-					memset64(vaddr + i, encode, 15);
-
-				kunmap_atomic(vaddr);
-			}
-		}
-
-		vma->page_sizes.gtt |= page_size;
-	} while (iter->sg);
-}
-
-static void gen8_ppgtt_insert(struct i915_address_space *vm,
-			      struct i915_vma *vma,
-			      enum i915_cache_level cache_level,
-			      u32 flags)
-{
-	struct i915_ppgtt * const ppgtt = i915_vm_to_ppgtt(vm);
-	struct sgt_dma iter = sgt_dma(vma);
-
-	if (vma->page_sizes.sg > I915_GTT_PAGE_SIZE) {
-		gen8_ppgtt_insert_huge(vma, &iter, cache_level, flags);
-	} else  {
-		u64 idx = vma->node.start >> GEN8_PTE_SHIFT;
-
-		do {
-			struct i915_page_directory * const pdp =
-				gen8_pdp_for_page_index(vm, idx);
-
-			idx = gen8_ppgtt_insert_pte(ppgtt, pdp, &iter, idx,
-						    cache_level, flags);
-		} while (idx);
-
-		vma->page_sizes.gtt = I915_GTT_PAGE_SIZE;
-	}
-}
-
-static int gen8_init_scratch(struct i915_address_space *vm)
-{
-	int ret;
-	int i;
-
-	/*
-	 * If everybody agrees to not to write into the scratch page,
-	 * we can reuse it for all vm, keeping contexts and processes separate.
-	 */
-	if (vm->has_read_only &&
-	    vm->i915->kernel_context &&
-	    vm->i915->kernel_context->vm) {
-		struct i915_address_space *clone =
-			rcu_dereference_protected(vm->i915->kernel_context->vm,
-						  true); /* static */
-
-		GEM_BUG_ON(!clone->has_read_only);
-
-		vm->scratch_order = clone->scratch_order;
-		memcpy(vm->scratch, clone->scratch, sizeof(vm->scratch));
-		px_dma(&vm->scratch[0]) = 0; /* no xfer of ownership */
-		return 0;
-	}
-
-	ret = setup_scratch_page(vm, __GFP_HIGHMEM);
-	if (ret)
-		return ret;
-
-	vm->scratch[0].encode =
-		gen8_pte_encode(px_dma(&vm->scratch[0]),
-				I915_CACHE_LLC, vm->has_read_only);
-
-	for (i = 1; i <= vm->top; i++) {
-		if (unlikely(setup_page_dma(vm, px_base(&vm->scratch[i]))))
-			goto free_scratch;
-
-		fill_px(&vm->scratch[i], vm->scratch[i - 1].encode);
-		vm->scratch[i].encode =
-			gen8_pde_encode(px_dma(&vm->scratch[i]),
-					I915_CACHE_LLC);
-	}
-
-	return 0;
-
-free_scratch:
-	free_scratch(vm);
-	return -ENOMEM;
-}
-
-static int gen8_preallocate_top_level_pdp(struct i915_ppgtt *ppgtt)
-{
-	struct i915_address_space *vm = &ppgtt->vm;
-	struct i915_page_directory *pd = ppgtt->pd;
-	unsigned int idx;
-
-	GEM_BUG_ON(vm->top != 2);
-	GEM_BUG_ON(gen8_pd_top_count(vm) != GEN8_3LVL_PDPES);
-
-	for (idx = 0; idx < GEN8_3LVL_PDPES; idx++) {
-		struct i915_page_directory *pde;
-
-		pde = alloc_pd(vm);
-		if (IS_ERR(pde))
-			return PTR_ERR(pde);
-
-		fill_px(pde, vm->scratch[1].encode);
-		set_pd_entry(pd, idx, pde);
-		atomic_inc(px_used(pde)); /* keep pinned */
-	}
-	wmb();
-
-	return 0;
-}
-
-static void ppgtt_init(struct i915_ppgtt *ppgtt, struct intel_gt *gt)
-{
-	struct drm_i915_private *i915 = gt->i915;
-
-	ppgtt->vm.gt = gt;
-	ppgtt->vm.i915 = i915;
-	ppgtt->vm.dma = &i915->drm.pdev->dev;
-	ppgtt->vm.total = BIT_ULL(INTEL_INFO(i915)->ppgtt_size);
-
-	i915_address_space_init(&ppgtt->vm, VM_CLASS_PPGTT);
-
-	ppgtt->vm.vma_ops.bind_vma    = ppgtt_bind_vma;
-	ppgtt->vm.vma_ops.unbind_vma  = ppgtt_unbind_vma;
-	ppgtt->vm.vma_ops.set_pages   = ppgtt_set_pages;
-	ppgtt->vm.vma_ops.clear_pages = clear_pages;
-}
-
-static struct i915_page_directory *
-gen8_alloc_top_pd(struct i915_address_space *vm)
-{
-	const unsigned int count = gen8_pd_top_count(vm);
-	struct i915_page_directory *pd;
-
-	GEM_BUG_ON(count > ARRAY_SIZE(pd->entry));
-
-	pd = __alloc_pd(offsetof(typeof(*pd), entry[count]));
-	if (unlikely(!pd))
-		return ERR_PTR(-ENOMEM);
-
-	if (unlikely(setup_page_dma(vm, px_base(pd)))) {
-		kfree(pd);
-		return ERR_PTR(-ENOMEM);
-	}
-
-	fill_page_dma(px_base(pd), vm->scratch[vm->top].encode, count);
-	atomic_inc(px_used(pd)); /* mark as pinned */
-	return pd;
-}
-
-/*
- * GEN8 legacy ppgtt programming is accomplished through a max 4 PDP registers
- * with a net effect resembling a 2-level page table in normal x86 terms. Each
- * PDP represents 1GB of memory 4 * 512 * 512 * 4096 = 4GB legacy 32b address
- * space.
- *
- */
-static struct i915_ppgtt *gen8_ppgtt_create(struct drm_i915_private *i915)
-{
-	struct i915_ppgtt *ppgtt;
-	int err;
-
-	ppgtt = kzalloc(sizeof(*ppgtt), GFP_KERNEL);
-	if (!ppgtt)
-		return ERR_PTR(-ENOMEM);
-
-	ppgtt_init(ppgtt, &i915->gt);
-	ppgtt->vm.top = i915_vm_is_4lvl(&ppgtt->vm) ? 3 : 2;
-
-	/*
-	 * From bdw, there is hw support for read-only pages in the PPGTT.
-	 *
-	 * Gen11 has HSDES#:1807136187 unresolved. Disable ro support
-	 * for now.
-	 *
-	 * Gen12 has inherited the same read-only fault issue from gen11.
-	 */
-	ppgtt->vm.has_read_only = !IS_GEN_RANGE(i915, 11, 12);
-
-	/* There are only few exceptions for gen >=6. chv and bxt.
-	 * And we are not sure about the latter so play safe for now.
-	 */
-	if (IS_CHERRYVIEW(i915) || IS_BROXTON(i915))
-		ppgtt->vm.pt_kmap_wc = true;
-
-	err = gen8_init_scratch(&ppgtt->vm);
-	if (err)
-		goto err_free;
-
-	ppgtt->pd = gen8_alloc_top_pd(&ppgtt->vm);
-	if (IS_ERR(ppgtt->pd)) {
-		err = PTR_ERR(ppgtt->pd);
-		goto err_free_scratch;
-	}
-
-	if (!i915_vm_is_4lvl(&ppgtt->vm)) {
-		err = gen8_preallocate_top_level_pdp(ppgtt);
-		if (err)
-			goto err_free_pd;
-	}
-
-	ppgtt->vm.bind_async_flags = I915_VMA_LOCAL_BIND;
-	ppgtt->vm.insert_entries = gen8_ppgtt_insert;
-	ppgtt->vm.allocate_va_range = gen8_ppgtt_alloc;
-	ppgtt->vm.clear_range = gen8_ppgtt_clear;
-
-	if (intel_vgpu_active(i915))
-		gen8_ppgtt_notify_vgt(ppgtt, true);
-
-	ppgtt->vm.cleanup = gen8_ppgtt_cleanup;
-
-	return ppgtt;
-
-err_free_pd:
-	__gen8_ppgtt_cleanup(&ppgtt->vm, ppgtt->pd,
-			     gen8_pd_top_count(&ppgtt->vm), ppgtt->vm.top);
-err_free_scratch:
-	free_scratch(&ppgtt->vm);
-err_free:
-	kfree(ppgtt);
-	return ERR_PTR(err);
-}
-
-/* Write pde (index) from the page directory @pd to the page table @pt */
-static inline void gen6_write_pde(const struct gen6_ppgtt *ppgtt,
-				  const unsigned int pde,
-				  const struct i915_page_table *pt)
-{
-	/* Caller needs to make sure the write completes if necessary */
-	iowrite32(GEN6_PDE_ADDR_ENCODE(px_dma(pt)) | GEN6_PDE_VALID,
-		  ppgtt->pd_addr + pde);
-}
-
-static void gen7_ppgtt_enable(struct intel_gt *gt)
-{
-	struct drm_i915_private *i915 = gt->i915;
-	struct intel_uncore *uncore = gt->uncore;
-	struct intel_engine_cs *engine;
-	enum intel_engine_id id;
-	u32 ecochk;
-
-	intel_uncore_rmw(uncore, GAC_ECO_BITS, 0, ECOBITS_PPGTT_CACHE64B);
-
-	ecochk = intel_uncore_read(uncore, GAM_ECOCHK);
-	if (IS_HASWELL(i915)) {
-		ecochk |= ECOCHK_PPGTT_WB_HSW;
-	} else {
-		ecochk |= ECOCHK_PPGTT_LLC_IVB;
-		ecochk &= ~ECOCHK_PPGTT_GFDT_IVB;
-	}
-	intel_uncore_write(uncore, GAM_ECOCHK, ecochk);
-
-	for_each_engine(engine, gt, id) {
-		/* GFX_MODE is per-ring on gen7+ */
-		ENGINE_WRITE(engine,
-			     RING_MODE_GEN7,
-			     _MASKED_BIT_ENABLE(GFX_PPGTT_ENABLE));
-	}
-}
-
-static void gen6_ppgtt_enable(struct intel_gt *gt)
-{
-	struct intel_uncore *uncore = gt->uncore;
-
-	intel_uncore_rmw(uncore,
-			 GAC_ECO_BITS,
-			 0,
-			 ECOBITS_SNB_BIT | ECOBITS_PPGTT_CACHE64B);
-
-	intel_uncore_rmw(uncore,
-			 GAB_CTL,
-			 0,
-			 GAB_CTL_CONT_AFTER_PAGEFAULT);
-
-	intel_uncore_rmw(uncore,
-			 GAM_ECOCHK,
-			 0,
-			 ECOCHK_SNB_BIT | ECOCHK_PPGTT_CACHE64B);
-
-	if (HAS_PPGTT(uncore->i915)) /* may be disabled for VT-d */
-		intel_uncore_write(uncore,
-				   GFX_MODE,
-				   _MASKED_BIT_ENABLE(GFX_PPGTT_ENABLE));
-}
-
-/* PPGTT support for Sandybdrige/Gen6 and later */
-static void gen6_ppgtt_clear_range(struct i915_address_space *vm,
-				   u64 start, u64 length)
-{
-	struct gen6_ppgtt * const ppgtt = to_gen6_ppgtt(i915_vm_to_ppgtt(vm));
-	const unsigned int first_entry = start / I915_GTT_PAGE_SIZE;
-	const gen6_pte_t scratch_pte = vm->scratch[0].encode;
-	unsigned int pde = first_entry / GEN6_PTES;
-	unsigned int pte = first_entry % GEN6_PTES;
-	unsigned int num_entries = length / I915_GTT_PAGE_SIZE;
-
-	while (num_entries) {
-		struct i915_page_table * const pt =
-			i915_pt_entry(ppgtt->base.pd, pde++);
-		const unsigned int count = min(num_entries, GEN6_PTES - pte);
-		gen6_pte_t *vaddr;
-
-		GEM_BUG_ON(px_base(pt) == px_base(&vm->scratch[1]));
-
-		num_entries -= count;
-
-		GEM_BUG_ON(count > atomic_read(&pt->used));
-		if (!atomic_sub_return(count, &pt->used))
-			ppgtt->scan_for_unused_pt = true;
-
-		/*
-		 * Note that the hw doesn't support removing PDE on the fly
-		 * (they are cached inside the context with no means to
-		 * invalidate the cache), so we can only reset the PTE
-		 * entries back to scratch.
-		 */
-
-		vaddr = kmap_atomic_px(pt);
-		memset32(vaddr + pte, scratch_pte, count);
-		kunmap_atomic(vaddr);
-
-		pte = 0;
-	}
-}
-
-static void gen6_ppgtt_insert_entries(struct i915_address_space *vm,
-				      struct i915_vma *vma,
-				      enum i915_cache_level cache_level,
-				      u32 flags)
-{
-	struct i915_ppgtt *ppgtt = i915_vm_to_ppgtt(vm);
-	struct i915_page_directory * const pd = ppgtt->pd;
-	unsigned first_entry = vma->node.start / I915_GTT_PAGE_SIZE;
-	unsigned act_pt = first_entry / GEN6_PTES;
-	unsigned act_pte = first_entry % GEN6_PTES;
-	const u32 pte_encode = vm->pte_encode(0, cache_level, flags);
-	struct sgt_dma iter = sgt_dma(vma);
-	gen6_pte_t *vaddr;
-
-	GEM_BUG_ON(pd->entry[act_pt] == &vm->scratch[1]);
-
-	vaddr = kmap_atomic_px(i915_pt_entry(pd, act_pt));
-	do {
-		GEM_BUG_ON(iter.sg->length < I915_GTT_PAGE_SIZE);
-		vaddr[act_pte] = pte_encode | GEN6_PTE_ADDR_ENCODE(iter.dma);
-
-		iter.dma += I915_GTT_PAGE_SIZE;
-		if (iter.dma == iter.max) {
-			iter.sg = __sg_next(iter.sg);
-			if (!iter.sg)
-				break;
-
-			iter.dma = sg_dma_address(iter.sg);
-			iter.max = iter.dma + iter.sg->length;
-		}
-
-		if (++act_pte == GEN6_PTES) {
-			kunmap_atomic(vaddr);
-			vaddr = kmap_atomic_px(i915_pt_entry(pd, ++act_pt));
-			act_pte = 0;
-		}
-	} while (1);
-	kunmap_atomic(vaddr);
-
-	vma->page_sizes.gtt = I915_GTT_PAGE_SIZE;
-}
-
-static int gen6_alloc_va_range(struct i915_address_space *vm,
-			       u64 start, u64 length)
-{
-	struct gen6_ppgtt *ppgtt = to_gen6_ppgtt(i915_vm_to_ppgtt(vm));
-	struct i915_page_directory * const pd = ppgtt->base.pd;
-	struct i915_page_table *pt, *alloc = NULL;
-	intel_wakeref_t wakeref;
-	u64 from = start;
-	unsigned int pde;
-	bool flush = false;
-	int ret = 0;
-
-	wakeref = intel_runtime_pm_get(&vm->i915->runtime_pm);
-
-	spin_lock(&pd->lock);
-	gen6_for_each_pde(pt, pd, start, length, pde) {
-		const unsigned int count = gen6_pte_count(start, length);
-
-		if (px_base(pt) == px_base(&vm->scratch[1])) {
-			spin_unlock(&pd->lock);
-
-			pt = fetch_and_zero(&alloc);
-			if (!pt)
-				pt = alloc_pt(vm);
-			if (IS_ERR(pt)) {
-				ret = PTR_ERR(pt);
-				goto unwind_out;
-			}
-
-			fill32_px(pt, vm->scratch[0].encode);
-
-			spin_lock(&pd->lock);
-			if (pd->entry[pde] == &vm->scratch[1]) {
-				pd->entry[pde] = pt;
-				if (i915_vma_is_bound(ppgtt->vma,
-						      I915_VMA_GLOBAL_BIND)) {
-					gen6_write_pde(ppgtt, pde, pt);
-					flush = true;
-				}
-			} else {
-				alloc = pt;
-				pt = pd->entry[pde];
-			}
-		}
-
-		atomic_add(count, &pt->used);
-	}
-	spin_unlock(&pd->lock);
-
-	if (flush)
-		gen6_ggtt_invalidate(vm->gt->ggtt);
-
-	goto out;
-
-unwind_out:
-	gen6_ppgtt_clear_range(vm, from, start - from);
-out:
-	if (alloc)
-		free_px(vm, alloc);
-	intel_runtime_pm_put(&vm->i915->runtime_pm, wakeref);
-	return ret;
-}
-
-static int gen6_ppgtt_init_scratch(struct gen6_ppgtt *ppgtt)
-{
-	struct i915_address_space * const vm = &ppgtt->base.vm;
-	struct i915_page_directory * const pd = ppgtt->base.pd;
-	int ret;
-
-	ret = setup_scratch_page(vm, __GFP_HIGHMEM);
-	if (ret)
-		return ret;
-
-	vm->scratch[0].encode =
-		vm->pte_encode(px_dma(&vm->scratch[0]),
-			       I915_CACHE_NONE, PTE_READ_ONLY);
-
-	if (unlikely(setup_page_dma(vm, px_base(&vm->scratch[1])))) {
-		cleanup_scratch_page(vm);
-		return -ENOMEM;
-	}
-
-	fill32_px(&vm->scratch[1], vm->scratch[0].encode);
-	memset_p(pd->entry, &vm->scratch[1], I915_PDES);
-
-	return 0;
-}
-
-static void gen6_ppgtt_free_pd(struct gen6_ppgtt *ppgtt)
-{
-	struct i915_page_directory * const pd = ppgtt->base.pd;
-	struct i915_page_dma * const scratch =
-		px_base(&ppgtt->base.vm.scratch[1]);
-	struct i915_page_table *pt;
-	u32 pde;
-
-	gen6_for_all_pdes(pt, pd, pde)
-		if (px_base(pt) != scratch)
-			free_px(&ppgtt->base.vm, pt);
-}
-
-static void gen6_ppgtt_cleanup(struct i915_address_space *vm)
-{
-	struct gen6_ppgtt *ppgtt = to_gen6_ppgtt(i915_vm_to_ppgtt(vm));
-
-	i915_vma_destroy(ppgtt->vma);
-
-	gen6_ppgtt_free_pd(ppgtt);
-	free_scratch(vm);
-
-	mutex_destroy(&ppgtt->pin_mutex);
-	kfree(ppgtt->base.pd);
-}
-
-static int pd_vma_set_pages(struct i915_vma *vma)
-{
-	vma->pages = ERR_PTR(-ENODEV);
-	return 0;
-}
-
-static void pd_vma_clear_pages(struct i915_vma *vma)
-{
-	GEM_BUG_ON(!vma->pages);
-
-	vma->pages = NULL;
-}
-
-static int pd_vma_bind(struct i915_vma *vma,
-		       enum i915_cache_level cache_level,
-		       u32 unused)
-{
-	struct i915_ggtt *ggtt = i915_vm_to_ggtt(vma->vm);
-	struct gen6_ppgtt *ppgtt = vma->private;
-	u32 ggtt_offset = i915_ggtt_offset(vma) / I915_GTT_PAGE_SIZE;
-	struct i915_page_table *pt;
-	unsigned int pde;
-
-	px_base(ppgtt->base.pd)->ggtt_offset = ggtt_offset * sizeof(gen6_pte_t);
-	ppgtt->pd_addr = (gen6_pte_t __iomem *)ggtt->gsm + ggtt_offset;
-
-	gen6_for_all_pdes(pt, ppgtt->base.pd, pde)
-		gen6_write_pde(ppgtt, pde, pt);
-
-	gen6_ggtt_invalidate(ggtt);
-
-	return 0;
-}
-
-static void pd_vma_unbind(struct i915_vma *vma)
-{
-	struct gen6_ppgtt *ppgtt = vma->private;
-	struct i915_page_directory * const pd = ppgtt->base.pd;
-	struct i915_page_dma * const scratch =
-		px_base(&ppgtt->base.vm.scratch[1]);
-	struct i915_page_table *pt;
-	unsigned int pde;
-
-	if (!ppgtt->scan_for_unused_pt)
-		return;
-
-	/* Free all no longer used page tables */
-	gen6_for_all_pdes(pt, ppgtt->base.pd, pde) {
-		if (px_base(pt) == scratch || atomic_read(&pt->used))
-			continue;
-
-		free_px(&ppgtt->base.vm, pt);
-		pd->entry[pde] = scratch;
-	}
-
-	ppgtt->scan_for_unused_pt = false;
-}
-
-static const struct i915_vma_ops pd_vma_ops = {
-	.set_pages = pd_vma_set_pages,
-	.clear_pages = pd_vma_clear_pages,
-	.bind_vma = pd_vma_bind,
-	.unbind_vma = pd_vma_unbind,
-};
-
-static struct i915_vma *pd_vma_create(struct gen6_ppgtt *ppgtt, int size)
-{
-	struct i915_ggtt *ggtt = ppgtt->base.vm.gt->ggtt;
-	struct i915_vma *vma;
-
-	GEM_BUG_ON(!IS_ALIGNED(size, I915_GTT_PAGE_SIZE));
-	GEM_BUG_ON(size > ggtt->vm.total);
-
-	vma = i915_vma_alloc();
-	if (!vma)
-		return ERR_PTR(-ENOMEM);
-
-	i915_active_init(&vma->active, NULL, NULL);
-
-	mutex_init(&vma->pages_mutex);
-	vma->vm = i915_vm_get(&ggtt->vm);
-	vma->ops = &pd_vma_ops;
-	vma->private = ppgtt;
-
-	vma->size = size;
-	vma->fence_size = size;
-	atomic_set(&vma->flags, I915_VMA_GGTT);
-	vma->ggtt_view.type = I915_GGTT_VIEW_ROTATED; /* prevent fencing */
-
-	INIT_LIST_HEAD(&vma->obj_link);
-	INIT_LIST_HEAD(&vma->closed_link);
-
-	return vma;
-}
-
-int gen6_ppgtt_pin(struct i915_ppgtt *base)
-{
-	struct gen6_ppgtt *ppgtt = to_gen6_ppgtt(base);
-	int err = 0;
-
-	GEM_BUG_ON(!atomic_read(&ppgtt->base.vm.open));
-
-	/*
-	 * Workaround the limited maximum vma->pin_count and the aliasing_ppgtt
-	 * which will be pinned into every active context.
-	 * (When vma->pin_count becomes atomic, I expect we will naturally
-	 * need a larger, unpacked, type and kill this redundancy.)
-	 */
-	if (atomic_add_unless(&ppgtt->pin_count, 1, 0))
-		return 0;
-
-	if (mutex_lock_interruptible(&ppgtt->pin_mutex))
-		return -EINTR;
-
-	/*
-	 * PPGTT PDEs reside in the GGTT and consists of 512 entries. The
-	 * allocator works in address space sizes, so it's multiplied by page
-	 * size. We allocate at the top of the GTT to avoid fragmentation.
-	 */
-	if (!atomic_read(&ppgtt->pin_count)) {
-		err = i915_vma_pin(ppgtt->vma,
-				   0, GEN6_PD_ALIGN,
-				   PIN_GLOBAL | PIN_HIGH);
-	}
-	if (!err)
-		atomic_inc(&ppgtt->pin_count);
-	mutex_unlock(&ppgtt->pin_mutex);
-
-	return err;
-}
-
-void gen6_ppgtt_unpin(struct i915_ppgtt *base)
-{
-	struct gen6_ppgtt *ppgtt = to_gen6_ppgtt(base);
-
-	GEM_BUG_ON(!atomic_read(&ppgtt->pin_count));
-	if (atomic_dec_and_test(&ppgtt->pin_count))
-		i915_vma_unpin(ppgtt->vma);
-}
-
-void gen6_ppgtt_unpin_all(struct i915_ppgtt *base)
-{
-	struct gen6_ppgtt *ppgtt = to_gen6_ppgtt(base);
-
-	if (!atomic_read(&ppgtt->pin_count))
-		return;
-
-	i915_vma_unpin(ppgtt->vma);
-	atomic_set(&ppgtt->pin_count, 0);
-}
-
-static struct i915_ppgtt *gen6_ppgtt_create(struct drm_i915_private *i915)
-{
-	struct i915_ggtt * const ggtt = &i915->ggtt;
-	struct gen6_ppgtt *ppgtt;
-	int err;
-
-	ppgtt = kzalloc(sizeof(*ppgtt), GFP_KERNEL);
-	if (!ppgtt)
-		return ERR_PTR(-ENOMEM);
-
-	mutex_init(&ppgtt->pin_mutex);
-
-	ppgtt_init(&ppgtt->base, &i915->gt);
-	ppgtt->base.vm.top = 1;
-
-	ppgtt->base.vm.bind_async_flags = I915_VMA_LOCAL_BIND;
-	ppgtt->base.vm.allocate_va_range = gen6_alloc_va_range;
-	ppgtt->base.vm.clear_range = gen6_ppgtt_clear_range;
-	ppgtt->base.vm.insert_entries = gen6_ppgtt_insert_entries;
-	ppgtt->base.vm.cleanup = gen6_ppgtt_cleanup;
-
-	ppgtt->base.vm.pte_encode = ggtt->vm.pte_encode;
-
-	ppgtt->base.pd = __alloc_pd(sizeof(*ppgtt->base.pd));
-	if (!ppgtt->base.pd) {
-		err = -ENOMEM;
-		goto err_free;
-	}
-
-	err = gen6_ppgtt_init_scratch(ppgtt);
-	if (err)
-		goto err_pd;
-
-	ppgtt->vma = pd_vma_create(ppgtt, GEN6_PD_SIZE);
-	if (IS_ERR(ppgtt->vma)) {
-		err = PTR_ERR(ppgtt->vma);
-		goto err_scratch;
-	}
-
-	return &ppgtt->base;
-
-err_scratch:
-	free_scratch(&ppgtt->base.vm);
-err_pd:
-	kfree(ppgtt->base.pd);
-err_free:
-	kfree(ppgtt);
-	return ERR_PTR(err);
-}
-
-static void gtt_write_workarounds(struct intel_gt *gt)
-{
-	struct drm_i915_private *i915 = gt->i915;
-	struct intel_uncore *uncore = gt->uncore;
-
-	/* This function is for gtt related workarounds. This function is
-	 * called on driver load and after a GPU reset, so you can place
-	 * workarounds here even if they get overwritten by GPU reset.
-	 */
-	/* WaIncreaseDefaultTLBEntries:chv,bdw,skl,bxt,kbl,glk,cfl,cnl,icl */
-	if (IS_BROADWELL(i915))
-		intel_uncore_write(uncore,
-				   GEN8_L3_LRA_1_GPGPU,
-				   GEN8_L3_LRA_1_GPGPU_DEFAULT_VALUE_BDW);
-	else if (IS_CHERRYVIEW(i915))
-		intel_uncore_write(uncore,
-				   GEN8_L3_LRA_1_GPGPU,
-				   GEN8_L3_LRA_1_GPGPU_DEFAULT_VALUE_CHV);
-	else if (IS_GEN9_LP(i915))
-		intel_uncore_write(uncore,
-				   GEN8_L3_LRA_1_GPGPU,
-				   GEN9_L3_LRA_1_GPGPU_DEFAULT_VALUE_BXT);
-	else if (INTEL_GEN(i915) >= 9 && INTEL_GEN(i915) <= 11)
-		intel_uncore_write(uncore,
-				   GEN8_L3_LRA_1_GPGPU,
-				   GEN9_L3_LRA_1_GPGPU_DEFAULT_VALUE_SKL);
-
-	/*
-	 * To support 64K PTEs we need to first enable the use of the
-	 * Intermediate-Page-Size(IPS) bit of the PDE field via some magical
-	 * mmio, otherwise the page-walker will simply ignore the IPS bit. This
-	 * shouldn't be needed after GEN10.
-	 *
-	 * 64K pages were first introduced from BDW+, although technically they
-	 * only *work* from gen9+. For pre-BDW we instead have the option for
-	 * 32K pages, but we don't currently have any support for it in our
-	 * driver.
-	 */
-	if (HAS_PAGE_SIZES(i915, I915_GTT_PAGE_SIZE_64K) &&
-	    INTEL_GEN(i915) <= 10)
-		intel_uncore_rmw(uncore,
-				 GEN8_GAMW_ECO_DEV_RW_IA,
-				 0,
-				 GAMW_ECO_ENABLE_64K_IPS_FIELD);
-
-	if (IS_GEN_RANGE(i915, 8, 11)) {
-		bool can_use_gtt_cache = true;
-
-		/*
-		 * According to the BSpec if we use 2M/1G pages then we also
-		 * need to disable the GTT cache. At least on BDW we can see
-		 * visual corruption when using 2M pages, and not disabling the
-		 * GTT cache.
-		 */
-		if (HAS_PAGE_SIZES(i915, I915_GTT_PAGE_SIZE_2M))
-			can_use_gtt_cache = false;
-
-		/* WaGttCachingOffByDefault */
-		intel_uncore_write(uncore,
-				   HSW_GTT_CACHE_EN,
-				   can_use_gtt_cache ? GTT_CACHE_EN_ALL : 0);
-		WARN_ON_ONCE(can_use_gtt_cache &&
-			     intel_uncore_read(uncore,
-					       HSW_GTT_CACHE_EN) == 0);
-	}
-}
-
-int i915_ppgtt_init_hw(struct intel_gt *gt)
-{
-	struct drm_i915_private *i915 = gt->i915;
-
-	gtt_write_workarounds(gt);
-
-	if (IS_GEN(i915, 6))
-		gen6_ppgtt_enable(gt);
-	else if (IS_GEN(i915, 7))
-		gen7_ppgtt_enable(gt);
-
-	return 0;
-}
-
-static struct i915_ppgtt *
-__ppgtt_create(struct drm_i915_private *i915)
-{
-	if (INTEL_GEN(i915) < 8)
-		return gen6_ppgtt_create(i915);
-	else
-		return gen8_ppgtt_create(i915);
-}
-
-struct i915_ppgtt *
-i915_ppgtt_create(struct drm_i915_private *i915)
-{
-	struct i915_ppgtt *ppgtt;
-
-	ppgtt = __ppgtt_create(i915);
-	if (IS_ERR(ppgtt))
-		return ppgtt;
-
-	trace_i915_ppgtt_create(&ppgtt->vm);
-
-	return ppgtt;
-}
-
-/* Certain Gen5 chipsets require require idling the GPU before
- * unmapping anything from the GTT when VT-d is enabled.
- */
-static bool needs_idle_maps(struct drm_i915_private *dev_priv)
-{
-	/* Query intel_iommu to see if we need the workaround. Presumably that
-	 * was loaded first.
-	 */
-	return IS_GEN(dev_priv, 5) && IS_MOBILE(dev_priv) && intel_vtd_active();
-}
-
-static void ggtt_suspend_mappings(struct i915_ggtt *ggtt)
-{
-	struct drm_i915_private *i915 = ggtt->vm.i915;
-
-	/* Don't bother messing with faults pre GEN6 as we have little
-	 * documentation supporting that it's a good idea.
-	 */
-	if (INTEL_GEN(i915) < 6)
-		return;
-
-	intel_gt_check_and_clear_faults(ggtt->vm.gt);
-
-	ggtt->vm.clear_range(&ggtt->vm, 0, ggtt->vm.total);
-
-	ggtt->invalidate(ggtt);
-}
-
-void i915_gem_suspend_gtt_mappings(struct drm_i915_private *i915)
-{
-	ggtt_suspend_mappings(&i915->ggtt);
-}
-
-int i915_gem_gtt_prepare_pages(struct drm_i915_gem_object *obj,
-			       struct sg_table *pages)
-{
-	do {
-		if (dma_map_sg_attrs(&obj->base.dev->pdev->dev,
-				     pages->sgl, pages->nents,
-				     PCI_DMA_BIDIRECTIONAL,
-				     DMA_ATTR_NO_WARN))
-			return 0;
-
-		/*
-		 * If the DMA remap fails, one cause can be that we have
-		 * too many objects pinned in a small remapping table,
-		 * such as swiotlb. Incrementally purge all other objects and
-		 * try again - if there are no more pages to remove from
-		 * the DMA remapper, i915_gem_shrink will return 0.
-		 */
-		GEM_BUG_ON(obj->mm.pages == pages);
-	} while (i915_gem_shrink(to_i915(obj->base.dev),
-				 obj->base.size >> PAGE_SHIFT, NULL,
-				 I915_SHRINK_BOUND |
-				 I915_SHRINK_UNBOUND));
-
-	return -ENOSPC;
-}
-
-static void gen8_set_pte(void __iomem *addr, gen8_pte_t pte)
-{
-	writeq(pte, addr);
-}
-
-static void gen8_ggtt_insert_page(struct i915_address_space *vm,
-				  dma_addr_t addr,
-				  u64 offset,
-				  enum i915_cache_level level,
-				  u32 unused)
-{
-	struct i915_ggtt *ggtt = i915_vm_to_ggtt(vm);
-	gen8_pte_t __iomem *pte =
-		(gen8_pte_t __iomem *)ggtt->gsm + offset / I915_GTT_PAGE_SIZE;
-
-	gen8_set_pte(pte, gen8_pte_encode(addr, level, 0));
-
-	ggtt->invalidate(ggtt);
-}
-
-static void gen8_ggtt_insert_entries(struct i915_address_space *vm,
-				     struct i915_vma *vma,
-				     enum i915_cache_level level,
-				     u32 flags)
-{
-	struct i915_ggtt *ggtt = i915_vm_to_ggtt(vm);
-	struct sgt_iter sgt_iter;
-	gen8_pte_t __iomem *gtt_entries;
-	const gen8_pte_t pte_encode = gen8_pte_encode(0, level, 0);
-	dma_addr_t addr;
-
-	/*
-	 * Note that we ignore PTE_READ_ONLY here. The caller must be careful
-	 * not to allow the user to override access to a read only page.
-	 */
-
-	gtt_entries = (gen8_pte_t __iomem *)ggtt->gsm;
-	gtt_entries += vma->node.start / I915_GTT_PAGE_SIZE;
-	for_each_sgt_daddr(addr, sgt_iter, vma->pages)
-		gen8_set_pte(gtt_entries++, pte_encode | addr);
-
-	/*
-	 * We want to flush the TLBs only after we're certain all the PTE
-	 * updates have finished.
-	 */
-	ggtt->invalidate(ggtt);
-}
-
-static void gen6_ggtt_insert_page(struct i915_address_space *vm,
-				  dma_addr_t addr,
-				  u64 offset,
-				  enum i915_cache_level level,
-				  u32 flags)
-{
-	struct i915_ggtt *ggtt = i915_vm_to_ggtt(vm);
-	gen6_pte_t __iomem *pte =
-		(gen6_pte_t __iomem *)ggtt->gsm + offset / I915_GTT_PAGE_SIZE;
-
-	iowrite32(vm->pte_encode(addr, level, flags), pte);
-
-	ggtt->invalidate(ggtt);
-}
-
-/*
- * Binds an object into the global gtt with the specified cache level. The object
- * will be accessible to the GPU via commands whose operands reference offsets
- * within the global GTT as well as accessible by the GPU through the GMADR
- * mapped BAR (dev_priv->mm.gtt->gtt).
- */
-static void gen6_ggtt_insert_entries(struct i915_address_space *vm,
-				     struct i915_vma *vma,
-				     enum i915_cache_level level,
-				     u32 flags)
-{
-	struct i915_ggtt *ggtt = i915_vm_to_ggtt(vm);
-	gen6_pte_t __iomem *entries = (gen6_pte_t __iomem *)ggtt->gsm;
-	unsigned int i = vma->node.start / I915_GTT_PAGE_SIZE;
-	struct sgt_iter iter;
-	dma_addr_t addr;
-	for_each_sgt_daddr(addr, iter, vma->pages)
-		iowrite32(vm->pte_encode(addr, level, flags), &entries[i++]);
-
-	/*
-	 * We want to flush the TLBs only after we're certain all the PTE
-	 * updates have finished.
-	 */
-	ggtt->invalidate(ggtt);
-}
-
-static void nop_clear_range(struct i915_address_space *vm,
-			    u64 start, u64 length)
-{
-}
-
-static void gen8_ggtt_clear_range(struct i915_address_space *vm,
-				  u64 start, u64 length)
-{
-	struct i915_ggtt *ggtt = i915_vm_to_ggtt(vm);
-	unsigned first_entry = start / I915_GTT_PAGE_SIZE;
-	unsigned num_entries = length / I915_GTT_PAGE_SIZE;
-	const gen8_pte_t scratch_pte = vm->scratch[0].encode;
-	gen8_pte_t __iomem *gtt_base =
-		(gen8_pte_t __iomem *)ggtt->gsm + first_entry;
-	const int max_entries = ggtt_total_entries(ggtt) - first_entry;
-	int i;
-
-	if (WARN(num_entries > max_entries,
-		 "First entry = %d; Num entries = %d (max=%d)\n",
-		 first_entry, num_entries, max_entries))
-		num_entries = max_entries;
-
-	for (i = 0; i < num_entries; i++)
-		gen8_set_pte(&gtt_base[i], scratch_pte);
-}
-
-static void bxt_vtd_ggtt_wa(struct i915_address_space *vm)
-{
-	struct drm_i915_private *dev_priv = vm->i915;
-
-	/*
-	 * Make sure the internal GAM fifo has been cleared of all GTT
-	 * writes before exiting stop_machine(). This guarantees that
-	 * any aperture accesses waiting to start in another process
-	 * cannot back up behind the GTT writes causing a hang.
-	 * The register can be any arbitrary GAM register.
-	 */
-	POSTING_READ(GFX_FLSH_CNTL_GEN6);
-}
-
-struct insert_page {
-	struct i915_address_space *vm;
-	dma_addr_t addr;
-	u64 offset;
-	enum i915_cache_level level;
-};
-
-static int bxt_vtd_ggtt_insert_page__cb(void *_arg)
-{
-	struct insert_page *arg = _arg;
-
-	gen8_ggtt_insert_page(arg->vm, arg->addr, arg->offset, arg->level, 0);
-	bxt_vtd_ggtt_wa(arg->vm);
-
-	return 0;
-}
-
-static void bxt_vtd_ggtt_insert_page__BKL(struct i915_address_space *vm,
-					  dma_addr_t addr,
-					  u64 offset,
-					  enum i915_cache_level level,
-					  u32 unused)
-{
-	struct insert_page arg = { vm, addr, offset, level };
-
-	stop_machine(bxt_vtd_ggtt_insert_page__cb, &arg, NULL);
-}
-
-struct insert_entries {
-	struct i915_address_space *vm;
-	struct i915_vma *vma;
-	enum i915_cache_level level;
-	u32 flags;
-};
-
-static int bxt_vtd_ggtt_insert_entries__cb(void *_arg)
-{
-	struct insert_entries *arg = _arg;
-
-	gen8_ggtt_insert_entries(arg->vm, arg->vma, arg->level, arg->flags);
-	bxt_vtd_ggtt_wa(arg->vm);
-
-	return 0;
-}
-
-static void bxt_vtd_ggtt_insert_entries__BKL(struct i915_address_space *vm,
-					     struct i915_vma *vma,
-					     enum i915_cache_level level,
-					     u32 flags)
-{
-	struct insert_entries arg = { vm, vma, level, flags };
-
-	stop_machine(bxt_vtd_ggtt_insert_entries__cb, &arg, NULL);
-}
-
-struct clear_range {
-	struct i915_address_space *vm;
-	u64 start;
-	u64 length;
-};
-
-static int bxt_vtd_ggtt_clear_range__cb(void *_arg)
-{
-	struct clear_range *arg = _arg;
-
-	gen8_ggtt_clear_range(arg->vm, arg->start, arg->length);
-	bxt_vtd_ggtt_wa(arg->vm);
-
-	return 0;
-}
-
-static void bxt_vtd_ggtt_clear_range__BKL(struct i915_address_space *vm,
-					  u64 start,
-					  u64 length)
-{
-	struct clear_range arg = { vm, start, length };
-
-	stop_machine(bxt_vtd_ggtt_clear_range__cb, &arg, NULL);
-}
-
-static void gen6_ggtt_clear_range(struct i915_address_space *vm,
-				  u64 start, u64 length)
-{
-	struct i915_ggtt *ggtt = i915_vm_to_ggtt(vm);
-	unsigned first_entry = start / I915_GTT_PAGE_SIZE;
-	unsigned num_entries = length / I915_GTT_PAGE_SIZE;
-	gen6_pte_t scratch_pte, __iomem *gtt_base =
-		(gen6_pte_t __iomem *)ggtt->gsm + first_entry;
-	const int max_entries = ggtt_total_entries(ggtt) - first_entry;
-	int i;
-
-	if (WARN(num_entries > max_entries,
-		 "First entry = %d; Num entries = %d (max=%d)\n",
-		 first_entry, num_entries, max_entries))
-		num_entries = max_entries;
-
-	scratch_pte = vm->scratch[0].encode;
-	for (i = 0; i < num_entries; i++)
-		iowrite32(scratch_pte, &gtt_base[i]);
-}
-
-static void i915_ggtt_insert_page(struct i915_address_space *vm,
-				  dma_addr_t addr,
-				  u64 offset,
-				  enum i915_cache_level cache_level,
-				  u32 unused)
-{
-	unsigned int flags = (cache_level == I915_CACHE_NONE) ?
-		AGP_USER_MEMORY : AGP_USER_CACHED_MEMORY;
-
-	intel_gtt_insert_page(addr, offset >> PAGE_SHIFT, flags);
-}
-
-static void i915_ggtt_insert_entries(struct i915_address_space *vm,
-				     struct i915_vma *vma,
-				     enum i915_cache_level cache_level,
-				     u32 unused)
-{
-	unsigned int flags = (cache_level == I915_CACHE_NONE) ?
-		AGP_USER_MEMORY : AGP_USER_CACHED_MEMORY;
-
-	intel_gtt_insert_sg_entries(vma->pages, vma->node.start >> PAGE_SHIFT,
-				    flags);
-}
-
-static void i915_ggtt_clear_range(struct i915_address_space *vm,
-				  u64 start, u64 length)
-{
-	intel_gtt_clear_range(start >> PAGE_SHIFT, length >> PAGE_SHIFT);
-}
-
-static int ggtt_bind_vma(struct i915_vma *vma,
-			 enum i915_cache_level cache_level,
-			 u32 flags)
-{
-	struct drm_i915_private *i915 = vma->vm->i915;
-	struct drm_i915_gem_object *obj = vma->obj;
-	intel_wakeref_t wakeref;
-	u32 pte_flags;
-
-	/* Applicable to VLV (gen8+ do not support RO in the GGTT) */
-	pte_flags = 0;
-	if (i915_gem_object_is_readonly(obj))
-		pte_flags |= PTE_READ_ONLY;
-
-	with_intel_runtime_pm(&i915->runtime_pm, wakeref)
-		vma->vm->insert_entries(vma->vm, vma, cache_level, pte_flags);
-
-	vma->page_sizes.gtt = I915_GTT_PAGE_SIZE;
-
-	/*
-	 * Without aliasing PPGTT there's no difference between
-	 * GLOBAL/LOCAL_BIND, it's all the same ptes. Hence unconditionally
-	 * upgrade to both bound if we bind either to avoid double-binding.
-	 */
-	atomic_or(I915_VMA_GLOBAL_BIND | I915_VMA_LOCAL_BIND, &vma->flags);
-
-	return 0;
-}
-
-static void ggtt_unbind_vma(struct i915_vma *vma)
-{
-	struct drm_i915_private *i915 = vma->vm->i915;
-	intel_wakeref_t wakeref;
-
-	with_intel_runtime_pm(&i915->runtime_pm, wakeref)
-		vma->vm->clear_range(vma->vm, vma->node.start, vma->size);
-}
-
-static int aliasing_gtt_bind_vma(struct i915_vma *vma,
-				 enum i915_cache_level cache_level,
-				 u32 flags)
-{
-	struct drm_i915_private *i915 = vma->vm->i915;
-	u32 pte_flags;
-	int ret;
-
-	/* Currently applicable only to VLV */
-	pte_flags = 0;
-	if (i915_gem_object_is_readonly(vma->obj))
-		pte_flags |= PTE_READ_ONLY;
-
-	if (flags & I915_VMA_LOCAL_BIND) {
-		struct i915_ppgtt *alias = i915_vm_to_ggtt(vma->vm)->alias;
-
-		if (flags & I915_VMA_ALLOC) {
-			ret = alias->vm.allocate_va_range(&alias->vm,
-							  vma->node.start,
-							  vma->size);
-			if (ret)
-				return ret;
-
-			set_bit(I915_VMA_ALLOC_BIT, __i915_vma_flags(vma));
-		}
-
-		GEM_BUG_ON(!test_bit(I915_VMA_ALLOC_BIT,
-				     __i915_vma_flags(vma)));
-		alias->vm.insert_entries(&alias->vm, vma,
-					 cache_level, pte_flags);
-	}
-
-	if (flags & I915_VMA_GLOBAL_BIND) {
-		intel_wakeref_t wakeref;
-
-		with_intel_runtime_pm(&i915->runtime_pm, wakeref) {
-			vma->vm->insert_entries(vma->vm, vma,
-						cache_level, pte_flags);
-		}
-	}
-
-	return 0;
-}
-
-static void aliasing_gtt_unbind_vma(struct i915_vma *vma)
-{
-	struct drm_i915_private *i915 = vma->vm->i915;
-
-	if (i915_vma_is_bound(vma, I915_VMA_GLOBAL_BIND)) {
-		struct i915_address_space *vm = vma->vm;
-		intel_wakeref_t wakeref;
-
-		with_intel_runtime_pm(&i915->runtime_pm, wakeref)
-			vm->clear_range(vm, vma->node.start, vma->size);
-	}
-
-	if (test_and_clear_bit(I915_VMA_ALLOC_BIT, __i915_vma_flags(vma))) {
-		struct i915_address_space *vm =
-			&i915_vm_to_ggtt(vma->vm)->alias->vm;
-
-		vm->clear_range(vm, vma->node.start, vma->size);
-	}
-}
-
-void i915_gem_gtt_finish_pages(struct drm_i915_gem_object *obj,
-			       struct sg_table *pages)
-{
-	struct drm_i915_private *dev_priv = to_i915(obj->base.dev);
-	struct device *kdev = &dev_priv->drm.pdev->dev;
-	struct i915_ggtt *ggtt = &dev_priv->ggtt;
-
-	if (unlikely(ggtt->do_idle_maps)) {
-		/* XXX This does not prevent more requests being submitted! */
-		if (intel_gt_retire_requests_timeout(ggtt->vm.gt,
-						     -MAX_SCHEDULE_TIMEOUT)) {
-			DRM_ERROR("Failed to wait for idle; VT'd may hang.\n");
-			/* Wait a bit, in hopes it avoids the hang */
-			udelay(10);
-		}
-	}
-
 	dma_unmap_sg(kdev, pages->sgl, pages->nents, PCI_DMA_BIDIRECTIONAL);
-}
-
-static int ggtt_set_pages(struct i915_vma *vma)
-{
-	int ret;
-
-	GEM_BUG_ON(vma->pages);
-
-	ret = i915_get_ggtt_vma_pages(vma);
-	if (ret)
-		return ret;
-
-	vma->page_sizes = vma->obj->mm.page_sizes;
-
-	return 0;
-}
-
-static void i915_ggtt_color_adjust(const struct drm_mm_node *node,
-				   unsigned long color,
-				   u64 *start,
-				   u64 *end)
-{
-	if (i915_node_color_differs(node, color))
-		*start += I915_GTT_PAGE_SIZE;
-
-	/* Also leave a space between the unallocated reserved node after the
-	 * GTT and any objects within the GTT, i.e. we use the color adjustment
-	 * to insert a guard page to prevent prefetches crossing over the
-	 * GTT boundary.
-	 */
-	node = list_next_entry(node, node_list);
-	if (node->color != color)
-		*end -= I915_GTT_PAGE_SIZE;
-}
-
-static int init_aliasing_ppgtt(struct i915_ggtt *ggtt)
-{
-	struct i915_ppgtt *ppgtt;
-	int err;
-
-	ppgtt = i915_ppgtt_create(ggtt->vm.i915);
-	if (IS_ERR(ppgtt))
-		return PTR_ERR(ppgtt);
-
-	if (GEM_WARN_ON(ppgtt->vm.total < ggtt->vm.total)) {
-		err = -ENODEV;
-		goto err_ppgtt;
-	}
-
-	/*
-	 * Note we only pre-allocate as far as the end of the global
-	 * GTT. On 48b / 4-level page-tables, the difference is very,
-	 * very significant! We have to preallocate as GVT/vgpu does
-	 * not like the page directory disappearing.
-	 */
-	err = ppgtt->vm.allocate_va_range(&ppgtt->vm, 0, ggtt->vm.total);
-	if (err)
-		goto err_ppgtt;
-
-	ggtt->alias = ppgtt;
-	ggtt->vm.bind_async_flags |= ppgtt->vm.bind_async_flags;
-
-	GEM_BUG_ON(ggtt->vm.vma_ops.bind_vma != ggtt_bind_vma);
-	ggtt->vm.vma_ops.bind_vma = aliasing_gtt_bind_vma;
-
-	GEM_BUG_ON(ggtt->vm.vma_ops.unbind_vma != ggtt_unbind_vma);
-	ggtt->vm.vma_ops.unbind_vma = aliasing_gtt_unbind_vma;
-
-	return 0;
-
-err_ppgtt:
-	i915_vm_put(&ppgtt->vm);
-	return err;
-}
-
-static void fini_aliasing_ppgtt(struct i915_ggtt *ggtt)
-{
-	struct i915_ppgtt *ppgtt;
-
-	ppgtt = fetch_and_zero(&ggtt->alias);
-	if (!ppgtt)
-		return;
-
-	i915_vm_put(&ppgtt->vm);
-
-	ggtt->vm.vma_ops.bind_vma   = ggtt_bind_vma;
-	ggtt->vm.vma_ops.unbind_vma = ggtt_unbind_vma;
-}
-
-static int ggtt_reserve_guc_top(struct i915_ggtt *ggtt)
-{
-	u64 size;
-	int ret;
-
-	if (!USES_GUC(ggtt->vm.i915))
-		return 0;
-
-	GEM_BUG_ON(ggtt->vm.total <= GUC_GGTT_TOP);
-	size = ggtt->vm.total - GUC_GGTT_TOP;
-
-	ret = i915_gem_gtt_reserve(&ggtt->vm, &ggtt->uc_fw, size,
-				   GUC_GGTT_TOP, I915_COLOR_UNEVICTABLE,
-				   PIN_NOEVICT);
-	if (ret)
-		DRM_DEBUG_DRIVER("Failed to reserve top of GGTT for GuC\n");
-
-	return ret;
-}
-
-static void ggtt_release_guc_top(struct i915_ggtt *ggtt)
-{
-	if (drm_mm_node_allocated(&ggtt->uc_fw))
-		drm_mm_remove_node(&ggtt->uc_fw);
-}
-
-static void cleanup_init_ggtt(struct i915_ggtt *ggtt)
-{
-	ggtt_release_guc_top(ggtt);
-	if (drm_mm_node_allocated(&ggtt->error_capture))
-		drm_mm_remove_node(&ggtt->error_capture);
-}
-
-static int init_ggtt(struct i915_ggtt *ggtt)
-{
-	/* Let GEM Manage all of the aperture.
-	 *
-	 * However, leave one page at the end still bound to the scratch page.
-	 * There are a number of places where the hardware apparently prefetches
-	 * past the end of the object, and we've seen multiple hangs with the
-	 * GPU head pointer stuck in a batchbuffer bound at the last page of the
-	 * aperture.  One page should be enough to keep any prefetching inside
-	 * of the aperture.
-	 */
-	unsigned long hole_start, hole_end;
-	struct drm_mm_node *entry;
-	int ret;
-
-	/*
-	 * GuC requires all resources that we're sharing with it to be placed in
-	 * non-WOPCM memory. If GuC is not present or not in use we still need a
-	 * small bias as ring wraparound at offset 0 sometimes hangs. No idea
-	 * why.
-	 */
-	ggtt->pin_bias = max_t(u32, I915_GTT_PAGE_SIZE,
-			       intel_wopcm_guc_size(&ggtt->vm.i915->wopcm));
-
-	ret = intel_vgt_balloon(ggtt);
-	if (ret)
-		return ret;
-
-	if (ggtt->mappable_end) {
-		/* Reserve a mappable slot for our lockless error capture */
-		ret = drm_mm_insert_node_in_range(&ggtt->vm.mm, &ggtt->error_capture,
-						  PAGE_SIZE, 0, I915_COLOR_UNEVICTABLE,
-						  0, ggtt->mappable_end,
-						  DRM_MM_INSERT_LOW);
-		if (ret)
-			return ret;
-	}
-
-	/*
-	 * The upper portion of the GuC address space has a sizeable hole
-	 * (several MB) that is inaccessible by GuC. Reserve this range within
-	 * GGTT as it can comfortably hold GuC/HuC firmware images.
-	 */
-	ret = ggtt_reserve_guc_top(ggtt);
-	if (ret)
-		goto err;
-
-	/* Clear any non-preallocated blocks */
-	drm_mm_for_each_hole(entry, &ggtt->vm.mm, hole_start, hole_end) {
-		DRM_DEBUG_KMS("clearing unused GTT space: [%lx, %lx]\n",
-			      hole_start, hole_end);
-		ggtt->vm.clear_range(&ggtt->vm, hole_start,
-				     hole_end - hole_start);
-	}
-
-	/* And finally clear the reserved guard page */
-	ggtt->vm.clear_range(&ggtt->vm, ggtt->vm.total - PAGE_SIZE, PAGE_SIZE);
-
-	return 0;
-
-err:
-	cleanup_init_ggtt(ggtt);
-	return ret;
-}
-
-int i915_init_ggtt(struct drm_i915_private *i915)
-{
-	int ret;
-
-	ret = init_ggtt(&i915->ggtt);
-	if (ret)
-		return ret;
-
-	if (INTEL_PPGTT(i915) == INTEL_PPGTT_ALIASING) {
-		ret = init_aliasing_ppgtt(&i915->ggtt);
-		if (ret)
-			cleanup_init_ggtt(&i915->ggtt);
-	}
-
-	return 0;
-}
-
-static void ggtt_cleanup_hw(struct i915_ggtt *ggtt)
-{
-	struct i915_vma *vma, *vn;
-
-	atomic_set(&ggtt->vm.open, 0);
-
-	rcu_barrier(); /* flush the RCU'ed__i915_vm_release */
-	flush_workqueue(ggtt->vm.i915->wq);
-
-	mutex_lock(&ggtt->vm.mutex);
-
-	list_for_each_entry_safe(vma, vn, &ggtt->vm.bound_list, vm_link)
-		WARN_ON(__i915_vma_unbind(vma));
-
-	if (drm_mm_node_allocated(&ggtt->error_capture))
-		drm_mm_remove_node(&ggtt->error_capture);
-
-	ggtt_release_guc_top(ggtt);
-	intel_vgt_deballoon(ggtt);
-
-	ggtt->vm.cleanup(&ggtt->vm);
-
-	mutex_unlock(&ggtt->vm.mutex);
-	i915_address_space_fini(&ggtt->vm);
-
-	arch_phys_wc_del(ggtt->mtrr);
-
-	if (ggtt->iomap.size)
-		io_mapping_fini(&ggtt->iomap);
-}
-
-/**
- * i915_ggtt_driver_release - Clean up GGTT hardware initialization
- * @i915: i915 device
- */
-void i915_ggtt_driver_release(struct drm_i915_private *i915)
-{
-	struct pagevec *pvec;
-
-	fini_aliasing_ppgtt(&i915->ggtt);
-
-	ggtt_cleanup_hw(&i915->ggtt);
-
-	pvec = &i915->mm.wc_stash.pvec;
-	if (pvec->nr) {
-		set_pages_array_wb(pvec->pages, pvec->nr);
-		__pagevec_release(pvec);
-	}
-}
-
-static unsigned int gen6_get_total_gtt_size(u16 snb_gmch_ctl)
-{
-	snb_gmch_ctl >>= SNB_GMCH_GGMS_SHIFT;
-	snb_gmch_ctl &= SNB_GMCH_GGMS_MASK;
-	return snb_gmch_ctl << 20;
-}
-
-static unsigned int gen8_get_total_gtt_size(u16 bdw_gmch_ctl)
-{
-	bdw_gmch_ctl >>= BDW_GMCH_GGMS_SHIFT;
-	bdw_gmch_ctl &= BDW_GMCH_GGMS_MASK;
-	if (bdw_gmch_ctl)
-		bdw_gmch_ctl = 1 << bdw_gmch_ctl;
-
-#ifdef CONFIG_X86_32
-	/* Limit 32b platforms to a 2GB GGTT: 4 << 20 / pte size * I915_GTT_PAGE_SIZE */
-	if (bdw_gmch_ctl > 4)
-		bdw_gmch_ctl = 4;
-#endif
-
-	return bdw_gmch_ctl << 20;
-}
-
-static unsigned int chv_get_total_gtt_size(u16 gmch_ctrl)
-{
-	gmch_ctrl >>= SNB_GMCH_GGMS_SHIFT;
-	gmch_ctrl &= SNB_GMCH_GGMS_MASK;
-
-	if (gmch_ctrl)
-		return 1 << (20 + gmch_ctrl);
-
-	return 0;
-}
-
-static int ggtt_probe_common(struct i915_ggtt *ggtt, u64 size)
-{
-	struct drm_i915_private *dev_priv = ggtt->vm.i915;
-	struct pci_dev *pdev = dev_priv->drm.pdev;
-	phys_addr_t phys_addr;
-	int ret;
-
-	/* For Modern GENs the PTEs and register space are split in the BAR */
-	phys_addr = pci_resource_start(pdev, 0) + pci_resource_len(pdev, 0) / 2;
-
-	/*
-	 * On BXT+/CNL+ writes larger than 64 bit to the GTT pagetable range
-	 * will be dropped. For WC mappings in general we have 64 byte burst
-	 * writes when the WC buffer is flushed, so we can't use it, but have to
-	 * resort to an uncached mapping. The WC issue is easily caught by the
-	 * readback check when writing GTT PTE entries.
-	 */
-	if (IS_GEN9_LP(dev_priv) || INTEL_GEN(dev_priv) >= 10)
-		ggtt->gsm = ioremap(phys_addr, size);
-	else
-		ggtt->gsm = ioremap_wc(phys_addr, size);
-	if (!ggtt->gsm) {
-		DRM_ERROR("Failed to map the ggtt page table\n");
-		return -ENOMEM;
-	}
-
-	ret = setup_scratch_page(&ggtt->vm, GFP_DMA32);
-	if (ret) {
-		DRM_ERROR("Scratch setup failed\n");
-		/* iounmap will also get called at remove, but meh */
-		iounmap(ggtt->gsm);
-		return ret;
-	}
-
-	ggtt->vm.scratch[0].encode =
-		ggtt->vm.pte_encode(px_dma(&ggtt->vm.scratch[0]),
-				    I915_CACHE_NONE, 0);
-
-	return 0;
-}
-
-static void tgl_setup_private_ppat(struct intel_uncore *uncore)
-{
-	/* TGL doesn't support LLC or AGE settings */
-	intel_uncore_write(uncore, GEN12_PAT_INDEX(0), GEN8_PPAT_WB);
-	intel_uncore_write(uncore, GEN12_PAT_INDEX(1), GEN8_PPAT_WC);
-	intel_uncore_write(uncore, GEN12_PAT_INDEX(2), GEN8_PPAT_WT);
-	intel_uncore_write(uncore, GEN12_PAT_INDEX(3), GEN8_PPAT_UC);
-	intel_uncore_write(uncore, GEN12_PAT_INDEX(4), GEN8_PPAT_WB);
-	intel_uncore_write(uncore, GEN12_PAT_INDEX(5), GEN8_PPAT_WB);
-	intel_uncore_write(uncore, GEN12_PAT_INDEX(6), GEN8_PPAT_WB);
-	intel_uncore_write(uncore, GEN12_PAT_INDEX(7), GEN8_PPAT_WB);
-}
-
-static void cnl_setup_private_ppat(struct intel_uncore *uncore)
-{
-	intel_uncore_write(uncore,
-			   GEN10_PAT_INDEX(0),
-			   GEN8_PPAT_WB | GEN8_PPAT_LLC);
-	intel_uncore_write(uncore,
-			   GEN10_PAT_INDEX(1),
-			   GEN8_PPAT_WC | GEN8_PPAT_LLCELLC);
-	intel_uncore_write(uncore,
-			   GEN10_PAT_INDEX(2),
-			   GEN8_PPAT_WT | GEN8_PPAT_LLCELLC);
-	intel_uncore_write(uncore,
-			   GEN10_PAT_INDEX(3),
-			   GEN8_PPAT_UC);
-	intel_uncore_write(uncore,
-			   GEN10_PAT_INDEX(4),
-			   GEN8_PPAT_WB | GEN8_PPAT_LLCELLC | GEN8_PPAT_AGE(0));
-	intel_uncore_write(uncore,
-			   GEN10_PAT_INDEX(5),
-			   GEN8_PPAT_WB | GEN8_PPAT_LLCELLC | GEN8_PPAT_AGE(1));
-	intel_uncore_write(uncore,
-			   GEN10_PAT_INDEX(6),
-			   GEN8_PPAT_WB | GEN8_PPAT_LLCELLC | GEN8_PPAT_AGE(2));
-	intel_uncore_write(uncore,
-			   GEN10_PAT_INDEX(7),
-			   GEN8_PPAT_WB | GEN8_PPAT_LLCELLC | GEN8_PPAT_AGE(3));
-}
-
-/* The GGTT and PPGTT need a private PPAT setup in order to handle cacheability
- * bits. When using advanced contexts each context stores its own PAT, but
- * writing this data shouldn't be harmful even in those cases. */
-static void bdw_setup_private_ppat(struct intel_uncore *uncore)
-{
-	u64 pat;
-
-	pat = GEN8_PPAT(0, GEN8_PPAT_WB | GEN8_PPAT_LLC) |	/* for normal objects, no eLLC */
-	      GEN8_PPAT(1, GEN8_PPAT_WC | GEN8_PPAT_LLCELLC) |	/* for something pointing to ptes? */
-	      GEN8_PPAT(2, GEN8_PPAT_WT | GEN8_PPAT_LLCELLC) |	/* for scanout with eLLC */
-	      GEN8_PPAT(3, GEN8_PPAT_UC) |			/* Uncached objects, mostly for scanout */
-	      GEN8_PPAT(4, GEN8_PPAT_WB | GEN8_PPAT_LLCELLC | GEN8_PPAT_AGE(0)) |
-	      GEN8_PPAT(5, GEN8_PPAT_WB | GEN8_PPAT_LLCELLC | GEN8_PPAT_AGE(1)) |
-	      GEN8_PPAT(6, GEN8_PPAT_WB | GEN8_PPAT_LLCELLC | GEN8_PPAT_AGE(2)) |
-	      GEN8_PPAT(7, GEN8_PPAT_WB | GEN8_PPAT_LLCELLC | GEN8_PPAT_AGE(3));
-
-	intel_uncore_write(uncore, GEN8_PRIVATE_PAT_LO, lower_32_bits(pat));
-	intel_uncore_write(uncore, GEN8_PRIVATE_PAT_HI, upper_32_bits(pat));
-}
-
-static void chv_setup_private_ppat(struct intel_uncore *uncore)
-{
-	u64 pat;
-
-	/*
-	 * Map WB on BDW to snooped on CHV.
-	 *
-	 * Only the snoop bit has meaning for CHV, the rest is
-	 * ignored.
-	 *
-	 * The hardware will never snoop for certain types of accesses:
-	 * - CPU GTT (GMADR->GGTT->no snoop->memory)
-	 * - PPGTT page tables
-	 * - some other special cycles
-	 *
-	 * As with BDW, we also need to consider the following for GT accesses:
-	 * "For GGTT, there is NO pat_sel[2:0] from the entry,
-	 * so RTL will always use the value corresponding to
-	 * pat_sel = 000".
-	 * Which means we must set the snoop bit in PAT entry 0
-	 * in order to keep the global status page working.
-	 */
-
-	pat = GEN8_PPAT(0, CHV_PPAT_SNOOP) |
-	      GEN8_PPAT(1, 0) |
-	      GEN8_PPAT(2, 0) |
-	      GEN8_PPAT(3, 0) |
-	      GEN8_PPAT(4, CHV_PPAT_SNOOP) |
-	      GEN8_PPAT(5, CHV_PPAT_SNOOP) |
-	      GEN8_PPAT(6, CHV_PPAT_SNOOP) |
-	      GEN8_PPAT(7, CHV_PPAT_SNOOP);
-
-	intel_uncore_write(uncore, GEN8_PRIVATE_PAT_LO, lower_32_bits(pat));
-	intel_uncore_write(uncore, GEN8_PRIVATE_PAT_HI, upper_32_bits(pat));
-}
-
-static void gen6_gmch_remove(struct i915_address_space *vm)
-{
-	struct i915_ggtt *ggtt = i915_vm_to_ggtt(vm);
-
-	iounmap(ggtt->gsm);
-	cleanup_scratch_page(vm);
-}
-
-static void setup_private_pat(struct intel_uncore *uncore)
-{
-	struct drm_i915_private *i915 = uncore->i915;
-
-	GEM_BUG_ON(INTEL_GEN(i915) < 8);
-
-	if (INTEL_GEN(i915) >= 12)
-		tgl_setup_private_ppat(uncore);
-	else if (INTEL_GEN(i915) >= 10)
-		cnl_setup_private_ppat(uncore);
-	else if (IS_CHERRYVIEW(i915) || IS_GEN9_LP(i915))
-		chv_setup_private_ppat(uncore);
-	else
-		bdw_setup_private_ppat(uncore);
-}
-
-static struct resource pci_resource(struct pci_dev *pdev, int bar)
-{
-	return (struct resource)DEFINE_RES_MEM(pci_resource_start(pdev, bar),
-					       pci_resource_len(pdev, bar));
-}
-
-static int gen8_gmch_probe(struct i915_ggtt *ggtt)
-{
-	struct drm_i915_private *dev_priv = ggtt->vm.i915;
-	struct pci_dev *pdev = dev_priv->drm.pdev;
-	unsigned int size;
-	u16 snb_gmch_ctl;
-	int err;
-
-	/* TODO: We're not aware of mappable constraints on gen8 yet */
-	if (!IS_DGFX(dev_priv)) {
-		ggtt->gmadr = pci_resource(pdev, 2);
-		ggtt->mappable_end = resource_size(&ggtt->gmadr);
-	}
-
-	err = pci_set_dma_mask(pdev, DMA_BIT_MASK(39));
-	if (!err)
-		err = pci_set_consistent_dma_mask(pdev, DMA_BIT_MASK(39));
-	if (err)
-		DRM_ERROR("Can't set DMA mask/consistent mask (%d)\n", err);
-
-	pci_read_config_word(pdev, SNB_GMCH_CTRL, &snb_gmch_ctl);
-	if (IS_CHERRYVIEW(dev_priv))
-		size = chv_get_total_gtt_size(snb_gmch_ctl);
-	else
-		size = gen8_get_total_gtt_size(snb_gmch_ctl);
-
-	ggtt->vm.total = (size / sizeof(gen8_pte_t)) * I915_GTT_PAGE_SIZE;
-	ggtt->vm.cleanup = gen6_gmch_remove;
-	ggtt->vm.insert_page = gen8_ggtt_insert_page;
-	ggtt->vm.clear_range = nop_clear_range;
-	if (intel_scanout_needs_vtd_wa(dev_priv))
-		ggtt->vm.clear_range = gen8_ggtt_clear_range;
-
-	ggtt->vm.insert_entries = gen8_ggtt_insert_entries;
-
-	/* Serialize GTT updates with aperture access on BXT if VT-d is on. */
-	if (intel_ggtt_update_needs_vtd_wa(dev_priv) ||
-	    IS_CHERRYVIEW(dev_priv) /* fails with concurrent use/update */) {
-		ggtt->vm.insert_entries = bxt_vtd_ggtt_insert_entries__BKL;
-		ggtt->vm.insert_page    = bxt_vtd_ggtt_insert_page__BKL;
-		if (ggtt->vm.clear_range != nop_clear_range)
-			ggtt->vm.clear_range = bxt_vtd_ggtt_clear_range__BKL;
-	}
-
-	ggtt->invalidate = gen6_ggtt_invalidate;
-
-	ggtt->vm.vma_ops.bind_vma    = ggtt_bind_vma;
-	ggtt->vm.vma_ops.unbind_vma  = ggtt_unbind_vma;
-	ggtt->vm.vma_ops.set_pages   = ggtt_set_pages;
-	ggtt->vm.vma_ops.clear_pages = clear_pages;
-
-	ggtt->vm.pte_encode = gen8_pte_encode;
-
-	setup_private_pat(ggtt->vm.gt->uncore);
-
-	return ggtt_probe_common(ggtt, size);
-}
-
-static int gen6_gmch_probe(struct i915_ggtt *ggtt)
-{
-	struct drm_i915_private *dev_priv = ggtt->vm.i915;
-	struct pci_dev *pdev = dev_priv->drm.pdev;
-	unsigned int size;
-	u16 snb_gmch_ctl;
-	int err;
-
-	ggtt->gmadr =
-		(struct resource) DEFINE_RES_MEM(pci_resource_start(pdev, 2),
-						 pci_resource_len(pdev, 2));
-	ggtt->mappable_end = resource_size(&ggtt->gmadr);
-
-	/* 64/512MB is the current min/max we actually know of, but this is just
-	 * a coarse sanity check.
-	 */
-	if (ggtt->mappable_end < (64<<20) || ggtt->mappable_end > (512<<20)) {
-		DRM_ERROR("Unknown GMADR size (%pa)\n", &ggtt->mappable_end);
-		return -ENXIO;
-	}
-
-	err = pci_set_dma_mask(pdev, DMA_BIT_MASK(40));
-	if (!err)
-		err = pci_set_consistent_dma_mask(pdev, DMA_BIT_MASK(40));
-	if (err)
-		DRM_ERROR("Can't set DMA mask/consistent mask (%d)\n", err);
-	pci_read_config_word(pdev, SNB_GMCH_CTRL, &snb_gmch_ctl);
-
-	size = gen6_get_total_gtt_size(snb_gmch_ctl);
-	ggtt->vm.total = (size / sizeof(gen6_pte_t)) * I915_GTT_PAGE_SIZE;
-
-	ggtt->vm.clear_range = nop_clear_range;
-	if (!HAS_FULL_PPGTT(dev_priv) || intel_scanout_needs_vtd_wa(dev_priv))
-		ggtt->vm.clear_range = gen6_ggtt_clear_range;
-	ggtt->vm.insert_page = gen6_ggtt_insert_page;
-	ggtt->vm.insert_entries = gen6_ggtt_insert_entries;
-	ggtt->vm.cleanup = gen6_gmch_remove;
-
-	ggtt->invalidate = gen6_ggtt_invalidate;
-
-	if (HAS_EDRAM(dev_priv))
-		ggtt->vm.pte_encode = iris_pte_encode;
-	else if (IS_HASWELL(dev_priv))
-		ggtt->vm.pte_encode = hsw_pte_encode;
-	else if (IS_VALLEYVIEW(dev_priv))
-		ggtt->vm.pte_encode = byt_pte_encode;
-	else if (INTEL_GEN(dev_priv) >= 7)
-		ggtt->vm.pte_encode = ivb_pte_encode;
-	else
-		ggtt->vm.pte_encode = snb_pte_encode;
-
-	ggtt->vm.vma_ops.bind_vma    = ggtt_bind_vma;
-	ggtt->vm.vma_ops.unbind_vma  = ggtt_unbind_vma;
-	ggtt->vm.vma_ops.set_pages   = ggtt_set_pages;
-	ggtt->vm.vma_ops.clear_pages = clear_pages;
-
-	return ggtt_probe_common(ggtt, size);
-}
-
-static void i915_gmch_remove(struct i915_address_space *vm)
-{
-	intel_gmch_remove();
-}
-
-static int i915_gmch_probe(struct i915_ggtt *ggtt)
-{
-	struct drm_i915_private *dev_priv = ggtt->vm.i915;
-	phys_addr_t gmadr_base;
-	int ret;
-
-	ret = intel_gmch_probe(dev_priv->bridge_dev, dev_priv->drm.pdev, NULL);
-	if (!ret) {
-		DRM_ERROR("failed to set up gmch\n");
-		return -EIO;
-	}
-
-	intel_gtt_get(&ggtt->vm.total, &gmadr_base, &ggtt->mappable_end);
-
-	ggtt->gmadr =
-		(struct resource) DEFINE_RES_MEM(gmadr_base,
-						 ggtt->mappable_end);
-
-	ggtt->do_idle_maps = needs_idle_maps(dev_priv);
-	ggtt->vm.insert_page = i915_ggtt_insert_page;
-	ggtt->vm.insert_entries = i915_ggtt_insert_entries;
-	ggtt->vm.clear_range = i915_ggtt_clear_range;
-	ggtt->vm.cleanup = i915_gmch_remove;
-
-	ggtt->invalidate = gmch_ggtt_invalidate;
-
-	ggtt->vm.vma_ops.bind_vma    = ggtt_bind_vma;
-	ggtt->vm.vma_ops.unbind_vma  = ggtt_unbind_vma;
-	ggtt->vm.vma_ops.set_pages   = ggtt_set_pages;
-	ggtt->vm.vma_ops.clear_pages = clear_pages;
-
-	if (unlikely(ggtt->do_idle_maps))
-		dev_notice(dev_priv->drm.dev,
-			   "Applying Ironlake quirks for intel_iommu\n");
-
-	return 0;
-}
-
-static int ggtt_probe_hw(struct i915_ggtt *ggtt, struct intel_gt *gt)
-{
-	struct drm_i915_private *i915 = gt->i915;
-	int ret;
-
-	ggtt->vm.gt = gt;
-	ggtt->vm.i915 = i915;
-	ggtt->vm.dma = &i915->drm.pdev->dev;
-
-	if (INTEL_GEN(i915) <= 5)
-		ret = i915_gmch_probe(ggtt);
-	else if (INTEL_GEN(i915) < 8)
-		ret = gen6_gmch_probe(ggtt);
-	else
-		ret = gen8_gmch_probe(ggtt);
-	if (ret)
-		return ret;
-
-	if ((ggtt->vm.total - 1) >> 32) {
-		DRM_ERROR("We never expected a Global GTT with more than 32bits"
-			  " of address space! Found %lldM!\n",
-			  ggtt->vm.total >> 20);
-		ggtt->vm.total = 1ULL << 32;
-		ggtt->mappable_end =
-			min_t(u64, ggtt->mappable_end, ggtt->vm.total);
-	}
-
-	if (ggtt->mappable_end > ggtt->vm.total) {
-		DRM_ERROR("mappable aperture extends past end of GGTT,"
-			  " aperture=%pa, total=%llx\n",
-			  &ggtt->mappable_end, ggtt->vm.total);
-		ggtt->mappable_end = ggtt->vm.total;
-	}
-
-	/* GMADR is the PCI mmio aperture into the global GTT. */
-	DRM_DEBUG_DRIVER("GGTT size = %lluM\n", ggtt->vm.total >> 20);
-	DRM_DEBUG_DRIVER("GMADR size = %lluM\n", (u64)ggtt->mappable_end >> 20);
-	DRM_DEBUG_DRIVER("DSM size = %lluM\n",
-			 (u64)resource_size(&intel_graphics_stolen_res) >> 20);
-
-	return 0;
-}
-
-/**
- * i915_ggtt_probe_hw - Probe GGTT hardware location
- * @i915: i915 device
- */
-int i915_ggtt_probe_hw(struct drm_i915_private *i915)
-{
-	int ret;
-
-	ret = ggtt_probe_hw(&i915->ggtt, &i915->gt);
-	if (ret)
-		return ret;
-
-	if (intel_vtd_active())
-		dev_info(i915->drm.dev, "VT-d active for gfx access\n");
-
-	return 0;
-}
-
-static int ggtt_init_hw(struct i915_ggtt *ggtt)
-{
-	struct drm_i915_private *i915 = ggtt->vm.i915;
-
-	i915_address_space_init(&ggtt->vm, VM_CLASS_GGTT);
-
-	ggtt->vm.is_ggtt = true;
-
-	/* Only VLV supports read-only GGTT mappings */
-	ggtt->vm.has_read_only = IS_VALLEYVIEW(i915);
-
-	if (!HAS_LLC(i915) && !HAS_PPGTT(i915))
-		ggtt->vm.mm.color_adjust = i915_ggtt_color_adjust;
-
-	if (ggtt->mappable_end) {
-		if (!io_mapping_init_wc(&ggtt->iomap,
-					ggtt->gmadr.start,
-					ggtt->mappable_end)) {
-			ggtt->vm.cleanup(&ggtt->vm);
-			return -EIO;
-		}
-
-		ggtt->mtrr = arch_phys_wc_add(ggtt->gmadr.start,
-					      ggtt->mappable_end);
-	}
-
-	i915_ggtt_init_fences(ggtt);
-
-	return 0;
-}
-
-/**
- * i915_ggtt_init_hw - Initialize GGTT hardware
- * @dev_priv: i915 device
- */
-int i915_ggtt_init_hw(struct drm_i915_private *dev_priv)
-{
-	int ret;
-
-	stash_init(&dev_priv->mm.wc_stash);
-
-	/* Note that we use page colouring to enforce a guard page at the
-	 * end of the address space. This is required as the CS may prefetch
-	 * beyond the end of the batch buffer, across the page boundary,
-	 * and beyond the end of the GTT if we do not provide a guard.
-	 */
-	ret = ggtt_init_hw(&dev_priv->ggtt);
-	if (ret)
-		return ret;
-
-	return 0;
-}
-
-int i915_ggtt_enable_hw(struct drm_i915_private *dev_priv)
-{
-	if (INTEL_GEN(dev_priv) < 6 && !intel_enable_gtt())
-		return -EIO;
-
-	return 0;
-}
-
-void i915_ggtt_enable_guc(struct i915_ggtt *ggtt)
-{
-	GEM_BUG_ON(ggtt->invalidate != gen6_ggtt_invalidate);
-
-	ggtt->invalidate = guc_ggtt_invalidate;
-
-	ggtt->invalidate(ggtt);
-}
-
-void i915_ggtt_disable_guc(struct i915_ggtt *ggtt)
-{
-	/* XXX Temporary pardon for error unload */
-	if (ggtt->invalidate == gen6_ggtt_invalidate)
-		return;
-
-	/* We should only be called after i915_ggtt_enable_guc() */
-	GEM_BUG_ON(ggtt->invalidate != guc_ggtt_invalidate);
-
-	ggtt->invalidate = gen6_ggtt_invalidate;
-
-	ggtt->invalidate(ggtt);
-}
-
-static void ggtt_restore_mappings(struct i915_ggtt *ggtt)
-{
-	struct i915_vma *vma;
-	bool flush = false;
-	int open;
-
-	intel_gt_check_and_clear_faults(ggtt->vm.gt);
-
-	mutex_lock(&ggtt->vm.mutex);
-
-	/* First fill our portion of the GTT with scratch pages */
-	ggtt->vm.clear_range(&ggtt->vm, 0, ggtt->vm.total);
-
-	/* Skip rewriting PTE on VMA unbind. */
-	open = atomic_xchg(&ggtt->vm.open, 0);
-
-	/* clflush objects bound into the GGTT and rebind them. */
-	list_for_each_entry(vma, &ggtt->vm.bound_list, vm_link) {
-		struct drm_i915_gem_object *obj = vma->obj;
-
-		if (!i915_vma_is_bound(vma, I915_VMA_GLOBAL_BIND))
-			continue;
-
-		clear_bit(I915_VMA_GLOBAL_BIND_BIT, __i915_vma_flags(vma));
-		WARN_ON(i915_vma_bind(vma,
-				      obj ? obj->cache_level : 0,
-				      PIN_GLOBAL, NULL));
-		if (obj) { /* only used during resume => exclusive access */
-			flush |= fetch_and_zero(&obj->write_domain);
-			obj->read_domains |= I915_GEM_DOMAIN_GTT;
-		}
-	}
-
-	atomic_set(&ggtt->vm.open, open);
-	ggtt->invalidate(ggtt);
-
-	mutex_unlock(&ggtt->vm.mutex);
-
-	if (flush)
-		wbinvd_on_all_cpus();
-}
-
-void i915_gem_restore_gtt_mappings(struct drm_i915_private *i915)
-{
-	struct i915_ggtt *ggtt = &i915->ggtt;
-
-	ggtt_restore_mappings(ggtt);
-
-	if (INTEL_GEN(i915) >= 8)
-		setup_private_pat(ggtt->vm.gt->uncore);
-}
-
-static struct scatterlist *
-rotate_pages(struct drm_i915_gem_object *obj, unsigned int offset,
-	     unsigned int width, unsigned int height,
-	     unsigned int stride,
-	     struct sg_table *st, struct scatterlist *sg)
-{
-	unsigned int column, row;
-	unsigned int src_idx;
-
-	for (column = 0; column < width; column++) {
-		src_idx = stride * (height - 1) + column + offset;
-		for (row = 0; row < height; row++) {
-			st->nents++;
-			/* We don't need the pages, but need to initialize
-			 * the entries so the sg list can be happily traversed.
-			 * The only thing we need are DMA addresses.
-			 */
-			sg_set_page(sg, NULL, I915_GTT_PAGE_SIZE, 0);
-			sg_dma_address(sg) =
-				i915_gem_object_get_dma_address(obj, src_idx);
-			sg_dma_len(sg) = I915_GTT_PAGE_SIZE;
-			sg = sg_next(sg);
-			src_idx -= stride;
-		}
-	}
-
-	return sg;
-}
-
-static noinline struct sg_table *
-intel_rotate_pages(struct intel_rotation_info *rot_info,
-		   struct drm_i915_gem_object *obj)
-{
-	unsigned int size = intel_rotation_info_size(rot_info);
-	struct sg_table *st;
-	struct scatterlist *sg;
-	int ret = -ENOMEM;
-	int i;
-
-	/* Allocate target SG list. */
-	st = kmalloc(sizeof(*st), GFP_KERNEL);
-	if (!st)
-		goto err_st_alloc;
-
-	ret = sg_alloc_table(st, size, GFP_KERNEL);
-	if (ret)
-		goto err_sg_alloc;
-
-	st->nents = 0;
-	sg = st->sgl;
-
-	for (i = 0 ; i < ARRAY_SIZE(rot_info->plane); i++) {
-		sg = rotate_pages(obj, rot_info->plane[i].offset,
-				  rot_info->plane[i].width, rot_info->plane[i].height,
-				  rot_info->plane[i].stride, st, sg);
-	}
-
-	return st;
-
-err_sg_alloc:
-	kfree(st);
-err_st_alloc:
-
-	DRM_DEBUG_DRIVER("Failed to create rotated mapping for object size %zu! (%ux%u tiles, %u pages)\n",
-			 obj->base.size, rot_info->plane[0].width, rot_info->plane[0].height, size);
-
-	return ERR_PTR(ret);
-}
-
-static struct scatterlist *
-remap_pages(struct drm_i915_gem_object *obj, unsigned int offset,
-	    unsigned int width, unsigned int height,
-	    unsigned int stride,
-	    struct sg_table *st, struct scatterlist *sg)
-{
-	unsigned int row;
-
-	for (row = 0; row < height; row++) {
-		unsigned int left = width * I915_GTT_PAGE_SIZE;
-
-		while (left) {
-			dma_addr_t addr;
-			unsigned int length;
-
-			/* We don't need the pages, but need to initialize
-			 * the entries so the sg list can be happily traversed.
-			 * The only thing we need are DMA addresses.
-			 */
-
-			addr = i915_gem_object_get_dma_address_len(obj, offset, &length);
-
-			length = min(left, length);
-
-			st->nents++;
-
-			sg_set_page(sg, NULL, length, 0);
-			sg_dma_address(sg) = addr;
-			sg_dma_len(sg) = length;
-			sg = sg_next(sg);
-
-			offset += length / I915_GTT_PAGE_SIZE;
-			left -= length;
-		}
-
-		offset += stride - width;
-	}
-
-	return sg;
-}
-
-static noinline struct sg_table *
-intel_remap_pages(struct intel_remapped_info *rem_info,
-		  struct drm_i915_gem_object *obj)
-{
-	unsigned int size = intel_remapped_info_size(rem_info);
-	struct sg_table *st;
-	struct scatterlist *sg;
-	int ret = -ENOMEM;
-	int i;
-
-	/* Allocate target SG list. */
-	st = kmalloc(sizeof(*st), GFP_KERNEL);
-	if (!st)
-		goto err_st_alloc;
-
-	ret = sg_alloc_table(st, size, GFP_KERNEL);
-	if (ret)
-		goto err_sg_alloc;
-
-	st->nents = 0;
-	sg = st->sgl;
-
-	for (i = 0 ; i < ARRAY_SIZE(rem_info->plane); i++) {
-		sg = remap_pages(obj, rem_info->plane[i].offset,
-				 rem_info->plane[i].width, rem_info->plane[i].height,
-				 rem_info->plane[i].stride, st, sg);
-	}
-
-	i915_sg_trim(st);
-
-	return st;
-
-err_sg_alloc:
-	kfree(st);
-err_st_alloc:
-
-	DRM_DEBUG_DRIVER("Failed to create remapped mapping for object size %zu! (%ux%u tiles, %u pages)\n",
-			 obj->base.size, rem_info->plane[0].width, rem_info->plane[0].height, size);
-
-	return ERR_PTR(ret);
-}
-
-static noinline struct sg_table *
-intel_partial_pages(const struct i915_ggtt_view *view,
-		    struct drm_i915_gem_object *obj)
-{
-	struct sg_table *st;
-	struct scatterlist *sg, *iter;
-	unsigned int count = view->partial.size;
-	unsigned int offset;
-	int ret = -ENOMEM;
-
-	st = kmalloc(sizeof(*st), GFP_KERNEL);
-	if (!st)
-		goto err_st_alloc;
-
-	ret = sg_alloc_table(st, count, GFP_KERNEL);
-	if (ret)
-		goto err_sg_alloc;
-
-	iter = i915_gem_object_get_sg(obj, view->partial.offset, &offset);
-	GEM_BUG_ON(!iter);
-
-	sg = st->sgl;
-	st->nents = 0;
-	do {
-		unsigned int len;
-
-		len = min(iter->length - (offset << PAGE_SHIFT),
-			  count << PAGE_SHIFT);
-		sg_set_page(sg, NULL, len, 0);
-		sg_dma_address(sg) =
-			sg_dma_address(iter) + (offset << PAGE_SHIFT);
-		sg_dma_len(sg) = len;
-
-		st->nents++;
-		count -= len >> PAGE_SHIFT;
-		if (count == 0) {
-			sg_mark_end(sg);
-			i915_sg_trim(st); /* Drop any unused tail entries. */
-
-			return st;
-		}
-
-		sg = __sg_next(sg);
-		iter = __sg_next(iter);
-		offset = 0;
-	} while (1);
-
-err_sg_alloc:
-	kfree(st);
-err_st_alloc:
-	return ERR_PTR(ret);
-}
-
-static int
-i915_get_ggtt_vma_pages(struct i915_vma *vma)
-{
-	int ret;
-
-	/* The vma->pages are only valid within the lifespan of the borrowed
-	 * obj->mm.pages. When the obj->mm.pages sg_table is regenerated, so
-	 * must be the vma->pages. A simple rule is that vma->pages must only
-	 * be accessed when the obj->mm.pages are pinned.
-	 */
-	GEM_BUG_ON(!i915_gem_object_has_pinned_pages(vma->obj));
-
-	switch (vma->ggtt_view.type) {
-	default:
-		GEM_BUG_ON(vma->ggtt_view.type);
-		/* fall through */
-	case I915_GGTT_VIEW_NORMAL:
-		vma->pages = vma->obj->mm.pages;
-		return 0;
-
-	case I915_GGTT_VIEW_ROTATED:
-		vma->pages =
-			intel_rotate_pages(&vma->ggtt_view.rotated, vma->obj);
-		break;
-
-	case I915_GGTT_VIEW_REMAPPED:
-		vma->pages =
-			intel_remap_pages(&vma->ggtt_view.remapped, vma->obj);
-		break;
-
-	case I915_GGTT_VIEW_PARTIAL:
-		vma->pages = intel_partial_pages(&vma->ggtt_view, vma->obj);
-		break;
-	}
-
-	ret = 0;
-	if (IS_ERR(vma->pages)) {
-		ret = PTR_ERR(vma->pages);
-		vma->pages = NULL;
-		DRM_ERROR("Failed to get pages for VMA view type %u (%d)!\n",
-			  vma->ggtt_view.type, ret);
-	}
-	return ret;
-=======
-	dma_unmap_sg(kdev, pages->sgl, pages->nents, PCI_DMA_BIDIRECTIONAL);
->>>>>>> d47c7f06
 }
 
 /**

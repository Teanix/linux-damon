/* i915_dma.c -- DMA support for the I915 -*- linux-c -*-
 */
/*
 * Copyright 2003 Tungsten Graphics, Inc., Cedar Park, Texas.
 * All Rights Reserved.
 *
 * Permission is hereby granted, free of charge, to any person obtaining a
 * copy of this software and associated documentation files (the
 * "Software"), to deal in the Software without restriction, including
 * without limitation the rights to use, copy, modify, merge, publish,
 * distribute, sub license, and/or sell copies of the Software, and to
 * permit persons to whom the Software is furnished to do so, subject to
 * the following conditions:
 *
 * The above copyright notice and this permission notice (including the
 * next paragraph) shall be included in all copies or substantial portions
 * of the Software.
 *
 * THE SOFTWARE IS PROVIDED "AS IS", WITHOUT WARRANTY OF ANY KIND, EXPRESS
 * OR IMPLIED, INCLUDING BUT NOT LIMITED TO THE WARRANTIES OF
 * MERCHANTABILITY, FITNESS FOR A PARTICULAR PURPOSE AND NON-INFRINGEMENT.
 * IN NO EVENT SHALL TUNGSTEN GRAPHICS AND/OR ITS SUPPLIERS BE LIABLE FOR
 * ANY CLAIM, DAMAGES OR OTHER LIABILITY, WHETHER IN AN ACTION OF CONTRACT,
 * TORT OR OTHERWISE, ARISING FROM, OUT OF OR IN CONNECTION WITH THE
 * SOFTWARE OR THE USE OR OTHER DEALINGS IN THE SOFTWARE.
 *
 */

#define pr_fmt(fmt) KBUILD_MODNAME ": " fmt

#include <drm/drmP.h>
#include <drm/drm_crtc_helper.h>
#include <drm/drm_fb_helper.h>
#include "intel_drv.h"
#include <drm/i915_drm.h>
#include "i915_drv.h"
#include "i915_trace.h"
#include <linux/pci.h>
#include <linux/vgaarb.h>
#include <linux/acpi.h>
#include <linux/pnp.h>
#include <linux/vga_switcheroo.h>
#include <linux/slab.h>
#include <acpi/video.h>
#include <linux/pm.h>
#include <linux/pm_runtime.h>

#define LP_RING(d) (&((struct drm_i915_private *)(d))->ring[RCS])

#define BEGIN_LP_RING(n) \
	intel_ring_begin(LP_RING(dev_priv), (n))

#define OUT_RING(x) \
	intel_ring_emit(LP_RING(dev_priv), x)

#define ADVANCE_LP_RING() \
	__intel_ring_advance(LP_RING(dev_priv))

/**
 * Lock test for when it's just for synchronization of ring access.
 *
 * In that case, we don't need to do it when GEM is initialized as nobody else
 * has access to the ring.
 */
#define RING_LOCK_TEST_WITH_RETURN(dev, file) do {			\
	if (LP_RING(dev->dev_private)->obj == NULL)			\
		LOCK_TEST_WITH_RETURN(dev, file);			\
} while (0)

static inline u32
intel_read_legacy_status_page(struct drm_i915_private *dev_priv, int reg)
{
	if (I915_NEED_GFX_HWS(dev_priv->dev))
		return ioread32(dev_priv->dri1.gfx_hws_cpu_addr + reg);
	else
		return intel_read_status_page(LP_RING(dev_priv), reg);
}

#define READ_HWSP(dev_priv, reg) intel_read_legacy_status_page(dev_priv, reg)
#define READ_BREADCRUMB(dev_priv) READ_HWSP(dev_priv, I915_BREADCRUMB_INDEX)
#define I915_BREADCRUMB_INDEX		0x21

void i915_update_dri1_breadcrumb(struct drm_device *dev)
{
	drm_i915_private_t *dev_priv = dev->dev_private;
	struct drm_i915_master_private *master_priv;

	/*
	 * The dri breadcrumb update races against the drm master disappearing.
	 * Instead of trying to fix this (this is by far not the only ums issue)
	 * just don't do the update in kms mode.
	 */
	if (drm_core_check_feature(dev, DRIVER_MODESET))
		return;

	if (dev->primary->master) {
		master_priv = dev->primary->master->driver_priv;
		if (master_priv->sarea_priv)
			master_priv->sarea_priv->last_dispatch =
				READ_BREADCRUMB(dev_priv);
	}
}

static void i915_write_hws_pga(struct drm_device *dev)
{
	drm_i915_private_t *dev_priv = dev->dev_private;
	u32 addr;

	addr = dev_priv->status_page_dmah->busaddr;
	if (INTEL_INFO(dev)->gen >= 4)
		addr |= (dev_priv->status_page_dmah->busaddr >> 28) & 0xf0;
	I915_WRITE(HWS_PGA, addr);
}

/**
 * Frees the hardware status page, whether it's a physical address or a virtual
 * address set up by the X Server.
 */
static void i915_free_hws(struct drm_device *dev)
{
	drm_i915_private_t *dev_priv = dev->dev_private;
	struct intel_ring_buffer *ring = LP_RING(dev_priv);

	if (dev_priv->status_page_dmah) {
		drm_pci_free(dev, dev_priv->status_page_dmah);
		dev_priv->status_page_dmah = NULL;
	}

	if (ring->status_page.gfx_addr) {
		ring->status_page.gfx_addr = 0;
		iounmap(dev_priv->dri1.gfx_hws_cpu_addr);
	}

	/* Need to rewrite hardware status page */
	I915_WRITE(HWS_PGA, 0x1ffff000);
}

void i915_kernel_lost_context(struct drm_device * dev)
{
	drm_i915_private_t *dev_priv = dev->dev_private;
	struct drm_i915_master_private *master_priv;
	struct intel_ring_buffer *ring = LP_RING(dev_priv);

	/*
	 * We should never lose context on the ring with modesetting
	 * as we don't expose it to userspace
	 */
	if (drm_core_check_feature(dev, DRIVER_MODESET))
		return;

	ring->head = I915_READ_HEAD(ring) & HEAD_ADDR;
	ring->tail = I915_READ_TAIL(ring) & TAIL_ADDR;
	ring->space = ring->head - (ring->tail + I915_RING_FREE_SPACE);
	if (ring->space < 0)
		ring->space += ring->size;

	if (!dev->primary->master)
		return;

	master_priv = dev->primary->master->driver_priv;
	if (ring->head == ring->tail && master_priv->sarea_priv)
		master_priv->sarea_priv->perf_boxes |= I915_BOX_RING_EMPTY;
}

static int i915_dma_cleanup(struct drm_device * dev)
{
	drm_i915_private_t *dev_priv = dev->dev_private;
	int i;

	/* Make sure interrupts are disabled here because the uninstall ioctl
	 * may not have been called from userspace and after dev_private
	 * is freed, it's too late.
	 */
	if (dev->irq_enabled)
		drm_irq_uninstall(dev);

	mutex_lock(&dev->struct_mutex);
	for (i = 0; i < I915_NUM_RINGS; i++)
		intel_cleanup_ring_buffer(&dev_priv->ring[i]);
	mutex_unlock(&dev->struct_mutex);

	/* Clear the HWS virtual address at teardown */
	if (I915_NEED_GFX_HWS(dev))
		i915_free_hws(dev);

	return 0;
}

static int i915_initialize(struct drm_device * dev, drm_i915_init_t * init)
{
	drm_i915_private_t *dev_priv = dev->dev_private;
	struct drm_i915_master_private *master_priv = dev->primary->master->driver_priv;
	int ret;

	master_priv->sarea = drm_getsarea(dev);
	if (master_priv->sarea) {
		master_priv->sarea_priv = (drm_i915_sarea_t *)
			((u8 *)master_priv->sarea->handle + init->sarea_priv_offset);
	} else {
		DRM_DEBUG_DRIVER("sarea not found assuming DRI2 userspace\n");
	}

	if (init->ring_size != 0) {
		if (LP_RING(dev_priv)->obj != NULL) {
			i915_dma_cleanup(dev);
			DRM_ERROR("Client tried to initialize ringbuffer in "
				  "GEM mode\n");
			return -EINVAL;
		}

		ret = intel_render_ring_init_dri(dev,
						 init->ring_start,
						 init->ring_size);
		if (ret) {
			i915_dma_cleanup(dev);
			return ret;
		}
	}

	dev_priv->dri1.cpp = init->cpp;
	dev_priv->dri1.back_offset = init->back_offset;
	dev_priv->dri1.front_offset = init->front_offset;
	dev_priv->dri1.current_page = 0;
	if (master_priv->sarea_priv)
		master_priv->sarea_priv->pf_current_page = 0;

	/* Allow hardware batchbuffers unless told otherwise.
	 */
	dev_priv->dri1.allow_batchbuffer = 1;

	return 0;
}

static int i915_dma_resume(struct drm_device * dev)
{
	drm_i915_private_t *dev_priv = (drm_i915_private_t *) dev->dev_private;
	struct intel_ring_buffer *ring = LP_RING(dev_priv);

	DRM_DEBUG_DRIVER("%s\n", __func__);

	if (ring->virtual_start == NULL) {
		DRM_ERROR("can not ioremap virtual address for"
			  " ring buffer\n");
		return -ENOMEM;
	}

	/* Program Hardware Status Page */
	if (!ring->status_page.page_addr) {
		DRM_ERROR("Can not find hardware status page\n");
		return -EINVAL;
	}
	DRM_DEBUG_DRIVER("hw status page @ %p\n",
				ring->status_page.page_addr);
	if (ring->status_page.gfx_addr != 0)
		intel_ring_setup_status_page(ring);
	else
		i915_write_hws_pga(dev);

	DRM_DEBUG_DRIVER("Enabled hardware status page\n");

	return 0;
}

static int i915_dma_init(struct drm_device *dev, void *data,
			 struct drm_file *file_priv)
{
	drm_i915_init_t *init = data;
	int retcode = 0;

	if (drm_core_check_feature(dev, DRIVER_MODESET))
		return -ENODEV;

	switch (init->func) {
	case I915_INIT_DMA:
		retcode = i915_initialize(dev, init);
		break;
	case I915_CLEANUP_DMA:
		retcode = i915_dma_cleanup(dev);
		break;
	case I915_RESUME_DMA:
		retcode = i915_dma_resume(dev);
		break;
	default:
		retcode = -EINVAL;
		break;
	}

	return retcode;
}

/* Implement basically the same security restrictions as hardware does
 * for MI_BATCH_NON_SECURE.  These can be made stricter at any time.
 *
 * Most of the calculations below involve calculating the size of a
 * particular instruction.  It's important to get the size right as
 * that tells us where the next instruction to check is.  Any illegal
 * instruction detected will be given a size of zero, which is a
 * signal to abort the rest of the buffer.
 */
static int validate_cmd(int cmd)
{
	switch (((cmd >> 29) & 0x7)) {
	case 0x0:
		switch ((cmd >> 23) & 0x3f) {
		case 0x0:
			return 1;	/* MI_NOOP */
		case 0x4:
			return 1;	/* MI_FLUSH */
		default:
			return 0;	/* disallow everything else */
		}
		break;
	case 0x1:
		return 0;	/* reserved */
	case 0x2:
		return (cmd & 0xff) + 2;	/* 2d commands */
	case 0x3:
		if (((cmd >> 24) & 0x1f) <= 0x18)
			return 1;

		switch ((cmd >> 24) & 0x1f) {
		case 0x1c:
			return 1;
		case 0x1d:
			switch ((cmd >> 16) & 0xff) {
			case 0x3:
				return (cmd & 0x1f) + 2;
			case 0x4:
				return (cmd & 0xf) + 2;
			default:
				return (cmd & 0xffff) + 2;
			}
		case 0x1e:
			if (cmd & (1 << 23))
				return (cmd & 0xffff) + 1;
			else
				return 1;
		case 0x1f:
			if ((cmd & (1 << 23)) == 0)	/* inline vertices */
				return (cmd & 0x1ffff) + 2;
			else if (cmd & (1 << 17))	/* indirect random */
				if ((cmd & 0xffff) == 0)
					return 0;	/* unknown length, too hard */
				else
					return (((cmd & 0xffff) + 1) / 2) + 1;
			else
				return 2;	/* indirect sequential */
		default:
			return 0;
		}
	default:
		return 0;
	}

	return 0;
}

static int i915_emit_cmds(struct drm_device * dev, int *buffer, int dwords)
{
	drm_i915_private_t *dev_priv = dev->dev_private;
	int i, ret;

	if ((dwords+1) * sizeof(int) >= LP_RING(dev_priv)->size - 8)
		return -EINVAL;

	for (i = 0; i < dwords;) {
		int sz = validate_cmd(buffer[i]);
		if (sz == 0 || i + sz > dwords)
			return -EINVAL;
		i += sz;
	}

	ret = BEGIN_LP_RING((dwords+1)&~1);
	if (ret)
		return ret;

	for (i = 0; i < dwords; i++)
		OUT_RING(buffer[i]);
	if (dwords & 1)
		OUT_RING(0);

	ADVANCE_LP_RING();

	return 0;
}

int
i915_emit_box(struct drm_device *dev,
	      struct drm_clip_rect *box,
	      int DR1, int DR4)
{
	struct drm_i915_private *dev_priv = dev->dev_private;
	int ret;

	if (box->y2 <= box->y1 || box->x2 <= box->x1 ||
	    box->y2 <= 0 || box->x2 <= 0) {
		DRM_ERROR("Bad box %d,%d..%d,%d\n",
			  box->x1, box->y1, box->x2, box->y2);
		return -EINVAL;
	}

	if (INTEL_INFO(dev)->gen >= 4) {
		ret = BEGIN_LP_RING(4);
		if (ret)
			return ret;

		OUT_RING(GFX_OP_DRAWRECT_INFO_I965);
		OUT_RING((box->x1 & 0xffff) | (box->y1 << 16));
		OUT_RING(((box->x2 - 1) & 0xffff) | ((box->y2 - 1) << 16));
		OUT_RING(DR4);
	} else {
		ret = BEGIN_LP_RING(6);
		if (ret)
			return ret;

		OUT_RING(GFX_OP_DRAWRECT_INFO);
		OUT_RING(DR1);
		OUT_RING((box->x1 & 0xffff) | (box->y1 << 16));
		OUT_RING(((box->x2 - 1) & 0xffff) | ((box->y2 - 1) << 16));
		OUT_RING(DR4);
		OUT_RING(0);
	}
	ADVANCE_LP_RING();

	return 0;
}

/* XXX: Emitting the counter should really be moved to part of the IRQ
 * emit. For now, do it in both places:
 */

static void i915_emit_breadcrumb(struct drm_device *dev)
{
	drm_i915_private_t *dev_priv = dev->dev_private;
	struct drm_i915_master_private *master_priv = dev->primary->master->driver_priv;

	dev_priv->dri1.counter++;
	if (dev_priv->dri1.counter > 0x7FFFFFFFUL)
		dev_priv->dri1.counter = 0;
	if (master_priv->sarea_priv)
		master_priv->sarea_priv->last_enqueue = dev_priv->dri1.counter;

	if (BEGIN_LP_RING(4) == 0) {
		OUT_RING(MI_STORE_DWORD_INDEX);
		OUT_RING(I915_BREADCRUMB_INDEX << MI_STORE_DWORD_INDEX_SHIFT);
		OUT_RING(dev_priv->dri1.counter);
		OUT_RING(0);
		ADVANCE_LP_RING();
	}
}

static int i915_dispatch_cmdbuffer(struct drm_device * dev,
				   drm_i915_cmdbuffer_t *cmd,
				   struct drm_clip_rect *cliprects,
				   void *cmdbuf)
{
	int nbox = cmd->num_cliprects;
	int i = 0, count, ret;

	if (cmd->sz & 0x3) {
		DRM_ERROR("alignment");
		return -EINVAL;
	}

	i915_kernel_lost_context(dev);

	count = nbox ? nbox : 1;

	for (i = 0; i < count; i++) {
		if (i < nbox) {
			ret = i915_emit_box(dev, &cliprects[i],
					    cmd->DR1, cmd->DR4);
			if (ret)
				return ret;
		}

		ret = i915_emit_cmds(dev, cmdbuf, cmd->sz / 4);
		if (ret)
			return ret;
	}

	i915_emit_breadcrumb(dev);
	return 0;
}

static int i915_dispatch_batchbuffer(struct drm_device * dev,
				     drm_i915_batchbuffer_t * batch,
				     struct drm_clip_rect *cliprects)
{
	struct drm_i915_private *dev_priv = dev->dev_private;
	int nbox = batch->num_cliprects;
	int i, count, ret;

	if ((batch->start | batch->used) & 0x7) {
		DRM_ERROR("alignment");
		return -EINVAL;
	}

	i915_kernel_lost_context(dev);

	count = nbox ? nbox : 1;
	for (i = 0; i < count; i++) {
		if (i < nbox) {
			ret = i915_emit_box(dev, &cliprects[i],
					    batch->DR1, batch->DR4);
			if (ret)
				return ret;
		}

		if (!IS_I830(dev) && !IS_845G(dev)) {
			ret = BEGIN_LP_RING(2);
			if (ret)
				return ret;

			if (INTEL_INFO(dev)->gen >= 4) {
				OUT_RING(MI_BATCH_BUFFER_START | (2 << 6) | MI_BATCH_NON_SECURE_I965);
				OUT_RING(batch->start);
			} else {
				OUT_RING(MI_BATCH_BUFFER_START | (2 << 6));
				OUT_RING(batch->start | MI_BATCH_NON_SECURE);
			}
		} else {
			ret = BEGIN_LP_RING(4);
			if (ret)
				return ret;

			OUT_RING(MI_BATCH_BUFFER);
			OUT_RING(batch->start | MI_BATCH_NON_SECURE);
			OUT_RING(batch->start + batch->used - 4);
			OUT_RING(0);
		}
		ADVANCE_LP_RING();
	}


	if (IS_G4X(dev) || IS_GEN5(dev)) {
		if (BEGIN_LP_RING(2) == 0) {
			OUT_RING(MI_FLUSH | MI_NO_WRITE_FLUSH | MI_INVALIDATE_ISP);
			OUT_RING(MI_NOOP);
			ADVANCE_LP_RING();
		}
	}

	i915_emit_breadcrumb(dev);
	return 0;
}

static int i915_dispatch_flip(struct drm_device * dev)
{
	drm_i915_private_t *dev_priv = dev->dev_private;
	struct drm_i915_master_private *master_priv =
		dev->primary->master->driver_priv;
	int ret;

	if (!master_priv->sarea_priv)
		return -EINVAL;

	DRM_DEBUG_DRIVER("%s: page=%d pfCurrentPage=%d\n",
			  __func__,
			 dev_priv->dri1.current_page,
			 master_priv->sarea_priv->pf_current_page);

	i915_kernel_lost_context(dev);

	ret = BEGIN_LP_RING(10);
	if (ret)
		return ret;

	OUT_RING(MI_FLUSH | MI_READ_FLUSH);
	OUT_RING(0);

	OUT_RING(CMD_OP_DISPLAYBUFFER_INFO | ASYNC_FLIP);
	OUT_RING(0);
	if (dev_priv->dri1.current_page == 0) {
		OUT_RING(dev_priv->dri1.back_offset);
		dev_priv->dri1.current_page = 1;
	} else {
		OUT_RING(dev_priv->dri1.front_offset);
		dev_priv->dri1.current_page = 0;
	}
	OUT_RING(0);

	OUT_RING(MI_WAIT_FOR_EVENT | MI_WAIT_FOR_PLANE_A_FLIP);
	OUT_RING(0);

	ADVANCE_LP_RING();

	master_priv->sarea_priv->last_enqueue = dev_priv->dri1.counter++;

	if (BEGIN_LP_RING(4) == 0) {
		OUT_RING(MI_STORE_DWORD_INDEX);
		OUT_RING(I915_BREADCRUMB_INDEX << MI_STORE_DWORD_INDEX_SHIFT);
		OUT_RING(dev_priv->dri1.counter);
		OUT_RING(0);
		ADVANCE_LP_RING();
	}

	master_priv->sarea_priv->pf_current_page = dev_priv->dri1.current_page;
	return 0;
}

static int i915_quiescent(struct drm_device *dev)
{
	i915_kernel_lost_context(dev);
	return intel_ring_idle(LP_RING(dev->dev_private));
}

static int i915_flush_ioctl(struct drm_device *dev, void *data,
			    struct drm_file *file_priv)
{
	int ret;

	if (drm_core_check_feature(dev, DRIVER_MODESET))
		return -ENODEV;

	RING_LOCK_TEST_WITH_RETURN(dev, file_priv);

	mutex_lock(&dev->struct_mutex);
	ret = i915_quiescent(dev);
	mutex_unlock(&dev->struct_mutex);

	return ret;
}

static int i915_batchbuffer(struct drm_device *dev, void *data,
			    struct drm_file *file_priv)
{
	drm_i915_private_t *dev_priv = (drm_i915_private_t *) dev->dev_private;
	struct drm_i915_master_private *master_priv;
	drm_i915_sarea_t *sarea_priv;
	drm_i915_batchbuffer_t *batch = data;
	int ret;
	struct drm_clip_rect *cliprects = NULL;

	if (drm_core_check_feature(dev, DRIVER_MODESET))
		return -ENODEV;

	master_priv = dev->primary->master->driver_priv;
	sarea_priv = (drm_i915_sarea_t *) master_priv->sarea_priv;

	if (!dev_priv->dri1.allow_batchbuffer) {
		DRM_ERROR("Batchbuffer ioctl disabled\n");
		return -EINVAL;
	}

	DRM_DEBUG_DRIVER("i915 batchbuffer, start %x used %d cliprects %d\n",
			batch->start, batch->used, batch->num_cliprects);

	RING_LOCK_TEST_WITH_RETURN(dev, file_priv);

	if (batch->num_cliprects < 0)
		return -EINVAL;

	if (batch->num_cliprects) {
		cliprects = kcalloc(batch->num_cliprects,
				    sizeof(*cliprects),
				    GFP_KERNEL);
		if (cliprects == NULL)
			return -ENOMEM;

		ret = copy_from_user(cliprects, batch->cliprects,
				     batch->num_cliprects *
				     sizeof(struct drm_clip_rect));
		if (ret != 0) {
			ret = -EFAULT;
			goto fail_free;
		}
	}

	mutex_lock(&dev->struct_mutex);
	ret = i915_dispatch_batchbuffer(dev, batch, cliprects);
	mutex_unlock(&dev->struct_mutex);

	if (sarea_priv)
		sarea_priv->last_dispatch = READ_BREADCRUMB(dev_priv);

fail_free:
	kfree(cliprects);

	return ret;
}

static int i915_cmdbuffer(struct drm_device *dev, void *data,
			  struct drm_file *file_priv)
{
	drm_i915_private_t *dev_priv = (drm_i915_private_t *) dev->dev_private;
	struct drm_i915_master_private *master_priv;
	drm_i915_sarea_t *sarea_priv;
	drm_i915_cmdbuffer_t *cmdbuf = data;
	struct drm_clip_rect *cliprects = NULL;
	void *batch_data;
	int ret;

	DRM_DEBUG_DRIVER("i915 cmdbuffer, buf %p sz %d cliprects %d\n",
			cmdbuf->buf, cmdbuf->sz, cmdbuf->num_cliprects);

	if (drm_core_check_feature(dev, DRIVER_MODESET))
		return -ENODEV;

	master_priv = dev->primary->master->driver_priv;
	sarea_priv = (drm_i915_sarea_t *) master_priv->sarea_priv;

	RING_LOCK_TEST_WITH_RETURN(dev, file_priv);

	if (cmdbuf->num_cliprects < 0)
		return -EINVAL;

	batch_data = kmalloc(cmdbuf->sz, GFP_KERNEL);
	if (batch_data == NULL)
		return -ENOMEM;

	ret = copy_from_user(batch_data, cmdbuf->buf, cmdbuf->sz);
	if (ret != 0) {
		ret = -EFAULT;
		goto fail_batch_free;
	}

	if (cmdbuf->num_cliprects) {
		cliprects = kcalloc(cmdbuf->num_cliprects,
				    sizeof(*cliprects), GFP_KERNEL);
		if (cliprects == NULL) {
			ret = -ENOMEM;
			goto fail_batch_free;
		}

		ret = copy_from_user(cliprects, cmdbuf->cliprects,
				     cmdbuf->num_cliprects *
				     sizeof(struct drm_clip_rect));
		if (ret != 0) {
			ret = -EFAULT;
			goto fail_clip_free;
		}
	}

	mutex_lock(&dev->struct_mutex);
	ret = i915_dispatch_cmdbuffer(dev, cmdbuf, cliprects, batch_data);
	mutex_unlock(&dev->struct_mutex);
	if (ret) {
		DRM_ERROR("i915_dispatch_cmdbuffer failed\n");
		goto fail_clip_free;
	}

	if (sarea_priv)
		sarea_priv->last_dispatch = READ_BREADCRUMB(dev_priv);

fail_clip_free:
	kfree(cliprects);
fail_batch_free:
	kfree(batch_data);

	return ret;
}

static int i915_emit_irq(struct drm_device * dev)
{
	drm_i915_private_t *dev_priv = dev->dev_private;
	struct drm_i915_master_private *master_priv = dev->primary->master->driver_priv;

	i915_kernel_lost_context(dev);

	DRM_DEBUG_DRIVER("\n");

	dev_priv->dri1.counter++;
	if (dev_priv->dri1.counter > 0x7FFFFFFFUL)
		dev_priv->dri1.counter = 1;
	if (master_priv->sarea_priv)
		master_priv->sarea_priv->last_enqueue = dev_priv->dri1.counter;

	if (BEGIN_LP_RING(4) == 0) {
		OUT_RING(MI_STORE_DWORD_INDEX);
		OUT_RING(I915_BREADCRUMB_INDEX << MI_STORE_DWORD_INDEX_SHIFT);
		OUT_RING(dev_priv->dri1.counter);
		OUT_RING(MI_USER_INTERRUPT);
		ADVANCE_LP_RING();
	}

	return dev_priv->dri1.counter;
}

static int i915_wait_irq(struct drm_device * dev, int irq_nr)
{
	drm_i915_private_t *dev_priv = (drm_i915_private_t *) dev->dev_private;
	struct drm_i915_master_private *master_priv = dev->primary->master->driver_priv;
	int ret = 0;
	struct intel_ring_buffer *ring = LP_RING(dev_priv);

	DRM_DEBUG_DRIVER("irq_nr=%d breadcrumb=%d\n", irq_nr,
		  READ_BREADCRUMB(dev_priv));

	if (READ_BREADCRUMB(dev_priv) >= irq_nr) {
		if (master_priv->sarea_priv)
			master_priv->sarea_priv->last_dispatch = READ_BREADCRUMB(dev_priv);
		return 0;
	}

	if (master_priv->sarea_priv)
		master_priv->sarea_priv->perf_boxes |= I915_BOX_WAIT;

	if (ring->irq_get(ring)) {
		DRM_WAIT_ON(ret, ring->irq_queue, 3 * HZ,
			    READ_BREADCRUMB(dev_priv) >= irq_nr);
		ring->irq_put(ring);
	} else if (wait_for(READ_BREADCRUMB(dev_priv) >= irq_nr, 3000))
		ret = -EBUSY;

	if (ret == -EBUSY) {
		DRM_ERROR("EBUSY -- rec: %d emitted: %d\n",
			  READ_BREADCRUMB(dev_priv), (int)dev_priv->dri1.counter);
	}

	return ret;
}

/* Needs the lock as it touches the ring.
 */
static int i915_irq_emit(struct drm_device *dev, void *data,
			 struct drm_file *file_priv)
{
	drm_i915_private_t *dev_priv = dev->dev_private;
	drm_i915_irq_emit_t *emit = data;
	int result;

	if (drm_core_check_feature(dev, DRIVER_MODESET))
		return -ENODEV;

	if (!dev_priv || !LP_RING(dev_priv)->virtual_start) {
		DRM_ERROR("called with no initialization\n");
		return -EINVAL;
	}

	RING_LOCK_TEST_WITH_RETURN(dev, file_priv);

	mutex_lock(&dev->struct_mutex);
	result = i915_emit_irq(dev);
	mutex_unlock(&dev->struct_mutex);

	if (copy_to_user(emit->irq_seq, &result, sizeof(int))) {
		DRM_ERROR("copy_to_user\n");
		return -EFAULT;
	}

	return 0;
}

/* Doesn't need the hardware lock.
 */
static int i915_irq_wait(struct drm_device *dev, void *data,
			 struct drm_file *file_priv)
{
	drm_i915_private_t *dev_priv = dev->dev_private;
	drm_i915_irq_wait_t *irqwait = data;

	if (drm_core_check_feature(dev, DRIVER_MODESET))
		return -ENODEV;

	if (!dev_priv) {
		DRM_ERROR("called with no initialization\n");
		return -EINVAL;
	}

	return i915_wait_irq(dev, irqwait->irq_seq);
}

static int i915_vblank_pipe_get(struct drm_device *dev, void *data,
			 struct drm_file *file_priv)
{
	drm_i915_private_t *dev_priv = dev->dev_private;
	drm_i915_vblank_pipe_t *pipe = data;

	if (drm_core_check_feature(dev, DRIVER_MODESET))
		return -ENODEV;

	if (!dev_priv) {
		DRM_ERROR("called with no initialization\n");
		return -EINVAL;
	}

	pipe->pipe = DRM_I915_VBLANK_PIPE_A | DRM_I915_VBLANK_PIPE_B;

	return 0;
}

/**
 * Schedule buffer swap at given vertical blank.
 */
static int i915_vblank_swap(struct drm_device *dev, void *data,
		     struct drm_file *file_priv)
{
	/* The delayed swap mechanism was fundamentally racy, and has been
	 * removed.  The model was that the client requested a delayed flip/swap
	 * from the kernel, then waited for vblank before continuing to perform
	 * rendering.  The problem was that the kernel might wake the client
	 * up before it dispatched the vblank swap (since the lock has to be
	 * held while touching the ringbuffer), in which case the client would
	 * clear and start the next frame before the swap occurred, and
	 * flicker would occur in addition to likely missing the vblank.
	 *
	 * In the absence of this ioctl, userland falls back to a correct path
	 * of waiting for a vblank, then dispatching the swap on its own.
	 * Context switching to userland and back is plenty fast enough for
	 * meeting the requirements of vblank swapping.
	 */
	return -EINVAL;
}

static int i915_flip_bufs(struct drm_device *dev, void *data,
			  struct drm_file *file_priv)
{
	int ret;

	if (drm_core_check_feature(dev, DRIVER_MODESET))
		return -ENODEV;

	DRM_DEBUG_DRIVER("%s\n", __func__);

	RING_LOCK_TEST_WITH_RETURN(dev, file_priv);

	mutex_lock(&dev->struct_mutex);
	ret = i915_dispatch_flip(dev);
	mutex_unlock(&dev->struct_mutex);

	return ret;
}

static int i915_getparam(struct drm_device *dev, void *data,
			 struct drm_file *file_priv)
{
	drm_i915_private_t *dev_priv = dev->dev_private;
	drm_i915_getparam_t *param = data;
	int value;

	if (!dev_priv) {
		DRM_ERROR("called with no initialization\n");
		return -EINVAL;
	}

	switch (param->param) {
	case I915_PARAM_IRQ_ACTIVE:
		value = dev->pdev->irq ? 1 : 0;
		break;
	case I915_PARAM_ALLOW_BATCHBUFFER:
		value = dev_priv->dri1.allow_batchbuffer ? 1 : 0;
		break;
	case I915_PARAM_LAST_DISPATCH:
		value = READ_BREADCRUMB(dev_priv);
		break;
	case I915_PARAM_CHIPSET_ID:
		value = dev->pdev->device;
		break;
	case I915_PARAM_HAS_GEM:
		value = 1;
		break;
	case I915_PARAM_NUM_FENCES_AVAIL:
		value = dev_priv->num_fence_regs - dev_priv->fence_reg_start;
		break;
	case I915_PARAM_HAS_OVERLAY:
		value = dev_priv->overlay ? 1 : 0;
		break;
	case I915_PARAM_HAS_PAGEFLIPPING:
		value = 1;
		break;
	case I915_PARAM_HAS_EXECBUF2:
		/* depends on GEM */
		value = 1;
		break;
	case I915_PARAM_HAS_BSD:
		value = intel_ring_initialized(&dev_priv->ring[VCS]);
		break;
	case I915_PARAM_HAS_BLT:
		value = intel_ring_initialized(&dev_priv->ring[BCS]);
		break;
	case I915_PARAM_HAS_VEBOX:
		value = intel_ring_initialized(&dev_priv->ring[VECS]);
		break;
	case I915_PARAM_HAS_RELAXED_FENCING:
		value = 1;
		break;
	case I915_PARAM_HAS_COHERENT_RINGS:
		value = 1;
		break;
	case I915_PARAM_HAS_EXEC_CONSTANTS:
		value = INTEL_INFO(dev)->gen >= 4;
		break;
	case I915_PARAM_HAS_RELAXED_DELTA:
		value = 1;
		break;
	case I915_PARAM_HAS_GEN7_SOL_RESET:
		value = 1;
		break;
	case I915_PARAM_HAS_LLC:
		value = HAS_LLC(dev);
		break;
	case I915_PARAM_HAS_WT:
		value = HAS_WT(dev);
		break;
	case I915_PARAM_HAS_ALIASING_PPGTT:
		value = dev_priv->mm.aliasing_ppgtt || USES_FULL_PPGTT(dev);
		break;
	case I915_PARAM_HAS_WAIT_TIMEOUT:
		value = 1;
		break;
	case I915_PARAM_HAS_SEMAPHORES:
		value = i915_semaphore_is_enabled(dev);
		break;
	case I915_PARAM_HAS_PRIME_VMAP_FLUSH:
		value = 1;
		break;
	case I915_PARAM_HAS_SECURE_BATCHES:
		value = capable(CAP_SYS_ADMIN);
		break;
	case I915_PARAM_HAS_PINNED_BATCHES:
		value = 1;
		break;
	case I915_PARAM_HAS_EXEC_NO_RELOC:
		value = 1;
		break;
	case I915_PARAM_HAS_EXEC_HANDLE_LUT:
		value = 1;
		break;
	default:
		DRM_DEBUG("Unknown parameter %d\n", param->param);
		return -EINVAL;
	}

	if (copy_to_user(param->value, &value, sizeof(int))) {
		DRM_ERROR("copy_to_user failed\n");
		return -EFAULT;
	}

	return 0;
}

static int i915_setparam(struct drm_device *dev, void *data,
			 struct drm_file *file_priv)
{
	drm_i915_private_t *dev_priv = dev->dev_private;
	drm_i915_setparam_t *param = data;

	if (!dev_priv) {
		DRM_ERROR("called with no initialization\n");
		return -EINVAL;
	}

	switch (param->param) {
	case I915_SETPARAM_USE_MI_BATCHBUFFER_START:
		break;
	case I915_SETPARAM_TEX_LRU_LOG_GRANULARITY:
		break;
	case I915_SETPARAM_ALLOW_BATCHBUFFER:
		dev_priv->dri1.allow_batchbuffer = param->value ? 1 : 0;
		break;
	case I915_SETPARAM_NUM_USED_FENCES:
		if (param->value > dev_priv->num_fence_regs ||
		    param->value < 0)
			return -EINVAL;
		/* Userspace can use first N regs */
		dev_priv->fence_reg_start = param->value;
		break;
	default:
		DRM_DEBUG_DRIVER("unknown parameter %d\n",
					param->param);
		return -EINVAL;
	}

	return 0;
}

static int i915_set_status_page(struct drm_device *dev, void *data,
				struct drm_file *file_priv)
{
	drm_i915_private_t *dev_priv = dev->dev_private;
	drm_i915_hws_addr_t *hws = data;
	struct intel_ring_buffer *ring;

	if (drm_core_check_feature(dev, DRIVER_MODESET))
		return -ENODEV;

	if (!I915_NEED_GFX_HWS(dev))
		return -EINVAL;

	if (!dev_priv) {
		DRM_ERROR("called with no initialization\n");
		return -EINVAL;
	}

	if (drm_core_check_feature(dev, DRIVER_MODESET)) {
		WARN(1, "tried to set status page when mode setting active\n");
		return 0;
	}

	DRM_DEBUG_DRIVER("set status page addr 0x%08x\n", (u32)hws->addr);

	ring = LP_RING(dev_priv);
	ring->status_page.gfx_addr = hws->addr & (0x1ffff<<12);

	dev_priv->dri1.gfx_hws_cpu_addr =
		ioremap_wc(dev_priv->gtt.mappable_base + hws->addr, 4096);
	if (dev_priv->dri1.gfx_hws_cpu_addr == NULL) {
		i915_dma_cleanup(dev);
		ring->status_page.gfx_addr = 0;
		DRM_ERROR("can not ioremap virtual address for"
				" G33 hw status page\n");
		return -ENOMEM;
	}

	memset_io(dev_priv->dri1.gfx_hws_cpu_addr, 0, PAGE_SIZE);
	I915_WRITE(HWS_PGA, ring->status_page.gfx_addr);

	DRM_DEBUG_DRIVER("load hws HWS_PGA with gfx mem 0x%x\n",
			 ring->status_page.gfx_addr);
	DRM_DEBUG_DRIVER("load hws at %p\n",
			 ring->status_page.page_addr);
	return 0;
}

static int i915_get_bridge_dev(struct drm_device *dev)
{
	struct drm_i915_private *dev_priv = dev->dev_private;

	dev_priv->bridge_dev = pci_get_bus_and_slot(0, PCI_DEVFN(0, 0));
	if (!dev_priv->bridge_dev) {
		DRM_ERROR("bridge device not found\n");
		return -1;
	}
	return 0;
}

#define MCHBAR_I915 0x44
#define MCHBAR_I965 0x48
#define MCHBAR_SIZE (4*4096)

#define DEVEN_REG 0x54
#define   DEVEN_MCHBAR_EN (1 << 28)

/* Allocate space for the MCH regs if needed, return nonzero on error */
static int
intel_alloc_mchbar_resource(struct drm_device *dev)
{
	drm_i915_private_t *dev_priv = dev->dev_private;
	int reg = INTEL_INFO(dev)->gen >= 4 ? MCHBAR_I965 : MCHBAR_I915;
	u32 temp_lo, temp_hi = 0;
	u64 mchbar_addr;
	int ret;

	if (INTEL_INFO(dev)->gen >= 4)
		pci_read_config_dword(dev_priv->bridge_dev, reg + 4, &temp_hi);
	pci_read_config_dword(dev_priv->bridge_dev, reg, &temp_lo);
	mchbar_addr = ((u64)temp_hi << 32) | temp_lo;

	/* If ACPI doesn't have it, assume we need to allocate it ourselves */
#ifdef CONFIG_PNP
	if (mchbar_addr &&
	    pnp_range_reserved(mchbar_addr, mchbar_addr + MCHBAR_SIZE))
		return 0;
#endif

	/* Get some space for it */
	dev_priv->mch_res.name = "i915 MCHBAR";
	dev_priv->mch_res.flags = IORESOURCE_MEM;
	ret = pci_bus_alloc_resource(dev_priv->bridge_dev->bus,
				     &dev_priv->mch_res,
				     MCHBAR_SIZE, MCHBAR_SIZE,
				     PCIBIOS_MIN_MEM,
				     0, pcibios_align_resource,
				     dev_priv->bridge_dev);
	if (ret) {
		DRM_DEBUG_DRIVER("failed bus alloc: %d\n", ret);
		dev_priv->mch_res.start = 0;
		return ret;
	}

	if (INTEL_INFO(dev)->gen >= 4)
		pci_write_config_dword(dev_priv->bridge_dev, reg + 4,
				       upper_32_bits(dev_priv->mch_res.start));

	pci_write_config_dword(dev_priv->bridge_dev, reg,
			       lower_32_bits(dev_priv->mch_res.start));
	return 0;
}

/* Setup MCHBAR if possible, return true if we should disable it again */
static void
intel_setup_mchbar(struct drm_device *dev)
{
	drm_i915_private_t *dev_priv = dev->dev_private;
	int mchbar_reg = INTEL_INFO(dev)->gen >= 4 ? MCHBAR_I965 : MCHBAR_I915;
	u32 temp;
	bool enabled;

	dev_priv->mchbar_need_disable = false;

	if (IS_I915G(dev) || IS_I915GM(dev)) {
		pci_read_config_dword(dev_priv->bridge_dev, DEVEN_REG, &temp);
		enabled = !!(temp & DEVEN_MCHBAR_EN);
	} else {
		pci_read_config_dword(dev_priv->bridge_dev, mchbar_reg, &temp);
		enabled = temp & 1;
	}

	/* If it's already enabled, don't have to do anything */
	if (enabled)
		return;

	if (intel_alloc_mchbar_resource(dev))
		return;

	dev_priv->mchbar_need_disable = true;

	/* Space is allocated or reserved, so enable it. */
	if (IS_I915G(dev) || IS_I915GM(dev)) {
		pci_write_config_dword(dev_priv->bridge_dev, DEVEN_REG,
				       temp | DEVEN_MCHBAR_EN);
	} else {
		pci_read_config_dword(dev_priv->bridge_dev, mchbar_reg, &temp);
		pci_write_config_dword(dev_priv->bridge_dev, mchbar_reg, temp | 1);
	}
}

static void
intel_teardown_mchbar(struct drm_device *dev)
{
	drm_i915_private_t *dev_priv = dev->dev_private;
	int mchbar_reg = INTEL_INFO(dev)->gen >= 4 ? MCHBAR_I965 : MCHBAR_I915;
	u32 temp;

	if (dev_priv->mchbar_need_disable) {
		if (IS_I915G(dev) || IS_I915GM(dev)) {
			pci_read_config_dword(dev_priv->bridge_dev, DEVEN_REG, &temp);
			temp &= ~DEVEN_MCHBAR_EN;
			pci_write_config_dword(dev_priv->bridge_dev, DEVEN_REG, temp);
		} else {
			pci_read_config_dword(dev_priv->bridge_dev, mchbar_reg, &temp);
			temp &= ~1;
			pci_write_config_dword(dev_priv->bridge_dev, mchbar_reg, temp);
		}
	}

	if (dev_priv->mch_res.start)
		release_resource(&dev_priv->mch_res);
}

/* true = enable decode, false = disable decoder */
static unsigned int i915_vga_set_decode(void *cookie, bool state)
{
	struct drm_device *dev = cookie;

	intel_modeset_vga_set_state(dev, state);
	if (state)
		return VGA_RSRC_LEGACY_IO | VGA_RSRC_LEGACY_MEM |
		       VGA_RSRC_NORMAL_IO | VGA_RSRC_NORMAL_MEM;
	else
		return VGA_RSRC_NORMAL_IO | VGA_RSRC_NORMAL_MEM;
}

static void i915_switcheroo_set_state(struct pci_dev *pdev, enum vga_switcheroo_state state)
{
	struct drm_device *dev = pci_get_drvdata(pdev);
	pm_message_t pmm = { .event = PM_EVENT_SUSPEND };
	if (state == VGA_SWITCHEROO_ON) {
		pr_info("switched on\n");
		dev->switch_power_state = DRM_SWITCH_POWER_CHANGING;
		/* i915 resume handler doesn't set to D0 */
		pci_set_power_state(dev->pdev, PCI_D0);
		i915_resume(dev);
		dev->switch_power_state = DRM_SWITCH_POWER_ON;
	} else {
		pr_err("switched off\n");
		dev->switch_power_state = DRM_SWITCH_POWER_CHANGING;
		i915_suspend(dev, pmm);
		dev->switch_power_state = DRM_SWITCH_POWER_OFF;
	}
}

static bool i915_switcheroo_can_switch(struct pci_dev *pdev)
{
	struct drm_device *dev = pci_get_drvdata(pdev);
	bool can_switch;

	spin_lock(&dev->count_lock);
	can_switch = (dev->open_count == 0);
	spin_unlock(&dev->count_lock);
	return can_switch;
}

static const struct vga_switcheroo_client_ops i915_switcheroo_ops = {
	.set_gpu_state = i915_switcheroo_set_state,
	.reprobe = NULL,
	.can_switch = i915_switcheroo_can_switch,
};

static int i915_load_modeset_init(struct drm_device *dev)
{
	struct drm_i915_private *dev_priv = dev->dev_private;
	int ret;

	ret = intel_parse_bios(dev);
	if (ret)
		DRM_INFO("failed to find VBIOS tables\n");

	/* If we have > 1 VGA cards, then we need to arbitrate access
	 * to the common VGA resources.
	 *
	 * If we are a secondary display controller (!PCI_DISPLAY_CLASS_VGA),
	 * then we do not take part in VGA arbitration and the
	 * vga_client_register() fails with -ENODEV.
	 */
	ret = vga_client_register(dev->pdev, dev, NULL, i915_vga_set_decode);
	if (ret && ret != -ENODEV)
		goto out;

	intel_register_dsm_handler();

	ret = vga_switcheroo_register_client(dev->pdev, &i915_switcheroo_ops, false);
	if (ret)
		goto cleanup_vga_client;

	/* Initialise stolen first so that we may reserve preallocated
	 * objects for the BIOS to KMS transition.
	 */
	ret = i915_gem_init_stolen(dev);
	if (ret)
		goto cleanup_vga_switcheroo;

	intel_power_domains_init_hw(dev_priv);

	ret = drm_irq_install(dev);
	if (ret)
		goto cleanup_gem_stolen;

	/* Important: The output setup functions called by modeset_init need
	 * working irqs for e.g. gmbus and dp aux transfers. */
	intel_modeset_init(dev);

	ret = i915_gem_init(dev);
	if (ret)
		goto cleanup_power;

	INIT_WORK(&dev_priv->console_resume_work, intel_console_resume);

	intel_modeset_gem_init(dev);

	/* Always safe in the mode setting case. */
	/* FIXME: do pre/post-mode set stuff in core KMS code */
	dev->vblank_disable_allowed = true;
	if (INTEL_INFO(dev)->num_pipes == 0) {
		intel_display_power_put(dev_priv, POWER_DOMAIN_VGA);
		return 0;
	}

	ret = intel_fbdev_init(dev);
	if (ret)
		goto cleanup_gem;

	/* Only enable hotplug handling once the fbdev is fully set up. */
	intel_hpd_init(dev);

	/*
	 * Some ports require correctly set-up hpd registers for detection to
	 * work properly (leading to ghost connected connector status), e.g. VGA
	 * on gm45.  Hence we can only set up the initial fbdev config after hpd
	 * irqs are fully enabled. Now we should scan for the initial config
	 * only once hotplug handling is enabled, but due to screwed-up locking
	 * around kms/fbdev init we can't protect the fdbev initial config
	 * scanning against hotplug events. Hence do this first and ignore the
	 * tiny window where we will loose hotplug notifactions.
	 */
	intel_fbdev_initial_config(dev);

	/* Only enable hotplug handling once the fbdev is fully set up. */
	dev_priv->enable_hotplug_processing = true;

	drm_kms_helper_poll_init(dev);

	return 0;

cleanup_gem:
	mutex_lock(&dev->struct_mutex);
	i915_gem_cleanup_ringbuffer(dev);
	i915_gem_context_fini(dev);
	mutex_unlock(&dev->struct_mutex);
	WARN_ON(dev_priv->mm.aliasing_ppgtt);
	drm_mm_takedown(&dev_priv->gtt.base.mm);
cleanup_power:
	intel_display_power_put(dev_priv, POWER_DOMAIN_VGA);
	drm_irq_uninstall(dev);
cleanup_gem_stolen:
	i915_gem_cleanup_stolen(dev);
cleanup_vga_switcheroo:
	vga_switcheroo_unregister_client(dev->pdev);
cleanup_vga_client:
	vga_client_register(dev->pdev, NULL, NULL, NULL);
out:
	return ret;
}

int i915_master_create(struct drm_device *dev, struct drm_master *master)
{
	struct drm_i915_master_private *master_priv;

	master_priv = kzalloc(sizeof(*master_priv), GFP_KERNEL);
	if (!master_priv)
		return -ENOMEM;

	master->driver_priv = master_priv;
	return 0;
}

void i915_master_destroy(struct drm_device *dev, struct drm_master *master)
{
	struct drm_i915_master_private *master_priv = master->driver_priv;

	if (!master_priv)
		return;

	kfree(master_priv);

	master->driver_priv = NULL;
}

#if IS_ENABLED(CONFIG_FB)
static void i915_kick_out_firmware_fb(struct drm_i915_private *dev_priv)
{
	struct apertures_struct *ap;
	struct pci_dev *pdev = dev_priv->dev->pdev;
	bool primary;

	ap = alloc_apertures(1);
	if (!ap)
		return;

	ap->ranges[0].base = dev_priv->gtt.mappable_base;
	ap->ranges[0].size = dev_priv->gtt.mappable_end;

	primary =
		pdev->resource[PCI_ROM_RESOURCE].flags & IORESOURCE_ROM_SHADOW;

	remove_conflicting_framebuffers(ap, "inteldrmfb", primary);

	kfree(ap);
}
#else
static void i915_kick_out_firmware_fb(struct drm_i915_private *dev_priv)
{
}
#endif

static void i915_dump_device_info(struct drm_i915_private *dev_priv)
{
	const struct intel_device_info *info = &dev_priv->info;

#define PRINT_S(name) "%s"
#define SEP_EMPTY
#define PRINT_FLAG(name) info->name ? #name "," : ""
#define SEP_COMMA ,
	DRM_DEBUG_DRIVER("i915 device info: gen=%i, pciid=0x%04x flags="
			 DEV_INFO_FOR_EACH_FLAG(PRINT_S, SEP_EMPTY),
			 info->gen,
			 dev_priv->dev->pdev->device,
			 DEV_INFO_FOR_EACH_FLAG(PRINT_FLAG, SEP_COMMA));
#undef PRINT_S
#undef SEP_EMPTY
#undef PRINT_FLAG
#undef SEP_COMMA
}

/*
 * Determine various intel_device_info fields at runtime.
 *
 * Use it when either:
 *   - it's judged too laborious to fill n static structures with the limit
 *     when a simple if statement does the job,
 *   - run-time checks (eg read fuse/strap registers) are needed.
 *
 * This function needs to be called:
 *   - after the MMIO has been setup as we are reading registers,
 *   - after the PCH has been detected,
 *   - before the first usage of the fields it can tweak.
 */
static void intel_device_info_runtime_init(struct drm_device *dev)
{
	struct drm_i915_private *dev_priv = dev->dev_private;
	struct intel_device_info *info;
<<<<<<< HEAD

	info = (struct intel_device_info *)&dev_priv->info;

	info->num_sprites = 1;
	if (IS_VALLEYVIEW(dev))
		info->num_sprites = 2;
=======
	enum pipe pipe;

	info = (struct intel_device_info *)&dev_priv->info;

	if (IS_VALLEYVIEW(dev))
		for_each_pipe(pipe)
			info->num_sprites[pipe] = 2;
	else
		for_each_pipe(pipe)
			info->num_sprites[pipe] = 1;
>>>>>>> 560248ed

	if (i915.disable_display) {
		DRM_INFO("Display disabled (module parameter)\n");
		info->num_pipes = 0;
	} else if (info->num_pipes > 0 &&
		   (INTEL_INFO(dev)->gen == 7 || INTEL_INFO(dev)->gen == 8) &&
		   !IS_VALLEYVIEW(dev)) {
		u32 fuse_strap = I915_READ(FUSE_STRAP);
		u32 sfuse_strap = I915_READ(SFUSE_STRAP);

		/*
		 * SFUSE_STRAP is supposed to have a bit signalling the display
		 * is fused off. Unfortunately it seems that, at least in
		 * certain cases, fused off display means that PCH display
		 * reads don't land anywhere. In that case, we read 0s.
		 *
		 * On CPT/PPT, we can detect this case as SFUSE_STRAP_FUSE_LOCK
		 * should be set when taking over after the firmware.
		 */
		if (fuse_strap & ILK_INTERNAL_DISPLAY_DISABLE ||
		    sfuse_strap & SFUSE_STRAP_DISPLAY_DISABLED ||
		    (dev_priv->pch_type == PCH_CPT &&
		     !(sfuse_strap & SFUSE_STRAP_FUSE_LOCK))) {
			DRM_INFO("Display fused off, disabling\n");
			info->num_pipes = 0;
		}
	}
}

/**
 * i915_driver_load - setup chip and create an initial config
 * @dev: DRM device
 * @flags: startup flags
 *
 * The driver load routine has to do several things:
 *   - drive output discovery via intel_modeset_init()
 *   - initialize the memory manager
 *   - allocate initial config memory
 *   - setup the DRM framebuffer with the allocated memory
 */
int i915_driver_load(struct drm_device *dev, unsigned long flags)
{
	struct drm_i915_private *dev_priv;
	struct intel_device_info *info, *device_info;
	int ret = 0, mmio_bar, mmio_size;
	uint32_t aperture_size;

	info = (struct intel_device_info *) flags;

	/* Refuse to load on gen6+ without kms enabled. */
	if (info->gen >= 6 && !drm_core_check_feature(dev, DRIVER_MODESET)) {
		DRM_INFO("Your hardware requires kernel modesetting (KMS)\n");
		DRM_INFO("See CONFIG_DRM_I915_KMS, nomodeset, and i915.modeset parameters\n");
		return -ENODEV;
	}

	/* UMS needs agp support. */
	if (!drm_core_check_feature(dev, DRIVER_MODESET) && !dev->agp)
		return -EINVAL;

	dev_priv = kzalloc(sizeof(*dev_priv), GFP_KERNEL);
	if (dev_priv == NULL)
		return -ENOMEM;

	dev->dev_private = (void *)dev_priv;
	dev_priv->dev = dev;

	/* copy initial configuration to dev_priv->info */
	device_info = (struct intel_device_info *)&dev_priv->info;
	*device_info = *info;

	spin_lock_init(&dev_priv->irq_lock);
	spin_lock_init(&dev_priv->gpu_error.lock);
	spin_lock_init(&dev_priv->backlight_lock);
	spin_lock_init(&dev_priv->uncore.lock);
	spin_lock_init(&dev_priv->mm.object_stat_lock);
	mutex_init(&dev_priv->dpio_lock);
	mutex_init(&dev_priv->modeset_restore_lock);

	intel_pm_setup(dev);

	intel_display_crc_init(dev);

	i915_dump_device_info(dev_priv);

	/* Not all pre-production machines fall into this category, only the
	 * very first ones. Almost everything should work, except for maybe
	 * suspend/resume. And we don't implement workarounds that affect only
	 * pre-production machines. */
	if (IS_HSW_EARLY_SDV(dev))
		DRM_INFO("This is an early pre-production Haswell machine. "
			 "It may not be fully functional.\n");

	if (i915_get_bridge_dev(dev)) {
		ret = -EIO;
		goto free_priv;
	}

	mmio_bar = IS_GEN2(dev) ? 1 : 0;
	/* Before gen4, the registers and the GTT are behind different BARs.
	 * However, from gen4 onwards, the registers and the GTT are shared
	 * in the same BAR, so we want to restrict this ioremap from
	 * clobbering the GTT which we want ioremap_wc instead. Fortunately,
	 * the register BAR remains the same size for all the earlier
	 * generations up to Ironlake.
	 */
	if (info->gen < 5)
		mmio_size = 512*1024;
	else
		mmio_size = 2*1024*1024;

	dev_priv->regs = pci_iomap(dev->pdev, mmio_bar, mmio_size);
	if (!dev_priv->regs) {
		DRM_ERROR("failed to map registers\n");
		ret = -EIO;
		goto put_bridge;
	}

	intel_uncore_early_sanitize(dev);

	/* This must be called before any calls to HAS_PCH_* */
	intel_detect_pch(dev);

	intel_uncore_init(dev);

	ret = i915_gem_gtt_init(dev);
	if (ret)
		goto out_regs;

	if (drm_core_check_feature(dev, DRIVER_MODESET))
		i915_kick_out_firmware_fb(dev_priv);

	pci_set_master(dev->pdev);

	/* overlay on gen2 is broken and can't address above 1G */
	if (IS_GEN2(dev))
		dma_set_coherent_mask(&dev->pdev->dev, DMA_BIT_MASK(30));

	/* 965GM sometimes incorrectly writes to hardware status page (HWS)
	 * using 32bit addressing, overwriting memory if HWS is located
	 * above 4GB.
	 *
	 * The documentation also mentions an issue with undefined
	 * behaviour if any general state is accessed within a page above 4GB,
	 * which also needs to be handled carefully.
	 */
	if (IS_BROADWATER(dev) || IS_CRESTLINE(dev))
		dma_set_coherent_mask(&dev->pdev->dev, DMA_BIT_MASK(32));

	aperture_size = dev_priv->gtt.mappable_end;

	dev_priv->gtt.mappable =
		io_mapping_create_wc(dev_priv->gtt.mappable_base,
				     aperture_size);
	if (dev_priv->gtt.mappable == NULL) {
		ret = -EIO;
		goto out_gtt;
	}

	dev_priv->gtt.mtrr = arch_phys_wc_add(dev_priv->gtt.mappable_base,
					      aperture_size);

	/* The i915 workqueue is primarily used for batched retirement of
	 * requests (and thus managing bo) once the task has been completed
	 * by the GPU. i915_gem_retire_requests() is called directly when we
	 * need high-priority retirement, such as waiting for an explicit
	 * bo.
	 *
	 * It is also used for periodic low-priority events, such as
	 * idle-timers and recording error state.
	 *
	 * All tasks on the workqueue are expected to acquire the dev mutex
	 * so there is no point in running more than one instance of the
	 * workqueue at any time.  Use an ordered one.
	 */
	dev_priv->wq = alloc_ordered_workqueue("i915", 0);
	if (dev_priv->wq == NULL) {
		DRM_ERROR("Failed to create our workqueue.\n");
		ret = -ENOMEM;
		goto out_mtrrfree;
	}

	intel_irq_init(dev);
	intel_uncore_sanitize(dev);

	/* Try to make sure MCHBAR is enabled before poking at it */
	intel_setup_mchbar(dev);
	intel_setup_gmbus(dev);
	intel_opregion_setup(dev);

	intel_setup_bios(dev);

	i915_gem_load(dev);

	/* On the 945G/GM, the chipset reports the MSI capability on the
	 * integrated graphics even though the support isn't actually there
	 * according to the published specs.  It doesn't appear to function
	 * correctly in testing on 945G.
	 * This may be a side effect of MSI having been made available for PEG
	 * and the registers being closely associated.
	 *
	 * According to chipset errata, on the 965GM, MSI interrupts may
	 * be lost or delayed, but we use them anyways to avoid
	 * stuck interrupts on some machines.
	 */
	if (!IS_I945G(dev) && !IS_I945GM(dev))
		pci_enable_msi(dev->pdev);

	intel_device_info_runtime_init(dev);

	if (INTEL_INFO(dev)->num_pipes) {
		ret = drm_vblank_init(dev, INTEL_INFO(dev)->num_pipes);
		if (ret)
			goto out_gem_unload;
	}

	intel_power_domains_init(dev_priv);

	if (drm_core_check_feature(dev, DRIVER_MODESET)) {
		ret = i915_load_modeset_init(dev);
		if (ret < 0) {
			DRM_ERROR("failed to init modeset\n");
			goto out_power_well;
		}
	} else {
		/* Start out suspended in ums mode. */
		dev_priv->ums.mm_suspended = 1;
	}

	i915_setup_sysfs(dev);

	if (INTEL_INFO(dev)->num_pipes) {
		/* Must be done after probing outputs */
		intel_opregion_init(dev);
		acpi_video_register();
	}

	if (IS_GEN5(dev))
		intel_gpu_ips_init(dev_priv);

	intel_init_runtime_pm(dev_priv);

	return 0;

out_power_well:
	intel_power_domains_remove(dev_priv);
	drm_vblank_cleanup(dev);
out_gem_unload:
	if (dev_priv->mm.inactive_shrinker.scan_objects)
		unregister_shrinker(&dev_priv->mm.inactive_shrinker);

	if (dev->pdev->msi_enabled)
		pci_disable_msi(dev->pdev);

	intel_teardown_gmbus(dev);
	intel_teardown_mchbar(dev);
	pm_qos_remove_request(&dev_priv->pm_qos);
	destroy_workqueue(dev_priv->wq);
out_mtrrfree:
	arch_phys_wc_del(dev_priv->gtt.mtrr);
	io_mapping_free(dev_priv->gtt.mappable);
out_gtt:
	list_del(&dev_priv->gtt.base.global_link);
	drm_mm_takedown(&dev_priv->gtt.base.mm);
	dev_priv->gtt.base.cleanup(&dev_priv->gtt.base);
out_regs:
	intel_uncore_fini(dev);
	pci_iounmap(dev->pdev, dev_priv->regs);
put_bridge:
	pci_dev_put(dev_priv->bridge_dev);
free_priv:
	if (dev_priv->slab)
		kmem_cache_destroy(dev_priv->slab);
	kfree(dev_priv);
	return ret;
}

int i915_driver_unload(struct drm_device *dev)
{
	struct drm_i915_private *dev_priv = dev->dev_private;
	int ret;

	ret = i915_gem_suspend(dev);
	if (ret) {
		DRM_ERROR("failed to idle hardware: %d\n", ret);
		return ret;
	}

	intel_fini_runtime_pm(dev_priv);

	intel_gpu_ips_teardown();

	/* The i915.ko module is still not prepared to be loaded when
	 * the power well is not enabled, so just enable it in case
	 * we're going to unload/reload. */
	intel_display_set_init_power(dev_priv, true);
	intel_power_domains_remove(dev_priv);

	i915_teardown_sysfs(dev);

	if (dev_priv->mm.inactive_shrinker.scan_objects)
		unregister_shrinker(&dev_priv->mm.inactive_shrinker);

	io_mapping_free(dev_priv->gtt.mappable);
	arch_phys_wc_del(dev_priv->gtt.mtrr);

	acpi_video_unregister();

	if (drm_core_check_feature(dev, DRIVER_MODESET)) {
		intel_fbdev_fini(dev);
		intel_modeset_cleanup(dev);
		cancel_work_sync(&dev_priv->console_resume_work);

		/*
		 * free the memory space allocated for the child device
		 * config parsed from VBT
		 */
		if (dev_priv->vbt.child_dev && dev_priv->vbt.child_dev_num) {
			kfree(dev_priv->vbt.child_dev);
			dev_priv->vbt.child_dev = NULL;
			dev_priv->vbt.child_dev_num = 0;
		}

		vga_switcheroo_unregister_client(dev->pdev);
		vga_client_register(dev->pdev, NULL, NULL, NULL);
	}

	/* Free error state after interrupts are fully disabled. */
	del_timer_sync(&dev_priv->gpu_error.hangcheck_timer);
	cancel_work_sync(&dev_priv->gpu_error.work);
	i915_destroy_error_state(dev);

	cancel_delayed_work_sync(&dev_priv->pc8.enable_work);

	if (dev->pdev->msi_enabled)
		pci_disable_msi(dev->pdev);

	intel_opregion_fini(dev);

	if (drm_core_check_feature(dev, DRIVER_MODESET)) {
		/* Flush any outstanding unpin_work. */
		flush_workqueue(dev_priv->wq);

		mutex_lock(&dev->struct_mutex);
		i915_gem_free_all_phys_object(dev);
		i915_gem_cleanup_ringbuffer(dev);
		i915_gem_context_fini(dev);
		WARN_ON(dev_priv->mm.aliasing_ppgtt);
		mutex_unlock(&dev->struct_mutex);
		i915_gem_cleanup_stolen(dev);

		if (!I915_NEED_GFX_HWS(dev))
			i915_free_hws(dev);
	}

	list_del(&dev_priv->gtt.base.global_link);
	WARN_ON(!list_empty(&dev_priv->vm_list));

	drm_vblank_cleanup(dev);

	intel_teardown_gmbus(dev);
	intel_teardown_mchbar(dev);

	destroy_workqueue(dev_priv->wq);
	pm_qos_remove_request(&dev_priv->pm_qos);

	dev_priv->gtt.base.cleanup(&dev_priv->gtt.base);

	intel_uncore_fini(dev);
	if (dev_priv->regs != NULL)
		pci_iounmap(dev->pdev, dev_priv->regs);

	if (dev_priv->slab)
		kmem_cache_destroy(dev_priv->slab);

	pci_dev_put(dev_priv->bridge_dev);
	kfree(dev->dev_private);

	return 0;
}

int i915_driver_open(struct drm_device *dev, struct drm_file *file)
{
	int ret;

	ret = i915_gem_open(dev, file);
	if (ret)
		return ret;

	return 0;
}

/**
 * i915_driver_lastclose - clean up after all DRM clients have exited
 * @dev: DRM device
 *
 * Take care of cleaning up after all DRM clients have exited.  In the
 * mode setting case, we want to restore the kernel's initial mode (just
 * in case the last client left us in a bad state).
 *
 * Additionally, in the non-mode setting case, we'll tear down the GTT
 * and DMA structures, since the kernel won't be using them, and clea
 * up any GEM state.
 */
void i915_driver_lastclose(struct drm_device * dev)
{
	drm_i915_private_t *dev_priv = dev->dev_private;

	/* On gen6+ we refuse to init without kms enabled, but then the drm core
	 * goes right around and calls lastclose. Check for this and don't clean
	 * up anything. */
	if (!dev_priv)
		return;

	if (drm_core_check_feature(dev, DRIVER_MODESET)) {
		intel_fbdev_restore_mode(dev);
		vga_switcheroo_process_delayed_switch();
		return;
	}

	i915_gem_lastclose(dev);

	i915_dma_cleanup(dev);
}

void i915_driver_preclose(struct drm_device * dev, struct drm_file *file_priv)
{
	mutex_lock(&dev->struct_mutex);
	i915_gem_context_close(dev, file_priv);
	i915_gem_release(dev, file_priv);
	mutex_unlock(&dev->struct_mutex);
}

void i915_driver_postclose(struct drm_device *dev, struct drm_file *file)
{
	struct drm_i915_file_private *file_priv = file->driver_priv;

	kfree(file_priv);
}

const struct drm_ioctl_desc i915_ioctls[] = {
	DRM_IOCTL_DEF_DRV(I915_INIT, i915_dma_init, DRM_AUTH|DRM_MASTER|DRM_ROOT_ONLY),
	DRM_IOCTL_DEF_DRV(I915_FLUSH, i915_flush_ioctl, DRM_AUTH),
	DRM_IOCTL_DEF_DRV(I915_FLIP, i915_flip_bufs, DRM_AUTH),
	DRM_IOCTL_DEF_DRV(I915_BATCHBUFFER, i915_batchbuffer, DRM_AUTH),
	DRM_IOCTL_DEF_DRV(I915_IRQ_EMIT, i915_irq_emit, DRM_AUTH),
	DRM_IOCTL_DEF_DRV(I915_IRQ_WAIT, i915_irq_wait, DRM_AUTH),
	DRM_IOCTL_DEF_DRV(I915_GETPARAM, i915_getparam, DRM_AUTH|DRM_RENDER_ALLOW),
	DRM_IOCTL_DEF_DRV(I915_SETPARAM, i915_setparam, DRM_AUTH|DRM_MASTER|DRM_ROOT_ONLY),
	DRM_IOCTL_DEF_DRV(I915_ALLOC, drm_noop, DRM_AUTH),
	DRM_IOCTL_DEF_DRV(I915_FREE, drm_noop, DRM_AUTH),
	DRM_IOCTL_DEF_DRV(I915_INIT_HEAP, drm_noop, DRM_AUTH|DRM_MASTER|DRM_ROOT_ONLY),
	DRM_IOCTL_DEF_DRV(I915_CMDBUFFER, i915_cmdbuffer, DRM_AUTH),
	DRM_IOCTL_DEF_DRV(I915_DESTROY_HEAP,  drm_noop, DRM_AUTH|DRM_MASTER|DRM_ROOT_ONLY),
	DRM_IOCTL_DEF_DRV(I915_SET_VBLANK_PIPE,  drm_noop, DRM_AUTH|DRM_MASTER|DRM_ROOT_ONLY),
	DRM_IOCTL_DEF_DRV(I915_GET_VBLANK_PIPE,  i915_vblank_pipe_get, DRM_AUTH),
	DRM_IOCTL_DEF_DRV(I915_VBLANK_SWAP, i915_vblank_swap, DRM_AUTH),
	DRM_IOCTL_DEF_DRV(I915_HWS_ADDR, i915_set_status_page, DRM_AUTH|DRM_MASTER|DRM_ROOT_ONLY),
	DRM_IOCTL_DEF_DRV(I915_GEM_INIT, i915_gem_init_ioctl, DRM_AUTH|DRM_MASTER|DRM_ROOT_ONLY|DRM_UNLOCKED),
	DRM_IOCTL_DEF_DRV(I915_GEM_EXECBUFFER, i915_gem_execbuffer, DRM_AUTH|DRM_UNLOCKED),
	DRM_IOCTL_DEF_DRV(I915_GEM_EXECBUFFER2, i915_gem_execbuffer2, DRM_AUTH|DRM_UNLOCKED|DRM_RENDER_ALLOW),
	DRM_IOCTL_DEF_DRV(I915_GEM_PIN, i915_gem_pin_ioctl, DRM_AUTH|DRM_ROOT_ONLY|DRM_UNLOCKED),
	DRM_IOCTL_DEF_DRV(I915_GEM_UNPIN, i915_gem_unpin_ioctl, DRM_AUTH|DRM_ROOT_ONLY|DRM_UNLOCKED),
	DRM_IOCTL_DEF_DRV(I915_GEM_BUSY, i915_gem_busy_ioctl, DRM_AUTH|DRM_UNLOCKED|DRM_RENDER_ALLOW),
	DRM_IOCTL_DEF_DRV(I915_GEM_SET_CACHING, i915_gem_set_caching_ioctl, DRM_UNLOCKED|DRM_RENDER_ALLOW),
	DRM_IOCTL_DEF_DRV(I915_GEM_GET_CACHING, i915_gem_get_caching_ioctl, DRM_UNLOCKED|DRM_RENDER_ALLOW),
	DRM_IOCTL_DEF_DRV(I915_GEM_THROTTLE, i915_gem_throttle_ioctl, DRM_AUTH|DRM_UNLOCKED|DRM_RENDER_ALLOW),
	DRM_IOCTL_DEF_DRV(I915_GEM_ENTERVT, i915_gem_entervt_ioctl, DRM_AUTH|DRM_MASTER|DRM_ROOT_ONLY|DRM_UNLOCKED),
	DRM_IOCTL_DEF_DRV(I915_GEM_LEAVEVT, i915_gem_leavevt_ioctl, DRM_AUTH|DRM_MASTER|DRM_ROOT_ONLY|DRM_UNLOCKED),
	DRM_IOCTL_DEF_DRV(I915_GEM_CREATE, i915_gem_create_ioctl, DRM_UNLOCKED|DRM_RENDER_ALLOW),
	DRM_IOCTL_DEF_DRV(I915_GEM_PREAD, i915_gem_pread_ioctl, DRM_UNLOCKED|DRM_RENDER_ALLOW),
	DRM_IOCTL_DEF_DRV(I915_GEM_PWRITE, i915_gem_pwrite_ioctl, DRM_UNLOCKED|DRM_RENDER_ALLOW),
	DRM_IOCTL_DEF_DRV(I915_GEM_MMAP, i915_gem_mmap_ioctl, DRM_UNLOCKED|DRM_RENDER_ALLOW),
	DRM_IOCTL_DEF_DRV(I915_GEM_MMAP_GTT, i915_gem_mmap_gtt_ioctl, DRM_UNLOCKED|DRM_RENDER_ALLOW),
	DRM_IOCTL_DEF_DRV(I915_GEM_SET_DOMAIN, i915_gem_set_domain_ioctl, DRM_UNLOCKED|DRM_RENDER_ALLOW),
	DRM_IOCTL_DEF_DRV(I915_GEM_SW_FINISH, i915_gem_sw_finish_ioctl, DRM_UNLOCKED|DRM_RENDER_ALLOW),
	DRM_IOCTL_DEF_DRV(I915_GEM_SET_TILING, i915_gem_set_tiling, DRM_UNLOCKED|DRM_RENDER_ALLOW),
	DRM_IOCTL_DEF_DRV(I915_GEM_GET_TILING, i915_gem_get_tiling, DRM_UNLOCKED|DRM_RENDER_ALLOW),
	DRM_IOCTL_DEF_DRV(I915_GEM_GET_APERTURE, i915_gem_get_aperture_ioctl, DRM_UNLOCKED|DRM_RENDER_ALLOW),
	DRM_IOCTL_DEF_DRV(I915_GET_PIPE_FROM_CRTC_ID, intel_get_pipe_from_crtc_id, DRM_UNLOCKED),
	DRM_IOCTL_DEF_DRV(I915_GEM_MADVISE, i915_gem_madvise_ioctl, DRM_UNLOCKED|DRM_RENDER_ALLOW),
	DRM_IOCTL_DEF_DRV(I915_OVERLAY_PUT_IMAGE, intel_overlay_put_image, DRM_MASTER|DRM_CONTROL_ALLOW|DRM_UNLOCKED),
	DRM_IOCTL_DEF_DRV(I915_OVERLAY_ATTRS, intel_overlay_attrs, DRM_MASTER|DRM_CONTROL_ALLOW|DRM_UNLOCKED),
	DRM_IOCTL_DEF_DRV(I915_SET_SPRITE_COLORKEY, intel_sprite_set_colorkey, DRM_MASTER|DRM_CONTROL_ALLOW|DRM_UNLOCKED),
	DRM_IOCTL_DEF_DRV(I915_GET_SPRITE_COLORKEY, intel_sprite_get_colorkey, DRM_MASTER|DRM_CONTROL_ALLOW|DRM_UNLOCKED),
	DRM_IOCTL_DEF_DRV(I915_GEM_WAIT, i915_gem_wait_ioctl, DRM_AUTH|DRM_UNLOCKED|DRM_RENDER_ALLOW),
	DRM_IOCTL_DEF_DRV(I915_GEM_CONTEXT_CREATE, i915_gem_context_create_ioctl, DRM_UNLOCKED|DRM_RENDER_ALLOW),
	DRM_IOCTL_DEF_DRV(I915_GEM_CONTEXT_DESTROY, i915_gem_context_destroy_ioctl, DRM_UNLOCKED|DRM_RENDER_ALLOW),
	DRM_IOCTL_DEF_DRV(I915_REG_READ, i915_reg_read_ioctl, DRM_UNLOCKED|DRM_RENDER_ALLOW),
	DRM_IOCTL_DEF_DRV(I915_GET_RESET_STATS, i915_get_reset_stats_ioctl, DRM_UNLOCKED|DRM_RENDER_ALLOW),
};

int i915_max_ioctl = DRM_ARRAY_SIZE(i915_ioctls);

/*
 * This is really ugly: Because old userspace abused the linux agp interface to
 * manage the gtt, we need to claim that all intel devices are agp.  For
 * otherwise the drm core refuses to initialize the agp support code.
 */
int i915_driver_device_is_agp(struct drm_device * dev)
{
	return 1;
}<|MERGE_RESOLUTION|>--- conflicted
+++ resolved
@@ -1480,14 +1480,6 @@
 {
 	struct drm_i915_private *dev_priv = dev->dev_private;
 	struct intel_device_info *info;
-<<<<<<< HEAD
-
-	info = (struct intel_device_info *)&dev_priv->info;
-
-	info->num_sprites = 1;
-	if (IS_VALLEYVIEW(dev))
-		info->num_sprites = 2;
-=======
 	enum pipe pipe;
 
 	info = (struct intel_device_info *)&dev_priv->info;
@@ -1498,7 +1490,6 @@
 	else
 		for_each_pipe(pipe)
 			info->num_sprites[pipe] = 1;
->>>>>>> 560248ed
 
 	if (i915.disable_display) {
 		DRM_INFO("Display disabled (module parameter)\n");

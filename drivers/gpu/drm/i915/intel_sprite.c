/*
 * Copyright © 2011 Intel Corporation
 *
 * Permission is hereby granted, free of charge, to any person obtaining a
 * copy of this software and associated documentation files (the "Software"),
 * to deal in the Software without restriction, including without limitation
 * the rights to use, copy, modify, merge, publish, distribute, sublicense,
 * and/or sell copies of the Software, and to permit persons to whom the
 * Software is furnished to do so, subject to the following conditions:
 *
 * The above copyright notice and this permission notice (including the next
 * paragraph) shall be included in all copies or substantial portions of the
 * Software.
 *
 * THE SOFTWARE IS PROVIDED "AS IS", WITHOUT WARRANTY OF ANY KIND, EXPRESS OR
 * IMPLIED, INCLUDING BUT NOT LIMITED TO THE WARRANTIES OF MERCHANTABILITY,
 * FITNESS FOR A PARTICULAR PURPOSE AND NONINFRINGEMENT.  IN NO EVENT SHALL
 * THE AUTHORS OR COPYRIGHT HOLDERS BE LIABLE FOR ANY CLAIM, DAMAGES OR OTHER
 * LIABILITY, WHETHER IN AN ACTION OF CONTRACT, TORT OR OTHERWISE, ARISING FROM,
 * OUT OF OR IN CONNECTION WITH THE SOFTWARE OR THE USE OR OTHER DEALINGS IN THE
 * SOFTWARE.
 *
 * Authors:
 *   Jesse Barnes <jbarnes@virtuousgeek.org>
 *
 * New plane/sprite handling.
 *
 * The older chips had a separate interface for programming plane related
 * registers; newer ones are much simpler and we can use the new DRM plane
 * support.
 */
#include <drm/drmP.h>
#include <drm/drm_atomic_helper.h>
#include <drm/drm_crtc.h>
#include <drm/drm_fourcc.h>
#include <drm/drm_rect.h>
#include <drm/drm_atomic.h>
#include <drm/drm_plane_helper.h>
#include "intel_drv.h"
#include "intel_frontbuffer.h"
#include <drm/i915_drm.h>
#include "i915_drv.h"
#include <drm/drm_color_mgmt.h>

int intel_usecs_to_scanlines(const struct drm_display_mode *adjusted_mode,
			     int usecs)
{
	/* paranoia */
	if (!adjusted_mode->crtc_htotal)
		return 1;

	return DIV_ROUND_UP(usecs * adjusted_mode->crtc_clock,
			    1000 * adjusted_mode->crtc_htotal);
}

/* FIXME: We should instead only take spinlocks once for the entire update
 * instead of once per mmio. */
#if IS_ENABLED(CONFIG_PROVE_LOCKING)
#define VBLANK_EVASION_TIME_US 250
#else
#define VBLANK_EVASION_TIME_US 100
#endif

/**
 * intel_pipe_update_start() - start update of a set of display registers
 * @new_crtc_state: the new crtc state
 *
 * Mark the start of an update to pipe registers that should be updated
 * atomically regarding vblank. If the next vblank will happens within
 * the next 100 us, this function waits until the vblank passes.
 *
 * After a successful call to this function, interrupts will be disabled
 * until a subsequent call to intel_pipe_update_end(). That is done to
 * avoid random delays.
 */
void intel_pipe_update_start(const struct intel_crtc_state *new_crtc_state)
{
	struct intel_crtc *crtc = to_intel_crtc(new_crtc_state->base.crtc);
	struct drm_i915_private *dev_priv = to_i915(crtc->base.dev);
	const struct drm_display_mode *adjusted_mode = &new_crtc_state->base.adjusted_mode;
	long timeout = msecs_to_jiffies_timeout(1);
	int scanline, min, max, vblank_start;
	wait_queue_head_t *wq = drm_crtc_vblank_waitqueue(&crtc->base);
	bool need_vlv_dsi_wa = (IS_VALLEYVIEW(dev_priv) || IS_CHERRYVIEW(dev_priv)) &&
		intel_crtc_has_type(new_crtc_state, INTEL_OUTPUT_DSI);
	DEFINE_WAIT(wait);
	u32 psr_status;

	vblank_start = adjusted_mode->crtc_vblank_start;
	if (adjusted_mode->flags & DRM_MODE_FLAG_INTERLACE)
		vblank_start = DIV_ROUND_UP(vblank_start, 2);

	/* FIXME needs to be calibrated sensibly */
	min = vblank_start - intel_usecs_to_scanlines(adjusted_mode,
						      VBLANK_EVASION_TIME_US);
	max = vblank_start - 1;

	if (min <= 0 || max <= 0)
		goto irq_disable;

	if (WARN_ON(drm_crtc_vblank_get(&crtc->base)))
		goto irq_disable;

	/*
	 * Wait for psr to idle out after enabling the VBL interrupts
	 * VBL interrupts will start the PSR exit and prevent a PSR
	 * re-entry as well.
	 */
	if (intel_psr_wait_for_idle(new_crtc_state, &psr_status))
		DRM_ERROR("PSR idle timed out 0x%x, atomic update may fail\n",
			  psr_status);

	local_irq_disable();

	crtc->debug.min_vbl = min;
	crtc->debug.max_vbl = max;
	trace_i915_pipe_update_start(crtc);

	for (;;) {
		/*
		 * prepare_to_wait() has a memory barrier, which guarantees
		 * other CPUs can see the task state update by the time we
		 * read the scanline.
		 */
		prepare_to_wait(wq, &wait, TASK_UNINTERRUPTIBLE);

		scanline = intel_get_crtc_scanline(crtc);
		if (scanline < min || scanline > max)
			break;

		if (!timeout) {
			DRM_ERROR("Potential atomic update failure on pipe %c\n",
				  pipe_name(crtc->pipe));
			break;
		}

		local_irq_enable();

		timeout = schedule_timeout(timeout);

		local_irq_disable();
	}

	finish_wait(wq, &wait);

	drm_crtc_vblank_put(&crtc->base);

	/*
	 * On VLV/CHV DSI the scanline counter would appear to
	 * increment approx. 1/3 of a scanline before start of vblank.
	 * The registers still get latched at start of vblank however.
	 * This means we must not write any registers on the first
	 * line of vblank (since not the whole line is actually in
	 * vblank). And unfortunately we can't use the interrupt to
	 * wait here since it will fire too soon. We could use the
	 * frame start interrupt instead since it will fire after the
	 * critical scanline, but that would require more changes
	 * in the interrupt code. So for now we'll just do the nasty
	 * thing and poll for the bad scanline to pass us by.
	 *
	 * FIXME figure out if BXT+ DSI suffers from this as well
	 */
	while (need_vlv_dsi_wa && scanline == vblank_start)
		scanline = intel_get_crtc_scanline(crtc);

	crtc->debug.scanline_start = scanline;
	crtc->debug.start_vbl_time = ktime_get();
	crtc->debug.start_vbl_count = intel_crtc_get_vblank_counter(crtc);

	trace_i915_pipe_update_vblank_evaded(crtc);
	return;

irq_disable:
	local_irq_disable();
}

/**
 * intel_pipe_update_end() - end update of a set of display registers
 * @new_crtc_state: the new crtc state
 *
 * Mark the end of an update started with intel_pipe_update_start(). This
 * re-enables interrupts and verifies the update was actually completed
 * before a vblank.
 */
void intel_pipe_update_end(struct intel_crtc_state *new_crtc_state)
{
	struct intel_crtc *crtc = to_intel_crtc(new_crtc_state->base.crtc);
	enum pipe pipe = crtc->pipe;
	int scanline_end = intel_get_crtc_scanline(crtc);
	u32 end_vbl_count = intel_crtc_get_vblank_counter(crtc);
	ktime_t end_vbl_time = ktime_get();
	struct drm_i915_private *dev_priv = to_i915(crtc->base.dev);

	trace_i915_pipe_update_end(crtc, end_vbl_count, scanline_end);

	/* We're still in the vblank-evade critical section, this can't race.
	 * Would be slightly nice to just grab the vblank count and arm the
	 * event outside of the critical section - the spinlock might spin for a
	 * while ... */
	if (new_crtc_state->base.event) {
		WARN_ON(drm_crtc_vblank_get(&crtc->base) != 0);

		spin_lock(&crtc->base.dev->event_lock);
		drm_crtc_arm_vblank_event(&crtc->base, new_crtc_state->base.event);
		spin_unlock(&crtc->base.dev->event_lock);

		new_crtc_state->base.event = NULL;
	}

	local_irq_enable();

	if (intel_vgpu_active(dev_priv))
		return;

	if (crtc->debug.start_vbl_count &&
	    crtc->debug.start_vbl_count != end_vbl_count) {
		DRM_ERROR("Atomic update failure on pipe %c (start=%u end=%u) time %lld us, min %d, max %d, scanline start %d, end %d\n",
			  pipe_name(pipe), crtc->debug.start_vbl_count,
			  end_vbl_count,
			  ktime_us_delta(end_vbl_time, crtc->debug.start_vbl_time),
			  crtc->debug.min_vbl, crtc->debug.max_vbl,
			  crtc->debug.scanline_start, scanline_end);
	}
#ifdef CONFIG_DRM_I915_DEBUG_VBLANK_EVADE
	else if (ktime_us_delta(end_vbl_time, crtc->debug.start_vbl_time) >
		 VBLANK_EVASION_TIME_US)
		DRM_WARN("Atomic update on pipe (%c) took %lld us, max time under evasion is %u us\n",
			 pipe_name(pipe),
			 ktime_us_delta(end_vbl_time, crtc->debug.start_vbl_time),
			 VBLANK_EVASION_TIME_US);
#endif
}

int intel_plane_check_stride(const struct intel_plane_state *plane_state)
{
	struct intel_plane *plane = to_intel_plane(plane_state->base.plane);
	const struct drm_framebuffer *fb = plane_state->base.fb;
	unsigned int rotation = plane_state->base.rotation;
	u32 stride, max_stride;

	/* FIXME other color planes? */
	stride = plane_state->color_plane[0].stride;
	max_stride = plane->max_stride(plane, fb->format->format,
				       fb->modifier, rotation);

	if (stride > max_stride) {
		DRM_DEBUG_KMS("[FB:%d] stride (%d) exceeds [PLANE:%d:%s] max stride (%d)\n",
			      fb->base.id, stride,
			      plane->base.base.id, plane->base.name, max_stride);
		return -EINVAL;
	}

	return 0;
}

int intel_plane_check_src_coordinates(struct intel_plane_state *plane_state)
{
	const struct drm_framebuffer *fb = plane_state->base.fb;
	struct drm_rect *src = &plane_state->base.src;
	u32 src_x, src_y, src_w, src_h;

	/*
	 * Hardware doesn't handle subpixel coordinates.
	 * Adjust to (macro)pixel boundary, but be careful not to
	 * increase the source viewport size, because that could
	 * push the downscaling factor out of bounds.
	 */
	src_x = src->x1 >> 16;
	src_w = drm_rect_width(src) >> 16;
	src_y = src->y1 >> 16;
	src_h = drm_rect_height(src) >> 16;

	src->x1 = src_x << 16;
	src->x2 = (src_x + src_w) << 16;
	src->y1 = src_y << 16;
	src->y2 = (src_y + src_h) << 16;

	if (fb->format->is_yuv &&
	    (src_x & 1 || src_w & 1)) {
		DRM_DEBUG_KMS("src x/w (%u, %u) must be a multiple of 2 for YUV planes\n",
			      src_x, src_w);
		return -EINVAL;
	}

	if (fb->format->is_yuv &&
	    fb->format->num_planes > 1 &&
	    (src_y & 1 || src_h & 1)) {
		DRM_DEBUG_KMS("src y/h (%u, %u) must be a multiple of 2 for planar YUV planes\n",
			      src_y, src_h);
		return -EINVAL;
	}

	return 0;
}

static unsigned int
skl_plane_max_stride(struct intel_plane *plane,
		     u32 pixel_format, u64 modifier,
		     unsigned int rotation)
{
	int cpp = drm_format_plane_cpp(pixel_format, 0);

	/*
	 * "The stride in bytes must not exceed the
	 * of the size of 8K pixels and 32K bytes."
	 */
	if (drm_rotation_90_or_270(rotation))
		return min(8192, 32768 / cpp);
	else
		return min(8192 * cpp, 32768);
}

static void
skl_program_scaler(struct intel_plane *plane,
		   const struct intel_crtc_state *crtc_state,
		   const struct intel_plane_state *plane_state)
{
	struct drm_i915_private *dev_priv = to_i915(plane->base.dev);
	enum pipe pipe = plane->pipe;
	int scaler_id = plane_state->scaler_id;
	const struct intel_scaler *scaler =
		&crtc_state->scaler_state.scalers[scaler_id];
	int crtc_x = plane_state->base.dst.x1;
	int crtc_y = plane_state->base.dst.y1;
	uint32_t crtc_w = drm_rect_width(&plane_state->base.dst);
	uint32_t crtc_h = drm_rect_height(&plane_state->base.dst);
	u16 y_hphase, uv_rgb_hphase;
	u16 y_vphase, uv_rgb_vphase;
	int hscale, vscale;

	hscale = drm_rect_calc_hscale(&plane_state->base.src,
				      &plane_state->base.dst,
				      0, INT_MAX);
	vscale = drm_rect_calc_vscale(&plane_state->base.src,
				      &plane_state->base.dst,
				      0, INT_MAX);

	/* TODO: handle sub-pixel coordinates */
<<<<<<< HEAD
	if (plane_state->base.fb->format->format == DRM_FORMAT_NV12) {
=======
	if (plane_state->base.fb->format->format == DRM_FORMAT_NV12 &&
	    !icl_is_hdr_plane(plane)) {
>>>>>>> cf26057a
		y_hphase = skl_scaler_calc_phase(1, hscale, false);
		y_vphase = skl_scaler_calc_phase(1, vscale, false);

		/* MPEG2 chroma siting convention */
		uv_rgb_hphase = skl_scaler_calc_phase(2, hscale, true);
		uv_rgb_vphase = skl_scaler_calc_phase(2, vscale, false);
	} else {
		/* not used */
		y_hphase = 0;
		y_vphase = 0;

		uv_rgb_hphase = skl_scaler_calc_phase(1, hscale, false);
		uv_rgb_vphase = skl_scaler_calc_phase(1, vscale, false);
	}

	I915_WRITE_FW(SKL_PS_CTRL(pipe, scaler_id),
		      PS_SCALER_EN | PS_PLANE_SEL(plane->id) | scaler->mode);
<<<<<<< HEAD
	I915_WRITE_FW(SKL_PS_PWR_GATE(pipe, scaler_id), 0);
=======
>>>>>>> cf26057a
	I915_WRITE_FW(SKL_PS_VPHASE(pipe, scaler_id),
		      PS_Y_PHASE(y_vphase) | PS_UV_RGB_PHASE(uv_rgb_vphase));
	I915_WRITE_FW(SKL_PS_HPHASE(pipe, scaler_id),
		      PS_Y_PHASE(y_hphase) | PS_UV_RGB_PHASE(uv_rgb_hphase));
	I915_WRITE_FW(SKL_PS_WIN_POS(pipe, scaler_id), (crtc_x << 16) | crtc_y);
	I915_WRITE_FW(SKL_PS_WIN_SZ(pipe, scaler_id), (crtc_w << 16) | crtc_h);
}

<<<<<<< HEAD
void
skl_update_plane(struct intel_plane *plane,
		 const struct intel_crtc_state *crtc_state,
		 const struct intel_plane_state *plane_state)
=======
/* Preoffset values for YUV to RGB Conversion */
#define PREOFF_YUV_TO_RGB_HI		0x1800
#define PREOFF_YUV_TO_RGB_ME		0x1F00
#define PREOFF_YUV_TO_RGB_LO		0x1800

#define  ROFF(x)          (((x) & 0xffff) << 16)
#define  GOFF(x)          (((x) & 0xffff) << 0)
#define  BOFF(x)          (((x) & 0xffff) << 16)

static void
icl_program_input_csc(struct intel_plane *plane,
		      const struct intel_crtc_state *crtc_state,
		      const struct intel_plane_state *plane_state)
{
	struct drm_i915_private *dev_priv = to_i915(plane->base.dev);
	enum pipe pipe = plane->pipe;
	enum plane_id plane_id = plane->id;

	static const u16 input_csc_matrix[][9] = {
		/*
		 * BT.601 full range YCbCr -> full range RGB
		 * The matrix required is :
		 * [1.000, 0.000, 1.371,
		 *  1.000, -0.336, -0.698,
		 *  1.000, 1.732, 0.0000]
		 */
		[DRM_COLOR_YCBCR_BT601] = {
			0x7AF8, 0x7800, 0x0,
			0x8B28, 0x7800, 0x9AC0,
			0x0, 0x7800, 0x7DD8,
		},
		/*
		 * BT.709 full range YCbCr -> full range RGB
		 * The matrix required is :
		 * [1.000, 0.000, 1.574,
		 *  1.000, -0.187, -0.468,
		 *  1.000, 1.855, 0.0000]
		 */
		[DRM_COLOR_YCBCR_BT709] = {
			0x7C98, 0x7800, 0x0,
			0x9EF8, 0x7800, 0xABF8,
			0x0, 0x7800,  0x7ED8,
		},
	};

	/* Matrix for Limited Range to Full Range Conversion */
	static const u16 input_csc_matrix_lr[][9] = {
		/*
		 * BT.601 Limted range YCbCr -> full range RGB
		 * The matrix required is :
		 * [1.164384, 0.000, 1.596370,
		 *  1.138393, -0.382500, -0.794598,
		 *  1.138393, 1.971696, 0.0000]
		 */
		[DRM_COLOR_YCBCR_BT601] = {
			0x7CC8, 0x7950, 0x0,
			0x8CB8, 0x7918, 0x9C40,
			0x0, 0x7918, 0x7FC8,
		},
		/*
		 * BT.709 Limited range YCbCr -> full range RGB
		 * The matrix required is :
		 * [1.164, 0.000, 1.833671,
		 *  1.138393, -0.213249, -0.532909,
		 *  1.138393, 2.112402, 0.0000]
		 */
		[DRM_COLOR_YCBCR_BT709] = {
			0x7EA8, 0x7950, 0x0,
			0x8888, 0x7918, 0xADA8,
			0x0, 0x7918,  0x6870,
		},
	};
	const u16 *csc;

	if (plane_state->base.color_range == DRM_COLOR_YCBCR_FULL_RANGE)
		csc = input_csc_matrix[plane_state->base.color_encoding];
	else
		csc = input_csc_matrix_lr[plane_state->base.color_encoding];

	I915_WRITE_FW(PLANE_INPUT_CSC_COEFF(pipe, plane_id, 0), ROFF(csc[0]) |
		      GOFF(csc[1]));
	I915_WRITE_FW(PLANE_INPUT_CSC_COEFF(pipe, plane_id, 1), BOFF(csc[2]));
	I915_WRITE_FW(PLANE_INPUT_CSC_COEFF(pipe, plane_id, 2), ROFF(csc[3]) |
		      GOFF(csc[4]));
	I915_WRITE_FW(PLANE_INPUT_CSC_COEFF(pipe, plane_id, 3), BOFF(csc[5]));
	I915_WRITE_FW(PLANE_INPUT_CSC_COEFF(pipe, plane_id, 4), ROFF(csc[6]) |
		      GOFF(csc[7]));
	I915_WRITE_FW(PLANE_INPUT_CSC_COEFF(pipe, plane_id, 5), BOFF(csc[8]));

	I915_WRITE_FW(PLANE_INPUT_CSC_PREOFF(pipe, plane_id, 0),
		      PREOFF_YUV_TO_RGB_HI);
	I915_WRITE_FW(PLANE_INPUT_CSC_PREOFF(pipe, plane_id, 1),
		      PREOFF_YUV_TO_RGB_ME);
	I915_WRITE_FW(PLANE_INPUT_CSC_PREOFF(pipe, plane_id, 2),
		      PREOFF_YUV_TO_RGB_LO);
	I915_WRITE_FW(PLANE_INPUT_CSC_POSTOFF(pipe, plane_id, 0), 0x0);
	I915_WRITE_FW(PLANE_INPUT_CSC_POSTOFF(pipe, plane_id, 1), 0x0);
	I915_WRITE_FW(PLANE_INPUT_CSC_POSTOFF(pipe, plane_id, 2), 0x0);
}

static void
skl_program_plane(struct intel_plane *plane,
		  const struct intel_crtc_state *crtc_state,
		  const struct intel_plane_state *plane_state,
		  int color_plane, bool slave, u32 plane_ctl)
>>>>>>> cf26057a
{
	struct drm_i915_private *dev_priv = to_i915(plane->base.dev);
	enum plane_id plane_id = plane->id;
	enum pipe pipe = plane->pipe;
	const struct drm_intel_sprite_colorkey *key = &plane_state->ckey;
	u32 surf_addr = plane_state->color_plane[color_plane].offset;
	u32 stride = skl_plane_stride(plane_state, color_plane);
	u32 aux_stride = skl_plane_stride(plane_state, 1);
	int crtc_x = plane_state->base.dst.x1;
	int crtc_y = plane_state->base.dst.y1;
<<<<<<< HEAD
	uint32_t x = plane_state->color_plane[0].x;
	uint32_t y = plane_state->color_plane[0].y;
=======
	uint32_t x = plane_state->color_plane[color_plane].x;
	uint32_t y = plane_state->color_plane[color_plane].y;
>>>>>>> cf26057a
	uint32_t src_w = drm_rect_width(&plane_state->base.src) >> 16;
	uint32_t src_h = drm_rect_height(&plane_state->base.src) >> 16;
	struct intel_plane *linked = plane_state->linked_plane;
	const struct drm_framebuffer *fb = plane_state->base.fb;
	u8 alpha = plane_state->base.alpha >> 8;
	unsigned long irqflags;
	u32 keymsk, keymax;

	/* Sizes are 0 based */
	src_w--;
	src_h--;

	keymax = (key->max_value & 0xffffff) | PLANE_KEYMAX_ALPHA(alpha);

	keymsk = key->channel_mask & 0x3ffffff;
	if (alpha < 0xff)
		keymsk |= PLANE_KEYMSK_ALPHA_ENABLE;

	/* The scaler will handle the output position */
	if (plane_state->scaler_id >= 0) {
		crtc_x = 0;
		crtc_y = 0;
	}

	spin_lock_irqsave(&dev_priv->uncore.lock, irqflags);

	I915_WRITE_FW(PLANE_STRIDE(pipe, plane_id), stride);
	I915_WRITE_FW(PLANE_POS(pipe, plane_id), (crtc_y << 16) | crtc_x);
	I915_WRITE_FW(PLANE_SIZE(pipe, plane_id), (src_h << 16) | src_w);
	I915_WRITE_FW(PLANE_AUX_DIST(pipe, plane_id),
		      (plane_state->color_plane[1].offset - surf_addr) | aux_stride);
<<<<<<< HEAD
	I915_WRITE_FW(PLANE_AUX_OFFSET(pipe, plane_id),
		      (plane_state->color_plane[1].y << 16) |
		      plane_state->color_plane[1].x);

	if (plane_state->scaler_id >= 0) {
		skl_program_scaler(plane, crtc_state, plane_state);

		I915_WRITE_FW(PLANE_POS(pipe, plane_id), 0);
	} else {
		I915_WRITE_FW(PLANE_POS(pipe, plane_id), (crtc_y << 16) | crtc_x);
=======

	if (icl_is_hdr_plane(plane)) {
		u32 cus_ctl = 0;

		if (linked) {
			/* Enable and use MPEG-2 chroma siting */
			cus_ctl = PLANE_CUS_ENABLE |
				PLANE_CUS_HPHASE_0 |
				PLANE_CUS_VPHASE_SIGN_NEGATIVE |
				PLANE_CUS_VPHASE_0_25;

			if (linked->id == PLANE_SPRITE5)
				cus_ctl |= PLANE_CUS_PLANE_7;
			else if (linked->id == PLANE_SPRITE4)
				cus_ctl |= PLANE_CUS_PLANE_6;
			else
				MISSING_CASE(linked->id);
		}

		I915_WRITE_FW(PLANE_CUS_CTL(pipe, plane_id), cus_ctl);
>>>>>>> cf26057a
	}

	if (INTEL_GEN(dev_priv) >= 10 || IS_GEMINILAKE(dev_priv))
		I915_WRITE_FW(PLANE_COLOR_CTL(pipe, plane_id),
			      plane_state->color_ctl);

	if (fb->format->is_yuv && icl_is_hdr_plane(plane))
		icl_program_input_csc(plane, crtc_state, plane_state);

	skl_write_plane_wm(plane, crtc_state);

	I915_WRITE_FW(PLANE_KEYVAL(pipe, plane_id), key->min_value);
	I915_WRITE_FW(PLANE_KEYMSK(pipe, plane_id), keymsk);
	I915_WRITE_FW(PLANE_KEYMAX(pipe, plane_id), keymax);

	I915_WRITE_FW(PLANE_OFFSET(pipe, plane_id), (y << 16) | x);

	if (INTEL_GEN(dev_priv) < 11)
		I915_WRITE_FW(PLANE_AUX_OFFSET(pipe, plane_id),
			      (plane_state->color_plane[1].y << 16) |
			      plane_state->color_plane[1].x);

	/*
	 * The control register self-arms if the plane was previously
	 * disabled. Try to make the plane enable atomic by writing
	 * the control register just before the surface register.
	 */
	I915_WRITE_FW(PLANE_CTL(pipe, plane_id), plane_ctl);
	I915_WRITE_FW(PLANE_SURF(pipe, plane_id),
		      intel_plane_ggtt_offset(plane_state) + surf_addr);

	if (!slave && plane_state->scaler_id >= 0)
		skl_program_scaler(plane, crtc_state, plane_state);

	spin_unlock_irqrestore(&dev_priv->uncore.lock, irqflags);
}

static void
skl_update_plane(struct intel_plane *plane,
		 const struct intel_crtc_state *crtc_state,
		 const struct intel_plane_state *plane_state)
{
	int color_plane = 0;

	if (plane_state->linked_plane) {
		/* Program the UV plane */
		color_plane = 1;
	}

	skl_program_plane(plane, crtc_state, plane_state,
			  color_plane, false, plane_state->ctl);
}

static void
icl_update_slave(struct intel_plane *plane,
		 const struct intel_crtc_state *crtc_state,
		 const struct intel_plane_state *plane_state)
{
	skl_program_plane(plane, crtc_state, plane_state, 0, true,
			  plane_state->ctl | PLANE_CTL_YUV420_Y_PLANE);
}

static void
skl_disable_plane(struct intel_plane *plane,
		  const struct intel_crtc_state *crtc_state)
{
	struct drm_i915_private *dev_priv = to_i915(plane->base.dev);
	enum plane_id plane_id = plane->id;
	enum pipe pipe = plane->pipe;
	unsigned long irqflags;

	spin_lock_irqsave(&dev_priv->uncore.lock, irqflags);

	skl_write_plane_wm(plane, crtc_state);

	I915_WRITE_FW(PLANE_CTL(pipe, plane_id), 0);
	I915_WRITE_FW(PLANE_SURF(pipe, plane_id), 0);

	spin_unlock_irqrestore(&dev_priv->uncore.lock, irqflags);
}

static bool
skl_plane_get_hw_state(struct intel_plane *plane,
		       enum pipe *pipe)
{
	struct drm_i915_private *dev_priv = to_i915(plane->base.dev);
	enum intel_display_power_domain power_domain;
	enum plane_id plane_id = plane->id;
	bool ret;

	power_domain = POWER_DOMAIN_PIPE(plane->pipe);
	if (!intel_display_power_get_if_enabled(dev_priv, power_domain))
		return false;

	ret = I915_READ(PLANE_CTL(plane->pipe, plane_id)) & PLANE_CTL_ENABLE;

	*pipe = plane->pipe;

	intel_display_power_put(dev_priv, power_domain);

	return ret;
}

static void
chv_update_csc(const struct intel_plane_state *plane_state)
{
	struct intel_plane *plane = to_intel_plane(plane_state->base.plane);
	struct drm_i915_private *dev_priv = to_i915(plane->base.dev);
	const struct drm_framebuffer *fb = plane_state->base.fb;
	enum plane_id plane_id = plane->id;
	/*
	 * |r|   | c0 c1 c2 |   |cr|
	 * |g| = | c3 c4 c5 | x |y |
	 * |b|   | c6 c7 c8 |   |cb|
	 *
	 * Coefficients are s3.12.
	 *
	 * Cb and Cr apparently come in as signed already, and
	 * we always get full range data in on account of CLRC0/1.
	 */
	static const s16 csc_matrix[][9] = {
		/* BT.601 full range YCbCr -> full range RGB */
		[DRM_COLOR_YCBCR_BT601] = {
			 5743, 4096,     0,
			-2925, 4096, -1410,
			    0, 4096,  7258,
		},
		/* BT.709 full range YCbCr -> full range RGB */
		[DRM_COLOR_YCBCR_BT709] = {
			 6450, 4096,     0,
			-1917, 4096,  -767,
			    0, 4096,  7601,
		},
	};
	const s16 *csc = csc_matrix[plane_state->base.color_encoding];

	/* Seems RGB data bypasses the CSC always */
	if (!fb->format->is_yuv)
		return;

	I915_WRITE_FW(SPCSCYGOFF(plane_id), SPCSC_OOFF(0) | SPCSC_IOFF(0));
	I915_WRITE_FW(SPCSCCBOFF(plane_id), SPCSC_OOFF(0) | SPCSC_IOFF(0));
	I915_WRITE_FW(SPCSCCROFF(plane_id), SPCSC_OOFF(0) | SPCSC_IOFF(0));

	I915_WRITE_FW(SPCSCC01(plane_id), SPCSC_C1(csc[1]) | SPCSC_C0(csc[0]));
	I915_WRITE_FW(SPCSCC23(plane_id), SPCSC_C1(csc[3]) | SPCSC_C0(csc[2]));
	I915_WRITE_FW(SPCSCC45(plane_id), SPCSC_C1(csc[5]) | SPCSC_C0(csc[4]));
	I915_WRITE_FW(SPCSCC67(plane_id), SPCSC_C1(csc[7]) | SPCSC_C0(csc[6]));
	I915_WRITE_FW(SPCSCC8(plane_id), SPCSC_C0(csc[8]));

	I915_WRITE_FW(SPCSCYGICLAMP(plane_id), SPCSC_IMAX(1023) | SPCSC_IMIN(0));
	I915_WRITE_FW(SPCSCCBICLAMP(plane_id), SPCSC_IMAX(512) | SPCSC_IMIN(-512));
	I915_WRITE_FW(SPCSCCRICLAMP(plane_id), SPCSC_IMAX(512) | SPCSC_IMIN(-512));

	I915_WRITE_FW(SPCSCYGOCLAMP(plane_id), SPCSC_OMAX(1023) | SPCSC_OMIN(0));
	I915_WRITE_FW(SPCSCCBOCLAMP(plane_id), SPCSC_OMAX(1023) | SPCSC_OMIN(0));
	I915_WRITE_FW(SPCSCCROCLAMP(plane_id), SPCSC_OMAX(1023) | SPCSC_OMIN(0));
}

#define SIN_0 0
#define COS_0 1

static void
vlv_update_clrc(const struct intel_plane_state *plane_state)
{
	struct intel_plane *plane = to_intel_plane(plane_state->base.plane);
	struct drm_i915_private *dev_priv = to_i915(plane->base.dev);
	const struct drm_framebuffer *fb = plane_state->base.fb;
	enum pipe pipe = plane->pipe;
	enum plane_id plane_id = plane->id;
	int contrast, brightness, sh_scale, sh_sin, sh_cos;

	if (fb->format->is_yuv &&
	    plane_state->base.color_range == DRM_COLOR_YCBCR_LIMITED_RANGE) {
		/*
		 * Expand limited range to full range:
		 * Contrast is applied first and is used to expand Y range.
		 * Brightness is applied second and is used to remove the
		 * offset from Y. Saturation/hue is used to expand CbCr range.
		 */
		contrast = DIV_ROUND_CLOSEST(255 << 6, 235 - 16);
		brightness = -DIV_ROUND_CLOSEST(16 * 255, 235 - 16);
		sh_scale = DIV_ROUND_CLOSEST(128 << 7, 240 - 128);
		sh_sin = SIN_0 * sh_scale;
		sh_cos = COS_0 * sh_scale;
	} else {
		/* Pass-through everything. */
		contrast = 1 << 6;
		brightness = 0;
		sh_scale = 1 << 7;
		sh_sin = SIN_0 * sh_scale;
		sh_cos = COS_0 * sh_scale;
	}

	/* FIXME these register are single buffered :( */
	I915_WRITE_FW(SPCLRC0(pipe, plane_id),
		      SP_CONTRAST(contrast) | SP_BRIGHTNESS(brightness));
	I915_WRITE_FW(SPCLRC1(pipe, plane_id),
		      SP_SH_SIN(sh_sin) | SP_SH_COS(sh_cos));
}

static u32 vlv_sprite_ctl(const struct intel_crtc_state *crtc_state,
			  const struct intel_plane_state *plane_state)
{
	const struct drm_framebuffer *fb = plane_state->base.fb;
	unsigned int rotation = plane_state->base.rotation;
	const struct drm_intel_sprite_colorkey *key = &plane_state->ckey;
	u32 sprctl;

	sprctl = SP_ENABLE | SP_GAMMA_ENABLE;

	switch (fb->format->format) {
	case DRM_FORMAT_YUYV:
		sprctl |= SP_FORMAT_YUV422 | SP_YUV_ORDER_YUYV;
		break;
	case DRM_FORMAT_YVYU:
		sprctl |= SP_FORMAT_YUV422 | SP_YUV_ORDER_YVYU;
		break;
	case DRM_FORMAT_UYVY:
		sprctl |= SP_FORMAT_YUV422 | SP_YUV_ORDER_UYVY;
		break;
	case DRM_FORMAT_VYUY:
		sprctl |= SP_FORMAT_YUV422 | SP_YUV_ORDER_VYUY;
		break;
	case DRM_FORMAT_RGB565:
		sprctl |= SP_FORMAT_BGR565;
		break;
	case DRM_FORMAT_XRGB8888:
		sprctl |= SP_FORMAT_BGRX8888;
		break;
	case DRM_FORMAT_ARGB8888:
		sprctl |= SP_FORMAT_BGRA8888;
		break;
	case DRM_FORMAT_XBGR2101010:
		sprctl |= SP_FORMAT_RGBX1010102;
		break;
	case DRM_FORMAT_ABGR2101010:
		sprctl |= SP_FORMAT_RGBA1010102;
		break;
	case DRM_FORMAT_XBGR8888:
		sprctl |= SP_FORMAT_RGBX8888;
		break;
	case DRM_FORMAT_ABGR8888:
		sprctl |= SP_FORMAT_RGBA8888;
		break;
	default:
		MISSING_CASE(fb->format->format);
		return 0;
	}

	if (plane_state->base.color_encoding == DRM_COLOR_YCBCR_BT709)
		sprctl |= SP_YUV_FORMAT_BT709;

	if (fb->modifier == I915_FORMAT_MOD_X_TILED)
		sprctl |= SP_TILED;

	if (rotation & DRM_MODE_ROTATE_180)
		sprctl |= SP_ROTATE_180;

	if (rotation & DRM_MODE_REFLECT_X)
		sprctl |= SP_MIRROR;

	if (key->flags & I915_SET_COLORKEY_SOURCE)
		sprctl |= SP_SOURCE_KEY;

	return sprctl;
}

static void
vlv_update_plane(struct intel_plane *plane,
		 const struct intel_crtc_state *crtc_state,
		 const struct intel_plane_state *plane_state)
{
	struct drm_i915_private *dev_priv = to_i915(plane->base.dev);
	enum pipe pipe = plane->pipe;
	enum plane_id plane_id = plane->id;
	u32 sprctl = plane_state->ctl;
	u32 sprsurf_offset = plane_state->color_plane[0].offset;
	u32 linear_offset;
	const struct drm_intel_sprite_colorkey *key = &plane_state->ckey;
	int crtc_x = plane_state->base.dst.x1;
	int crtc_y = plane_state->base.dst.y1;
	uint32_t crtc_w = drm_rect_width(&plane_state->base.dst);
	uint32_t crtc_h = drm_rect_height(&plane_state->base.dst);
	uint32_t x = plane_state->color_plane[0].x;
	uint32_t y = plane_state->color_plane[0].y;
	unsigned long irqflags;

	/* Sizes are 0 based */
	crtc_w--;
	crtc_h--;

	linear_offset = intel_fb_xy_to_linear(x, y, plane_state, 0);

	spin_lock_irqsave(&dev_priv->uncore.lock, irqflags);

	I915_WRITE_FW(SPSTRIDE(pipe, plane_id),
		      plane_state->color_plane[0].stride);
	I915_WRITE_FW(SPPOS(pipe, plane_id), (crtc_y << 16) | crtc_x);
	I915_WRITE_FW(SPSIZE(pipe, plane_id), (crtc_h << 16) | crtc_w);
	I915_WRITE_FW(SPCONSTALPHA(pipe, plane_id), 0);

	if (IS_CHERRYVIEW(dev_priv) && pipe == PIPE_B)
		chv_update_csc(plane_state);

	if (key->flags) {
		I915_WRITE_FW(SPKEYMINVAL(pipe, plane_id), key->min_value);
		I915_WRITE_FW(SPKEYMSK(pipe, plane_id), key->channel_mask);
		I915_WRITE_FW(SPKEYMAXVAL(pipe, plane_id), key->max_value);
	}

	I915_WRITE_FW(SPLINOFF(pipe, plane_id), linear_offset);
	I915_WRITE_FW(SPTILEOFF(pipe, plane_id), (y << 16) | x);

	/*
	 * The control register self-arms if the plane was previously
	 * disabled. Try to make the plane enable atomic by writing
	 * the control register just before the surface register.
	 */
	I915_WRITE_FW(SPCNTR(pipe, plane_id), sprctl);
	I915_WRITE_FW(SPSURF(pipe, plane_id),
		      intel_plane_ggtt_offset(plane_state) + sprsurf_offset);

	vlv_update_clrc(plane_state);

	spin_unlock_irqrestore(&dev_priv->uncore.lock, irqflags);
}

static void
vlv_disable_plane(struct intel_plane *plane,
		  const struct intel_crtc_state *crtc_state)
{
	struct drm_i915_private *dev_priv = to_i915(plane->base.dev);
	enum pipe pipe = plane->pipe;
	enum plane_id plane_id = plane->id;
	unsigned long irqflags;

	spin_lock_irqsave(&dev_priv->uncore.lock, irqflags);

	I915_WRITE_FW(SPCNTR(pipe, plane_id), 0);
	I915_WRITE_FW(SPSURF(pipe, plane_id), 0);

	spin_unlock_irqrestore(&dev_priv->uncore.lock, irqflags);
}

static bool
vlv_plane_get_hw_state(struct intel_plane *plane,
		       enum pipe *pipe)
{
	struct drm_i915_private *dev_priv = to_i915(plane->base.dev);
	enum intel_display_power_domain power_domain;
	enum plane_id plane_id = plane->id;
	bool ret;

	power_domain = POWER_DOMAIN_PIPE(plane->pipe);
	if (!intel_display_power_get_if_enabled(dev_priv, power_domain))
		return false;

	ret = I915_READ(SPCNTR(plane->pipe, plane_id)) & SP_ENABLE;

	*pipe = plane->pipe;

	intel_display_power_put(dev_priv, power_domain);

	return ret;
}

static u32 ivb_sprite_ctl(const struct intel_crtc_state *crtc_state,
			  const struct intel_plane_state *plane_state)
{
	struct drm_i915_private *dev_priv =
		to_i915(plane_state->base.plane->dev);
	const struct drm_framebuffer *fb = plane_state->base.fb;
	unsigned int rotation = plane_state->base.rotation;
	const struct drm_intel_sprite_colorkey *key = &plane_state->ckey;
	u32 sprctl;

	sprctl = SPRITE_ENABLE | SPRITE_GAMMA_ENABLE;

	if (IS_IVYBRIDGE(dev_priv))
		sprctl |= SPRITE_TRICKLE_FEED_DISABLE;

	if (IS_HASWELL(dev_priv) || IS_BROADWELL(dev_priv))
		sprctl |= SPRITE_PIPE_CSC_ENABLE;

	switch (fb->format->format) {
	case DRM_FORMAT_XBGR8888:
		sprctl |= SPRITE_FORMAT_RGBX888 | SPRITE_RGB_ORDER_RGBX;
		break;
	case DRM_FORMAT_XRGB8888:
		sprctl |= SPRITE_FORMAT_RGBX888;
		break;
	case DRM_FORMAT_YUYV:
		sprctl |= SPRITE_FORMAT_YUV422 | SPRITE_YUV_ORDER_YUYV;
		break;
	case DRM_FORMAT_YVYU:
		sprctl |= SPRITE_FORMAT_YUV422 | SPRITE_YUV_ORDER_YVYU;
		break;
	case DRM_FORMAT_UYVY:
		sprctl |= SPRITE_FORMAT_YUV422 | SPRITE_YUV_ORDER_UYVY;
		break;
	case DRM_FORMAT_VYUY:
		sprctl |= SPRITE_FORMAT_YUV422 | SPRITE_YUV_ORDER_VYUY;
		break;
	default:
		MISSING_CASE(fb->format->format);
		return 0;
	}

	if (plane_state->base.color_encoding == DRM_COLOR_YCBCR_BT709)
		sprctl |= SPRITE_YUV_TO_RGB_CSC_FORMAT_BT709;

	if (plane_state->base.color_range == DRM_COLOR_YCBCR_FULL_RANGE)
		sprctl |= SPRITE_YUV_RANGE_CORRECTION_DISABLE;

	if (fb->modifier == I915_FORMAT_MOD_X_TILED)
		sprctl |= SPRITE_TILED;

	if (rotation & DRM_MODE_ROTATE_180)
		sprctl |= SPRITE_ROTATE_180;

	if (key->flags & I915_SET_COLORKEY_DESTINATION)
		sprctl |= SPRITE_DEST_KEY;
	else if (key->flags & I915_SET_COLORKEY_SOURCE)
		sprctl |= SPRITE_SOURCE_KEY;

	return sprctl;
}

static void
ivb_update_plane(struct intel_plane *plane,
		 const struct intel_crtc_state *crtc_state,
		 const struct intel_plane_state *plane_state)
{
	struct drm_i915_private *dev_priv = to_i915(plane->base.dev);
	enum pipe pipe = plane->pipe;
	u32 sprctl = plane_state->ctl, sprscale = 0;
	u32 sprsurf_offset = plane_state->color_plane[0].offset;
	u32 linear_offset;
	const struct drm_intel_sprite_colorkey *key = &plane_state->ckey;
	int crtc_x = plane_state->base.dst.x1;
	int crtc_y = plane_state->base.dst.y1;
	uint32_t crtc_w = drm_rect_width(&plane_state->base.dst);
	uint32_t crtc_h = drm_rect_height(&plane_state->base.dst);
	uint32_t x = plane_state->color_plane[0].x;
	uint32_t y = plane_state->color_plane[0].y;
	uint32_t src_w = drm_rect_width(&plane_state->base.src) >> 16;
	uint32_t src_h = drm_rect_height(&plane_state->base.src) >> 16;
	unsigned long irqflags;

	/* Sizes are 0 based */
	src_w--;
	src_h--;
	crtc_w--;
	crtc_h--;

	if (crtc_w != src_w || crtc_h != src_h)
		sprscale = SPRITE_SCALE_ENABLE | (src_w << 16) | src_h;

	linear_offset = intel_fb_xy_to_linear(x, y, plane_state, 0);

	spin_lock_irqsave(&dev_priv->uncore.lock, irqflags);

	I915_WRITE_FW(SPRSTRIDE(pipe), plane_state->color_plane[0].stride);
	I915_WRITE_FW(SPRPOS(pipe), (crtc_y << 16) | crtc_x);
	I915_WRITE_FW(SPRSIZE(pipe), (crtc_h << 16) | crtc_w);
	if (IS_IVYBRIDGE(dev_priv))
		I915_WRITE_FW(SPRSCALE(pipe), sprscale);

	if (key->flags) {
		I915_WRITE_FW(SPRKEYVAL(pipe), key->min_value);
		I915_WRITE_FW(SPRKEYMSK(pipe), key->channel_mask);
		I915_WRITE_FW(SPRKEYMAX(pipe), key->max_value);
	}

	/* HSW consolidates SPRTILEOFF and SPRLINOFF into a single SPROFFSET
	 * register */
	if (IS_HASWELL(dev_priv) || IS_BROADWELL(dev_priv)) {
		I915_WRITE_FW(SPROFFSET(pipe), (y << 16) | x);
	} else {
		I915_WRITE_FW(SPRLINOFF(pipe), linear_offset);
		I915_WRITE_FW(SPRTILEOFF(pipe), (y << 16) | x);
	}

	/*
	 * The control register self-arms if the plane was previously
	 * disabled. Try to make the plane enable atomic by writing
	 * the control register just before the surface register.
	 */
	I915_WRITE_FW(SPRCTL(pipe), sprctl);
	I915_WRITE_FW(SPRSURF(pipe),
		      intel_plane_ggtt_offset(plane_state) + sprsurf_offset);

	spin_unlock_irqrestore(&dev_priv->uncore.lock, irqflags);
}

static void
ivb_disable_plane(struct intel_plane *plane,
		  const struct intel_crtc_state *crtc_state)
{
	struct drm_i915_private *dev_priv = to_i915(plane->base.dev);
	enum pipe pipe = plane->pipe;
	unsigned long irqflags;

	spin_lock_irqsave(&dev_priv->uncore.lock, irqflags);

	I915_WRITE_FW(SPRCTL(pipe), 0);
	/* Disable the scaler */
	if (IS_IVYBRIDGE(dev_priv))
		I915_WRITE_FW(SPRSCALE(pipe), 0);
	I915_WRITE_FW(SPRSURF(pipe), 0);

	spin_unlock_irqrestore(&dev_priv->uncore.lock, irqflags);
}

static bool
ivb_plane_get_hw_state(struct intel_plane *plane,
		       enum pipe *pipe)
{
	struct drm_i915_private *dev_priv = to_i915(plane->base.dev);
	enum intel_display_power_domain power_domain;
	bool ret;

	power_domain = POWER_DOMAIN_PIPE(plane->pipe);
	if (!intel_display_power_get_if_enabled(dev_priv, power_domain))
		return false;

	ret =  I915_READ(SPRCTL(plane->pipe)) & SPRITE_ENABLE;

	*pipe = plane->pipe;

	intel_display_power_put(dev_priv, power_domain);

	return ret;
}

static unsigned int
g4x_sprite_max_stride(struct intel_plane *plane,
		      u32 pixel_format, u64 modifier,
		      unsigned int rotation)
{
	return 16384;
}

static u32 g4x_sprite_ctl(const struct intel_crtc_state *crtc_state,
			  const struct intel_plane_state *plane_state)
{
	struct drm_i915_private *dev_priv =
		to_i915(plane_state->base.plane->dev);
	const struct drm_framebuffer *fb = plane_state->base.fb;
	unsigned int rotation = plane_state->base.rotation;
	const struct drm_intel_sprite_colorkey *key = &plane_state->ckey;
	u32 dvscntr;

	dvscntr = DVS_ENABLE | DVS_GAMMA_ENABLE;

	if (IS_GEN6(dev_priv))
		dvscntr |= DVS_TRICKLE_FEED_DISABLE;

	switch (fb->format->format) {
	case DRM_FORMAT_XBGR8888:
		dvscntr |= DVS_FORMAT_RGBX888 | DVS_RGB_ORDER_XBGR;
		break;
	case DRM_FORMAT_XRGB8888:
		dvscntr |= DVS_FORMAT_RGBX888;
		break;
	case DRM_FORMAT_YUYV:
		dvscntr |= DVS_FORMAT_YUV422 | DVS_YUV_ORDER_YUYV;
		break;
	case DRM_FORMAT_YVYU:
		dvscntr |= DVS_FORMAT_YUV422 | DVS_YUV_ORDER_YVYU;
		break;
	case DRM_FORMAT_UYVY:
		dvscntr |= DVS_FORMAT_YUV422 | DVS_YUV_ORDER_UYVY;
		break;
	case DRM_FORMAT_VYUY:
		dvscntr |= DVS_FORMAT_YUV422 | DVS_YUV_ORDER_VYUY;
		break;
	default:
		MISSING_CASE(fb->format->format);
		return 0;
	}

	if (plane_state->base.color_encoding == DRM_COLOR_YCBCR_BT709)
		dvscntr |= DVS_YUV_FORMAT_BT709;

	if (plane_state->base.color_range == DRM_COLOR_YCBCR_FULL_RANGE)
		dvscntr |= DVS_YUV_RANGE_CORRECTION_DISABLE;

	if (fb->modifier == I915_FORMAT_MOD_X_TILED)
		dvscntr |= DVS_TILED;

	if (rotation & DRM_MODE_ROTATE_180)
		dvscntr |= DVS_ROTATE_180;

	if (key->flags & I915_SET_COLORKEY_DESTINATION)
		dvscntr |= DVS_DEST_KEY;
	else if (key->flags & I915_SET_COLORKEY_SOURCE)
		dvscntr |= DVS_SOURCE_KEY;

	return dvscntr;
}

static void
g4x_update_plane(struct intel_plane *plane,
		 const struct intel_crtc_state *crtc_state,
		 const struct intel_plane_state *plane_state)
{
	struct drm_i915_private *dev_priv = to_i915(plane->base.dev);
	enum pipe pipe = plane->pipe;
	u32 dvscntr = plane_state->ctl, dvsscale = 0;
	u32 dvssurf_offset = plane_state->color_plane[0].offset;
	u32 linear_offset;
	const struct drm_intel_sprite_colorkey *key = &plane_state->ckey;
	int crtc_x = plane_state->base.dst.x1;
	int crtc_y = plane_state->base.dst.y1;
	uint32_t crtc_w = drm_rect_width(&plane_state->base.dst);
	uint32_t crtc_h = drm_rect_height(&plane_state->base.dst);
	uint32_t x = plane_state->color_plane[0].x;
	uint32_t y = plane_state->color_plane[0].y;
	uint32_t src_w = drm_rect_width(&plane_state->base.src) >> 16;
	uint32_t src_h = drm_rect_height(&plane_state->base.src) >> 16;
	unsigned long irqflags;

	/* Sizes are 0 based */
	src_w--;
	src_h--;
	crtc_w--;
	crtc_h--;

	if (crtc_w != src_w || crtc_h != src_h)
		dvsscale = DVS_SCALE_ENABLE | (src_w << 16) | src_h;

	linear_offset = intel_fb_xy_to_linear(x, y, plane_state, 0);

	spin_lock_irqsave(&dev_priv->uncore.lock, irqflags);

	I915_WRITE_FW(DVSSTRIDE(pipe), plane_state->color_plane[0].stride);
	I915_WRITE_FW(DVSPOS(pipe), (crtc_y << 16) | crtc_x);
	I915_WRITE_FW(DVSSIZE(pipe), (crtc_h << 16) | crtc_w);
	I915_WRITE_FW(DVSSCALE(pipe), dvsscale);

	if (key->flags) {
		I915_WRITE_FW(DVSKEYVAL(pipe), key->min_value);
		I915_WRITE_FW(DVSKEYMSK(pipe), key->channel_mask);
		I915_WRITE_FW(DVSKEYMAX(pipe), key->max_value);
	}

	I915_WRITE_FW(DVSLINOFF(pipe), linear_offset);
	I915_WRITE_FW(DVSTILEOFF(pipe), (y << 16) | x);

	/*
	 * The control register self-arms if the plane was previously
	 * disabled. Try to make the plane enable atomic by writing
	 * the control register just before the surface register.
	 */
	I915_WRITE_FW(DVSCNTR(pipe), dvscntr);
	I915_WRITE_FW(DVSSURF(pipe),
		      intel_plane_ggtt_offset(plane_state) + dvssurf_offset);

	spin_unlock_irqrestore(&dev_priv->uncore.lock, irqflags);
}

static void
g4x_disable_plane(struct intel_plane *plane,
		  const struct intel_crtc_state *crtc_state)
{
	struct drm_i915_private *dev_priv = to_i915(plane->base.dev);
	enum pipe pipe = plane->pipe;
	unsigned long irqflags;

	spin_lock_irqsave(&dev_priv->uncore.lock, irqflags);

	I915_WRITE_FW(DVSCNTR(pipe), 0);
	/* Disable the scaler */
	I915_WRITE_FW(DVSSCALE(pipe), 0);
	I915_WRITE_FW(DVSSURF(pipe), 0);

	spin_unlock_irqrestore(&dev_priv->uncore.lock, irqflags);
}

static bool
g4x_plane_get_hw_state(struct intel_plane *plane,
		       enum pipe *pipe)
{
	struct drm_i915_private *dev_priv = to_i915(plane->base.dev);
	enum intel_display_power_domain power_domain;
	bool ret;

	power_domain = POWER_DOMAIN_PIPE(plane->pipe);
	if (!intel_display_power_get_if_enabled(dev_priv, power_domain))
		return false;

	ret = I915_READ(DVSCNTR(plane->pipe)) & DVS_ENABLE;

	*pipe = plane->pipe;

	intel_display_power_put(dev_priv, power_domain);

	return ret;
}

static bool intel_fb_scalable(const struct drm_framebuffer *fb)
{
	if (!fb)
		return false;

	switch (fb->format->format) {
	case DRM_FORMAT_C8:
		return false;
	default:
		return true;
	}
}

static int
g4x_sprite_check_scaling(struct intel_crtc_state *crtc_state,
			 struct intel_plane_state *plane_state)
{
	const struct drm_framebuffer *fb = plane_state->base.fb;
	const struct drm_rect *src = &plane_state->base.src;
	const struct drm_rect *dst = &plane_state->base.dst;
	int src_x, src_y, src_w, src_h, crtc_w, crtc_h;
	const struct drm_display_mode *adjusted_mode =
		&crtc_state->base.adjusted_mode;
	unsigned int cpp = fb->format->cpp[0];
	unsigned int width_bytes;
	int min_width, min_height;

	crtc_w = drm_rect_width(dst);
	crtc_h = drm_rect_height(dst);

	src_x = src->x1 >> 16;
	src_y = src->y1 >> 16;
	src_w = drm_rect_width(src) >> 16;
	src_h = drm_rect_height(src) >> 16;

	if (src_w == crtc_w && src_h == crtc_h)
		return 0;

	min_width = 3;

	if (adjusted_mode->flags & DRM_MODE_FLAG_INTERLACE) {
		if (src_h & 1) {
			DRM_DEBUG_KMS("Source height must be even with interlaced modes\n");
			return -EINVAL;
		}
		min_height = 6;
	} else {
		min_height = 3;
	}

	width_bytes = ((src_x * cpp) & 63) + src_w * cpp;

	if (src_w < min_width || src_h < min_height ||
	    src_w > 2048 || src_h > 2048) {
		DRM_DEBUG_KMS("Source dimensions (%dx%d) exceed hardware limits (%dx%d - %dx%d)\n",
			      src_w, src_h, min_width, min_height, 2048, 2048);
		return -EINVAL;
	}

	if (width_bytes > 4096) {
		DRM_DEBUG_KMS("Fetch width (%d) exceeds hardware max with scaling (%u)\n",
			      width_bytes, 4096);
		return -EINVAL;
	}

	if (width_bytes > 4096 || fb->pitches[0] > 4096) {
		DRM_DEBUG_KMS("Stride (%u) exceeds hardware max with scaling (%u)\n",
			      fb->pitches[0], 4096);
		return -EINVAL;
	}

	return 0;
}

static int
g4x_sprite_check(struct intel_crtc_state *crtc_state,
		 struct intel_plane_state *plane_state)
{
	struct intel_plane *plane = to_intel_plane(plane_state->base.plane);
	struct drm_i915_private *dev_priv = to_i915(plane->base.dev);
	int min_scale = DRM_PLANE_HELPER_NO_SCALING;
	int max_scale = DRM_PLANE_HELPER_NO_SCALING;
	int ret;

	if (intel_fb_scalable(plane_state->base.fb)) {
		if (INTEL_GEN(dev_priv) < 7) {
			min_scale = 1;
			max_scale = 16 << 16;
		} else if (IS_IVYBRIDGE(dev_priv)) {
			min_scale = 1;
			max_scale = 2 << 16;
		}
	}

	ret = drm_atomic_helper_check_plane_state(&plane_state->base,
						  &crtc_state->base,
						  min_scale, max_scale,
						  true, true);
	if (ret)
		return ret;

	if (!plane_state->base.visible)
		return 0;

	ret = intel_plane_check_src_coordinates(plane_state);
	if (ret)
		return ret;

	ret = g4x_sprite_check_scaling(crtc_state, plane_state);
	if (ret)
		return ret;

	ret = i9xx_check_plane_surface(plane_state);
	if (ret)
		return ret;

	if (INTEL_GEN(dev_priv) >= 7)
		plane_state->ctl = ivb_sprite_ctl(crtc_state, plane_state);
	else
		plane_state->ctl = g4x_sprite_ctl(crtc_state, plane_state);

	return 0;
}

int chv_plane_check_rotation(const struct intel_plane_state *plane_state)
{
	struct intel_plane *plane = to_intel_plane(plane_state->base.plane);
	struct drm_i915_private *dev_priv = to_i915(plane->base.dev);
	unsigned int rotation = plane_state->base.rotation;

	/* CHV ignores the mirror bit when the rotate bit is set :( */
	if (IS_CHERRYVIEW(dev_priv) &&
	    rotation & DRM_MODE_ROTATE_180 &&
	    rotation & DRM_MODE_REFLECT_X) {
		DRM_DEBUG_KMS("Cannot rotate and reflect at the same time\n");
		return -EINVAL;
	}

	return 0;
}

static int
vlv_sprite_check(struct intel_crtc_state *crtc_state,
		 struct intel_plane_state *plane_state)
{
	int ret;

	ret = chv_plane_check_rotation(plane_state);
	if (ret)
		return ret;

	ret = drm_atomic_helper_check_plane_state(&plane_state->base,
						  &crtc_state->base,
						  DRM_PLANE_HELPER_NO_SCALING,
						  DRM_PLANE_HELPER_NO_SCALING,
						  true, true);
	if (ret)
		return ret;

	if (!plane_state->base.visible)
		return 0;

	ret = intel_plane_check_src_coordinates(plane_state);
	if (ret)
		return ret;

	ret = i9xx_check_plane_surface(plane_state);
	if (ret)
		return ret;

	plane_state->ctl = vlv_sprite_ctl(crtc_state, plane_state);

	return 0;
}

static int skl_plane_check_fb(const struct intel_crtc_state *crtc_state,
			      const struct intel_plane_state *plane_state)
{
	struct intel_plane *plane = to_intel_plane(plane_state->base.plane);
	struct drm_i915_private *dev_priv = to_i915(plane->base.dev);
	const struct drm_framebuffer *fb = plane_state->base.fb;
	unsigned int rotation = plane_state->base.rotation;
	struct drm_format_name_buf format_name;

	if (!fb)
		return 0;

	if (rotation & ~(DRM_MODE_ROTATE_0 | DRM_MODE_ROTATE_180) &&
	    is_ccs_modifier(fb->modifier)) {
		DRM_DEBUG_KMS("RC support only with 0/180 degree rotation (%x)\n",
			      rotation);
		return -EINVAL;
	}

	if (rotation & DRM_MODE_REFLECT_X &&
	    fb->modifier == DRM_FORMAT_MOD_LINEAR) {
		DRM_DEBUG_KMS("horizontal flip is not supported with linear surface formats\n");
		return -EINVAL;
	}

	if (drm_rotation_90_or_270(rotation)) {
		if (fb->modifier != I915_FORMAT_MOD_Y_TILED &&
		    fb->modifier != I915_FORMAT_MOD_Yf_TILED) {
			DRM_DEBUG_KMS("Y/Yf tiling required for 90/270!\n");
			return -EINVAL;
		}

		/*
		 * 90/270 is not allowed with RGB64 16:16:16:16 and
		 * Indexed 8-bit. RGB 16-bit 5:6:5 is allowed gen11 onwards.
		 * TBD: Add RGB64 case once its added in supported format
		 * list.
		 */
		switch (fb->format->format) {
		case DRM_FORMAT_RGB565:
			if (INTEL_GEN(dev_priv) >= 11)
				break;
			/* fall through */
		case DRM_FORMAT_C8:
			DRM_DEBUG_KMS("Unsupported pixel format %s for 90/270!\n",
				      drm_get_format_name(fb->format->format,
							  &format_name));
			return -EINVAL;
		default:
			break;
		}
	}

	/* Y-tiling is not supported in IF-ID Interlace mode */
	if (crtc_state->base.enable &&
	    crtc_state->base.adjusted_mode.flags & DRM_MODE_FLAG_INTERLACE &&
	    (fb->modifier == I915_FORMAT_MOD_Y_TILED ||
	     fb->modifier == I915_FORMAT_MOD_Yf_TILED ||
	     fb->modifier == I915_FORMAT_MOD_Y_TILED_CCS ||
	     fb->modifier == I915_FORMAT_MOD_Yf_TILED_CCS)) {
		DRM_DEBUG_KMS("Y/Yf tiling not supported in IF-ID mode\n");
		return -EINVAL;
	}

	return 0;
}

static int skl_plane_check_dst_coordinates(const struct intel_crtc_state *crtc_state,
					   const struct intel_plane_state *plane_state)
{
	struct drm_i915_private *dev_priv =
		to_i915(plane_state->base.plane->dev);
	int crtc_x = plane_state->base.dst.x1;
	int crtc_w = drm_rect_width(&plane_state->base.dst);
	int pipe_src_w = crtc_state->pipe_src_w;

	/*
	 * Display WA #1175: cnl,glk
	 * Planes other than the cursor may cause FIFO underflow and display
	 * corruption if starting less than 4 pixels from the right edge of
	 * the screen.
	 * Besides the above WA fix the similar problem, where planes other
	 * than the cursor ending less than 4 pixels from the left edge of the
	 * screen may cause FIFO underflow and display corruption.
	 */
	if ((IS_GEMINILAKE(dev_priv) || IS_CANNONLAKE(dev_priv)) &&
	    (crtc_x + crtc_w < 4 || crtc_x > pipe_src_w - 4)) {
		DRM_DEBUG_KMS("requested plane X %s position %d invalid (valid range %d-%d)\n",
			      crtc_x + crtc_w < 4 ? "end" : "start",
			      crtc_x + crtc_w < 4 ? crtc_x + crtc_w : crtc_x,
			      4, pipe_src_w - 4);
		return -ERANGE;
	}

	return 0;
}

static int skl_plane_check_nv12_rotation(const struct intel_plane_state *plane_state)
{
	const struct drm_framebuffer *fb = plane_state->base.fb;
	unsigned int rotation = plane_state->base.rotation;
	int src_w = drm_rect_width(&plane_state->base.src) >> 16;

	/* Display WA #1106 */
	if (fb->format->format == DRM_FORMAT_NV12 && src_w & 3 &&
	    (rotation == DRM_MODE_ROTATE_270 ||
	     rotation == (DRM_MODE_REFLECT_X | DRM_MODE_ROTATE_90))) {
		DRM_DEBUG_KMS("src width must be multiple of 4 for rotated NV12\n");
		return -EINVAL;
	}

	return 0;
}

static int skl_plane_check(struct intel_crtc_state *crtc_state,
			   struct intel_plane_state *plane_state)
{
	struct intel_plane *plane = to_intel_plane(plane_state->base.plane);
	struct drm_i915_private *dev_priv = to_i915(plane->base.dev);
	const struct drm_framebuffer *fb = plane_state->base.fb;
	int min_scale = DRM_PLANE_HELPER_NO_SCALING;
	int max_scale = DRM_PLANE_HELPER_NO_SCALING;
	int ret;

	ret = skl_plane_check_fb(crtc_state, plane_state);
	if (ret)
		return ret;

	/* use scaler when colorkey is not required */
	if (!plane_state->ckey.flags && intel_fb_scalable(fb)) {
		min_scale = 1;
		max_scale = skl_max_scale(crtc_state, fb->format->format);
	}

	ret = drm_atomic_helper_check_plane_state(&plane_state->base,
						  &crtc_state->base,
						  min_scale, max_scale,
						  true, true);
	if (ret)
		return ret;

	if (!plane_state->base.visible)
		return 0;

	ret = skl_plane_check_dst_coordinates(crtc_state, plane_state);
	if (ret)
		return ret;

	ret = intel_plane_check_src_coordinates(plane_state);
	if (ret)
		return ret;

	ret = skl_plane_check_nv12_rotation(plane_state);
	if (ret)
		return ret;

	ret = skl_check_plane_surface(plane_state);
	if (ret)
		return ret;

	/* HW only has 8 bits pixel precision, disable plane if invisible */
	if (!(plane_state->base.alpha >> 8))
		plane_state->base.visible = false;

	plane_state->ctl = skl_plane_ctl(crtc_state, plane_state);

	if (INTEL_GEN(dev_priv) >= 10 || IS_GEMINILAKE(dev_priv))
		plane_state->color_ctl = glk_plane_color_ctl(crtc_state,
							     plane_state);

	return 0;
}

static bool has_dst_key_in_primary_plane(struct drm_i915_private *dev_priv)
{
	return INTEL_GEN(dev_priv) >= 9;
}

static void intel_plane_set_ckey(struct intel_plane_state *plane_state,
				 const struct drm_intel_sprite_colorkey *set)
{
	struct intel_plane *plane = to_intel_plane(plane_state->base.plane);
	struct drm_i915_private *dev_priv = to_i915(plane->base.dev);
	struct drm_intel_sprite_colorkey *key = &plane_state->ckey;

	*key = *set;

	/*
	 * We want src key enabled on the
	 * sprite and not on the primary.
	 */
	if (plane->id == PLANE_PRIMARY &&
	    set->flags & I915_SET_COLORKEY_SOURCE)
		key->flags = 0;

	/*
	 * On SKL+ we want dst key enabled on
	 * the primary and not on the sprite.
	 */
	if (INTEL_GEN(dev_priv) >= 9 && plane->id != PLANE_PRIMARY &&
	    set->flags & I915_SET_COLORKEY_DESTINATION)
		key->flags = 0;
}

int intel_sprite_set_colorkey_ioctl(struct drm_device *dev, void *data,
				    struct drm_file *file_priv)
{
	struct drm_i915_private *dev_priv = to_i915(dev);
	struct drm_intel_sprite_colorkey *set = data;
	struct drm_plane *plane;
	struct drm_plane_state *plane_state;
	struct drm_atomic_state *state;
	struct drm_modeset_acquire_ctx ctx;
	int ret = 0;

	/* ignore the pointless "none" flag */
	set->flags &= ~I915_SET_COLORKEY_NONE;

	if (set->flags & ~(I915_SET_COLORKEY_DESTINATION | I915_SET_COLORKEY_SOURCE))
		return -EINVAL;

	/* Make sure we don't try to enable both src & dest simultaneously */
	if ((set->flags & (I915_SET_COLORKEY_DESTINATION | I915_SET_COLORKEY_SOURCE)) == (I915_SET_COLORKEY_DESTINATION | I915_SET_COLORKEY_SOURCE))
		return -EINVAL;

	if ((IS_VALLEYVIEW(dev_priv) || IS_CHERRYVIEW(dev_priv)) &&
	    set->flags & I915_SET_COLORKEY_DESTINATION)
		return -EINVAL;

	plane = drm_plane_find(dev, file_priv, set->plane_id);
	if (!plane || plane->type != DRM_PLANE_TYPE_OVERLAY)
		return -ENOENT;

	/*
	 * SKL+ only plane 2 can do destination keying against plane 1.
	 * Also multiple planes can't do destination keying on the same
	 * pipe simultaneously.
	 */
	if (INTEL_GEN(dev_priv) >= 9 &&
	    to_intel_plane(plane)->id >= PLANE_SPRITE1 &&
	    set->flags & I915_SET_COLORKEY_DESTINATION)
		return -EINVAL;

	drm_modeset_acquire_init(&ctx, 0);

	state = drm_atomic_state_alloc(plane->dev);
	if (!state) {
		ret = -ENOMEM;
		goto out;
	}
	state->acquire_ctx = &ctx;

	while (1) {
		plane_state = drm_atomic_get_plane_state(state, plane);
		ret = PTR_ERR_OR_ZERO(plane_state);
		if (!ret)
			intel_plane_set_ckey(to_intel_plane_state(plane_state), set);

		/*
		 * On some platforms we have to configure
		 * the dst colorkey on the primary plane.
		 */
		if (!ret && has_dst_key_in_primary_plane(dev_priv)) {
			struct intel_crtc *crtc =
				intel_get_crtc_for_pipe(dev_priv,
							to_intel_plane(plane)->pipe);

			plane_state = drm_atomic_get_plane_state(state,
								 crtc->base.primary);
			ret = PTR_ERR_OR_ZERO(plane_state);
			if (!ret)
				intel_plane_set_ckey(to_intel_plane_state(plane_state), set);
		}

		if (!ret)
			ret = drm_atomic_commit(state);

		if (ret != -EDEADLK)
			break;

		drm_atomic_state_clear(state);
		drm_modeset_backoff(&ctx);
	}

	drm_atomic_state_put(state);
out:
	drm_modeset_drop_locks(&ctx);
	drm_modeset_acquire_fini(&ctx);
	return ret;
}

static const uint32_t g4x_plane_formats[] = {
	DRM_FORMAT_XRGB8888,
	DRM_FORMAT_YUYV,
	DRM_FORMAT_YVYU,
	DRM_FORMAT_UYVY,
	DRM_FORMAT_VYUY,
};

static const uint64_t i9xx_plane_format_modifiers[] = {
	I915_FORMAT_MOD_X_TILED,
	DRM_FORMAT_MOD_LINEAR,
	DRM_FORMAT_MOD_INVALID
};

static const uint32_t snb_plane_formats[] = {
	DRM_FORMAT_XBGR8888,
	DRM_FORMAT_XRGB8888,
	DRM_FORMAT_YUYV,
	DRM_FORMAT_YVYU,
	DRM_FORMAT_UYVY,
	DRM_FORMAT_VYUY,
};

static const uint32_t vlv_plane_formats[] = {
	DRM_FORMAT_RGB565,
	DRM_FORMAT_ABGR8888,
	DRM_FORMAT_ARGB8888,
	DRM_FORMAT_XBGR8888,
	DRM_FORMAT_XRGB8888,
	DRM_FORMAT_XBGR2101010,
	DRM_FORMAT_ABGR2101010,
	DRM_FORMAT_YUYV,
	DRM_FORMAT_YVYU,
	DRM_FORMAT_UYVY,
	DRM_FORMAT_VYUY,
};

static const uint32_t skl_plane_formats[] = {
	DRM_FORMAT_C8,
	DRM_FORMAT_RGB565,
	DRM_FORMAT_XRGB8888,
	DRM_FORMAT_XBGR8888,
	DRM_FORMAT_ARGB8888,
	DRM_FORMAT_ABGR8888,
	DRM_FORMAT_XRGB2101010,
	DRM_FORMAT_XBGR2101010,
	DRM_FORMAT_YUYV,
	DRM_FORMAT_YVYU,
	DRM_FORMAT_UYVY,
	DRM_FORMAT_VYUY,
};

static const uint32_t skl_planar_formats[] = {
	DRM_FORMAT_C8,
	DRM_FORMAT_RGB565,
	DRM_FORMAT_XRGB8888,
	DRM_FORMAT_XBGR8888,
	DRM_FORMAT_ARGB8888,
	DRM_FORMAT_ABGR8888,
	DRM_FORMAT_XRGB2101010,
	DRM_FORMAT_XBGR2101010,
	DRM_FORMAT_YUYV,
	DRM_FORMAT_YVYU,
	DRM_FORMAT_UYVY,
	DRM_FORMAT_VYUY,
	DRM_FORMAT_NV12,
};

static const uint64_t skl_plane_format_modifiers_noccs[] = {
	I915_FORMAT_MOD_Yf_TILED,
	I915_FORMAT_MOD_Y_TILED,
	I915_FORMAT_MOD_X_TILED,
	DRM_FORMAT_MOD_LINEAR,
	DRM_FORMAT_MOD_INVALID
};

static const uint64_t skl_plane_format_modifiers_ccs[] = {
	I915_FORMAT_MOD_Yf_TILED_CCS,
	I915_FORMAT_MOD_Y_TILED_CCS,
	I915_FORMAT_MOD_Yf_TILED,
	I915_FORMAT_MOD_Y_TILED,
	I915_FORMAT_MOD_X_TILED,
	DRM_FORMAT_MOD_LINEAR,
	DRM_FORMAT_MOD_INVALID
};

static bool g4x_sprite_format_mod_supported(struct drm_plane *_plane,
					    u32 format, u64 modifier)
{
	switch (modifier) {
	case DRM_FORMAT_MOD_LINEAR:
	case I915_FORMAT_MOD_X_TILED:
		break;
	default:
		return false;
	}

	switch (format) {
	case DRM_FORMAT_XRGB8888:
	case DRM_FORMAT_YUYV:
	case DRM_FORMAT_YVYU:
	case DRM_FORMAT_UYVY:
	case DRM_FORMAT_VYUY:
		if (modifier == DRM_FORMAT_MOD_LINEAR ||
		    modifier == I915_FORMAT_MOD_X_TILED)
			return true;
		/* fall through */
	default:
		return false;
	}
}

static bool snb_sprite_format_mod_supported(struct drm_plane *_plane,
					    u32 format, u64 modifier)
{
	switch (modifier) {
	case DRM_FORMAT_MOD_LINEAR:
	case I915_FORMAT_MOD_X_TILED:
		break;
	default:
		return false;
	}

	switch (format) {
	case DRM_FORMAT_XRGB8888:
	case DRM_FORMAT_XBGR8888:
	case DRM_FORMAT_YUYV:
	case DRM_FORMAT_YVYU:
	case DRM_FORMAT_UYVY:
	case DRM_FORMAT_VYUY:
		if (modifier == DRM_FORMAT_MOD_LINEAR ||
		    modifier == I915_FORMAT_MOD_X_TILED)
			return true;
		/* fall through */
	default:
		return false;
	}
}

static bool vlv_sprite_format_mod_supported(struct drm_plane *_plane,
					    u32 format, u64 modifier)
{
	switch (modifier) {
	case DRM_FORMAT_MOD_LINEAR:
	case I915_FORMAT_MOD_X_TILED:
		break;
	default:
		return false;
	}

	switch (format) {
	case DRM_FORMAT_RGB565:
	case DRM_FORMAT_ABGR8888:
	case DRM_FORMAT_ARGB8888:
	case DRM_FORMAT_XBGR8888:
	case DRM_FORMAT_XRGB8888:
	case DRM_FORMAT_XBGR2101010:
	case DRM_FORMAT_ABGR2101010:
	case DRM_FORMAT_YUYV:
	case DRM_FORMAT_YVYU:
	case DRM_FORMAT_UYVY:
	case DRM_FORMAT_VYUY:
		if (modifier == DRM_FORMAT_MOD_LINEAR ||
		    modifier == I915_FORMAT_MOD_X_TILED)
			return true;
		/* fall through */
	default:
		return false;
	}
}

static bool skl_plane_format_mod_supported(struct drm_plane *_plane,
					   u32 format, u64 modifier)
{
	struct intel_plane *plane = to_intel_plane(_plane);

	switch (modifier) {
	case DRM_FORMAT_MOD_LINEAR:
	case I915_FORMAT_MOD_X_TILED:
	case I915_FORMAT_MOD_Y_TILED:
	case I915_FORMAT_MOD_Yf_TILED:
		break;
	case I915_FORMAT_MOD_Y_TILED_CCS:
	case I915_FORMAT_MOD_Yf_TILED_CCS:
		if (!plane->has_ccs)
			return false;
		break;
	default:
		return false;
	}

	switch (format) {
	case DRM_FORMAT_XRGB8888:
	case DRM_FORMAT_XBGR8888:
	case DRM_FORMAT_ARGB8888:
	case DRM_FORMAT_ABGR8888:
		if (is_ccs_modifier(modifier))
			return true;
		/* fall through */
	case DRM_FORMAT_RGB565:
	case DRM_FORMAT_XRGB2101010:
	case DRM_FORMAT_XBGR2101010:
	case DRM_FORMAT_YUYV:
	case DRM_FORMAT_YVYU:
	case DRM_FORMAT_UYVY:
	case DRM_FORMAT_VYUY:
	case DRM_FORMAT_NV12:
		if (modifier == I915_FORMAT_MOD_Yf_TILED)
			return true;
		/* fall through */
	case DRM_FORMAT_C8:
		if (modifier == DRM_FORMAT_MOD_LINEAR ||
		    modifier == I915_FORMAT_MOD_X_TILED ||
		    modifier == I915_FORMAT_MOD_Y_TILED)
			return true;
		/* fall through */
	default:
		return false;
	}
}

static const struct drm_plane_funcs g4x_sprite_funcs = {
	.update_plane = drm_atomic_helper_update_plane,
	.disable_plane = drm_atomic_helper_disable_plane,
	.destroy = intel_plane_destroy,
	.atomic_get_property = intel_plane_atomic_get_property,
	.atomic_set_property = intel_plane_atomic_set_property,
	.atomic_duplicate_state = intel_plane_duplicate_state,
	.atomic_destroy_state = intel_plane_destroy_state,
	.format_mod_supported = g4x_sprite_format_mod_supported,
};

static const struct drm_plane_funcs snb_sprite_funcs = {
	.update_plane = drm_atomic_helper_update_plane,
	.disable_plane = drm_atomic_helper_disable_plane,
	.destroy = intel_plane_destroy,
	.atomic_get_property = intel_plane_atomic_get_property,
	.atomic_set_property = intel_plane_atomic_set_property,
	.atomic_duplicate_state = intel_plane_duplicate_state,
	.atomic_destroy_state = intel_plane_destroy_state,
	.format_mod_supported = snb_sprite_format_mod_supported,
};

static const struct drm_plane_funcs vlv_sprite_funcs = {
	.update_plane = drm_atomic_helper_update_plane,
	.disable_plane = drm_atomic_helper_disable_plane,
	.destroy = intel_plane_destroy,
	.atomic_get_property = intel_plane_atomic_get_property,
	.atomic_set_property = intel_plane_atomic_set_property,
	.atomic_duplicate_state = intel_plane_duplicate_state,
	.atomic_destroy_state = intel_plane_destroy_state,
	.format_mod_supported = vlv_sprite_format_mod_supported,
};

static const struct drm_plane_funcs skl_plane_funcs = {
	.update_plane = drm_atomic_helper_update_plane,
	.disable_plane = drm_atomic_helper_disable_plane,
	.destroy = intel_plane_destroy,
	.atomic_get_property = intel_plane_atomic_get_property,
	.atomic_set_property = intel_plane_atomic_set_property,
	.atomic_duplicate_state = intel_plane_duplicate_state,
	.atomic_destroy_state = intel_plane_destroy_state,
	.format_mod_supported = skl_plane_format_mod_supported,
};

static bool skl_plane_has_fbc(struct drm_i915_private *dev_priv,
			      enum pipe pipe, enum plane_id plane_id)
{
	if (!HAS_FBC(dev_priv))
		return false;

	return pipe == PIPE_A && plane_id == PLANE_PRIMARY;
}

static bool skl_plane_has_planar(struct drm_i915_private *dev_priv,
				 enum pipe pipe, enum plane_id plane_id)
{
	if (INTEL_GEN(dev_priv) >= 11)
		return plane_id <= PLANE_SPRITE3;

	/* Display WA #0870: skl, bxt */
	if (IS_SKYLAKE(dev_priv) || IS_BROXTON(dev_priv))
		return false;

	if (IS_GEN9(dev_priv) && !IS_GEMINILAKE(dev_priv) && pipe == PIPE_C)
		return false;

	if (plane_id != PLANE_PRIMARY && plane_id != PLANE_SPRITE0)
		return false;

	return true;
}

static bool skl_plane_has_ccs(struct drm_i915_private *dev_priv,
			      enum pipe pipe, enum plane_id plane_id)
{
	if (plane_id == PLANE_CURSOR)
		return false;

	if (INTEL_GEN(dev_priv) >= 10)
		return true;

	if (IS_GEMINILAKE(dev_priv))
		return pipe != PIPE_C;

	return pipe != PIPE_C &&
		(plane_id == PLANE_PRIMARY ||
		 plane_id == PLANE_SPRITE0);
}

struct intel_plane *
skl_universal_plane_create(struct drm_i915_private *dev_priv,
			   enum pipe pipe, enum plane_id plane_id)
{
	struct intel_plane *plane;
	enum drm_plane_type plane_type;
	unsigned int supported_rotations;
	unsigned int possible_crtcs;
	const u64 *modifiers;
	const u32 *formats;
	int num_formats;
	int ret;

	plane = intel_plane_alloc();
	if (IS_ERR(plane))
		return plane;

	plane->pipe = pipe;
	plane->id = plane_id;
	plane->frontbuffer_bit = INTEL_FRONTBUFFER(pipe, plane_id);

	plane->has_fbc = skl_plane_has_fbc(dev_priv, pipe, plane_id);
	if (plane->has_fbc) {
		struct intel_fbc *fbc = &dev_priv->fbc;

		fbc->possible_framebuffer_bits |= plane->frontbuffer_bit;
	}

	plane->max_stride = skl_plane_max_stride;
	plane->update_plane = skl_update_plane;
	plane->disable_plane = skl_disable_plane;
	plane->get_hw_state = skl_plane_get_hw_state;
	plane->check_plane = skl_plane_check;
	if (icl_is_nv12_y_plane(plane_id))
		plane->update_slave = icl_update_slave;

	if (skl_plane_has_planar(dev_priv, pipe, plane_id)) {
		formats = skl_planar_formats;
		num_formats = ARRAY_SIZE(skl_planar_formats);
	} else {
		formats = skl_plane_formats;
		num_formats = ARRAY_SIZE(skl_plane_formats);
	}

	plane->has_ccs = skl_plane_has_ccs(dev_priv, pipe, plane_id);
	if (plane->has_ccs)
		modifiers = skl_plane_format_modifiers_ccs;
	else
		modifiers = skl_plane_format_modifiers_noccs;

	if (plane_id == PLANE_PRIMARY)
		plane_type = DRM_PLANE_TYPE_PRIMARY;
	else
		plane_type = DRM_PLANE_TYPE_OVERLAY;

	possible_crtcs = BIT(pipe);

	ret = drm_universal_plane_init(&dev_priv->drm, &plane->base,
				       possible_crtcs, &skl_plane_funcs,
				       formats, num_formats, modifiers,
				       plane_type,
				       "plane %d%c", plane_id + 1,
				       pipe_name(pipe));
	if (ret)
		goto fail;

	supported_rotations =
		DRM_MODE_ROTATE_0 | DRM_MODE_ROTATE_90 |
		DRM_MODE_ROTATE_180 | DRM_MODE_ROTATE_270;

	if (INTEL_GEN(dev_priv) >= 10)
		supported_rotations |= DRM_MODE_REFLECT_X;

	drm_plane_create_rotation_property(&plane->base,
					   DRM_MODE_ROTATE_0,
					   supported_rotations);

	drm_plane_create_color_properties(&plane->base,
					  BIT(DRM_COLOR_YCBCR_BT601) |
					  BIT(DRM_COLOR_YCBCR_BT709),
					  BIT(DRM_COLOR_YCBCR_LIMITED_RANGE) |
					  BIT(DRM_COLOR_YCBCR_FULL_RANGE),
					  DRM_COLOR_YCBCR_BT709,
					  DRM_COLOR_YCBCR_LIMITED_RANGE);

	drm_plane_create_alpha_property(&plane->base);
	drm_plane_create_blend_mode_property(&plane->base,
					     BIT(DRM_MODE_BLEND_PIXEL_NONE) |
					     BIT(DRM_MODE_BLEND_PREMULTI) |
					     BIT(DRM_MODE_BLEND_COVERAGE));

	drm_plane_helper_add(&plane->base, &intel_plane_helper_funcs);

	return plane;

fail:
	intel_plane_free(plane);

	return ERR_PTR(ret);
}

struct intel_plane *
intel_sprite_plane_create(struct drm_i915_private *dev_priv,
			  enum pipe pipe, int sprite)
{
	struct intel_plane *plane;
	const struct drm_plane_funcs *plane_funcs;
	unsigned long possible_crtcs;
	unsigned int supported_rotations;
	const u64 *modifiers;
	const u32 *formats;
	int num_formats;
	int ret;

	if (INTEL_GEN(dev_priv) >= 9)
		return skl_universal_plane_create(dev_priv, pipe,
						  PLANE_SPRITE0 + sprite);

	plane = intel_plane_alloc();
	if (IS_ERR(plane))
		return plane;

	if (IS_VALLEYVIEW(dev_priv) || IS_CHERRYVIEW(dev_priv)) {
		plane->max_stride = i9xx_plane_max_stride;
		plane->update_plane = vlv_update_plane;
		plane->disable_plane = vlv_disable_plane;
		plane->get_hw_state = vlv_plane_get_hw_state;
		plane->check_plane = vlv_sprite_check;

		formats = vlv_plane_formats;
		num_formats = ARRAY_SIZE(vlv_plane_formats);
		modifiers = i9xx_plane_format_modifiers;

		plane_funcs = &vlv_sprite_funcs;
	} else if (INTEL_GEN(dev_priv) >= 7) {
		plane->max_stride = g4x_sprite_max_stride;
		plane->update_plane = ivb_update_plane;
		plane->disable_plane = ivb_disable_plane;
		plane->get_hw_state = ivb_plane_get_hw_state;
		plane->check_plane = g4x_sprite_check;

		formats = snb_plane_formats;
		num_formats = ARRAY_SIZE(snb_plane_formats);
		modifiers = i9xx_plane_format_modifiers;

		plane_funcs = &snb_sprite_funcs;
	} else {
		plane->max_stride = g4x_sprite_max_stride;
		plane->update_plane = g4x_update_plane;
		plane->disable_plane = g4x_disable_plane;
		plane->get_hw_state = g4x_plane_get_hw_state;
		plane->check_plane = g4x_sprite_check;

		modifiers = i9xx_plane_format_modifiers;
		if (IS_GEN6(dev_priv)) {
			formats = snb_plane_formats;
			num_formats = ARRAY_SIZE(snb_plane_formats);

			plane_funcs = &snb_sprite_funcs;
		} else {
			formats = g4x_plane_formats;
			num_formats = ARRAY_SIZE(g4x_plane_formats);

			plane_funcs = &g4x_sprite_funcs;
		}
	}

	if (IS_CHERRYVIEW(dev_priv) && pipe == PIPE_B) {
		supported_rotations =
			DRM_MODE_ROTATE_0 | DRM_MODE_ROTATE_180 |
			DRM_MODE_REFLECT_X;
	} else {
		supported_rotations =
			DRM_MODE_ROTATE_0 | DRM_MODE_ROTATE_180;
	}

	plane->pipe = pipe;
	plane->id = PLANE_SPRITE0 + sprite;
	plane->frontbuffer_bit = INTEL_FRONTBUFFER(pipe, plane->id);

	possible_crtcs = BIT(pipe);

	ret = drm_universal_plane_init(&dev_priv->drm, &plane->base,
				       possible_crtcs, plane_funcs,
				       formats, num_formats, modifiers,
				       DRM_PLANE_TYPE_OVERLAY,
				       "sprite %c", sprite_name(pipe, sprite));
	if (ret)
		goto fail;

	drm_plane_create_rotation_property(&plane->base,
					   DRM_MODE_ROTATE_0,
					   supported_rotations);

	drm_plane_create_color_properties(&plane->base,
					  BIT(DRM_COLOR_YCBCR_BT601) |
					  BIT(DRM_COLOR_YCBCR_BT709),
					  BIT(DRM_COLOR_YCBCR_LIMITED_RANGE) |
					  BIT(DRM_COLOR_YCBCR_FULL_RANGE),
					  DRM_COLOR_YCBCR_BT709,
					  DRM_COLOR_YCBCR_LIMITED_RANGE);

	drm_plane_helper_add(&plane->base, &intel_plane_helper_funcs);

	return plane;

fail:
	intel_plane_free(plane);

	return ERR_PTR(ret);
}<|MERGE_RESOLUTION|>--- conflicted
+++ resolved
@@ -336,12 +336,8 @@
 				      0, INT_MAX);
 
 	/* TODO: handle sub-pixel coordinates */
-<<<<<<< HEAD
-	if (plane_state->base.fb->format->format == DRM_FORMAT_NV12) {
-=======
 	if (plane_state->base.fb->format->format == DRM_FORMAT_NV12 &&
 	    !icl_is_hdr_plane(plane)) {
->>>>>>> cf26057a
 		y_hphase = skl_scaler_calc_phase(1, hscale, false);
 		y_vphase = skl_scaler_calc_phase(1, vscale, false);
 
@@ -359,10 +355,6 @@
 
 	I915_WRITE_FW(SKL_PS_CTRL(pipe, scaler_id),
 		      PS_SCALER_EN | PS_PLANE_SEL(plane->id) | scaler->mode);
-<<<<<<< HEAD
-	I915_WRITE_FW(SKL_PS_PWR_GATE(pipe, scaler_id), 0);
-=======
->>>>>>> cf26057a
 	I915_WRITE_FW(SKL_PS_VPHASE(pipe, scaler_id),
 		      PS_Y_PHASE(y_vphase) | PS_UV_RGB_PHASE(uv_rgb_vphase));
 	I915_WRITE_FW(SKL_PS_HPHASE(pipe, scaler_id),
@@ -371,12 +363,6 @@
 	I915_WRITE_FW(SKL_PS_WIN_SZ(pipe, scaler_id), (crtc_w << 16) | crtc_h);
 }
 
-<<<<<<< HEAD
-void
-skl_update_plane(struct intel_plane *plane,
-		 const struct intel_crtc_state *crtc_state,
-		 const struct intel_plane_state *plane_state)
-=======
 /* Preoffset values for YUV to RGB Conversion */
 #define PREOFF_YUV_TO_RGB_HI		0x1800
 #define PREOFF_YUV_TO_RGB_ME		0x1F00
@@ -482,7 +468,6 @@
 		  const struct intel_crtc_state *crtc_state,
 		  const struct intel_plane_state *plane_state,
 		  int color_plane, bool slave, u32 plane_ctl)
->>>>>>> cf26057a
 {
 	struct drm_i915_private *dev_priv = to_i915(plane->base.dev);
 	enum plane_id plane_id = plane->id;
@@ -493,13 +478,8 @@
 	u32 aux_stride = skl_plane_stride(plane_state, 1);
 	int crtc_x = plane_state->base.dst.x1;
 	int crtc_y = plane_state->base.dst.y1;
-<<<<<<< HEAD
-	uint32_t x = plane_state->color_plane[0].x;
-	uint32_t y = plane_state->color_plane[0].y;
-=======
 	uint32_t x = plane_state->color_plane[color_plane].x;
 	uint32_t y = plane_state->color_plane[color_plane].y;
->>>>>>> cf26057a
 	uint32_t src_w = drm_rect_width(&plane_state->base.src) >> 16;
 	uint32_t src_h = drm_rect_height(&plane_state->base.src) >> 16;
 	struct intel_plane *linked = plane_state->linked_plane;
@@ -531,18 +511,6 @@
 	I915_WRITE_FW(PLANE_SIZE(pipe, plane_id), (src_h << 16) | src_w);
 	I915_WRITE_FW(PLANE_AUX_DIST(pipe, plane_id),
 		      (plane_state->color_plane[1].offset - surf_addr) | aux_stride);
-<<<<<<< HEAD
-	I915_WRITE_FW(PLANE_AUX_OFFSET(pipe, plane_id),
-		      (plane_state->color_plane[1].y << 16) |
-		      plane_state->color_plane[1].x);
-
-	if (plane_state->scaler_id >= 0) {
-		skl_program_scaler(plane, crtc_state, plane_state);
-
-		I915_WRITE_FW(PLANE_POS(pipe, plane_id), 0);
-	} else {
-		I915_WRITE_FW(PLANE_POS(pipe, plane_id), (crtc_y << 16) | crtc_x);
-=======
 
 	if (icl_is_hdr_plane(plane)) {
 		u32 cus_ctl = 0;
@@ -563,7 +531,6 @@
 		}
 
 		I915_WRITE_FW(PLANE_CUS_CTL(pipe, plane_id), cus_ctl);
->>>>>>> cf26057a
 	}
 
 	if (INTEL_GEN(dev_priv) >= 10 || IS_GEMINILAKE(dev_priv))

--- conflicted
+++ resolved
@@ -149,11 +149,7 @@
  *
  * Return: pointer to trip points table, NULL otherwise
  */
-<<<<<<< HEAD
-const struct thermal_trip * const
-=======
 const struct thermal_trip *
->>>>>>> 59343cd7
 of_thermal_get_trip_points(struct thermal_zone_device *tz)
 {
 	struct __thermal_zone *data = tz->devdata;

/*
 * scan.c - support for transforming the ACPI namespace into individual objects
 */

#include <linux/module.h>
#include <linux/init.h>
#include <linux/slab.h>
#include <linux/kernel.h>
#include <linux/acpi.h>
#include <linux/signal.h>
#include <linux/kthread.h>
#include <linux/dmi.h>
#include <linux/nls.h>

#include <asm/pgtable.h>

#include "internal.h"

#define _COMPONENT		ACPI_BUS_COMPONENT
ACPI_MODULE_NAME("scan");
extern struct acpi_device *acpi_root;

#define ACPI_BUS_CLASS			"system_bus"
#define ACPI_BUS_HID			"LNXSYBUS"
#define ACPI_BUS_DEVICE_NAME		"System Bus"

#define ACPI_IS_ROOT_DEVICE(device)    (!(device)->parent)

#define INVALID_ACPI_HANDLE	((acpi_handle)empty_zero_page)

/*
 * If set, devices will be hot-removed even if they cannot be put offline
 * gracefully (from the kernel's standpoint).
 */
bool acpi_force_hot_remove;

static const char *dummy_hid = "device";

static LIST_HEAD(acpi_bus_id_list);
static DEFINE_MUTEX(acpi_scan_lock);
static LIST_HEAD(acpi_scan_handlers_list);
DEFINE_MUTEX(acpi_device_lock);
LIST_HEAD(acpi_wakeup_device_list);
static DEFINE_MUTEX(acpi_hp_context_lock);

struct acpi_device_bus_id{
	char bus_id[15];
	unsigned int instance_no;
	struct list_head node;
};

void acpi_scan_lock_acquire(void)
{
	mutex_lock(&acpi_scan_lock);
}
EXPORT_SYMBOL_GPL(acpi_scan_lock_acquire);

void acpi_scan_lock_release(void)
{
	mutex_unlock(&acpi_scan_lock);
}
EXPORT_SYMBOL_GPL(acpi_scan_lock_release);

void acpi_lock_hp_context(void)
{
	mutex_lock(&acpi_hp_context_lock);
}

void acpi_unlock_hp_context(void)
{
	mutex_unlock(&acpi_hp_context_lock);
}

int acpi_scan_add_handler(struct acpi_scan_handler *handler)
{
	if (!handler || !handler->attach)
		return -EINVAL;

	list_add_tail(&handler->list_node, &acpi_scan_handlers_list);
	return 0;
}

int acpi_scan_add_handler_with_hotplug(struct acpi_scan_handler *handler,
				       const char *hotplug_profile_name)
{
	int error;

	error = acpi_scan_add_handler(handler);
	if (error)
		return error;

	acpi_sysfs_add_hotplug_profile(&handler->hotplug, hotplug_profile_name);
	return 0;
}

/*
 * Creates hid/cid(s) string needed for modalias and uevent
 * e.g. on a device with hid:IBM0001 and cid:ACPI0001 you get:
 * char *modalias: "acpi:IBM0001:ACPI0001"
 * Return: 0: no _HID and no _CID
 *         -EINVAL: output error
 *         -ENOMEM: output is truncated
*/
static int create_modalias(struct acpi_device *acpi_dev, char *modalias,
			   int size)
{
	int len;
	int count;
	struct acpi_hardware_id *id;

	if (list_empty(&acpi_dev->pnp.ids))
		return 0;

	len = snprintf(modalias, size, "acpi:");
	size -= len;

	list_for_each_entry(id, &acpi_dev->pnp.ids, list) {
		count = snprintf(&modalias[len], size, "%s:", id->id);
		if (count < 0)
			return EINVAL;
		if (count >= size)
			return -ENOMEM;
		len += count;
		size -= count;
	}

	modalias[len] = '\0';
	return len;
}

/*
 * Creates uevent modalias field for ACPI enumerated devices.
 * Because the other buses does not support ACPI HIDs & CIDs.
 * e.g. for a device with hid:IBM0001 and cid:ACPI0001 you get:
 * "acpi:IBM0001:ACPI0001"
 */
int acpi_device_uevent_modalias(struct device *dev, struct kobj_uevent_env *env)
{
	struct acpi_device *acpi_dev;
	int len;

	acpi_dev = ACPI_COMPANION(dev);
	if (!acpi_dev)
		return -ENODEV;

	/* Fall back to bus specific way of modalias exporting */
	if (list_empty(&acpi_dev->pnp.ids))
		return -ENODEV;

	if (add_uevent_var(env, "MODALIAS="))
		return -ENOMEM;
	len = create_modalias(acpi_dev, &env->buf[env->buflen - 1],
				sizeof(env->buf) - env->buflen);
	if (len <= 0)
		return len;
	env->buflen += len;
	return 0;
}
EXPORT_SYMBOL_GPL(acpi_device_uevent_modalias);

/*
 * Creates modalias sysfs attribute for ACPI enumerated devices.
 * Because the other buses does not support ACPI HIDs & CIDs.
 * e.g. for a device with hid:IBM0001 and cid:ACPI0001 you get:
 * "acpi:IBM0001:ACPI0001"
 */
int acpi_device_modalias(struct device *dev, char *buf, int size)
{
	struct acpi_device *acpi_dev;
	int len;

	acpi_dev = ACPI_COMPANION(dev);
	if (!acpi_dev)
		return -ENODEV;

	/* Fall back to bus specific way of modalias exporting */
	if (list_empty(&acpi_dev->pnp.ids))
		return -ENODEV;

	len = create_modalias(acpi_dev, buf, size -1);
	if (len <= 0)
		return len;
	buf[len++] = '\n';
	return len;
}
EXPORT_SYMBOL_GPL(acpi_device_modalias);

static ssize_t
acpi_device_modalias_show(struct device *dev, struct device_attribute *attr, char *buf) {
	struct acpi_device *acpi_dev = to_acpi_device(dev);
	int len;

	len = create_modalias(acpi_dev, buf, 1024);
	if (len <= 0)
		return len;
	buf[len++] = '\n';
	return len;
}
static DEVICE_ATTR(modalias, 0444, acpi_device_modalias_show, NULL);

bool acpi_scan_is_offline(struct acpi_device *adev, bool uevent)
{
	struct acpi_device_physical_node *pn;
	bool offline = true;

	mutex_lock(&adev->physical_node_lock);

	list_for_each_entry(pn, &adev->physical_node_list, node)
		if (device_supports_offline(pn->dev) && !pn->dev->offline) {
			if (uevent)
				kobject_uevent(&pn->dev->kobj, KOBJ_CHANGE);

			offline = false;
			break;
		}

	mutex_unlock(&adev->physical_node_lock);
	return offline;
}

static acpi_status acpi_bus_offline(acpi_handle handle, u32 lvl, void *data,
				    void **ret_p)
{
	struct acpi_device *device = NULL;
	struct acpi_device_physical_node *pn;
	bool second_pass = (bool)data;
	acpi_status status = AE_OK;

	if (acpi_bus_get_device(handle, &device))
		return AE_OK;

	if (device->handler && !device->handler->hotplug.enabled) {
		*ret_p = &device->dev;
		return AE_SUPPORT;
	}

	mutex_lock(&device->physical_node_lock);

	list_for_each_entry(pn, &device->physical_node_list, node) {
		int ret;

		if (second_pass) {
			/* Skip devices offlined by the first pass. */
			if (pn->put_online)
				continue;
		} else {
			pn->put_online = false;
		}
		ret = device_offline(pn->dev);
		if (acpi_force_hot_remove)
			continue;

		if (ret >= 0) {
			pn->put_online = !ret;
		} else {
			*ret_p = pn->dev;
			if (second_pass) {
				status = AE_ERROR;
				break;
			}
		}
	}

	mutex_unlock(&device->physical_node_lock);

	return status;
}

static acpi_status acpi_bus_online(acpi_handle handle, u32 lvl, void *data,
				   void **ret_p)
{
	struct acpi_device *device = NULL;
	struct acpi_device_physical_node *pn;

	if (acpi_bus_get_device(handle, &device))
		return AE_OK;

	mutex_lock(&device->physical_node_lock);

	list_for_each_entry(pn, &device->physical_node_list, node)
		if (pn->put_online) {
			device_online(pn->dev);
			pn->put_online = false;
		}

	mutex_unlock(&device->physical_node_lock);

	return AE_OK;
}

static int acpi_scan_try_to_offline(struct acpi_device *device)
{
	acpi_handle handle = device->handle;
	struct device *errdev = NULL;
	acpi_status status;

	/*
	 * Carry out two passes here and ignore errors in the first pass,
	 * because if the devices in question are memory blocks and
	 * CONFIG_MEMCG is set, one of the blocks may hold data structures
	 * that the other blocks depend on, but it is not known in advance which
	 * block holds them.
	 *
	 * If the first pass is successful, the second one isn't needed, though.
	 */
	status = acpi_walk_namespace(ACPI_TYPE_ANY, handle, ACPI_UINT32_MAX,
				     NULL, acpi_bus_offline, (void *)false,
				     (void **)&errdev);
	if (status == AE_SUPPORT) {
		dev_warn(errdev, "Offline disabled.\n");
		acpi_walk_namespace(ACPI_TYPE_ANY, handle, ACPI_UINT32_MAX,
				    acpi_bus_online, NULL, NULL, NULL);
		return -EPERM;
	}
	acpi_bus_offline(handle, 0, (void *)false, (void **)&errdev);
	if (errdev) {
		errdev = NULL;
		acpi_walk_namespace(ACPI_TYPE_ANY, handle, ACPI_UINT32_MAX,
				    NULL, acpi_bus_offline, (void *)true,
				    (void **)&errdev);
		if (!errdev || acpi_force_hot_remove)
			acpi_bus_offline(handle, 0, (void *)true,
					 (void **)&errdev);

		if (errdev && !acpi_force_hot_remove) {
			dev_warn(errdev, "Offline failed.\n");
			acpi_bus_online(handle, 0, NULL, NULL);
			acpi_walk_namespace(ACPI_TYPE_ANY, handle,
					    ACPI_UINT32_MAX, acpi_bus_online,
					    NULL, NULL, NULL);
			return -EBUSY;
		}
	}
	return 0;
}

static int acpi_scan_hot_remove(struct acpi_device *device)
{
	acpi_handle handle = device->handle;
	unsigned long long sta;
	acpi_status status;

	if (device->handler->hotplug.demand_offline && !acpi_force_hot_remove) {
		if (!acpi_scan_is_offline(device, true))
			return -EBUSY;
	} else {
		int error = acpi_scan_try_to_offline(device);
		if (error)
			return error;
	}

	ACPI_DEBUG_PRINT((ACPI_DB_INFO,
		"Hot-removing device %s...\n", dev_name(&device->dev)));

	acpi_bus_trim(device);

	acpi_evaluate_lck(handle, 0);
	/*
	 * TBD: _EJD support.
	 */
	status = acpi_evaluate_ej0(handle);
	if (status == AE_NOT_FOUND)
		return -ENODEV;
	else if (ACPI_FAILURE(status))
		return -EIO;

	/*
	 * Verify if eject was indeed successful.  If not, log an error
	 * message.  No need to call _OST since _EJ0 call was made OK.
	 */
	status = acpi_evaluate_integer(handle, "_STA", NULL, &sta);
	if (ACPI_FAILURE(status)) {
		acpi_handle_warn(handle,
			"Status check after eject failed (0x%x)\n", status);
	} else if (sta & ACPI_STA_DEVICE_ENABLED) {
		acpi_handle_warn(handle,
			"Eject incomplete - status 0x%llx\n", sta);
	}

	return 0;
}

static int acpi_scan_device_not_present(struct acpi_device *adev)
{
	if (!acpi_device_enumerated(adev)) {
		dev_warn(&adev->dev, "Still not present\n");
		return -EALREADY;
	}
	acpi_bus_trim(adev);
	return 0;
}

static int acpi_scan_device_check(struct acpi_device *adev)
{
	int error;

	acpi_bus_get_status(adev);
	if (adev->status.present || adev->status.functional) {
		/*
		 * This function is only called for device objects for which
		 * matching scan handlers exist.  The only situation in which
		 * the scan handler is not attached to this device object yet
		 * is when the device has just appeared (either it wasn't
		 * present at all before or it was removed and then added
		 * again).
		 */
		if (adev->handler) {
			dev_warn(&adev->dev, "Already enumerated\n");
			return -EALREADY;
		}
		error = acpi_bus_scan(adev->handle);
		if (error) {
			dev_warn(&adev->dev, "Namespace scan failure\n");
			return error;
		}
		if (!adev->handler) {
			dev_warn(&adev->dev, "Enumeration failure\n");
			error = -ENODEV;
		}
	} else {
		error = acpi_scan_device_not_present(adev);
	}
	return error;
}

static int acpi_scan_bus_check(struct acpi_device *adev)
{
	struct acpi_scan_handler *handler = adev->handler;
	struct acpi_device *child;
	int error;

	acpi_bus_get_status(adev);
	if (!(adev->status.present || adev->status.functional)) {
		acpi_scan_device_not_present(adev);
		return 0;
	}
	if (handler && handler->hotplug.scan_dependent)
		return handler->hotplug.scan_dependent(adev);

	error = acpi_bus_scan(adev->handle);
	if (error) {
		dev_warn(&adev->dev, "Namespace scan failure\n");
		return error;
	}
	list_for_each_entry(child, &adev->children, node) {
		error = acpi_scan_bus_check(child);
		if (error)
			return error;
	}
	return 0;
}

static int acpi_generic_hotplug_event(struct acpi_device *adev, u32 type)
{
	switch (type) {
	case ACPI_NOTIFY_BUS_CHECK:
		return acpi_scan_bus_check(adev);
	case ACPI_NOTIFY_DEVICE_CHECK:
		return acpi_scan_device_check(adev);
	case ACPI_NOTIFY_EJECT_REQUEST:
	case ACPI_OST_EC_OSPM_EJECT:
		if (adev->handler && !adev->handler->hotplug.enabled) {
			dev_info(&adev->dev, "Eject disabled\n");
			return -EPERM;
		}
		acpi_evaluate_hotplug_ost(adev->handle, ACPI_NOTIFY_EJECT_REQUEST,
					  ACPI_OST_SC_EJECT_IN_PROGRESS, NULL);
		return acpi_scan_hot_remove(adev);
	}
	return -EINVAL;
}

void acpi_device_hotplug(void *data, u32 src)
{
	u32 ost_code = ACPI_OST_SC_NON_SPECIFIC_FAILURE;
	struct acpi_device *adev = data;
	int error = -ENODEV;

	lock_device_hotplug();
	mutex_lock(&acpi_scan_lock);

	/*
	 * The device object's ACPI handle cannot become invalid as long as we
	 * are holding acpi_scan_lock, but it might have become invalid before
	 * that lock was acquired.
	 */
	if (adev->handle == INVALID_ACPI_HANDLE)
		goto err_out;

<<<<<<< HEAD
	if (adev->flags.hotplug_notify) {
=======
	if (adev->flags.is_dock_station) {
		error = dock_notify(adev, src);
	} else if (adev->flags.hotplug_notify) {
>>>>>>> af887449
		error = acpi_generic_hotplug_event(adev, src);
		if (error == -EPERM) {
			ost_code = ACPI_OST_SC_EJECT_NOT_SUPPORTED;
			goto err_out;
		}
	} else {
		int (*event)(struct acpi_device *, u32);

		acpi_lock_hp_context();
		event = adev->hp ? adev->hp->event : NULL;
		acpi_unlock_hp_context();
		/*
		 * There may be additional notify handlers for device objects
		 * without the .event() callback, so ignore them here.
		 */
		if (event)
			error = event(adev, src);
		else
			goto out;
	}
	if (!error)
		ost_code = ACPI_OST_SC_SUCCESS;

 err_out:
	acpi_evaluate_hotplug_ost(adev->handle, src, ost_code, NULL);

 out:
	acpi_bus_put_acpi_device(adev);
	mutex_unlock(&acpi_scan_lock);
	unlock_device_hotplug();
}

static ssize_t real_power_state_show(struct device *dev,
				     struct device_attribute *attr, char *buf)
{
	struct acpi_device *adev = to_acpi_device(dev);
	int state;
	int ret;

	ret = acpi_device_get_power(adev, &state);
	if (ret)
		return ret;

	return sprintf(buf, "%s\n", acpi_power_state_string(state));
}

static DEVICE_ATTR(real_power_state, 0444, real_power_state_show, NULL);

static ssize_t power_state_show(struct device *dev,
				struct device_attribute *attr, char *buf)
{
	struct acpi_device *adev = to_acpi_device(dev);

	return sprintf(buf, "%s\n", acpi_power_state_string(adev->power.state));
}

static DEVICE_ATTR(power_state, 0444, power_state_show, NULL);

static ssize_t
acpi_eject_store(struct device *d, struct device_attribute *attr,
		const char *buf, size_t count)
{
	struct acpi_device *acpi_device = to_acpi_device(d);
	acpi_object_type not_used;
	acpi_status status;

	if (!count || buf[0] != '1')
		return -EINVAL;

	if ((!acpi_device->handler || !acpi_device->handler->hotplug.enabled)
	    && !acpi_device->driver)
		return -ENODEV;

	status = acpi_get_type(acpi_device->handle, &not_used);
	if (ACPI_FAILURE(status) || !acpi_device->flags.ejectable)
		return -ENODEV;

	get_device(&acpi_device->dev);
	status = acpi_hotplug_execute(acpi_device_hotplug, acpi_device,
				      ACPI_OST_EC_OSPM_EJECT);
	if (ACPI_SUCCESS(status))
		return count;

	put_device(&acpi_device->dev);
	acpi_evaluate_hotplug_ost(acpi_device->handle, ACPI_OST_EC_OSPM_EJECT,
				  ACPI_OST_SC_NON_SPECIFIC_FAILURE, NULL);
	return status == AE_NO_MEMORY ? -ENOMEM : -EAGAIN;
}

static DEVICE_ATTR(eject, 0200, NULL, acpi_eject_store);

static ssize_t
acpi_device_hid_show(struct device *dev, struct device_attribute *attr, char *buf) {
	struct acpi_device *acpi_dev = to_acpi_device(dev);

	return sprintf(buf, "%s\n", acpi_device_hid(acpi_dev));
}
static DEVICE_ATTR(hid, 0444, acpi_device_hid_show, NULL);

static ssize_t acpi_device_uid_show(struct device *dev,
				    struct device_attribute *attr, char *buf)
{
	struct acpi_device *acpi_dev = to_acpi_device(dev);

	return sprintf(buf, "%s\n", acpi_dev->pnp.unique_id);
}
static DEVICE_ATTR(uid, 0444, acpi_device_uid_show, NULL);

static ssize_t acpi_device_adr_show(struct device *dev,
				    struct device_attribute *attr, char *buf)
{
	struct acpi_device *acpi_dev = to_acpi_device(dev);

	return sprintf(buf, "0x%08x\n",
		       (unsigned int)(acpi_dev->pnp.bus_address));
}
static DEVICE_ATTR(adr, 0444, acpi_device_adr_show, NULL);

static ssize_t
acpi_device_path_show(struct device *dev, struct device_attribute *attr, char *buf) {
	struct acpi_device *acpi_dev = to_acpi_device(dev);
	struct acpi_buffer path = {ACPI_ALLOCATE_BUFFER, NULL};
	int result;

	result = acpi_get_name(acpi_dev->handle, ACPI_FULL_PATHNAME, &path);
	if (result)
		goto end;

	result = sprintf(buf, "%s\n", (char*)path.pointer);
	kfree(path.pointer);
end:
	return result;
}
static DEVICE_ATTR(path, 0444, acpi_device_path_show, NULL);

/* sysfs file that shows description text from the ACPI _STR method */
static ssize_t description_show(struct device *dev,
				struct device_attribute *attr,
				char *buf) {
	struct acpi_device *acpi_dev = to_acpi_device(dev);
	int result;

	if (acpi_dev->pnp.str_obj == NULL)
		return 0;

	/*
	 * The _STR object contains a Unicode identifier for a device.
	 * We need to convert to utf-8 so it can be displayed.
	 */
	result = utf16s_to_utf8s(
		(wchar_t *)acpi_dev->pnp.str_obj->buffer.pointer,
		acpi_dev->pnp.str_obj->buffer.length,
		UTF16_LITTLE_ENDIAN, buf,
		PAGE_SIZE);

	buf[result++] = '\n';

	return result;
}
static DEVICE_ATTR(description, 0444, description_show, NULL);

static ssize_t
acpi_device_sun_show(struct device *dev, struct device_attribute *attr,
		     char *buf) {
	struct acpi_device *acpi_dev = to_acpi_device(dev);

	return sprintf(buf, "%lu\n", acpi_dev->pnp.sun);
}
static DEVICE_ATTR(sun, 0444, acpi_device_sun_show, NULL);

static ssize_t status_show(struct device *dev, struct device_attribute *attr,
				char *buf) {
	struct acpi_device *acpi_dev = to_acpi_device(dev);
	acpi_status status;
	unsigned long long sta;

	status = acpi_evaluate_integer(acpi_dev->handle, "_STA", NULL, &sta);
	if (ACPI_FAILURE(status))
		return -ENODEV;

	return sprintf(buf, "%llu\n", sta);
}
static DEVICE_ATTR_RO(status);

static int acpi_device_setup_files(struct acpi_device *dev)
{
	struct acpi_buffer buffer = {ACPI_ALLOCATE_BUFFER, NULL};
	acpi_status status;
	unsigned long long sun;
	int result = 0;

	/*
	 * Devices gotten from FADT don't have a "path" attribute
	 */
	if (dev->handle) {
		result = device_create_file(&dev->dev, &dev_attr_path);
		if (result)
			goto end;
	}

	if (!list_empty(&dev->pnp.ids)) {
		result = device_create_file(&dev->dev, &dev_attr_hid);
		if (result)
			goto end;

		result = device_create_file(&dev->dev, &dev_attr_modalias);
		if (result)
			goto end;
	}

	/*
	 * If device has _STR, 'description' file is created
	 */
	if (acpi_has_method(dev->handle, "_STR")) {
		status = acpi_evaluate_object(dev->handle, "_STR",
					NULL, &buffer);
		if (ACPI_FAILURE(status))
			buffer.pointer = NULL;
		dev->pnp.str_obj = buffer.pointer;
		result = device_create_file(&dev->dev, &dev_attr_description);
		if (result)
			goto end;
	}

	if (dev->pnp.type.bus_address)
		result = device_create_file(&dev->dev, &dev_attr_adr);
	if (dev->pnp.unique_id)
		result = device_create_file(&dev->dev, &dev_attr_uid);

	status = acpi_evaluate_integer(dev->handle, "_SUN", NULL, &sun);
	if (ACPI_SUCCESS(status)) {
		dev->pnp.sun = (unsigned long)sun;
		result = device_create_file(&dev->dev, &dev_attr_sun);
		if (result)
			goto end;
	} else {
		dev->pnp.sun = (unsigned long)-1;
	}

	if (acpi_has_method(dev->handle, "_STA")) {
		result = device_create_file(&dev->dev, &dev_attr_status);
		if (result)
			goto end;
	}

        /*
         * If device has _EJ0, 'eject' file is created that is used to trigger
         * hot-removal function from userland.
         */
	if (acpi_has_method(dev->handle, "_EJ0")) {
		result = device_create_file(&dev->dev, &dev_attr_eject);
		if (result)
			return result;
	}

	if (dev->flags.power_manageable) {
		result = device_create_file(&dev->dev, &dev_attr_power_state);
		if (result)
			return result;

		if (dev->power.flags.power_resources)
			result = device_create_file(&dev->dev,
						    &dev_attr_real_power_state);
	}

end:
	return result;
}

static void acpi_device_remove_files(struct acpi_device *dev)
{
	if (dev->flags.power_manageable) {
		device_remove_file(&dev->dev, &dev_attr_power_state);
		if (dev->power.flags.power_resources)
			device_remove_file(&dev->dev,
					   &dev_attr_real_power_state);
	}

	/*
	 * If device has _STR, remove 'description' file
	 */
	if (acpi_has_method(dev->handle, "_STR")) {
		kfree(dev->pnp.str_obj);
		device_remove_file(&dev->dev, &dev_attr_description);
	}
	/*
	 * If device has _EJ0, remove 'eject' file.
	 */
	if (acpi_has_method(dev->handle, "_EJ0"))
		device_remove_file(&dev->dev, &dev_attr_eject);

	if (acpi_has_method(dev->handle, "_SUN"))
		device_remove_file(&dev->dev, &dev_attr_sun);

	if (dev->pnp.unique_id)
		device_remove_file(&dev->dev, &dev_attr_uid);
	if (dev->pnp.type.bus_address)
		device_remove_file(&dev->dev, &dev_attr_adr);
	device_remove_file(&dev->dev, &dev_attr_modalias);
	device_remove_file(&dev->dev, &dev_attr_hid);
	if (acpi_has_method(dev->handle, "_STA"))
		device_remove_file(&dev->dev, &dev_attr_status);
	if (dev->handle)
		device_remove_file(&dev->dev, &dev_attr_path);
}
/* --------------------------------------------------------------------------
			ACPI Bus operations
   -------------------------------------------------------------------------- */

static const struct acpi_device_id *__acpi_match_device(
	struct acpi_device *device, const struct acpi_device_id *ids)
{
	const struct acpi_device_id *id;
	struct acpi_hardware_id *hwid;

	/*
	 * If the device is not present, it is unnecessary to load device
	 * driver for it.
	 */
	if (!device->status.present)
		return NULL;

	for (id = ids; id->id[0]; id++)
		list_for_each_entry(hwid, &device->pnp.ids, list)
			if (!strcmp((char *) id->id, hwid->id))
				return id;

	return NULL;
}

/**
 * acpi_match_device - Match a struct device against a given list of ACPI IDs
 * @ids: Array of struct acpi_device_id object to match against.
 * @dev: The device structure to match.
 *
 * Check if @dev has a valid ACPI handle and if there is a struct acpi_device
 * object for that handle and use that object to match against a given list of
 * device IDs.
 *
 * Return a pointer to the first matching ID on success or %NULL on failure.
 */
const struct acpi_device_id *acpi_match_device(const struct acpi_device_id *ids,
					       const struct device *dev)
{
	struct acpi_device *adev;
	acpi_handle handle = ACPI_HANDLE(dev);

	if (!ids || !handle || acpi_bus_get_device(handle, &adev))
		return NULL;

	return __acpi_match_device(adev, ids);
}
EXPORT_SYMBOL_GPL(acpi_match_device);

int acpi_match_device_ids(struct acpi_device *device,
			  const struct acpi_device_id *ids)
{
	return __acpi_match_device(device, ids) ? 0 : -ENOENT;
}
EXPORT_SYMBOL(acpi_match_device_ids);

static void acpi_free_power_resources_lists(struct acpi_device *device)
{
	int i;

	if (device->wakeup.flags.valid)
		acpi_power_resources_list_free(&device->wakeup.resources);

	if (!device->flags.power_manageable)
		return;

	for (i = ACPI_STATE_D0; i <= ACPI_STATE_D3_HOT; i++) {
		struct acpi_device_power_state *ps = &device->power.states[i];
		acpi_power_resources_list_free(&ps->resources);
	}
}

static void acpi_device_release(struct device *dev)
{
	struct acpi_device *acpi_dev = to_acpi_device(dev);

	acpi_free_pnp_ids(&acpi_dev->pnp);
	acpi_free_power_resources_lists(acpi_dev);
	kfree(acpi_dev);
}

static int acpi_bus_match(struct device *dev, struct device_driver *drv)
{
	struct acpi_device *acpi_dev = to_acpi_device(dev);
	struct acpi_driver *acpi_drv = to_acpi_driver(drv);

	return acpi_dev->flags.match_driver
		&& !acpi_match_device_ids(acpi_dev, acpi_drv->ids);
}

static int acpi_device_uevent(struct device *dev, struct kobj_uevent_env *env)
{
	struct acpi_device *acpi_dev = to_acpi_device(dev);
	int len;

	if (list_empty(&acpi_dev->pnp.ids))
		return 0;

	if (add_uevent_var(env, "MODALIAS="))
		return -ENOMEM;
	len = create_modalias(acpi_dev, &env->buf[env->buflen - 1],
			      sizeof(env->buf) - env->buflen);
	if (len <= 0)
		return len;
	env->buflen += len;
	return 0;
}

static void acpi_device_notify(acpi_handle handle, u32 event, void *data)
{
	struct acpi_device *device = data;

	device->driver->ops.notify(device, event);
}

static acpi_status acpi_device_notify_fixed(void *data)
{
	struct acpi_device *device = data;

	/* Fixed hardware devices have no handles */
	acpi_device_notify(NULL, ACPI_FIXED_HARDWARE_EVENT, device);
	return AE_OK;
}

static int acpi_device_install_notify_handler(struct acpi_device *device)
{
	acpi_status status;

	if (device->device_type == ACPI_BUS_TYPE_POWER_BUTTON)
		status =
		    acpi_install_fixed_event_handler(ACPI_EVENT_POWER_BUTTON,
						     acpi_device_notify_fixed,
						     device);
	else if (device->device_type == ACPI_BUS_TYPE_SLEEP_BUTTON)
		status =
		    acpi_install_fixed_event_handler(ACPI_EVENT_SLEEP_BUTTON,
						     acpi_device_notify_fixed,
						     device);
	else
		status = acpi_install_notify_handler(device->handle,
						     ACPI_DEVICE_NOTIFY,
						     acpi_device_notify,
						     device);

	if (ACPI_FAILURE(status))
		return -EINVAL;
	return 0;
}

static void acpi_device_remove_notify_handler(struct acpi_device *device)
{
	if (device->device_type == ACPI_BUS_TYPE_POWER_BUTTON)
		acpi_remove_fixed_event_handler(ACPI_EVENT_POWER_BUTTON,
						acpi_device_notify_fixed);
	else if (device->device_type == ACPI_BUS_TYPE_SLEEP_BUTTON)
		acpi_remove_fixed_event_handler(ACPI_EVENT_SLEEP_BUTTON,
						acpi_device_notify_fixed);
	else
		acpi_remove_notify_handler(device->handle, ACPI_DEVICE_NOTIFY,
					   acpi_device_notify);
}

static int acpi_device_probe(struct device *dev)
{
	struct acpi_device *acpi_dev = to_acpi_device(dev);
	struct acpi_driver *acpi_drv = to_acpi_driver(dev->driver);
	int ret;

	if (acpi_dev->handler)
		return -EINVAL;

	if (!acpi_drv->ops.add)
		return -ENOSYS;

	ret = acpi_drv->ops.add(acpi_dev);
	if (ret)
		return ret;

	acpi_dev->driver = acpi_drv;
	ACPI_DEBUG_PRINT((ACPI_DB_INFO,
			  "Driver [%s] successfully bound to device [%s]\n",
			  acpi_drv->name, acpi_dev->pnp.bus_id));

	if (acpi_drv->ops.notify) {
		ret = acpi_device_install_notify_handler(acpi_dev);
		if (ret) {
			if (acpi_drv->ops.remove)
				acpi_drv->ops.remove(acpi_dev);

			acpi_dev->driver = NULL;
			acpi_dev->driver_data = NULL;
			return ret;
		}
	}

	ACPI_DEBUG_PRINT((ACPI_DB_INFO, "Found driver [%s] for device [%s]\n",
			  acpi_drv->name, acpi_dev->pnp.bus_id));
	get_device(dev);
	return 0;
}

static int acpi_device_remove(struct device * dev)
{
	struct acpi_device *acpi_dev = to_acpi_device(dev);
	struct acpi_driver *acpi_drv = acpi_dev->driver;

	if (acpi_drv) {
		if (acpi_drv->ops.notify)
			acpi_device_remove_notify_handler(acpi_dev);
		if (acpi_drv->ops.remove)
			acpi_drv->ops.remove(acpi_dev);
	}
	acpi_dev->driver = NULL;
	acpi_dev->driver_data = NULL;

	put_device(dev);
	return 0;
}

struct bus_type acpi_bus_type = {
	.name		= "acpi",
	.match		= acpi_bus_match,
	.probe		= acpi_device_probe,
	.remove		= acpi_device_remove,
	.uevent		= acpi_device_uevent,
};

static void acpi_device_del(struct acpi_device *device)
{
	mutex_lock(&acpi_device_lock);
	if (device->parent)
		list_del(&device->node);

	list_del(&device->wakeup_list);
	mutex_unlock(&acpi_device_lock);

	acpi_power_add_remove_device(device, false);
	acpi_device_remove_files(device);
	if (device->remove)
		device->remove(device);

	device_del(&device->dev);
}

static LIST_HEAD(acpi_device_del_list);
static DEFINE_MUTEX(acpi_device_del_lock);

static void acpi_device_del_work_fn(struct work_struct *work_not_used)
{
	for (;;) {
		struct acpi_device *adev;

		mutex_lock(&acpi_device_del_lock);

		if (list_empty(&acpi_device_del_list)) {
			mutex_unlock(&acpi_device_del_lock);
			break;
		}
		adev = list_first_entry(&acpi_device_del_list,
					struct acpi_device, del_list);
		list_del(&adev->del_list);

		mutex_unlock(&acpi_device_del_lock);

		acpi_device_del(adev);
		/*
		 * Drop references to all power resources that might have been
		 * used by the device.
		 */
		acpi_power_transition(adev, ACPI_STATE_D3_COLD);
		put_device(&adev->dev);
	}
}

/**
 * acpi_scan_drop_device - Drop an ACPI device object.
 * @handle: Handle of an ACPI namespace node, not used.
 * @context: Address of the ACPI device object to drop.
 *
 * This is invoked by acpi_ns_delete_node() during the removal of the ACPI
 * namespace node the device object pointed to by @context is attached to.
 *
 * The unregistration is carried out asynchronously to avoid running
 * acpi_device_del() under the ACPICA's namespace mutex and the list is used to
 * ensure the correct ordering (the device objects must be unregistered in the
 * same order in which the corresponding namespace nodes are deleted).
 */
static void acpi_scan_drop_device(acpi_handle handle, void *context)
{
	static DECLARE_WORK(work, acpi_device_del_work_fn);
	struct acpi_device *adev = context;

	mutex_lock(&acpi_device_del_lock);

	/*
	 * Use the ACPI hotplug workqueue which is ordered, so this work item
	 * won't run after any hotplug work items submitted subsequently.  That
	 * prevents attempts to register device objects identical to those being
	 * deleted from happening concurrently (such attempts result from
	 * hotplug events handled via the ACPI hotplug workqueue).  It also will
	 * run after all of the work items submitted previosuly, which helps
	 * those work items to ensure that they are not accessing stale device
	 * objects.
	 */
	if (list_empty(&acpi_device_del_list))
		acpi_queue_hotplug_work(&work);

	list_add_tail(&adev->del_list, &acpi_device_del_list);
	/* Make acpi_ns_validate_handle() return NULL for this handle. */
	adev->handle = INVALID_ACPI_HANDLE;

	mutex_unlock(&acpi_device_del_lock);
}

static int acpi_get_device_data(acpi_handle handle, struct acpi_device **device,
				void (*callback)(void *))
{
	acpi_status status;

	if (!device)
		return -EINVAL;

	status = acpi_get_data_full(handle, acpi_scan_drop_device,
				    (void **)device, callback);
	if (ACPI_FAILURE(status) || !*device) {
		ACPI_DEBUG_PRINT((ACPI_DB_INFO, "No context for object [%p]\n",
				  handle));
		return -ENODEV;
	}
	return 0;
}

int acpi_bus_get_device(acpi_handle handle, struct acpi_device **device)
{
	return acpi_get_device_data(handle, device, NULL);
}
EXPORT_SYMBOL(acpi_bus_get_device);

static void get_acpi_device(void *dev)
{
	if (dev)
		get_device(&((struct acpi_device *)dev)->dev);
}

struct acpi_device *acpi_bus_get_acpi_device(acpi_handle handle)
{
	struct acpi_device *adev = NULL;

	acpi_get_device_data(handle, &adev, get_acpi_device);
	return adev;
}

void acpi_bus_put_acpi_device(struct acpi_device *adev)
{
	put_device(&adev->dev);
}

int acpi_device_add(struct acpi_device *device,
		    void (*release)(struct device *))
{
	int result;
	struct acpi_device_bus_id *acpi_device_bus_id, *new_bus_id;
	int found = 0;

	if (device->handle) {
		acpi_status status;

		status = acpi_attach_data(device->handle, acpi_scan_drop_device,
					  device);
		if (ACPI_FAILURE(status)) {
			acpi_handle_err(device->handle,
					"Unable to attach device data\n");
			return -ENODEV;
		}
	}

	/*
	 * Linkage
	 * -------
	 * Link this device to its parent and siblings.
	 */
	INIT_LIST_HEAD(&device->children);
	INIT_LIST_HEAD(&device->node);
	INIT_LIST_HEAD(&device->wakeup_list);
	INIT_LIST_HEAD(&device->physical_node_list);
	INIT_LIST_HEAD(&device->del_list);
	mutex_init(&device->physical_node_lock);

	new_bus_id = kzalloc(sizeof(struct acpi_device_bus_id), GFP_KERNEL);
	if (!new_bus_id) {
		pr_err(PREFIX "Memory allocation error\n");
		result = -ENOMEM;
		goto err_detach;
	}

	mutex_lock(&acpi_device_lock);
	/*
	 * Find suitable bus_id and instance number in acpi_bus_id_list
	 * If failed, create one and link it into acpi_bus_id_list
	 */
	list_for_each_entry(acpi_device_bus_id, &acpi_bus_id_list, node) {
		if (!strcmp(acpi_device_bus_id->bus_id,
			    acpi_device_hid(device))) {
			acpi_device_bus_id->instance_no++;
			found = 1;
			kfree(new_bus_id);
			break;
		}
	}
	if (!found) {
		acpi_device_bus_id = new_bus_id;
		strcpy(acpi_device_bus_id->bus_id, acpi_device_hid(device));
		acpi_device_bus_id->instance_no = 0;
		list_add_tail(&acpi_device_bus_id->node, &acpi_bus_id_list);
	}
	dev_set_name(&device->dev, "%s:%02x", acpi_device_bus_id->bus_id, acpi_device_bus_id->instance_no);

	if (device->parent)
		list_add_tail(&device->node, &device->parent->children);

	if (device->wakeup.flags.valid)
		list_add_tail(&device->wakeup_list, &acpi_wakeup_device_list);
	mutex_unlock(&acpi_device_lock);

	if (device->parent)
		device->dev.parent = &device->parent->dev;
	device->dev.bus = &acpi_bus_type;
	device->dev.release = release;
	result = device_add(&device->dev);
	if (result) {
		dev_err(&device->dev, "Error registering device\n");
		goto err;
	}

	result = acpi_device_setup_files(device);
	if (result)
		printk(KERN_ERR PREFIX "Error creating sysfs interface for device %s\n",
		       dev_name(&device->dev));

	return 0;

 err:
	mutex_lock(&acpi_device_lock);
	if (device->parent)
		list_del(&device->node);
	list_del(&device->wakeup_list);
	mutex_unlock(&acpi_device_lock);

 err_detach:
	acpi_detach_data(device->handle, acpi_scan_drop_device);
	return result;
}

/* --------------------------------------------------------------------------
                                 Driver Management
   -------------------------------------------------------------------------- */
/**
 * acpi_bus_register_driver - register a driver with the ACPI bus
 * @driver: driver being registered
 *
 * Registers a driver with the ACPI bus.  Searches the namespace for all
 * devices that match the driver's criteria and binds.  Returns zero for
 * success or a negative error status for failure.
 */
int acpi_bus_register_driver(struct acpi_driver *driver)
{
	int ret;

	if (acpi_disabled)
		return -ENODEV;
	driver->drv.name = driver->name;
	driver->drv.bus = &acpi_bus_type;
	driver->drv.owner = driver->owner;

	ret = driver_register(&driver->drv);
	return ret;
}

EXPORT_SYMBOL(acpi_bus_register_driver);

/**
 * acpi_bus_unregister_driver - unregisters a driver with the ACPI bus
 * @driver: driver to unregister
 *
 * Unregisters a driver with the ACPI bus.  Searches the namespace for all
 * devices that match the driver's criteria and unbinds.
 */
void acpi_bus_unregister_driver(struct acpi_driver *driver)
{
	driver_unregister(&driver->drv);
}

EXPORT_SYMBOL(acpi_bus_unregister_driver);

/* --------------------------------------------------------------------------
                                 Device Enumeration
   -------------------------------------------------------------------------- */
static struct acpi_device *acpi_bus_get_parent(acpi_handle handle)
{
	struct acpi_device *device = NULL;
	acpi_status status;

	/*
	 * Fixed hardware devices do not appear in the namespace and do not
	 * have handles, but we fabricate acpi_devices for them, so we have
	 * to deal with them specially.
	 */
	if (!handle)
		return acpi_root;

	do {
		status = acpi_get_parent(handle, &handle);
		if (ACPI_FAILURE(status))
			return status == AE_NULL_ENTRY ? NULL : acpi_root;
	} while (acpi_bus_get_device(handle, &device));
	return device;
}

acpi_status
acpi_bus_get_ejd(acpi_handle handle, acpi_handle *ejd)
{
	acpi_status status;
	acpi_handle tmp;
	struct acpi_buffer buffer = {ACPI_ALLOCATE_BUFFER, NULL};
	union acpi_object *obj;

	status = acpi_get_handle(handle, "_EJD", &tmp);
	if (ACPI_FAILURE(status))
		return status;

	status = acpi_evaluate_object(handle, "_EJD", NULL, &buffer);
	if (ACPI_SUCCESS(status)) {
		obj = buffer.pointer;
		status = acpi_get_handle(ACPI_ROOT_OBJECT, obj->string.pointer,
					 ejd);
		kfree(buffer.pointer);
	}
	return status;
}
EXPORT_SYMBOL_GPL(acpi_bus_get_ejd);

static int acpi_bus_extract_wakeup_device_power_package(acpi_handle handle,
					struct acpi_device_wakeup *wakeup)
{
	struct acpi_buffer buffer = { ACPI_ALLOCATE_BUFFER, NULL };
	union acpi_object *package = NULL;
	union acpi_object *element = NULL;
	acpi_status status;
	int err = -ENODATA;

	if (!wakeup)
		return -EINVAL;

	INIT_LIST_HEAD(&wakeup->resources);

	/* _PRW */
	status = acpi_evaluate_object(handle, "_PRW", NULL, &buffer);
	if (ACPI_FAILURE(status)) {
		ACPI_EXCEPTION((AE_INFO, status, "Evaluating _PRW"));
		return err;
	}

	package = (union acpi_object *)buffer.pointer;

	if (!package || package->package.count < 2)
		goto out;

	element = &(package->package.elements[0]);
	if (!element)
		goto out;

	if (element->type == ACPI_TYPE_PACKAGE) {
		if ((element->package.count < 2) ||
		    (element->package.elements[0].type !=
		     ACPI_TYPE_LOCAL_REFERENCE)
		    || (element->package.elements[1].type != ACPI_TYPE_INTEGER))
			goto out;

		wakeup->gpe_device =
		    element->package.elements[0].reference.handle;
		wakeup->gpe_number =
		    (u32) element->package.elements[1].integer.value;
	} else if (element->type == ACPI_TYPE_INTEGER) {
		wakeup->gpe_device = NULL;
		wakeup->gpe_number = element->integer.value;
	} else {
		goto out;
	}

	element = &(package->package.elements[1]);
	if (element->type != ACPI_TYPE_INTEGER)
		goto out;

	wakeup->sleep_state = element->integer.value;

	err = acpi_extract_power_resources(package, 2, &wakeup->resources);
	if (err)
		goto out;

	if (!list_empty(&wakeup->resources)) {
		int sleep_state;

		err = acpi_power_wakeup_list_init(&wakeup->resources,
						  &sleep_state);
		if (err) {
			acpi_handle_warn(handle, "Retrieving current states "
					 "of wakeup power resources failed\n");
			acpi_power_resources_list_free(&wakeup->resources);
			goto out;
		}
		if (sleep_state < wakeup->sleep_state) {
			acpi_handle_warn(handle, "Overriding _PRW sleep state "
					 "(S%d) by S%d from power resources\n",
					 (int)wakeup->sleep_state, sleep_state);
			wakeup->sleep_state = sleep_state;
		}
	}
	acpi_setup_gpe_for_wake(handle, wakeup->gpe_device, wakeup->gpe_number);

 out:
	kfree(buffer.pointer);
	return err;
}

static void acpi_bus_set_run_wake_flags(struct acpi_device *device)
{
	struct acpi_device_id button_device_ids[] = {
		{"PNP0C0C", 0},
		{"PNP0C0D", 0},
		{"PNP0C0E", 0},
		{"", 0},
	};
	acpi_status status;
	acpi_event_status event_status;

	device->wakeup.flags.notifier_present = 0;

	/* Power button, Lid switch always enable wakeup */
	if (!acpi_match_device_ids(device, button_device_ids)) {
		device->wakeup.flags.run_wake = 1;
		if (!acpi_match_device_ids(device, &button_device_ids[1])) {
			/* Do not use Lid/sleep button for S5 wakeup */
			if (device->wakeup.sleep_state == ACPI_STATE_S5)
				device->wakeup.sleep_state = ACPI_STATE_S4;
		}
		device_set_wakeup_capable(&device->dev, true);
		return;
	}

	status = acpi_get_gpe_status(device->wakeup.gpe_device,
					device->wakeup.gpe_number,
						&event_status);
	if (status == AE_OK)
		device->wakeup.flags.run_wake =
				!!(event_status & ACPI_EVENT_FLAG_HANDLE);
}

static void acpi_bus_get_wakeup_device_flags(struct acpi_device *device)
{
	int err;

	/* Presence of _PRW indicates wake capable */
	if (!acpi_has_method(device->handle, "_PRW"))
		return;

	err = acpi_bus_extract_wakeup_device_power_package(device->handle,
							   &device->wakeup);
	if (err) {
		dev_err(&device->dev, "_PRW evaluation error: %d\n", err);
		return;
	}

	device->wakeup.flags.valid = 1;
	device->wakeup.prepare_count = 0;
	acpi_bus_set_run_wake_flags(device);
	/* Call _PSW/_DSW object to disable its ability to wake the sleeping
	 * system for the ACPI device with the _PRW object.
	 * The _PSW object is depreciated in ACPI 3.0 and is replaced by _DSW.
	 * So it is necessary to call _DSW object first. Only when it is not
	 * present will the _PSW object used.
	 */
	err = acpi_device_sleep_wake(device, 0, 0, 0);
	if (err)
		ACPI_DEBUG_PRINT((ACPI_DB_INFO,
				"error in _DSW or _PSW evaluation\n"));
}

static void acpi_bus_init_power_state(struct acpi_device *device, int state)
{
	struct acpi_device_power_state *ps = &device->power.states[state];
	char pathname[5] = { '_', 'P', 'R', '0' + state, '\0' };
	struct acpi_buffer buffer = { ACPI_ALLOCATE_BUFFER, NULL };
	acpi_status status;

	INIT_LIST_HEAD(&ps->resources);

	/* Evaluate "_PRx" to get referenced power resources */
	status = acpi_evaluate_object(device->handle, pathname, NULL, &buffer);
	if (ACPI_SUCCESS(status)) {
		union acpi_object *package = buffer.pointer;

		if (buffer.length && package
		    && package->type == ACPI_TYPE_PACKAGE
		    && package->package.count) {
			int err = acpi_extract_power_resources(package, 0,
							       &ps->resources);
			if (!err)
				device->power.flags.power_resources = 1;
		}
		ACPI_FREE(buffer.pointer);
	}

	/* Evaluate "_PSx" to see if we can do explicit sets */
	pathname[2] = 'S';
	if (acpi_has_method(device->handle, pathname))
		ps->flags.explicit_set = 1;

	/*
	 * State is valid if there are means to put the device into it.
	 * D3hot is only valid if _PR3 present.
	 */
	if (!list_empty(&ps->resources)
	    || (ps->flags.explicit_set && state < ACPI_STATE_D3_HOT)) {
		ps->flags.valid = 1;
		ps->flags.os_accessible = 1;
	}

	ps->power = -1;		/* Unknown - driver assigned */
	ps->latency = -1;	/* Unknown - driver assigned */
}

static void acpi_bus_get_power_flags(struct acpi_device *device)
{
	u32 i;

	/* Presence of _PS0|_PR0 indicates 'power manageable' */
	if (!acpi_has_method(device->handle, "_PS0") &&
	    !acpi_has_method(device->handle, "_PR0"))
		return;

	device->flags.power_manageable = 1;

	/*
	 * Power Management Flags
	 */
	if (acpi_has_method(device->handle, "_PSC"))
		device->power.flags.explicit_get = 1;
	if (acpi_has_method(device->handle, "_IRC"))
		device->power.flags.inrush_current = 1;

	/*
	 * Enumerate supported power management states
	 */
	for (i = ACPI_STATE_D0; i <= ACPI_STATE_D3_HOT; i++)
		acpi_bus_init_power_state(device, i);

	INIT_LIST_HEAD(&device->power.states[ACPI_STATE_D3_COLD].resources);

	/* Set defaults for D0 and D3 states (always valid) */
	device->power.states[ACPI_STATE_D0].flags.valid = 1;
	device->power.states[ACPI_STATE_D0].power = 100;
	device->power.states[ACPI_STATE_D3_COLD].flags.valid = 1;
	device->power.states[ACPI_STATE_D3_COLD].power = 0;

	/* Set D3cold's explicit_set flag if _PS3 exists. */
	if (device->power.states[ACPI_STATE_D3_HOT].flags.explicit_set)
		device->power.states[ACPI_STATE_D3_COLD].flags.explicit_set = 1;

	/* Presence of _PS3 or _PRx means we can put the device into D3 cold */
	if (device->power.states[ACPI_STATE_D3_HOT].flags.explicit_set ||
			device->power.flags.power_resources)
		device->power.states[ACPI_STATE_D3_COLD].flags.os_accessible = 1;

	if (acpi_bus_init_power(device)) {
		acpi_free_power_resources_lists(device);
		device->flags.power_manageable = 0;
	}
}

static void acpi_bus_get_flags(struct acpi_device *device)
{
	/* Presence of _STA indicates 'dynamic_status' */
	if (acpi_has_method(device->handle, "_STA"))
		device->flags.dynamic_status = 1;

	/* Presence of _RMV indicates 'removable' */
	if (acpi_has_method(device->handle, "_RMV"))
		device->flags.removable = 1;

	/* Presence of _EJD|_EJ0 indicates 'ejectable' */
	if (acpi_has_method(device->handle, "_EJD") ||
	    acpi_has_method(device->handle, "_EJ0"))
		device->flags.ejectable = 1;
}

static void acpi_device_get_busid(struct acpi_device *device)
{
	char bus_id[5] = { '?', 0 };
	struct acpi_buffer buffer = { sizeof(bus_id), bus_id };
	int i = 0;

	/*
	 * Bus ID
	 * ------
	 * The device's Bus ID is simply the object name.
	 * TBD: Shouldn't this value be unique (within the ACPI namespace)?
	 */
	if (ACPI_IS_ROOT_DEVICE(device)) {
		strcpy(device->pnp.bus_id, "ACPI");
		return;
	}

	switch (device->device_type) {
	case ACPI_BUS_TYPE_POWER_BUTTON:
		strcpy(device->pnp.bus_id, "PWRF");
		break;
	case ACPI_BUS_TYPE_SLEEP_BUTTON:
		strcpy(device->pnp.bus_id, "SLPF");
		break;
	default:
		acpi_get_name(device->handle, ACPI_SINGLE_NAME, &buffer);
		/* Clean up trailing underscores (if any) */
		for (i = 3; i > 1; i--) {
			if (bus_id[i] == '_')
				bus_id[i] = '\0';
			else
				break;
		}
		strcpy(device->pnp.bus_id, bus_id);
		break;
	}
}

/*
 * acpi_ata_match - see if an acpi object is an ATA device
 *
 * If an acpi object has one of the ACPI ATA methods defined,
 * then we can safely call it an ATA device.
 */
bool acpi_ata_match(acpi_handle handle)
{
	return acpi_has_method(handle, "_GTF") ||
	       acpi_has_method(handle, "_GTM") ||
	       acpi_has_method(handle, "_STM") ||
	       acpi_has_method(handle, "_SDD");
}

/*
 * acpi_bay_match - see if an acpi object is an ejectable driver bay
 *
 * If an acpi object is ejectable and has one of the ACPI ATA methods defined,
 * then we can safely call it an ejectable drive bay
 */
bool acpi_bay_match(acpi_handle handle)
{
	acpi_handle phandle;

	if (!acpi_has_method(handle, "_EJ0"))
		return false;
	if (acpi_ata_match(handle))
		return true;
	if (ACPI_FAILURE(acpi_get_parent(handle, &phandle)))
		return false;

	return acpi_ata_match(phandle);
}

bool acpi_device_is_battery(struct acpi_device *adev)
{
	struct acpi_hardware_id *hwid;

	list_for_each_entry(hwid, &adev->pnp.ids, list)
		if (!strcmp("PNP0C0A", hwid->id))
			return true;

	return false;
}

static bool is_ejectable_bay(struct acpi_device *adev)
{
	acpi_handle handle = adev->handle;

	if (acpi_has_method(handle, "_EJ0") && acpi_device_is_battery(adev))
		return true;

	return acpi_bay_match(handle);
}

/*
 * acpi_dock_match - see if an acpi object has a _DCK method
 */
bool acpi_dock_match(acpi_handle handle)
{
	return acpi_has_method(handle, "_DCK");
}

const char *acpi_device_hid(struct acpi_device *device)
{
	struct acpi_hardware_id *hid;

	if (list_empty(&device->pnp.ids))
		return dummy_hid;

	hid = list_first_entry(&device->pnp.ids, struct acpi_hardware_id, list);
	return hid->id;
}
EXPORT_SYMBOL(acpi_device_hid);

static void acpi_add_id(struct acpi_device_pnp *pnp, const char *dev_id)
{
	struct acpi_hardware_id *id;

	id = kmalloc(sizeof(*id), GFP_KERNEL);
	if (!id)
		return;

	id->id = kstrdup(dev_id, GFP_KERNEL);
	if (!id->id) {
		kfree(id);
		return;
	}

	list_add_tail(&id->list, &pnp->ids);
	pnp->type.hardware_id = 1;
}

/*
 * Old IBM workstations have a DSDT bug wherein the SMBus object
 * lacks the SMBUS01 HID and the methods do not have the necessary "_"
 * prefix.  Work around this.
 */
static bool acpi_ibm_smbus_match(acpi_handle handle)
{
	char node_name[ACPI_PATH_SEGMENT_LENGTH];
	struct acpi_buffer path = { sizeof(node_name), node_name };

	if (!dmi_name_in_vendors("IBM"))
		return false;

	/* Look for SMBS object */
	if (ACPI_FAILURE(acpi_get_name(handle, ACPI_SINGLE_NAME, &path)) ||
	    strcmp("SMBS", path.pointer))
		return false;

	/* Does it have the necessary (but misnamed) methods? */
	if (acpi_has_method(handle, "SBI") &&
	    acpi_has_method(handle, "SBR") &&
	    acpi_has_method(handle, "SBW"))
		return true;

	return false;
}

static void acpi_set_pnp_ids(acpi_handle handle, struct acpi_device_pnp *pnp,
				int device_type)
{
	acpi_status status;
	struct acpi_device_info *info;
	struct acpi_pnp_device_id_list *cid_list;
	int i;

	switch (device_type) {
	case ACPI_BUS_TYPE_DEVICE:
		if (handle == ACPI_ROOT_OBJECT) {
			acpi_add_id(pnp, ACPI_SYSTEM_HID);
			break;
		}

		status = acpi_get_object_info(handle, &info);
		if (ACPI_FAILURE(status)) {
			pr_err(PREFIX "%s: Error reading device info\n",
					__func__);
			return;
		}

		if (info->valid & ACPI_VALID_HID)
			acpi_add_id(pnp, info->hardware_id.string);
		if (info->valid & ACPI_VALID_CID) {
			cid_list = &info->compatible_id_list;
			for (i = 0; i < cid_list->count; i++)
				acpi_add_id(pnp, cid_list->ids[i].string);
		}
		if (info->valid & ACPI_VALID_ADR) {
			pnp->bus_address = info->address;
			pnp->type.bus_address = 1;
		}
		if (info->valid & ACPI_VALID_UID)
			pnp->unique_id = kstrdup(info->unique_id.string,
							GFP_KERNEL);

		kfree(info);

		/*
		 * Some devices don't reliably have _HIDs & _CIDs, so add
		 * synthetic HIDs to make sure drivers can find them.
		 */
		if (acpi_is_video_device(handle))
			acpi_add_id(pnp, ACPI_VIDEO_HID);
		else if (acpi_bay_match(handle))
			acpi_add_id(pnp, ACPI_BAY_HID);
		else if (acpi_dock_match(handle))
			acpi_add_id(pnp, ACPI_DOCK_HID);
		else if (acpi_ibm_smbus_match(handle))
			acpi_add_id(pnp, ACPI_SMBUS_IBM_HID);
		else if (list_empty(&pnp->ids) && handle == ACPI_ROOT_OBJECT) {
			acpi_add_id(pnp, ACPI_BUS_HID); /* \_SB, LNXSYBUS */
			strcpy(pnp->device_name, ACPI_BUS_DEVICE_NAME);
			strcpy(pnp->device_class, ACPI_BUS_CLASS);
		}

		break;
	case ACPI_BUS_TYPE_POWER:
		acpi_add_id(pnp, ACPI_POWER_HID);
		break;
	case ACPI_BUS_TYPE_PROCESSOR:
		acpi_add_id(pnp, ACPI_PROCESSOR_OBJECT_HID);
		break;
	case ACPI_BUS_TYPE_THERMAL:
		acpi_add_id(pnp, ACPI_THERMAL_HID);
		break;
	case ACPI_BUS_TYPE_POWER_BUTTON:
		acpi_add_id(pnp, ACPI_BUTTON_HID_POWERF);
		break;
	case ACPI_BUS_TYPE_SLEEP_BUTTON:
		acpi_add_id(pnp, ACPI_BUTTON_HID_SLEEPF);
		break;
	}
}

void acpi_free_pnp_ids(struct acpi_device_pnp *pnp)
{
	struct acpi_hardware_id *id, *tmp;

	list_for_each_entry_safe(id, tmp, &pnp->ids, list) {
		kfree(id->id);
		kfree(id);
	}
	kfree(pnp->unique_id);
}

void acpi_init_device_object(struct acpi_device *device, acpi_handle handle,
			     int type, unsigned long long sta)
{
	INIT_LIST_HEAD(&device->pnp.ids);
	device->device_type = type;
	device->handle = handle;
	device->parent = acpi_bus_get_parent(handle);
	acpi_set_device_status(device, sta);
	acpi_device_get_busid(device);
	acpi_set_pnp_ids(handle, &device->pnp, type);
	acpi_bus_get_flags(device);
	device->flags.match_driver = false;
	device->flags.initialized = true;
	device->flags.visited = false;
	device_initialize(&device->dev);
	dev_set_uevent_suppress(&device->dev, true);
}

void acpi_device_add_finalize(struct acpi_device *device)
{
	dev_set_uevent_suppress(&device->dev, false);
	kobject_uevent(&device->dev.kobj, KOBJ_ADD);
}

static int acpi_add_single_object(struct acpi_device **child,
				  acpi_handle handle, int type,
				  unsigned long long sta)
{
	int result;
	struct acpi_device *device;
	struct acpi_buffer buffer = { ACPI_ALLOCATE_BUFFER, NULL };

	device = kzalloc(sizeof(struct acpi_device), GFP_KERNEL);
	if (!device) {
		printk(KERN_ERR PREFIX "Memory allocation error\n");
		return -ENOMEM;
	}

	acpi_init_device_object(device, handle, type, sta);
	acpi_bus_get_power_flags(device);
	acpi_bus_get_wakeup_device_flags(device);

	result = acpi_device_add(device, acpi_device_release);
	if (result) {
		acpi_device_release(&device->dev);
		return result;
	}

	acpi_power_add_remove_device(device, true);
	acpi_device_add_finalize(device);
	acpi_get_name(handle, ACPI_FULL_PATHNAME, &buffer);
	ACPI_DEBUG_PRINT((ACPI_DB_INFO, "Added %s [%s] parent %s\n",
		dev_name(&device->dev), (char *) buffer.pointer,
		device->parent ? dev_name(&device->parent->dev) : "(null)"));
	kfree(buffer.pointer);
	*child = device;
	return 0;
}

static int acpi_bus_type_and_status(acpi_handle handle, int *type,
				    unsigned long long *sta)
{
	acpi_status status;
	acpi_object_type acpi_type;

	status = acpi_get_type(handle, &acpi_type);
	if (ACPI_FAILURE(status))
		return -ENODEV;

	switch (acpi_type) {
	case ACPI_TYPE_ANY:		/* for ACPI_ROOT_OBJECT */
	case ACPI_TYPE_DEVICE:
		*type = ACPI_BUS_TYPE_DEVICE;
		status = acpi_bus_get_status_handle(handle, sta);
		if (ACPI_FAILURE(status))
			return -ENODEV;
		break;
	case ACPI_TYPE_PROCESSOR:
		*type = ACPI_BUS_TYPE_PROCESSOR;
		status = acpi_bus_get_status_handle(handle, sta);
		if (ACPI_FAILURE(status))
			return -ENODEV;
		break;
	case ACPI_TYPE_THERMAL:
		*type = ACPI_BUS_TYPE_THERMAL;
		*sta = ACPI_STA_DEFAULT;
		break;
	case ACPI_TYPE_POWER:
		*type = ACPI_BUS_TYPE_POWER;
		*sta = ACPI_STA_DEFAULT;
		break;
	default:
		return -ENODEV;
	}

	return 0;
}

bool acpi_device_is_present(struct acpi_device *adev)
{
	if (adev->status.present || adev->status.functional)
		return true;

	adev->flags.initialized = false;
	return false;
}

static bool acpi_scan_handler_matching(struct acpi_scan_handler *handler,
				       char *idstr,
				       const struct acpi_device_id **matchid)
{
	const struct acpi_device_id *devid;

	for (devid = handler->ids; devid->id[0]; devid++)
		if (!strcmp((char *)devid->id, idstr)) {
			if (matchid)
				*matchid = devid;

			return true;
		}

	return false;
}

static struct acpi_scan_handler *acpi_scan_match_handler(char *idstr,
					const struct acpi_device_id **matchid)
{
	struct acpi_scan_handler *handler;

	list_for_each_entry(handler, &acpi_scan_handlers_list, list_node)
		if (acpi_scan_handler_matching(handler, idstr, matchid))
			return handler;

	return NULL;
}

void acpi_scan_hotplug_enabled(struct acpi_hotplug_profile *hotplug, bool val)
{
	if (!!hotplug->enabled == !!val)
		return;

	mutex_lock(&acpi_scan_lock);

	hotplug->enabled = val;

	mutex_unlock(&acpi_scan_lock);
}

static void acpi_scan_init_hotplug(struct acpi_device *adev)
{
	struct acpi_hardware_id *hwid;

<<<<<<< HEAD
=======
	if (acpi_dock_match(adev->handle) || is_ejectable_bay(adev)) {
		acpi_dock_add(adev);
		return;
	}
>>>>>>> af887449
	list_for_each_entry(hwid, &adev->pnp.ids, list) {
		struct acpi_scan_handler *handler;

		handler = acpi_scan_match_handler(hwid->id, NULL);
		if (handler) {
			adev->flags.hotplug_notify = true;
			break;
		}
	}
}

static acpi_status acpi_bus_check_add(acpi_handle handle, u32 lvl_not_used,
				      void *not_used, void **return_value)
{
	struct acpi_device *device = NULL;
	int type;
	unsigned long long sta;
	int result;

	acpi_bus_get_device(handle, &device);
	if (device)
		goto out;

	result = acpi_bus_type_and_status(handle, &type, &sta);
	if (result)
		return AE_OK;

	if (type == ACPI_BUS_TYPE_POWER) {
		acpi_add_power_resource(handle);
		return AE_OK;
	}

	acpi_add_single_object(&device, handle, type, sta);
	if (!device)
		return AE_CTRL_DEPTH;

	acpi_scan_init_hotplug(device);

 out:
	if (!*return_value)
		*return_value = device;

	return AE_OK;
}

static int acpi_scan_attach_handler(struct acpi_device *device)
{
	struct acpi_hardware_id *hwid;
	int ret = 0;

	list_for_each_entry(hwid, &device->pnp.ids, list) {
		const struct acpi_device_id *devid;
		struct acpi_scan_handler *handler;

		handler = acpi_scan_match_handler(hwid->id, &devid);
		if (handler) {
			device->handler = handler;
			ret = handler->attach(device, devid);
			if (ret > 0)
				break;

			device->handler = NULL;
			if (ret < 0)
				break;
		}
	}
	return ret;
}

static void acpi_bus_attach(struct acpi_device *device)
{
	struct acpi_device *child;
	acpi_handle ejd;
	int ret;

	if (ACPI_SUCCESS(acpi_bus_get_ejd(device->handle, &ejd)))
		register_dock_dependent_device(device, ejd);

	acpi_bus_get_status(device);
	/* Skip devices that are not present. */
	if (!acpi_device_is_present(device)) {
		device->flags.visited = false;
		return;
	}
	if (device->handler)
		goto ok;

	if (!device->flags.initialized) {
		acpi_bus_update_power(device, NULL);
		device->flags.initialized = true;
	}
	device->flags.visited = false;
	ret = acpi_scan_attach_handler(device);
	if (ret < 0)
		return;

	device->flags.match_driver = true;
	if (!ret) {
		ret = device_attach(&device->dev);
		if (ret < 0)
			return;
	}
	device->flags.visited = true;

 ok:
	list_for_each_entry(child, &device->children, node)
		acpi_bus_attach(child);
}

/**
 * acpi_bus_scan - Add ACPI device node objects in a given namespace scope.
 * @handle: Root of the namespace scope to scan.
 *
 * Scan a given ACPI tree (probably recently hot-plugged) and create and add
 * found devices.
 *
 * If no devices were found, -ENODEV is returned, but it does not mean that
 * there has been a real error.  There just have been no suitable ACPI objects
 * in the table trunk from which the kernel could create a device and add an
 * appropriate driver.
 *
 * Must be called under acpi_scan_lock.
 */
int acpi_bus_scan(acpi_handle handle)
{
	void *device = NULL;

	if (ACPI_SUCCESS(acpi_bus_check_add(handle, 0, NULL, &device)))
		acpi_walk_namespace(ACPI_TYPE_ANY, handle, ACPI_UINT32_MAX,
				    acpi_bus_check_add, NULL, NULL, &device);

	if (device) {
		acpi_bus_attach(device);
		return 0;
	}
	return -ENODEV;
}
EXPORT_SYMBOL(acpi_bus_scan);

/**
 * acpi_bus_trim - Detach scan handlers and drivers from ACPI device objects.
 * @adev: Root of the ACPI namespace scope to walk.
 *
 * Must be called under acpi_scan_lock.
 */
void acpi_bus_trim(struct acpi_device *adev)
{
	struct acpi_scan_handler *handler = adev->handler;
	struct acpi_device *child;

	list_for_each_entry_reverse(child, &adev->children, node)
		acpi_bus_trim(child);

	adev->flags.match_driver = false;
	if (handler) {
		if (handler->detach)
			handler->detach(adev);

		adev->handler = NULL;
	} else {
		device_release_driver(&adev->dev);
	}
	/*
	 * Most likely, the device is going away, so put it into D3cold before
	 * that.
	 */
	acpi_device_set_power(adev, ACPI_STATE_D3_COLD);
	adev->flags.initialized = false;
	adev->flags.visited = false;
}
EXPORT_SYMBOL_GPL(acpi_bus_trim);

static int acpi_bus_scan_fixed(void)
{
	int result = 0;

	/*
	 * Enumerate all fixed-feature devices.
	 */
	if (!(acpi_gbl_FADT.flags & ACPI_FADT_POWER_BUTTON)) {
		struct acpi_device *device = NULL;

		result = acpi_add_single_object(&device, NULL,
						ACPI_BUS_TYPE_POWER_BUTTON,
						ACPI_STA_DEFAULT);
		if (result)
			return result;

		device->flags.match_driver = true;
		result = device_attach(&device->dev);
		if (result < 0)
			return result;

		device_init_wakeup(&device->dev, true);
	}

	if (!(acpi_gbl_FADT.flags & ACPI_FADT_SLEEP_BUTTON)) {
		struct acpi_device *device = NULL;

		result = acpi_add_single_object(&device, NULL,
						ACPI_BUS_TYPE_SLEEP_BUTTON,
						ACPI_STA_DEFAULT);
		if (result)
			return result;

		device->flags.match_driver = true;
		result = device_attach(&device->dev);
	}

	return result < 0 ? result : 0;
}

int __init acpi_scan_init(void)
{
	int result;

	result = bus_register(&acpi_bus_type);
	if (result) {
		/* We don't want to quit even if we failed to add suspend/resume */
		printk(KERN_ERR PREFIX "Could not register bus type\n");
	}

	acpi_pci_root_init();
	acpi_pci_link_init();
	acpi_processor_init();
	acpi_platform_init();
	acpi_lpss_init();
	acpi_cmos_rtc_init();
	acpi_container_init();
	acpi_memory_hotplug_init();

	mutex_lock(&acpi_scan_lock);
	/*
	 * Enumerate devices in the ACPI namespace.
	 */
	result = acpi_bus_scan(ACPI_ROOT_OBJECT);
	if (result)
		goto out;

	result = acpi_bus_get_device(ACPI_ROOT_OBJECT, &acpi_root);
	if (result)
		goto out;

	result = acpi_bus_scan_fixed();
	if (result) {
		acpi_detach_data(acpi_root->handle, acpi_scan_drop_device);
		acpi_device_del(acpi_root);
		put_device(&acpi_root->dev);
		goto out;
	}

	acpi_update_all_gpes();

 out:
	mutex_unlock(&acpi_scan_lock);
	return result;
}<|MERGE_RESOLUTION|>--- conflicted
+++ resolved
@@ -487,13 +487,9 @@
 	if (adev->handle == INVALID_ACPI_HANDLE)
 		goto err_out;
 
-<<<<<<< HEAD
-	if (adev->flags.hotplug_notify) {
-=======
 	if (adev->flags.is_dock_station) {
 		error = dock_notify(adev, src);
 	} else if (adev->flags.hotplug_notify) {
->>>>>>> af887449
 		error = acpi_generic_hotplug_event(adev, src);
 		if (error == -EPERM) {
 			ost_code = ACPI_OST_SC_EJECT_NOT_SUPPORTED;
@@ -1991,13 +1987,10 @@
 {
 	struct acpi_hardware_id *hwid;
 
-<<<<<<< HEAD
-=======
 	if (acpi_dock_match(adev->handle) || is_ejectable_bay(adev)) {
 		acpi_dock_add(adev);
 		return;
 	}
->>>>>>> af887449
 	list_for_each_entry(hwid, &adev->pnp.ids, list) {
 		struct acpi_scan_handler *handler;
 

/*
 *  video.c - ACPI Video Driver ($Revision:$)
 *
 *  Copyright (C) 2004 Luming Yu <luming.yu@intel.com>
 *  Copyright (C) 2004 Bruno Ducrot <ducrot@poupinou.org>
 *  Copyright (C) 2006 Thomas Tuttle <linux-kernel@ttuttle.net>
 *
 * ~~~~~~~~~~~~~~~~~~~~~~~~~~~~~~~~~~~~~~~~~~~~~~~~~~~~~~~~~~~~~~~~~~~~~~~~~~
 *
 *  This program is free software; you can redistribute it and/or modify
 *  it under the terms of the GNU General Public License as published by
 *  the Free Software Foundation; either version 2 of the License, or (at
 *  your option) any later version.
 *
 *  This program is distributed in the hope that it will be useful, but
 *  WITHOUT ANY WARRANTY; without even the implied warranty of
 *  MERCHANTABILITY or FITNESS FOR A PARTICULAR PURPOSE.  See the GNU
 *  General Public License for more details.
 *
 *  You should have received a copy of the GNU General Public License along
 *  with this program; if not, write to the Free Software Foundation, Inc.,
 *  59 Temple Place, Suite 330, Boston, MA 02111-1307 USA.
 *
 * ~~~~~~~~~~~~~~~~~~~~~~~~~~~~~~~~~~~~~~~~~~~~~~~~~~~~~~~~~~~~~~~~~~~~~~~~~~
 */

#include <linux/kernel.h>
#include <linux/module.h>
#include <linux/init.h>
#include <linux/types.h>
#include <linux/list.h>
#include <linux/mutex.h>
#include <linux/proc_fs.h>
#include <linux/seq_file.h>
#include <linux/input.h>
#include <linux/backlight.h>
#include <linux/thermal.h>
#include <linux/video_output.h>
#include <linux/sort.h>
#include <linux/pci.h>
#include <linux/pci_ids.h>
#include <asm/uaccess.h>

#include <acpi/acpi_bus.h>
#include <acpi/acpi_drivers.h>

#define ACPI_VIDEO_CLASS		"video"
#define ACPI_VIDEO_BUS_NAME		"Video Bus"
#define ACPI_VIDEO_DEVICE_NAME		"Video Device"
#define ACPI_VIDEO_NOTIFY_SWITCH	0x80
#define ACPI_VIDEO_NOTIFY_PROBE		0x81
#define ACPI_VIDEO_NOTIFY_CYCLE		0x82
#define ACPI_VIDEO_NOTIFY_NEXT_OUTPUT	0x83
#define ACPI_VIDEO_NOTIFY_PREV_OUTPUT	0x84

#define ACPI_VIDEO_NOTIFY_CYCLE_BRIGHTNESS	0x85
#define	ACPI_VIDEO_NOTIFY_INC_BRIGHTNESS	0x86
#define ACPI_VIDEO_NOTIFY_DEC_BRIGHTNESS	0x87
#define ACPI_VIDEO_NOTIFY_ZERO_BRIGHTNESS	0x88
#define ACPI_VIDEO_NOTIFY_DISPLAY_OFF		0x89

#define MAX_NAME_LEN	20

#define ACPI_VIDEO_DISPLAY_CRT	1
#define ACPI_VIDEO_DISPLAY_TV	2
#define ACPI_VIDEO_DISPLAY_DVI	3
#define ACPI_VIDEO_DISPLAY_LCD	4

#define _COMPONENT		ACPI_VIDEO_COMPONENT
ACPI_MODULE_NAME("video");

MODULE_AUTHOR("Bruno Ducrot");
MODULE_DESCRIPTION("ACPI Video Driver");
MODULE_LICENSE("GPL");

static int brightness_switch_enabled = 1;
module_param(brightness_switch_enabled, bool, 0644);

static int acpi_video_bus_add(struct acpi_device *device);
static int acpi_video_bus_remove(struct acpi_device *device, int type);
static int acpi_video_resume(struct acpi_device *device);
static void acpi_video_bus_notify(struct acpi_device *device, u32 event);

static const struct acpi_device_id video_device_ids[] = {
	{ACPI_VIDEO_HID, 0},
	{"", 0},
};
MODULE_DEVICE_TABLE(acpi, video_device_ids);

static struct acpi_driver acpi_video_bus = {
	.name = "video",
	.class = ACPI_VIDEO_CLASS,
	.ids = video_device_ids,
	.ops = {
		.add = acpi_video_bus_add,
		.remove = acpi_video_bus_remove,
		.resume = acpi_video_resume,
		.notify = acpi_video_bus_notify,
		},
};

struct acpi_video_bus_flags {
	u8 multihead:1;		/* can switch video heads */
	u8 rom:1;		/* can retrieve a video rom */
	u8 post:1;		/* can configure the head to */
	u8 reserved:5;
};

struct acpi_video_bus_cap {
	u8 _DOS:1;		/*Enable/Disable output switching */
	u8 _DOD:1;		/*Enumerate all devices attached to display adapter */
	u8 _ROM:1;		/*Get ROM Data */
	u8 _GPD:1;		/*Get POST Device */
	u8 _SPD:1;		/*Set POST Device */
	u8 _VPO:1;		/*Video POST Options */
	u8 reserved:2;
};

struct acpi_video_device_attrib {
	u32 display_index:4;	/* A zero-based instance of the Display */
	u32 display_port_attachment:4;	/*This field differentiates the display type */
	u32 display_type:4;	/*Describe the specific type in use */
	u32 vendor_specific:4;	/*Chipset Vendor Specific */
	u32 bios_can_detect:1;	/*BIOS can detect the device */
	u32 depend_on_vga:1;	/*Non-VGA output device whose power is related to 
				   the VGA device. */
	u32 pipe_id:3;		/*For VGA multiple-head devices. */
	u32 reserved:10;	/*Must be 0 */
	u32 device_id_scheme:1;	/*Device ID Scheme */
};

struct acpi_video_enumerated_device {
	union {
		u32 int_val;
		struct acpi_video_device_attrib attrib;
	} value;
	struct acpi_video_device *bind_info;
};

struct acpi_video_bus {
	struct acpi_device *device;
	u8 dos_setting;
	struct acpi_video_enumerated_device *attached_array;
	u8 attached_count;
	struct acpi_video_bus_cap cap;
	struct acpi_video_bus_flags flags;
	struct list_head video_device_list;
	struct mutex device_list_lock;	/* protects video_device_list */
	struct proc_dir_entry *dir;
	struct input_dev *input;
	char phys[32];	/* for input device */
};

struct acpi_video_device_flags {
	u8 crt:1;
	u8 lcd:1;
	u8 tvout:1;
	u8 dvi:1;
	u8 bios:1;
	u8 unknown:1;
	u8 reserved:2;
};

struct acpi_video_device_cap {
	u8 _ADR:1;		/*Return the unique ID */
	u8 _BCL:1;		/*Query list of brightness control levels supported */
	u8 _BCM:1;		/*Set the brightness level */
	u8 _BQC:1;		/* Get current brightness level */
	u8 _BCQ:1;		/* Some buggy BIOS uses _BCQ instead of _BQC */
	u8 _DDC:1;		/*Return the EDID for this device */
	u8 _DCS:1;		/*Return status of output device */
	u8 _DGS:1;		/*Query graphics state */
	u8 _DSS:1;		/*Device state set */
};

struct acpi_video_brightness_flags {
	u8 _BCL_no_ac_battery_levels:1;	/* no AC/Battery levels in _BCL */
	u8 _BCL_reversed:1;		/* _BCL package is in a reversed order*/
	u8 _BCL_use_index:1;		/* levels in _BCL are index values */
	u8 _BCM_use_index:1;		/* input of _BCM is an index value */
	u8 _BQC_use_index:1;		/* _BQC returns an index value */
};

struct acpi_video_device_brightness {
	int curr;
	int count;
	int *levels;
	struct acpi_video_brightness_flags flags;
};

struct acpi_video_device {
	unsigned long device_id;
	struct acpi_video_device_flags flags;
	struct acpi_video_device_cap cap;
	struct list_head entry;
	struct acpi_video_bus *video;
	struct acpi_device *dev;
	struct acpi_video_device_brightness *brightness;
	struct backlight_device *backlight;
	struct thermal_cooling_device *cdev;
	struct output_device *output_dev;
};

/* bus */
static int acpi_video_bus_info_open_fs(struct inode *inode, struct file *file);
static const struct file_operations acpi_video_bus_info_fops = {
	.owner = THIS_MODULE,
	.open = acpi_video_bus_info_open_fs,
	.read = seq_read,
	.llseek = seq_lseek,
	.release = single_release,
};

static int acpi_video_bus_ROM_open_fs(struct inode *inode, struct file *file);
static const struct file_operations acpi_video_bus_ROM_fops = {
	.owner = THIS_MODULE,
	.open = acpi_video_bus_ROM_open_fs,
	.read = seq_read,
	.llseek = seq_lseek,
	.release = single_release,
};

static int acpi_video_bus_POST_info_open_fs(struct inode *inode,
					    struct file *file);
static const struct file_operations acpi_video_bus_POST_info_fops = {
	.owner = THIS_MODULE,
	.open = acpi_video_bus_POST_info_open_fs,
	.read = seq_read,
	.llseek = seq_lseek,
	.release = single_release,
};

static int acpi_video_bus_POST_open_fs(struct inode *inode, struct file *file);
static ssize_t acpi_video_bus_write_POST(struct file *file,
	const char __user *buffer, size_t count, loff_t *data);
static const struct file_operations acpi_video_bus_POST_fops = {
	.owner = THIS_MODULE,
	.open = acpi_video_bus_POST_open_fs,
	.read = seq_read,
	.write = acpi_video_bus_write_POST,
	.llseek = seq_lseek,
	.release = single_release,
};

static int acpi_video_bus_DOS_open_fs(struct inode *inode, struct file *file);
static ssize_t acpi_video_bus_write_DOS(struct file *file,
	const char __user *buffer, size_t count, loff_t *data);
static const struct file_operations acpi_video_bus_DOS_fops = {
	.owner = THIS_MODULE,
	.open = acpi_video_bus_DOS_open_fs,
	.read = seq_read,
	.write = acpi_video_bus_write_DOS,
	.llseek = seq_lseek,
	.release = single_release,
};

/* device */
static int acpi_video_device_info_open_fs(struct inode *inode,
					  struct file *file);
static const struct file_operations acpi_video_device_info_fops = {
	.owner = THIS_MODULE,
	.open = acpi_video_device_info_open_fs,
	.read = seq_read,
	.llseek = seq_lseek,
	.release = single_release,
};

static int acpi_video_device_state_open_fs(struct inode *inode,
					   struct file *file);
static ssize_t acpi_video_device_write_state(struct file *file,
	const char __user *buffer, size_t count, loff_t *data);
static const struct file_operations acpi_video_device_state_fops = {
	.owner = THIS_MODULE,
	.open = acpi_video_device_state_open_fs,
	.read = seq_read,
	.write = acpi_video_device_write_state,
	.llseek = seq_lseek,
	.release = single_release,
};

static int acpi_video_device_brightness_open_fs(struct inode *inode,
						struct file *file);
static ssize_t acpi_video_device_write_brightness(struct file *file,
	const char __user *buffer, size_t count, loff_t *data);
static struct file_operations acpi_video_device_brightness_fops = {
	.owner = THIS_MODULE,
	.open = acpi_video_device_brightness_open_fs,
	.read = seq_read,
	.write = acpi_video_device_write_brightness,
	.llseek = seq_lseek,
	.release = single_release,
};

static int acpi_video_device_EDID_open_fs(struct inode *inode,
					  struct file *file);
static const struct file_operations acpi_video_device_EDID_fops = {
	.owner = THIS_MODULE,
	.open = acpi_video_device_EDID_open_fs,
	.read = seq_read,
	.llseek = seq_lseek,
	.release = single_release,
};

static const char device_decode[][30] = {
	"motherboard VGA device",
	"PCI VGA device",
	"AGP VGA device",
	"UNKNOWN",
};

static void acpi_video_device_notify(acpi_handle handle, u32 event, void *data);
static void acpi_video_device_rebind(struct acpi_video_bus *video);
static void acpi_video_device_bind(struct acpi_video_bus *video,
				   struct acpi_video_device *device);
static int acpi_video_device_enumerate(struct acpi_video_bus *video);
static int acpi_video_device_lcd_set_level(struct acpi_video_device *device,
			int level);
static int acpi_video_device_lcd_get_level_current(
			struct acpi_video_device *device,
			unsigned long long *level);
static int acpi_video_get_next_level(struct acpi_video_device *device,
				     u32 level_current, u32 event);
static int acpi_video_switch_brightness(struct acpi_video_device *device,
					 int event);
static int acpi_video_device_get_state(struct acpi_video_device *device,
			    unsigned long long *state);
static int acpi_video_output_get(struct output_device *od);
static int acpi_video_device_set_state(struct acpi_video_device *device, int state);

/*backlight device sysfs support*/
static int acpi_video_get_brightness(struct backlight_device *bd)
{
	unsigned long long cur_level;
	int i;
	struct acpi_video_device *vd =
		(struct acpi_video_device *)bl_get_data(bd);

	if (acpi_video_device_lcd_get_level_current(vd, &cur_level))
		return -EINVAL;
	for (i = 2; i < vd->brightness->count; i++) {
		if (vd->brightness->levels[i] == cur_level)
			/* The first two entries are special - see page 575
			   of the ACPI spec 3.0 */
			return i-2;
	}
	return 0;
}

static int acpi_video_set_brightness(struct backlight_device *bd)
{
	int request_level = bd->props.brightness + 2;
	struct acpi_video_device *vd =
		(struct acpi_video_device *)bl_get_data(bd);

	return acpi_video_device_lcd_set_level(vd,
				vd->brightness->levels[request_level]);
}

static struct backlight_ops acpi_backlight_ops = {
	.get_brightness = acpi_video_get_brightness,
	.update_status  = acpi_video_set_brightness,
};

/*video output device sysfs support*/
static int acpi_video_output_get(struct output_device *od)
{
	unsigned long long state;
	struct acpi_video_device *vd =
		(struct acpi_video_device *)dev_get_drvdata(&od->dev);
	acpi_video_device_get_state(vd, &state);
	return (int)state;
}

static int acpi_video_output_set(struct output_device *od)
{
	unsigned long state = od->request_state;
	struct acpi_video_device *vd=
		(struct acpi_video_device *)dev_get_drvdata(&od->dev);
	return acpi_video_device_set_state(vd, state);
}

static struct output_properties acpi_output_properties = {
	.set_state = acpi_video_output_set,
	.get_status = acpi_video_output_get,
};


/* thermal cooling device callbacks */
static int video_get_max_state(struct thermal_cooling_device *cdev, unsigned
			       long *state)
{
	struct acpi_device *device = cdev->devdata;
	struct acpi_video_device *video = acpi_driver_data(device);

	*state = video->brightness->count - 3;
	return 0;
}

static int video_get_cur_state(struct thermal_cooling_device *cdev, unsigned
			       long *state)
{
	struct acpi_device *device = cdev->devdata;
	struct acpi_video_device *video = acpi_driver_data(device);
	unsigned long long level;
	int offset;

	if (acpi_video_device_lcd_get_level_current(video, &level))
		return -EINVAL;
	for (offset = 2; offset < video->brightness->count; offset++)
		if (level == video->brightness->levels[offset]) {
			*state = video->brightness->count - offset - 1;
			return 0;
		}

	return -EINVAL;
}

static int
video_set_cur_state(struct thermal_cooling_device *cdev, unsigned long state)
{
	struct acpi_device *device = cdev->devdata;
	struct acpi_video_device *video = acpi_driver_data(device);
	int level;

	if ( state >= video->brightness->count - 2)
		return -EINVAL;

	state = video->brightness->count - state;
	level = video->brightness->levels[state -1];
	return acpi_video_device_lcd_set_level(video, level);
}

static struct thermal_cooling_device_ops video_cooling_ops = {
	.get_max_state = video_get_max_state,
	.get_cur_state = video_get_cur_state,
	.set_cur_state = video_set_cur_state,
};

/* --------------------------------------------------------------------------
                               Video Management
   -------------------------------------------------------------------------- */

/* device */

static int
acpi_video_device_query(struct acpi_video_device *device, unsigned long long *state)
{
	int status;

	status = acpi_evaluate_integer(device->dev->handle, "_DGS", NULL, state);

	return status;
}

static int
acpi_video_device_get_state(struct acpi_video_device *device,
			    unsigned long long *state)
{
	int status;

	status = acpi_evaluate_integer(device->dev->handle, "_DCS", NULL, state);

	return status;
}

static int
acpi_video_device_set_state(struct acpi_video_device *device, int state)
{
	int status;
	union acpi_object arg0 = { ACPI_TYPE_INTEGER };
	struct acpi_object_list args = { 1, &arg0 };
	unsigned long long ret;


	arg0.integer.value = state;
	status = acpi_evaluate_integer(device->dev->handle, "_DSS", &args, &ret);

	return status;
}

static int
acpi_video_device_lcd_query_levels(struct acpi_video_device *device,
				   union acpi_object **levels)
{
	int status;
	struct acpi_buffer buffer = { ACPI_ALLOCATE_BUFFER, NULL };
	union acpi_object *obj;


	*levels = NULL;

	status = acpi_evaluate_object(device->dev->handle, "_BCL", NULL, &buffer);
	if (!ACPI_SUCCESS(status))
		return status;
	obj = (union acpi_object *)buffer.pointer;
	if (!obj || (obj->type != ACPI_TYPE_PACKAGE)) {
		printk(KERN_ERR PREFIX "Invalid _BCL data\n");
		status = -EFAULT;
		goto err;
	}

	*levels = obj;

	return 0;

      err:
	kfree(buffer.pointer);

	return status;
}

static int
acpi_video_device_lcd_set_level(struct acpi_video_device *device, int level)
{
	int status;
	union acpi_object arg0 = { ACPI_TYPE_INTEGER };
	struct acpi_object_list args = { 1, &arg0 };
	int state;

	arg0.integer.value = level;

	status = acpi_evaluate_object(device->dev->handle, "_BCM",
				      &args, NULL);
	if (ACPI_FAILURE(status)) {
		ACPI_ERROR((AE_INFO, "Evaluating _BCM failed"));
		return -EIO;
	}

	device->brightness->curr = level;
	for (state = 2; state < device->brightness->count; state++)
		if (level == device->brightness->levels[state]) {
			if (device->backlight)
				device->backlight->props.brightness = state - 2;
			return 0;
		}

	ACPI_ERROR((AE_INFO, "Current brightness invalid"));
	return -EINVAL;
}

static int
acpi_video_device_lcd_get_level_current(struct acpi_video_device *device,
					unsigned long long *level)
{
	acpi_status status = AE_OK;

	if (device->cap._BQC || device->cap._BCQ) {
		char *buf = device->cap._BQC ? "_BQC" : "_BCQ";

		status = acpi_evaluate_integer(device->dev->handle, buf,
						NULL, level);
		if (ACPI_SUCCESS(status)) {
			if (device->brightness->flags._BQC_use_index) {
				if (device->brightness->flags._BCL_reversed)
					*level = device->brightness->count
								 - 3 - (*level);
				*level = device->brightness->levels[*level + 2];

			}
			device->brightness->curr = *level;
			return 0;
		} else {
			/* Fixme:
			 * should we return an error or ignore this failure?
			 * dev->brightness->curr is a cached value which stores
			 * the correct current backlight level in most cases.
			 * ACPI video backlight still works w/ buggy _BQC.
			 * http://bugzilla.kernel.org/show_bug.cgi?id=12233
			 */
			ACPI_WARNING((AE_INFO, "Evaluating %s failed", buf));
			device->cap._BQC = device->cap._BCQ = 0;
		}
	}

	*level = device->brightness->curr;
	return 0;
}

static int
acpi_video_device_EDID(struct acpi_video_device *device,
		       union acpi_object **edid, ssize_t length)
{
	int status;
	struct acpi_buffer buffer = { ACPI_ALLOCATE_BUFFER, NULL };
	union acpi_object *obj;
	union acpi_object arg0 = { ACPI_TYPE_INTEGER };
	struct acpi_object_list args = { 1, &arg0 };


	*edid = NULL;

	if (!device)
		return -ENODEV;
	if (length == 128)
		arg0.integer.value = 1;
	else if (length == 256)
		arg0.integer.value = 2;
	else
		return -EINVAL;

	status = acpi_evaluate_object(device->dev->handle, "_DDC", &args, &buffer);
	if (ACPI_FAILURE(status))
		return -ENODEV;

	obj = buffer.pointer;

	if (obj && obj->type == ACPI_TYPE_BUFFER)
		*edid = obj;
	else {
		printk(KERN_ERR PREFIX "Invalid _DDC data\n");
		status = -EFAULT;
		kfree(obj);
	}

	return status;
}

/* bus */

static int
acpi_video_bus_set_POST(struct acpi_video_bus *video, unsigned long option)
{
	int status;
	unsigned long long tmp;
	union acpi_object arg0 = { ACPI_TYPE_INTEGER };
	struct acpi_object_list args = { 1, &arg0 };


	arg0.integer.value = option;

	status = acpi_evaluate_integer(video->device->handle, "_SPD", &args, &tmp);
	if (ACPI_SUCCESS(status))
		status = tmp ? (-EINVAL) : (AE_OK);

	return status;
}

static int
acpi_video_bus_get_POST(struct acpi_video_bus *video, unsigned long long *id)
{
	int status;

	status = acpi_evaluate_integer(video->device->handle, "_GPD", NULL, id);

	return status;
}

static int
acpi_video_bus_POST_options(struct acpi_video_bus *video,
			    unsigned long long *options)
{
	int status;

	status = acpi_evaluate_integer(video->device->handle, "_VPO", NULL, options);
	*options &= 3;

	return status;
}

/*
 *  Arg:
 *  	video		: video bus device pointer
 *	bios_flag	: 
 *		0.	The system BIOS should NOT automatically switch(toggle)
 *			the active display output.
 *		1.	The system BIOS should automatically switch (toggle) the
 *			active display output. No switch event.
 *		2.	The _DGS value should be locked.
 *		3.	The system BIOS should not automatically switch (toggle) the
 *			active display output, but instead generate the display switch
 *			event notify code.
 *	lcd_flag	:
 *		0.	The system BIOS should automatically control the brightness level
 *			of the LCD when the power changes from AC to DC
 *		1. 	The system BIOS should NOT automatically control the brightness 
 *			level of the LCD when the power changes from AC to DC.
 * Return Value:
 * 		-1	wrong arg.
 */

static int
acpi_video_bus_DOS(struct acpi_video_bus *video, int bios_flag, int lcd_flag)
{
	acpi_integer status = 0;
	union acpi_object arg0 = { ACPI_TYPE_INTEGER };
	struct acpi_object_list args = { 1, &arg0 };


	if (bios_flag < 0 || bios_flag > 3 || lcd_flag < 0 || lcd_flag > 1) {
		status = -1;
		goto Failed;
	}
	arg0.integer.value = (lcd_flag << 2) | bios_flag;
	video->dos_setting = arg0.integer.value;
	acpi_evaluate_object(video->device->handle, "_DOS", &args, NULL);

      Failed:
	return status;
}

/*
 * Simple comparison function used to sort backlight levels.
 */

static int
acpi_video_cmp_level(const void *a, const void *b)
{
	return *(int *)a - *(int *)b;
}

/*
 *  Arg:	
 *  	device	: video output device (LCD, CRT, ..)
 *
 *  Return Value:
 *	Maximum brightness level
 *
 *  Allocate and initialize device->brightness.
 */

static int
acpi_video_init_brightness(struct acpi_video_device *device)
{
	union acpi_object *obj = NULL;
	int i, max_level = 0, count = 0, level_ac_battery = 0;
	unsigned long long level, level_old;
	union acpi_object *o;
	struct acpi_video_device_brightness *br = NULL;
	int result = -EINVAL;

	if (!ACPI_SUCCESS(acpi_video_device_lcd_query_levels(device, &obj))) {
		ACPI_DEBUG_PRINT((ACPI_DB_INFO, "Could not query available "
						"LCD brightness level\n"));
		goto out;
	}

	if (obj->package.count < 2)
		goto out;

	br = kzalloc(sizeof(*br), GFP_KERNEL);
	if (!br) {
		printk(KERN_ERR "can't allocate memory\n");
		result = -ENOMEM;
		goto out;
	}

	br->levels = kmalloc((obj->package.count + 2) * sizeof *(br->levels),
				GFP_KERNEL);
	if (!br->levels) {
		result = -ENOMEM;
		goto out_free;
	}

	for (i = 0; i < obj->package.count; i++) {
		o = (union acpi_object *)&obj->package.elements[i];
		if (o->type != ACPI_TYPE_INTEGER) {
			printk(KERN_ERR PREFIX "Invalid data\n");
			continue;
		}
		br->levels[count] = (u32) o->integer.value;

		if (br->levels[count] > max_level)
			max_level = br->levels[count];
		count++;
	}

	/*
	 * some buggy BIOS don't export the levels
	 * when machine is on AC/Battery in _BCL package.
	 * In this case, the first two elements in _BCL packages
	 * are also supported brightness levels that OS should take care of.
	 */
<<<<<<< HEAD
	for (i = 2; i < count; i++)
		if (br->levels[i] == br->levels[0] ||
		    br->levels[i] == br->levels[1])
			level_ac_battery++;
=======
	for (i = 2; i < count; i++) {
		if (br->levels[i] == br->levels[0])
			level_ac_battery++;
		if (br->levels[i] == br->levels[1])
			level_ac_battery++;
	}
>>>>>>> 6574612f

	if (level_ac_battery < 2) {
		level_ac_battery = 2 - level_ac_battery;
		br->flags._BCL_no_ac_battery_levels = 1;
		for (i = (count - 1 + level_ac_battery); i >= 2; i--)
			br->levels[i] = br->levels[i - level_ac_battery];
		count += level_ac_battery;
	} else if (level_ac_battery > 2)
		ACPI_ERROR((AE_INFO, "Too many duplicates in _BCL package\n"));

	/* Check if the _BCL package is in a reversed order */
	if (max_level == br->levels[2]) {
		br->flags._BCL_reversed = 1;
		sort(&br->levels[2], count - 2, sizeof(br->levels[2]),
			acpi_video_cmp_level, NULL);
	} else if (max_level != br->levels[count - 1])
		ACPI_ERROR((AE_INFO,
			    "Found unordered _BCL package\n"));

	br->count = count;
	device->brightness = br;

	/* Check the input/output of _BQC/_BCL/_BCM */
	if ((max_level < 100) && (max_level <= (count - 2)))
		br->flags._BCL_use_index = 1;

	/*
	 * _BCM is always consistent with _BCL,
	 * at least for all the laptops we have ever seen.
	 */
	br->flags._BCM_use_index = br->flags._BCL_use_index;

	/* _BQC uses INDEX while _BCL uses VALUE in some laptops */
<<<<<<< HEAD
	br->curr = max_level;
=======
	br->curr = level_old = max_level;

	if (!device->cap._BQC)
		goto set_level;

>>>>>>> 6574612f
	result = acpi_video_device_lcd_get_level_current(device, &level_old);
	if (result)
		goto out_free_levels;

<<<<<<< HEAD
	result = acpi_video_device_lcd_set_level(device, br->curr);
=======
	/*
	 * Set the level to maximum and check if _BQC uses indexed value
	 */
	result = acpi_video_device_lcd_set_level(device, max_level);
>>>>>>> 6574612f
	if (result)
		goto out_free_levels;

	result = acpi_video_device_lcd_get_level_current(device, &level);
	if (result)
		goto out_free_levels;

<<<<<<< HEAD
	if ((level != level_old) && !br->flags._BCM_use_index) {
		/* Note:
		 * This piece of code does not work correctly if the current
		 * brightness levels is 0.
		 * But I guess boxes that boot with such a dark screen are rare
		 * and no more code is needed to cover this specifial case.
		 */

		if (level_ac_battery != 2) {
			/*
			 * For now, we don't support the _BCL like this:
			 * 16, 15, 0, 1, 2, 3, ..., 14, 15, 16
			 * because we may mess up the index returned by _BQC.
			 * Plus: we have not got a box like this.
			 */
			ACPI_ERROR((AE_INFO, "_BCL not supported\n"));
		}
		br->flags._BQC_use_index = 1;
	}
=======
	br->flags._BQC_use_index = (level == max_level ? 0 : 1);

	if (!br->flags._BQC_use_index)
		goto set_level;

	if (br->flags._BCL_reversed)
		level_old = (br->count - 1) - level_old;
	level_old = br->levels[level_old];

set_level:
	result = acpi_video_device_lcd_set_level(device, level_old);
	if (result)
		goto out_free_levels;
>>>>>>> 6574612f

	ACPI_DEBUG_PRINT((ACPI_DB_INFO,
			  "found %d brightness levels\n", count - 2));
	kfree(obj);
	return result;

out_free_levels:
	kfree(br->levels);
out_free:
	kfree(br);
out:
	device->brightness = NULL;
	kfree(obj);
	return result;
}

/*
 *  Arg:
 *	device	: video output device (LCD, CRT, ..)
 *
 *  Return Value:
 *  	None
 *
 *  Find out all required AML methods defined under the output
 *  device.
 */

static void acpi_video_device_find_cap(struct acpi_video_device *device)
{
	acpi_handle h_dummy1;


	memset(&device->cap, 0, sizeof(device->cap));

	if (ACPI_SUCCESS(acpi_get_handle(device->dev->handle, "_ADR", &h_dummy1))) {
		device->cap._ADR = 1;
	}
	if (ACPI_SUCCESS(acpi_get_handle(device->dev->handle, "_BCL", &h_dummy1))) {
		device->cap._BCL = 1;
	}
	if (ACPI_SUCCESS(acpi_get_handle(device->dev->handle, "_BCM", &h_dummy1))) {
		device->cap._BCM = 1;
	}
	if (ACPI_SUCCESS(acpi_get_handle(device->dev->handle,"_BQC",&h_dummy1)))
		device->cap._BQC = 1;
	else if (ACPI_SUCCESS(acpi_get_handle(device->dev->handle, "_BCQ",
				&h_dummy1))) {
		printk(KERN_WARNING FW_BUG "_BCQ is used instead of _BQC\n");
		device->cap._BCQ = 1;
	}

	if (ACPI_SUCCESS(acpi_get_handle(device->dev->handle, "_DDC", &h_dummy1))) {
		device->cap._DDC = 1;
	}
	if (ACPI_SUCCESS(acpi_get_handle(device->dev->handle, "_DCS", &h_dummy1))) {
		device->cap._DCS = 1;
	}
	if (ACPI_SUCCESS(acpi_get_handle(device->dev->handle, "_DGS", &h_dummy1))) {
		device->cap._DGS = 1;
	}
	if (ACPI_SUCCESS(acpi_get_handle(device->dev->handle, "_DSS", &h_dummy1))) {
		device->cap._DSS = 1;
	}

	if (acpi_video_backlight_support()) {
		int result;
		static int count = 0;
		char *name;

		result = acpi_video_init_brightness(device);
		if (result)
			return;
		name = kzalloc(MAX_NAME_LEN, GFP_KERNEL);
		if (!name)
			return;

		sprintf(name, "acpi_video%d", count++);
		device->backlight = backlight_device_register(name,
			NULL, device, &acpi_backlight_ops);
		device->backlight->props.max_brightness = device->brightness->count-3;
		kfree(name);

		device->cdev = thermal_cooling_device_register("LCD",
					device->dev, &video_cooling_ops);
		if (IS_ERR(device->cdev))
			return;

		dev_info(&device->dev->dev, "registered as cooling_device%d\n",
			 device->cdev->id);
		result = sysfs_create_link(&device->dev->dev.kobj,
				&device->cdev->device.kobj,
				"thermal_cooling");
		if (result)
			printk(KERN_ERR PREFIX "Create sysfs link\n");
		result = sysfs_create_link(&device->cdev->device.kobj,
				&device->dev->dev.kobj, "device");
		if (result)
			printk(KERN_ERR PREFIX "Create sysfs link\n");

	}

	if (acpi_video_display_switch_support()) {

		if (device->cap._DCS && device->cap._DSS) {
			static int count;
			char *name;
			name = kzalloc(MAX_NAME_LEN, GFP_KERNEL);
			if (!name)
				return;
			sprintf(name, "acpi_video%d", count++);
			device->output_dev = video_output_register(name,
					NULL, device, &acpi_output_properties);
			kfree(name);
		}
	}
}

/*
 *  Arg:	
 *  	device	: video output device (VGA)
 *
 *  Return Value:
 *  	None
 *
 *  Find out all required AML methods defined under the video bus device.
 */

static void acpi_video_bus_find_cap(struct acpi_video_bus *video)
{
	acpi_handle h_dummy1;

	memset(&video->cap, 0, sizeof(video->cap));
	if (ACPI_SUCCESS(acpi_get_handle(video->device->handle, "_DOS", &h_dummy1))) {
		video->cap._DOS = 1;
	}
	if (ACPI_SUCCESS(acpi_get_handle(video->device->handle, "_DOD", &h_dummy1))) {
		video->cap._DOD = 1;
	}
	if (ACPI_SUCCESS(acpi_get_handle(video->device->handle, "_ROM", &h_dummy1))) {
		video->cap._ROM = 1;
	}
	if (ACPI_SUCCESS(acpi_get_handle(video->device->handle, "_GPD", &h_dummy1))) {
		video->cap._GPD = 1;
	}
	if (ACPI_SUCCESS(acpi_get_handle(video->device->handle, "_SPD", &h_dummy1))) {
		video->cap._SPD = 1;
	}
	if (ACPI_SUCCESS(acpi_get_handle(video->device->handle, "_VPO", &h_dummy1))) {
		video->cap._VPO = 1;
	}
}

/*
 * Check whether the video bus device has required AML method to
 * support the desired features
 */

static int acpi_video_bus_check(struct acpi_video_bus *video)
{
	acpi_status status = -ENOENT;
	struct device *dev;

	if (!video)
		return -EINVAL;

	dev = acpi_get_physical_pci_device(video->device->handle);
	if (!dev)
		return -ENODEV;
	put_device(dev);

	/* Since there is no HID, CID and so on for VGA driver, we have
	 * to check well known required nodes.
	 */

	/* Does this device support video switching? */
	if (video->cap._DOS) {
		video->flags.multihead = 1;
		status = 0;
	}

	/* Does this device support retrieving a video ROM? */
	if (video->cap._ROM) {
		video->flags.rom = 1;
		status = 0;
	}

	/* Does this device support configuring which video device to POST? */
	if (video->cap._GPD && video->cap._SPD && video->cap._VPO) {
		video->flags.post = 1;
		status = 0;
	}

	return status;
}

/* --------------------------------------------------------------------------
                              FS Interface (/proc)
   -------------------------------------------------------------------------- */

static struct proc_dir_entry *acpi_video_dir;

/* video devices */

static int acpi_video_device_info_seq_show(struct seq_file *seq, void *offset)
{
	struct acpi_video_device *dev = seq->private;


	if (!dev)
		goto end;

	seq_printf(seq, "device_id:    0x%04x\n", (u32) dev->device_id);
	seq_printf(seq, "type:         ");
	if (dev->flags.crt)
		seq_printf(seq, "CRT\n");
	else if (dev->flags.lcd)
		seq_printf(seq, "LCD\n");
	else if (dev->flags.tvout)
		seq_printf(seq, "TVOUT\n");
	else if (dev->flags.dvi)
		seq_printf(seq, "DVI\n");
	else
		seq_printf(seq, "UNKNOWN\n");

	seq_printf(seq, "known by bios: %s\n", dev->flags.bios ? "yes" : "no");

      end:
	return 0;
}

static int
acpi_video_device_info_open_fs(struct inode *inode, struct file *file)
{
	return single_open(file, acpi_video_device_info_seq_show,
			   PDE(inode)->data);
}

static int acpi_video_device_state_seq_show(struct seq_file *seq, void *offset)
{
	int status;
	struct acpi_video_device *dev = seq->private;
	unsigned long long state;


	if (!dev)
		goto end;

	status = acpi_video_device_get_state(dev, &state);
	seq_printf(seq, "state:     ");
	if (ACPI_SUCCESS(status))
		seq_printf(seq, "0x%02llx\n", state);
	else
		seq_printf(seq, "<not supported>\n");

	status = acpi_video_device_query(dev, &state);
	seq_printf(seq, "query:     ");
	if (ACPI_SUCCESS(status))
		seq_printf(seq, "0x%02llx\n", state);
	else
		seq_printf(seq, "<not supported>\n");

      end:
	return 0;
}

static int
acpi_video_device_state_open_fs(struct inode *inode, struct file *file)
{
	return single_open(file, acpi_video_device_state_seq_show,
			   PDE(inode)->data);
}

static ssize_t
acpi_video_device_write_state(struct file *file,
			      const char __user * buffer,
			      size_t count, loff_t * data)
{
	int status;
	struct seq_file *m = file->private_data;
	struct acpi_video_device *dev = m->private;
	char str[12] = { 0 };
	u32 state = 0;


	if (!dev || count + 1 > sizeof str)
		return -EINVAL;

	if (copy_from_user(str, buffer, count))
		return -EFAULT;

	str[count] = 0;
	state = simple_strtoul(str, NULL, 0);
	state &= ((1ul << 31) | (1ul << 30) | (1ul << 0));

	status = acpi_video_device_set_state(dev, state);

	if (status)
		return -EFAULT;

	return count;
}

static int
acpi_video_device_brightness_seq_show(struct seq_file *seq, void *offset)
{
	struct acpi_video_device *dev = seq->private;
	int i;


	if (!dev || !dev->brightness) {
		seq_printf(seq, "<not supported>\n");
		return 0;
	}

	seq_printf(seq, "levels: ");
	for (i = 2; i < dev->brightness->count; i++)
		seq_printf(seq, " %d", dev->brightness->levels[i]);
	seq_printf(seq, "\ncurrent: %d\n", dev->brightness->curr);

	return 0;
}

static int
acpi_video_device_brightness_open_fs(struct inode *inode, struct file *file)
{
	return single_open(file, acpi_video_device_brightness_seq_show,
			   PDE(inode)->data);
}

static ssize_t
acpi_video_device_write_brightness(struct file *file,
				   const char __user * buffer,
				   size_t count, loff_t * data)
{
	struct seq_file *m = file->private_data;
	struct acpi_video_device *dev = m->private;
	char str[5] = { 0 };
	unsigned int level = 0;
	int i;


	if (!dev || !dev->brightness || count + 1 > sizeof str)
		return -EINVAL;

	if (copy_from_user(str, buffer, count))
		return -EFAULT;

	str[count] = 0;
	level = simple_strtoul(str, NULL, 0);

	if (level > 100)
		return -EFAULT;

	/* validate through the list of available levels */
	for (i = 2; i < dev->brightness->count; i++)
		if (level == dev->brightness->levels[i]) {
			if (!acpi_video_device_lcd_set_level(dev, level))
				return count;
			break;
		}

	return -EINVAL;
}

static int acpi_video_device_EDID_seq_show(struct seq_file *seq, void *offset)
{
	struct acpi_video_device *dev = seq->private;
	int status;
	int i;
	union acpi_object *edid = NULL;


	if (!dev)
		goto out;

	status = acpi_video_device_EDID(dev, &edid, 128);
	if (ACPI_FAILURE(status)) {
		status = acpi_video_device_EDID(dev, &edid, 256);
	}

	if (ACPI_FAILURE(status)) {
		goto out;
	}

	if (edid && edid->type == ACPI_TYPE_BUFFER) {
		for (i = 0; i < edid->buffer.length; i++)
			seq_putc(seq, edid->buffer.pointer[i]);
	}

      out:
	if (!edid)
		seq_printf(seq, "<not supported>\n");
	else
		kfree(edid);

	return 0;
}

static int
acpi_video_device_EDID_open_fs(struct inode *inode, struct file *file)
{
	return single_open(file, acpi_video_device_EDID_seq_show,
			   PDE(inode)->data);
}

static int acpi_video_device_add_fs(struct acpi_device *device)
{
	struct proc_dir_entry *entry, *device_dir;
	struct acpi_video_device *vid_dev;

	vid_dev = acpi_driver_data(device);
	if (!vid_dev)
		return -ENODEV;

	device_dir = proc_mkdir(acpi_device_bid(device),
				vid_dev->video->dir);
	if (!device_dir)
		return -ENOMEM;

	/* 'info' [R] */
	entry = proc_create_data("info", S_IRUGO, device_dir,
			&acpi_video_device_info_fops, acpi_driver_data(device));
	if (!entry)
		goto err_remove_dir;

	/* 'state' [R/W] */
	entry = proc_create_data("state", S_IFREG | S_IRUGO | S_IWUSR,
				 device_dir,
				 &acpi_video_device_state_fops,
				 acpi_driver_data(device));
	if (!entry)
		goto err_remove_info;

	/* 'brightness' [R/W] */
	entry = proc_create_data("brightness", S_IFREG | S_IRUGO | S_IWUSR,
				 device_dir,
				 &acpi_video_device_brightness_fops,
				 acpi_driver_data(device));
	if (!entry)
		goto err_remove_state;

	/* 'EDID' [R] */
	entry = proc_create_data("EDID", S_IRUGO, device_dir,
				 &acpi_video_device_EDID_fops,
				 acpi_driver_data(device));
	if (!entry)
		goto err_remove_brightness;

	acpi_device_dir(device) = device_dir;

	return 0;

 err_remove_brightness:
	remove_proc_entry("brightness", device_dir);
 err_remove_state:
	remove_proc_entry("state", device_dir);
 err_remove_info:
	remove_proc_entry("info", device_dir);
 err_remove_dir:
	remove_proc_entry(acpi_device_bid(device), vid_dev->video->dir);
	return -ENOMEM;
}

static int acpi_video_device_remove_fs(struct acpi_device *device)
{
	struct acpi_video_device *vid_dev;
	struct proc_dir_entry *device_dir;

	vid_dev = acpi_driver_data(device);
	if (!vid_dev || !vid_dev->video || !vid_dev->video->dir)
		return -ENODEV;

	device_dir = acpi_device_dir(device);
	if (device_dir) {
		remove_proc_entry("info", device_dir);
		remove_proc_entry("state", device_dir);
		remove_proc_entry("brightness", device_dir);
		remove_proc_entry("EDID", device_dir);
		remove_proc_entry(acpi_device_bid(device), vid_dev->video->dir);
		acpi_device_dir(device) = NULL;
	}

	return 0;
}

/* video bus */
static int acpi_video_bus_info_seq_show(struct seq_file *seq, void *offset)
{
	struct acpi_video_bus *video = seq->private;


	if (!video)
		goto end;

	seq_printf(seq, "Switching heads:              %s\n",
		   video->flags.multihead ? "yes" : "no");
	seq_printf(seq, "Video ROM:                    %s\n",
		   video->flags.rom ? "yes" : "no");
	seq_printf(seq, "Device to be POSTed on boot:  %s\n",
		   video->flags.post ? "yes" : "no");

      end:
	return 0;
}

static int acpi_video_bus_info_open_fs(struct inode *inode, struct file *file)
{
	return single_open(file, acpi_video_bus_info_seq_show,
			   PDE(inode)->data);
}

static int acpi_video_bus_ROM_seq_show(struct seq_file *seq, void *offset)
{
	struct acpi_video_bus *video = seq->private;


	if (!video)
		goto end;

	printk(KERN_INFO PREFIX "Please implement %s\n", __func__);
	seq_printf(seq, "<TODO>\n");

      end:
	return 0;
}

static int acpi_video_bus_ROM_open_fs(struct inode *inode, struct file *file)
{
	return single_open(file, acpi_video_bus_ROM_seq_show, PDE(inode)->data);
}

static int acpi_video_bus_POST_info_seq_show(struct seq_file *seq, void *offset)
{
	struct acpi_video_bus *video = seq->private;
	unsigned long long options;
	int status;


	if (!video)
		goto end;

	status = acpi_video_bus_POST_options(video, &options);
	if (ACPI_SUCCESS(status)) {
		if (!(options & 1)) {
			printk(KERN_WARNING PREFIX
			       "The motherboard VGA device is not listed as a possible POST device.\n");
			printk(KERN_WARNING PREFIX
			       "This indicates a BIOS bug. Please contact the manufacturer.\n");
		}
		printk(KERN_WARNING "%llx\n", options);
		seq_printf(seq, "can POST: <integrated video>");
		if (options & 2)
			seq_printf(seq, " <PCI video>");
		if (options & 4)
			seq_printf(seq, " <AGP video>");
		seq_putc(seq, '\n');
	} else
		seq_printf(seq, "<not supported>\n");
      end:
	return 0;
}

static int
acpi_video_bus_POST_info_open_fs(struct inode *inode, struct file *file)
{
	return single_open(file, acpi_video_bus_POST_info_seq_show,
			   PDE(inode)->data);
}

static int acpi_video_bus_POST_seq_show(struct seq_file *seq, void *offset)
{
	struct acpi_video_bus *video = seq->private;
	int status;
	unsigned long long id;


	if (!video)
		goto end;

	status = acpi_video_bus_get_POST(video, &id);
	if (!ACPI_SUCCESS(status)) {
		seq_printf(seq, "<not supported>\n");
		goto end;
	}
	seq_printf(seq, "device POSTed is <%s>\n", device_decode[id & 3]);

      end:
	return 0;
}

static int acpi_video_bus_DOS_seq_show(struct seq_file *seq, void *offset)
{
	struct acpi_video_bus *video = seq->private;


	seq_printf(seq, "DOS setting: <%d>\n", video->dos_setting);

	return 0;
}

static int acpi_video_bus_POST_open_fs(struct inode *inode, struct file *file)
{
	return single_open(file, acpi_video_bus_POST_seq_show,
			   PDE(inode)->data);
}

static int acpi_video_bus_DOS_open_fs(struct inode *inode, struct file *file)
{
	return single_open(file, acpi_video_bus_DOS_seq_show, PDE(inode)->data);
}

static ssize_t
acpi_video_bus_write_POST(struct file *file,
			  const char __user * buffer,
			  size_t count, loff_t * data)
{
	int status;
	struct seq_file *m = file->private_data;
	struct acpi_video_bus *video = m->private;
	char str[12] = { 0 };
	unsigned long long opt, options;


	if (!video || count + 1 > sizeof str)
		return -EINVAL;

	status = acpi_video_bus_POST_options(video, &options);
	if (!ACPI_SUCCESS(status))
		return -EINVAL;

	if (copy_from_user(str, buffer, count))
		return -EFAULT;

	str[count] = 0;
	opt = strtoul(str, NULL, 0);
	if (opt > 3)
		return -EFAULT;

	/* just in case an OEM 'forgot' the motherboard... */
	options |= 1;

	if (options & (1ul << opt)) {
		status = acpi_video_bus_set_POST(video, opt);
		if (!ACPI_SUCCESS(status))
			return -EFAULT;

	}

	return count;
}

static ssize_t
acpi_video_bus_write_DOS(struct file *file,
			 const char __user * buffer,
			 size_t count, loff_t * data)
{
	int status;
	struct seq_file *m = file->private_data;
	struct acpi_video_bus *video = m->private;
	char str[12] = { 0 };
	unsigned long opt;


	if (!video || count + 1 > sizeof str)
		return -EINVAL;

	if (copy_from_user(str, buffer, count))
		return -EFAULT;

	str[count] = 0;
	opt = strtoul(str, NULL, 0);
	if (opt > 7)
		return -EFAULT;

	status = acpi_video_bus_DOS(video, opt & 0x3, (opt & 0x4) >> 2);

	if (!ACPI_SUCCESS(status))
		return -EFAULT;

	return count;
}

static int acpi_video_bus_add_fs(struct acpi_device *device)
{
	struct acpi_video_bus *video = acpi_driver_data(device);
	struct proc_dir_entry *device_dir;
	struct proc_dir_entry *entry;

	device_dir = proc_mkdir(acpi_device_bid(device), acpi_video_dir);
	if (!device_dir)
		return -ENOMEM;

	/* 'info' [R] */
	entry = proc_create_data("info", S_IRUGO, device_dir,
				 &acpi_video_bus_info_fops,
				 acpi_driver_data(device));
	if (!entry)
		goto err_remove_dir;

	/* 'ROM' [R] */
	entry = proc_create_data("ROM", S_IRUGO, device_dir,
				 &acpi_video_bus_ROM_fops,
				 acpi_driver_data(device));
	if (!entry)
		goto err_remove_info;

	/* 'POST_info' [R] */
	entry = proc_create_data("POST_info", S_IRUGO, device_dir,
				 &acpi_video_bus_POST_info_fops,
				 acpi_driver_data(device));
	if (!entry)
		goto err_remove_rom;

	/* 'POST' [R/W] */
	entry = proc_create_data("POST", S_IFREG | S_IRUGO | S_IWUSR,
				 device_dir,
				 &acpi_video_bus_POST_fops,
				 acpi_driver_data(device));
	if (!entry)
		goto err_remove_post_info;

	/* 'DOS' [R/W] */
	entry = proc_create_data("DOS", S_IFREG | S_IRUGO | S_IWUSR,
				 device_dir,
				 &acpi_video_bus_DOS_fops,
				 acpi_driver_data(device));
	if (!entry)
		goto err_remove_post;

	video->dir = acpi_device_dir(device) = device_dir;
	return 0;

 err_remove_post:
	remove_proc_entry("POST", device_dir);
 err_remove_post_info:
	remove_proc_entry("POST_info", device_dir);
 err_remove_rom:
	remove_proc_entry("ROM", device_dir);
 err_remove_info:
	remove_proc_entry("info", device_dir);
 err_remove_dir:
	remove_proc_entry(acpi_device_bid(device), acpi_video_dir);
	return -ENOMEM;
}

static int acpi_video_bus_remove_fs(struct acpi_device *device)
{
	struct proc_dir_entry *device_dir = acpi_device_dir(device);

	if (device_dir) {
		remove_proc_entry("info", device_dir);
		remove_proc_entry("ROM", device_dir);
		remove_proc_entry("POST_info", device_dir);
		remove_proc_entry("POST", device_dir);
		remove_proc_entry("DOS", device_dir);
		remove_proc_entry(acpi_device_bid(device), acpi_video_dir);
		acpi_device_dir(device) = NULL;
	}

	return 0;
}

/* --------------------------------------------------------------------------
                                 Driver Interface
   -------------------------------------------------------------------------- */

/* device interface */
static struct acpi_video_device_attrib*
acpi_video_get_device_attr(struct acpi_video_bus *video, unsigned long device_id)
{
	struct acpi_video_enumerated_device *ids;
	int i;

	for (i = 0; i < video->attached_count; i++) {
		ids = &video->attached_array[i];
		if ((ids->value.int_val & 0xffff) == device_id)
			return &ids->value.attrib;
	}

	return NULL;
}

static int
acpi_video_bus_get_one_device(struct acpi_device *device,
			      struct acpi_video_bus *video)
{
	unsigned long long device_id;
	int status;
	struct acpi_video_device *data;
	struct acpi_video_device_attrib* attribute;

	if (!device || !video)
		return -EINVAL;

	status =
	    acpi_evaluate_integer(device->handle, "_ADR", NULL, &device_id);
	if (ACPI_SUCCESS(status)) {

		data = kzalloc(sizeof(struct acpi_video_device), GFP_KERNEL);
		if (!data)
			return -ENOMEM;

		strcpy(acpi_device_name(device), ACPI_VIDEO_DEVICE_NAME);
		strcpy(acpi_device_class(device), ACPI_VIDEO_CLASS);
		device->driver_data = data;

		data->device_id = device_id;
		data->video = video;
		data->dev = device;

		attribute = acpi_video_get_device_attr(video, device_id);

		if((attribute != NULL) && attribute->device_id_scheme) {
			switch (attribute->display_type) {
			case ACPI_VIDEO_DISPLAY_CRT:
				data->flags.crt = 1;
				break;
			case ACPI_VIDEO_DISPLAY_TV:
				data->flags.tvout = 1;
				break;
			case ACPI_VIDEO_DISPLAY_DVI:
				data->flags.dvi = 1;
				break;
			case ACPI_VIDEO_DISPLAY_LCD:
				data->flags.lcd = 1;
				break;
			default:
				data->flags.unknown = 1;
				break;
			}
			if(attribute->bios_can_detect)
				data->flags.bios = 1;
		} else
			data->flags.unknown = 1;

		acpi_video_device_bind(video, data);
		acpi_video_device_find_cap(data);

		status = acpi_install_notify_handler(device->handle,
						     ACPI_DEVICE_NOTIFY,
						     acpi_video_device_notify,
						     data);
		if (ACPI_FAILURE(status)) {
			printk(KERN_ERR PREFIX
					  "Error installing notify handler\n");
			if(data->brightness)
				kfree(data->brightness->levels);
			kfree(data->brightness);
			kfree(data);
			return -ENODEV;
		}

		mutex_lock(&video->device_list_lock);
		list_add_tail(&data->entry, &video->video_device_list);
		mutex_unlock(&video->device_list_lock);

		acpi_video_device_add_fs(device);

		return 0;
	}

	return -ENOENT;
}

/*
 *  Arg:
 *  	video	: video bus device 
 *
 *  Return:
 *  	none
 *  
 *  Enumerate the video device list of the video bus, 
 *  bind the ids with the corresponding video devices
 *  under the video bus.
 */

static void acpi_video_device_rebind(struct acpi_video_bus *video)
{
	struct acpi_video_device *dev;

	mutex_lock(&video->device_list_lock);

	list_for_each_entry(dev, &video->video_device_list, entry)
		acpi_video_device_bind(video, dev);

	mutex_unlock(&video->device_list_lock);
}

/*
 *  Arg:
 *  	video	: video bus device 
 *  	device	: video output device under the video 
 *  		bus
 *
 *  Return:
 *  	none
 *  
 *  Bind the ids with the corresponding video devices
 *  under the video bus.
 */

static void
acpi_video_device_bind(struct acpi_video_bus *video,
		       struct acpi_video_device *device)
{
	struct acpi_video_enumerated_device *ids;
	int i;

	for (i = 0; i < video->attached_count; i++) {
		ids = &video->attached_array[i];
		if (device->device_id == (ids->value.int_val & 0xffff)) {
			ids->bind_info = device;
			ACPI_DEBUG_PRINT((ACPI_DB_INFO, "device_bind %d\n", i));
		}
	}
}

/*
 *  Arg:
 *  	video	: video bus device 
 *
 *  Return:
 *  	< 0	: error
 *  
 *  Call _DOD to enumerate all devices attached to display adapter
 *
 */

static int acpi_video_device_enumerate(struct acpi_video_bus *video)
{
	int status;
	int count;
	int i;
	struct acpi_video_enumerated_device *active_list;
	struct acpi_buffer buffer = { ACPI_ALLOCATE_BUFFER, NULL };
	union acpi_object *dod = NULL;
	union acpi_object *obj;

	status = acpi_evaluate_object(video->device->handle, "_DOD", NULL, &buffer);
	if (!ACPI_SUCCESS(status)) {
		ACPI_EXCEPTION((AE_INFO, status, "Evaluating _DOD"));
		return status;
	}

	dod = buffer.pointer;
	if (!dod || (dod->type != ACPI_TYPE_PACKAGE)) {
		ACPI_EXCEPTION((AE_INFO, status, "Invalid _DOD data"));
		status = -EFAULT;
		goto out;
	}

	ACPI_DEBUG_PRINT((ACPI_DB_INFO, "Found %d video heads in _DOD\n",
			  dod->package.count));

	active_list = kcalloc(1 + dod->package.count,
			      sizeof(struct acpi_video_enumerated_device),
			      GFP_KERNEL);
	if (!active_list) {
		status = -ENOMEM;
		goto out;
	}

	count = 0;
	for (i = 0; i < dod->package.count; i++) {
		obj = &dod->package.elements[i];

		if (obj->type != ACPI_TYPE_INTEGER) {
			printk(KERN_ERR PREFIX
				"Invalid _DOD data in element %d\n", i);
			continue;
		}

		active_list[count].value.int_val = obj->integer.value;
		active_list[count].bind_info = NULL;
		ACPI_DEBUG_PRINT((ACPI_DB_INFO, "dod element[%d] = %d\n", i,
				  (int)obj->integer.value));
		count++;
	}

	kfree(video->attached_array);

	video->attached_array = active_list;
	video->attached_count = count;

 out:
	kfree(buffer.pointer);
	return status;
}

static int
acpi_video_get_next_level(struct acpi_video_device *device,
			  u32 level_current, u32 event)
{
	int min, max, min_above, max_below, i, l, delta = 255;
	max = max_below = 0;
	min = min_above = 255;
	/* Find closest level to level_current */
	for (i = 2; i < device->brightness->count; i++) {
		l = device->brightness->levels[i];
		if (abs(l - level_current) < abs(delta)) {
			delta = l - level_current;
			if (!delta)
				break;
		}
	}
	/* Ajust level_current to closest available level */
	level_current += delta;
	for (i = 2; i < device->brightness->count; i++) {
		l = device->brightness->levels[i];
		if (l < min)
			min = l;
		if (l > max)
			max = l;
		if (l < min_above && l > level_current)
			min_above = l;
		if (l > max_below && l < level_current)
			max_below = l;
	}

	switch (event) {
	case ACPI_VIDEO_NOTIFY_CYCLE_BRIGHTNESS:
		return (level_current < max) ? min_above : min;
	case ACPI_VIDEO_NOTIFY_INC_BRIGHTNESS:
		return (level_current < max) ? min_above : max;
	case ACPI_VIDEO_NOTIFY_DEC_BRIGHTNESS:
		return (level_current > min) ? max_below : min;
	case ACPI_VIDEO_NOTIFY_ZERO_BRIGHTNESS:
	case ACPI_VIDEO_NOTIFY_DISPLAY_OFF:
		return 0;
	default:
		return level_current;
	}
}

static int
acpi_video_switch_brightness(struct acpi_video_device *device, int event)
{
	unsigned long long level_current, level_next;
	int result = -EINVAL;

	if (!device->brightness)
		goto out;

	result = acpi_video_device_lcd_get_level_current(device,
							 &level_current);
	if (result)
		goto out;

	level_next = acpi_video_get_next_level(device, level_current, event);

	result = acpi_video_device_lcd_set_level(device, level_next);

out:
	if (result)
		printk(KERN_ERR PREFIX "Failed to switch the brightness\n");

	return result;
}

static int
acpi_video_bus_get_devices(struct acpi_video_bus *video,
			   struct acpi_device *device)
{
	int status = 0;
	struct acpi_device *dev;

	acpi_video_device_enumerate(video);

	list_for_each_entry(dev, &device->children, node) {

		status = acpi_video_bus_get_one_device(dev, video);
		if (ACPI_FAILURE(status)) {
			printk(KERN_WARNING PREFIX
					"Cant attach device");
			continue;
		}
	}
	return status;
}

static int acpi_video_bus_put_one_device(struct acpi_video_device *device)
{
	acpi_status status;
	struct acpi_video_bus *video;


	if (!device || !device->video)
		return -ENOENT;

	video = device->video;

	acpi_video_device_remove_fs(device->dev);

	status = acpi_remove_notify_handler(device->dev->handle,
					    ACPI_DEVICE_NOTIFY,
					    acpi_video_device_notify);
	backlight_device_unregister(device->backlight);
	if (device->cdev) {
		sysfs_remove_link(&device->dev->dev.kobj,
				  "thermal_cooling");
		sysfs_remove_link(&device->cdev->device.kobj,
				  "device");
		thermal_cooling_device_unregister(device->cdev);
		device->cdev = NULL;
	}
	video_output_unregister(device->output_dev);

	return 0;
}

static int acpi_video_bus_put_devices(struct acpi_video_bus *video)
{
	int status;
	struct acpi_video_device *dev, *next;

	mutex_lock(&video->device_list_lock);

	list_for_each_entry_safe(dev, next, &video->video_device_list, entry) {

		status = acpi_video_bus_put_one_device(dev);
		if (ACPI_FAILURE(status))
			printk(KERN_WARNING PREFIX
			       "hhuuhhuu bug in acpi video driver.\n");

		if (dev->brightness) {
			kfree(dev->brightness->levels);
			kfree(dev->brightness);
		}
		list_del(&dev->entry);
		kfree(dev);
	}

	mutex_unlock(&video->device_list_lock);

	return 0;
}

/* acpi_video interface */

static int acpi_video_bus_start_devices(struct acpi_video_bus *video)
{
	return acpi_video_bus_DOS(video, 0, 0);
}

static int acpi_video_bus_stop_devices(struct acpi_video_bus *video)
{
	return acpi_video_bus_DOS(video, 0, 1);
}

static void acpi_video_bus_notify(struct acpi_device *device, u32 event)
{
	struct acpi_video_bus *video = acpi_driver_data(device);
	struct input_dev *input;
	int keycode;

	if (!video)
		return;

	input = video->input;

	switch (event) {
	case ACPI_VIDEO_NOTIFY_SWITCH:	/* User requested a switch,
					 * most likely via hotkey. */
		acpi_bus_generate_proc_event(device, event, 0);
		keycode = KEY_SWITCHVIDEOMODE;
		break;

	case ACPI_VIDEO_NOTIFY_PROBE:	/* User plugged in or removed a video
					 * connector. */
		acpi_video_device_enumerate(video);
		acpi_video_device_rebind(video);
		acpi_bus_generate_proc_event(device, event, 0);
		keycode = KEY_SWITCHVIDEOMODE;
		break;

	case ACPI_VIDEO_NOTIFY_CYCLE:	/* Cycle Display output hotkey pressed. */
		acpi_bus_generate_proc_event(device, event, 0);
		keycode = KEY_SWITCHVIDEOMODE;
		break;
	case ACPI_VIDEO_NOTIFY_NEXT_OUTPUT:	/* Next Display output hotkey pressed. */
		acpi_bus_generate_proc_event(device, event, 0);
		keycode = KEY_VIDEO_NEXT;
		break;
	case ACPI_VIDEO_NOTIFY_PREV_OUTPUT:	/* previous Display output hotkey pressed. */
		acpi_bus_generate_proc_event(device, event, 0);
		keycode = KEY_VIDEO_PREV;
		break;

	default:
		keycode = KEY_UNKNOWN;
		ACPI_DEBUG_PRINT((ACPI_DB_INFO,
				  "Unsupported event [0x%x]\n", event));
		break;
	}

	acpi_notifier_call_chain(device, event, 0);
	input_report_key(input, keycode, 1);
	input_sync(input);
	input_report_key(input, keycode, 0);
	input_sync(input);

	return;
}

static void acpi_video_device_notify(acpi_handle handle, u32 event, void *data)
{
	struct acpi_video_device *video_device = data;
	struct acpi_device *device = NULL;
	struct acpi_video_bus *bus;
	struct input_dev *input;
	int keycode;

	if (!video_device)
		return;

	device = video_device->dev;
	bus = video_device->video;
	input = bus->input;

	switch (event) {
	case ACPI_VIDEO_NOTIFY_CYCLE_BRIGHTNESS:	/* Cycle brightness */
		if (brightness_switch_enabled)
			acpi_video_switch_brightness(video_device, event);
		acpi_bus_generate_proc_event(device, event, 0);
		keycode = KEY_BRIGHTNESS_CYCLE;
		break;
	case ACPI_VIDEO_NOTIFY_INC_BRIGHTNESS:	/* Increase brightness */
		if (brightness_switch_enabled)
			acpi_video_switch_brightness(video_device, event);
		acpi_bus_generate_proc_event(device, event, 0);
		keycode = KEY_BRIGHTNESSUP;
		break;
	case ACPI_VIDEO_NOTIFY_DEC_BRIGHTNESS:	/* Decrease brightness */
		if (brightness_switch_enabled)
			acpi_video_switch_brightness(video_device, event);
		acpi_bus_generate_proc_event(device, event, 0);
		keycode = KEY_BRIGHTNESSDOWN;
		break;
	case ACPI_VIDEO_NOTIFY_ZERO_BRIGHTNESS:	/* zero brightnesss */
		if (brightness_switch_enabled)
			acpi_video_switch_brightness(video_device, event);
		acpi_bus_generate_proc_event(device, event, 0);
		keycode = KEY_BRIGHTNESS_ZERO;
		break;
	case ACPI_VIDEO_NOTIFY_DISPLAY_OFF:	/* display device off */
		if (brightness_switch_enabled)
			acpi_video_switch_brightness(video_device, event);
		acpi_bus_generate_proc_event(device, event, 0);
		keycode = KEY_DISPLAY_OFF;
		break;
	default:
		keycode = KEY_UNKNOWN;
		ACPI_DEBUG_PRINT((ACPI_DB_INFO,
				  "Unsupported event [0x%x]\n", event));
		break;
	}

	acpi_notifier_call_chain(device, event, 0);
	input_report_key(input, keycode, 1);
	input_sync(input);
	input_report_key(input, keycode, 0);
	input_sync(input);

	return;
}

static int instance;
static int acpi_video_resume(struct acpi_device *device)
{
	struct acpi_video_bus *video;
	struct acpi_video_device *video_device;
	int i;

	if (!device || !acpi_driver_data(device))
		return -EINVAL;

	video = acpi_driver_data(device);

	for (i = 0; i < video->attached_count; i++) {
		video_device = video->attached_array[i].bind_info;
		if (video_device && video_device->backlight)
			acpi_video_set_brightness(video_device->backlight);
	}
	return AE_OK;
}

static int acpi_video_bus_add(struct acpi_device *device)
{
	struct acpi_video_bus *video;
	struct input_dev *input;
	int error;

	video = kzalloc(sizeof(struct acpi_video_bus), GFP_KERNEL);
	if (!video)
		return -ENOMEM;

	/* a hack to fix the duplicate name "VID" problem on T61 */
	if (!strcmp(device->pnp.bus_id, "VID")) {
		if (instance)
			device->pnp.bus_id[3] = '0' + instance;
		instance ++;
	}
	/* a hack to fix the duplicate name "VGA" problem on Pa 3553 */
	if (!strcmp(device->pnp.bus_id, "VGA")) {
		if (instance)
			device->pnp.bus_id[3] = '0' + instance;
		instance++;
	}

	video->device = device;
	strcpy(acpi_device_name(device), ACPI_VIDEO_BUS_NAME);
	strcpy(acpi_device_class(device), ACPI_VIDEO_CLASS);
	device->driver_data = video;

	acpi_video_bus_find_cap(video);
	error = acpi_video_bus_check(video);
	if (error)
		goto err_free_video;

	error = acpi_video_bus_add_fs(device);
	if (error)
		goto err_free_video;

	mutex_init(&video->device_list_lock);
	INIT_LIST_HEAD(&video->video_device_list);

	acpi_video_bus_get_devices(video, device);
	acpi_video_bus_start_devices(video);

	video->input = input = input_allocate_device();
	if (!input) {
		error = -ENOMEM;
		goto err_stop_video;
	}

	snprintf(video->phys, sizeof(video->phys),
		"%s/video/input0", acpi_device_hid(video->device));

	input->name = acpi_device_name(video->device);
	input->phys = video->phys;
	input->id.bustype = BUS_HOST;
	input->id.product = 0x06;
	input->dev.parent = &device->dev;
	input->evbit[0] = BIT(EV_KEY);
	set_bit(KEY_SWITCHVIDEOMODE, input->keybit);
	set_bit(KEY_VIDEO_NEXT, input->keybit);
	set_bit(KEY_VIDEO_PREV, input->keybit);
	set_bit(KEY_BRIGHTNESS_CYCLE, input->keybit);
	set_bit(KEY_BRIGHTNESSUP, input->keybit);
	set_bit(KEY_BRIGHTNESSDOWN, input->keybit);
	set_bit(KEY_BRIGHTNESS_ZERO, input->keybit);
	set_bit(KEY_DISPLAY_OFF, input->keybit);
	set_bit(KEY_UNKNOWN, input->keybit);

	error = input_register_device(input);
	if (error)
		goto err_free_input_dev;

	printk(KERN_INFO PREFIX "%s [%s] (multi-head: %s  rom: %s  post: %s)\n",
	       ACPI_VIDEO_DEVICE_NAME, acpi_device_bid(device),
	       video->flags.multihead ? "yes" : "no",
	       video->flags.rom ? "yes" : "no",
	       video->flags.post ? "yes" : "no");

	return 0;

 err_free_input_dev:
	input_free_device(input);
 err_stop_video:
	acpi_video_bus_stop_devices(video);
	acpi_video_bus_put_devices(video);
	kfree(video->attached_array);
	acpi_video_bus_remove_fs(device);
 err_free_video:
	kfree(video);
	device->driver_data = NULL;

	return error;
}

static int acpi_video_bus_remove(struct acpi_device *device, int type)
{
	struct acpi_video_bus *video = NULL;


	if (!device || !acpi_driver_data(device))
		return -EINVAL;

	video = acpi_driver_data(device);

	acpi_video_bus_stop_devices(video);
	acpi_video_bus_put_devices(video);
	acpi_video_bus_remove_fs(device);

	input_unregister_device(video->input);
	kfree(video->attached_array);
	kfree(video);

	return 0;
}

static int __init intel_opregion_present(void)
{
#if defined(CONFIG_DRM_I915) || defined(CONFIG_DRM_I915_MODULE)
	struct pci_dev *dev = NULL;
	u32 address;

	for_each_pci_dev(dev) {
		if ((dev->class >> 8) != PCI_CLASS_DISPLAY_VGA)
			continue;
		if (dev->vendor != PCI_VENDOR_ID_INTEL)
			continue;
		pci_read_config_dword(dev, 0xfc, &address);
		if (!address)
			continue;
		return 1;
	}
#endif
	return 0;
}

int acpi_video_register(void)
{
	int result = 0;

	acpi_video_dir = proc_mkdir(ACPI_VIDEO_CLASS, acpi_root_dir);
	if (!acpi_video_dir)
		return -ENODEV;

	result = acpi_bus_register_driver(&acpi_video_bus);
	if (result < 0) {
		remove_proc_entry(ACPI_VIDEO_CLASS, acpi_root_dir);
		return -ENODEV;
	}

	return 0;
}
EXPORT_SYMBOL(acpi_video_register);

/*
 * This is kind of nasty. Hardware using Intel chipsets may require
 * the video opregion code to be run first in order to initialise
 * state before any ACPI video calls are made. To handle this we defer
 * registration of the video class until the opregion code has run.
 */

static int __init acpi_video_init(void)
{
	if (intel_opregion_present())
		return 0;

	return acpi_video_register();
}

static void __exit acpi_video_exit(void)
{

	acpi_bus_unregister_driver(&acpi_video_bus);

	remove_proc_entry(ACPI_VIDEO_CLASS, acpi_root_dir);

	return;
}

module_init(acpi_video_init);
module_exit(acpi_video_exit);<|MERGE_RESOLUTION|>--- conflicted
+++ resolved
@@ -770,19 +770,12 @@
 	 * In this case, the first two elements in _BCL packages
 	 * are also supported brightness levels that OS should take care of.
 	 */
-<<<<<<< HEAD
-	for (i = 2; i < count; i++)
-		if (br->levels[i] == br->levels[0] ||
-		    br->levels[i] == br->levels[1])
-			level_ac_battery++;
-=======
 	for (i = 2; i < count; i++) {
 		if (br->levels[i] == br->levels[0])
 			level_ac_battery++;
 		if (br->levels[i] == br->levels[1])
 			level_ac_battery++;
 	}
->>>>>>> 6574612f
 
 	if (level_ac_battery < 2) {
 		level_ac_battery = 2 - level_ac_battery;
@@ -816,27 +809,19 @@
 	br->flags._BCM_use_index = br->flags._BCL_use_index;
 
 	/* _BQC uses INDEX while _BCL uses VALUE in some laptops */
-<<<<<<< HEAD
-	br->curr = max_level;
-=======
 	br->curr = level_old = max_level;
 
 	if (!device->cap._BQC)
 		goto set_level;
 
->>>>>>> 6574612f
 	result = acpi_video_device_lcd_get_level_current(device, &level_old);
 	if (result)
 		goto out_free_levels;
 
-<<<<<<< HEAD
-	result = acpi_video_device_lcd_set_level(device, br->curr);
-=======
 	/*
 	 * Set the level to maximum and check if _BQC uses indexed value
 	 */
 	result = acpi_video_device_lcd_set_level(device, max_level);
->>>>>>> 6574612f
 	if (result)
 		goto out_free_levels;
 
@@ -844,27 +829,6 @@
 	if (result)
 		goto out_free_levels;
 
-<<<<<<< HEAD
-	if ((level != level_old) && !br->flags._BCM_use_index) {
-		/* Note:
-		 * This piece of code does not work correctly if the current
-		 * brightness levels is 0.
-		 * But I guess boxes that boot with such a dark screen are rare
-		 * and no more code is needed to cover this specifial case.
-		 */
-
-		if (level_ac_battery != 2) {
-			/*
-			 * For now, we don't support the _BCL like this:
-			 * 16, 15, 0, 1, 2, 3, ..., 14, 15, 16
-			 * because we may mess up the index returned by _BQC.
-			 * Plus: we have not got a box like this.
-			 */
-			ACPI_ERROR((AE_INFO, "_BCL not supported\n"));
-		}
-		br->flags._BQC_use_index = 1;
-	}
-=======
 	br->flags._BQC_use_index = (level == max_level ? 0 : 1);
 
 	if (!br->flags._BQC_use_index)
@@ -878,7 +842,6 @@
 	result = acpi_video_device_lcd_set_level(device, level_old);
 	if (result)
 		goto out_free_levels;
->>>>>>> 6574612f
 
 	ACPI_DEBUG_PRINT((ACPI_DB_INFO,
 			  "found %d brightness levels\n", count - 2));

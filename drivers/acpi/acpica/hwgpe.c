/******************************************************************************
 *
 * Module Name: hwgpe - Low level GPE enable/disable/clear functions
 *
 *****************************************************************************/

/*
 * Copyright (C) 2000 - 2014, Intel Corp.
 * All rights reserved.
 *
 * Redistribution and use in source and binary forms, with or without
 * modification, are permitted provided that the following conditions
 * are met:
 * 1. Redistributions of source code must retain the above copyright
 *    notice, this list of conditions, and the following disclaimer,
 *    without modification.
 * 2. Redistributions in binary form must reproduce at minimum a disclaimer
 *    substantially similar to the "NO WARRANTY" disclaimer below
 *    ("Disclaimer") and any redistribution must be conditioned upon
 *    including a substantially similar Disclaimer requirement for further
 *    binary redistribution.
 * 3. Neither the names of the above-listed copyright holders nor the names
 *    of any contributors may be used to endorse or promote products derived
 *    from this software without specific prior written permission.
 *
 * Alternatively, this software may be distributed under the terms of the
 * GNU General Public License ("GPL") version 2 as published by the Free
 * Software Foundation.
 *
 * NO WARRANTY
 * THIS SOFTWARE IS PROVIDED BY THE COPYRIGHT HOLDERS AND CONTRIBUTORS
 * "AS IS" AND ANY EXPRESS OR IMPLIED WARRANTIES, INCLUDING, BUT NOT
 * LIMITED TO, THE IMPLIED WARRANTIES OF MERCHANTIBILITY AND FITNESS FOR
 * A PARTICULAR PURPOSE ARE DISCLAIMED. IN NO EVENT SHALL THE COPYRIGHT
 * HOLDERS OR CONTRIBUTORS BE LIABLE FOR SPECIAL, EXEMPLARY, OR CONSEQUENTIAL
 * DAMAGES (INCLUDING, BUT NOT LIMITED TO, PROCUREMENT OF SUBSTITUTE GOODS
 * OR SERVICES; LOSS OF USE, DATA, OR PROFITS; OR BUSINESS INTERRUPTION)
 * HOWEVER CAUSED AND ON ANY THEORY OF LIABILITY, WHETHER IN CONTRACT,
 * STRICT LIABILITY, OR TORT (INCLUDING NEGLIGENCE OR OTHERWISE) ARISING
 * IN ANY WAY OUT OF THE USE OF THIS SOFTWARE, EVEN IF ADVISED OF THE
 * POSSIBILITY OF SUCH DAMAGES.
 */

#include <acpi/acpi.h>
#include "accommon.h"
#include "acevents.h"

#define _COMPONENT          ACPI_HARDWARE
ACPI_MODULE_NAME("hwgpe")
#if (!ACPI_REDUCED_HARDWARE)	/* Entire module */
/* Local prototypes */
static acpi_status
acpi_hw_enable_wakeup_gpe_block(struct acpi_gpe_xrupt_info *gpe_xrupt_info,
				struct acpi_gpe_block_info *gpe_block,
				void *context);

/******************************************************************************
 *
 * FUNCTION:	acpi_hw_get_gpe_register_bit
 *
 * PARAMETERS:	gpe_event_info	    - Info block for the GPE
 *
 * RETURN:	Register mask with a one in the GPE bit position
 *
 * DESCRIPTION: Compute the register mask for this GPE. One bit is set in the
 *              correct position for the input GPE.
 *
 ******************************************************************************/

u32 acpi_hw_get_gpe_register_bit(struct acpi_gpe_event_info *gpe_event_info)
{

	return ((u32)1 <<
		(gpe_event_info->gpe_number -
		 gpe_event_info->register_info->base_gpe_number));
}

/******************************************************************************
 *
 * FUNCTION:	acpi_hw_low_set_gpe
 *
 * PARAMETERS:	gpe_event_info	    - Info block for the GPE to be disabled
 *		action		    - Enable or disable
 *
 * RETURN:	Status
 *
 * DESCRIPTION: Enable or disable a single GPE in the parent enable register.
 *
 ******************************************************************************/

acpi_status
acpi_hw_low_set_gpe(struct acpi_gpe_event_info *gpe_event_info, u32 action)
{
	struct acpi_gpe_register_info *gpe_register_info;
	acpi_status status;
	u32 enable_mask;
	u32 register_bit;

	ACPI_FUNCTION_ENTRY();

	/* Get the info block for the entire GPE register */

	gpe_register_info = gpe_event_info->register_info;
	if (!gpe_register_info) {
		return (AE_NOT_EXIST);
	}

	/* Get current value of the enable register that contains this GPE */

	status = acpi_hw_read(&enable_mask, &gpe_register_info->enable_address);
	if (ACPI_FAILURE(status)) {
		return (status);
	}

	/* Set or clear just the bit that corresponds to this GPE */

	register_bit = acpi_hw_get_gpe_register_bit(gpe_event_info);
	switch (action & ~ACPI_GPE_SAVE_MASK) {
	case ACPI_GPE_CONDITIONAL_ENABLE:

		/* Only enable if the corresponding enable_mask bit is set */

		if (!(register_bit & gpe_register_info->enable_mask)) {
			return (AE_BAD_PARAMETER);
		}

		/*lint -fallthrough */

	case ACPI_GPE_ENABLE:

		ACPI_SET_BIT(enable_mask, register_bit);
		break;

	case ACPI_GPE_DISABLE:

		ACPI_CLEAR_BIT(enable_mask, register_bit);
		break;

	default:

		ACPI_ERROR((AE_INFO, "Invalid GPE Action, %u", action));
		return (AE_BAD_PARAMETER);
	}

	/* Write the updated enable mask */

	status = acpi_hw_write(enable_mask, &gpe_register_info->enable_address);
	if (ACPI_SUCCESS(status) && (action & ACPI_GPE_SAVE_MASK)) {
		gpe_register_info->enable_mask = enable_mask;
	}
	return (status);
}

/******************************************************************************
 *
 * FUNCTION:    acpi_hw_clear_gpe
 *
 * PARAMETERS:  gpe_event_info      - Info block for the GPE to be cleared
 *
 * RETURN:      Status
 *
 * DESCRIPTION: Clear the status bit for a single GPE.
 *
 ******************************************************************************/

acpi_status acpi_hw_clear_gpe(struct acpi_gpe_event_info * gpe_event_info)
{
	struct acpi_gpe_register_info *gpe_register_info;
	acpi_status status;
	u32 register_bit;

	ACPI_FUNCTION_ENTRY();

	/* Get the info block for the entire GPE register */

	gpe_register_info = gpe_event_info->register_info;
	if (!gpe_register_info) {
		return (AE_NOT_EXIST);
	}

	/*
	 * Write a one to the appropriate bit in the status register to
	 * clear this GPE.
	 */
	register_bit = acpi_hw_get_gpe_register_bit(gpe_event_info);

	status = acpi_hw_write(register_bit,
			       &gpe_register_info->status_address);

	return (status);
}

/******************************************************************************
 *
 * FUNCTION:    acpi_hw_get_gpe_status
 *
 * PARAMETERS:  gpe_event_info      - Info block for the GPE to queried
 *              event_status        - Where the GPE status is returned
 *
 * RETURN:      Status
 *
 * DESCRIPTION: Return the status of a single GPE.
 *
 ******************************************************************************/

acpi_status
acpi_hw_get_gpe_status(struct acpi_gpe_event_info * gpe_event_info,
		       acpi_event_status *event_status)
{
	u32 in_byte;
	u32 register_bit;
	struct acpi_gpe_register_info *gpe_register_info;
	acpi_event_status local_event_status = 0;
	acpi_status status;

	ACPI_FUNCTION_ENTRY();

	if (!event_status) {
		return (AE_BAD_PARAMETER);
	}

	/* GPE currently handled? */

	if ((gpe_event_info->flags & ACPI_GPE_DISPATCH_MASK) !=
	    ACPI_GPE_DISPATCH_NONE) {
		local_event_status |= ACPI_EVENT_FLAG_HAS_HANDLER;
	}

	/* Get the info block for the entire GPE register */

	gpe_register_info = gpe_event_info->register_info;

	/* Get the register bitmask for this GPE */

	register_bit = acpi_hw_get_gpe_register_bit(gpe_event_info);

	/* GPE currently enabled? (enabled for runtime?) */

	if (register_bit & gpe_register_info->enable_for_run) {
		local_event_status |= ACPI_EVENT_FLAG_ENABLED;
	}

	/* GPE enabled for wake? */

	if (register_bit & gpe_register_info->enable_for_wake) {
		local_event_status |= ACPI_EVENT_FLAG_WAKE_ENABLED;
	}

	/* GPE currently active (status bit == 1)? */

	status = acpi_hw_read(&in_byte, &gpe_register_info->status_address);
	if (ACPI_FAILURE(status)) {
		return (status);
	}

	if (register_bit & in_byte) {
		local_event_status |= ACPI_EVENT_FLAG_SET;
	}

	/* Set return value */

	(*event_status) = local_event_status;
	return (AE_OK);
}

/******************************************************************************
 *
 * FUNCTION:    acpi_hw_gpe_enable_write
 *
 * PARAMETERS:  enable_mask         - Bit mask to write to the GPE register
 *              gpe_register_info   - Gpe Register info
 *
 * RETURN:      Status
 *
 * DESCRIPTION: Write the enable mask byte to the given GPE register.
 *
 ******************************************************************************/

static acpi_status
acpi_hw_gpe_enable_write(u8 enable_mask,
			 struct acpi_gpe_register_info *gpe_register_info)
{
	acpi_status status;

	status = acpi_hw_write(enable_mask, &gpe_register_info->enable_address);
	if (ACPI_SUCCESS(status)) {
		gpe_register_info->enable_mask = enable_mask;
	}
	return (status);
}

/******************************************************************************
 *
 * FUNCTION:    acpi_hw_disable_gpe_block
 *
 * PARAMETERS:  gpe_xrupt_info      - GPE Interrupt info
 *              gpe_block           - Gpe Block info
 *
 * RETURN:      Status
 *
 * DESCRIPTION: Disable all GPEs within a single GPE block
 *
 ******************************************************************************/

acpi_status
acpi_hw_disable_gpe_block(struct acpi_gpe_xrupt_info *gpe_xrupt_info,
			  struct acpi_gpe_block_info *gpe_block, void *context)
{
	u32 i;
	acpi_status status;

	/* Examine each GPE Register within the block */

	for (i = 0; i < gpe_block->register_count; i++) {

		/* Disable all GPEs in this register */

		status =
		    acpi_hw_gpe_enable_write(0x00,
					     &gpe_block->register_info[i]);
		if (ACPI_FAILURE(status)) {
			return (status);
		}
	}

	return (AE_OK);
}

/******************************************************************************
 *
 * FUNCTION:    acpi_hw_clear_gpe_block
 *
 * PARAMETERS:  gpe_xrupt_info      - GPE Interrupt info
 *              gpe_block           - Gpe Block info
 *
 * RETURN:      Status
 *
 * DESCRIPTION: Clear status bits for all GPEs within a single GPE block
 *
 ******************************************************************************/

acpi_status
acpi_hw_clear_gpe_block(struct acpi_gpe_xrupt_info *gpe_xrupt_info,
			struct acpi_gpe_block_info *gpe_block, void *context)
{
	u32 i;
	acpi_status status;

	/* Examine each GPE Register within the block */

	for (i = 0; i < gpe_block->register_count; i++) {

		/* Clear status on all GPEs in this register */

		status =
		    acpi_hw_write(0xFF,
				  &gpe_block->register_info[i].status_address);
		if (ACPI_FAILURE(status)) {
			return (status);
		}
	}

	return (AE_OK);
}

/******************************************************************************
 *
 * FUNCTION:    acpi_hw_enable_runtime_gpe_block
 *
 * PARAMETERS:  gpe_xrupt_info      - GPE Interrupt info
 *              gpe_block           - Gpe Block info
 *
 * RETURN:      Status
 *
 * DESCRIPTION: Enable all "runtime" GPEs within a single GPE block. Includes
 *              combination wake/run GPEs.
 *
 ******************************************************************************/

acpi_status
acpi_hw_enable_runtime_gpe_block(struct acpi_gpe_xrupt_info *gpe_xrupt_info,
				 struct acpi_gpe_block_info * gpe_block,
				 void *context)
{
	u32 i;
	acpi_status status;
	struct acpi_gpe_register_info *gpe_register_info;

	/* NOTE: assumes that all GPEs are currently disabled */

	/* Examine each GPE Register within the block */

	for (i = 0; i < gpe_block->register_count; i++) {
		gpe_register_info = &gpe_block->register_info[i];
		if (!gpe_register_info->enable_for_run) {
			continue;
		}

		/* Enable all "runtime" GPEs in this register */

		status =
		    acpi_hw_gpe_enable_write(gpe_register_info->enable_for_run,
					     gpe_register_info);
		if (ACPI_FAILURE(status)) {
			return (status);
		}
	}

	return (AE_OK);
}

/******************************************************************************
 *
 * FUNCTION:    acpi_hw_enable_wakeup_gpe_block
 *
 * PARAMETERS:  gpe_xrupt_info      - GPE Interrupt info
 *              gpe_block           - Gpe Block info
 *
 * RETURN:      Status
 *
 * DESCRIPTION: Enable all "wake" GPEs within a single GPE block. Includes
 *              combination wake/run GPEs.
 *
 ******************************************************************************/

static acpi_status
acpi_hw_enable_wakeup_gpe_block(struct acpi_gpe_xrupt_info *gpe_xrupt_info,
				struct acpi_gpe_block_info *gpe_block,
				void *context)
{
	u32 i;
	acpi_status status;
	struct acpi_gpe_register_info *gpe_register_info;

	/* Examine each GPE Register within the block */

	for (i = 0; i < gpe_block->register_count; i++) {
<<<<<<< HEAD
=======
		gpe_register_info = &gpe_block->register_info[i];
>>>>>>> e529fea9

		/*
		 * Enable all "wake" GPEs in this register and disable the
		 * remaining ones.
		 */

		status =
		    acpi_hw_gpe_enable_write(gpe_register_info->enable_for_wake,
					     gpe_register_info);
		if (ACPI_FAILURE(status)) {
			return (status);
		}
	}

	return (AE_OK);
}

/******************************************************************************
 *
 * FUNCTION:    acpi_hw_disable_all_gpes
 *
 * PARAMETERS:  None
 *
 * RETURN:      Status
 *
 * DESCRIPTION: Disable and clear all GPEs in all GPE blocks
 *
 ******************************************************************************/

acpi_status acpi_hw_disable_all_gpes(void)
{
	acpi_status status;

	ACPI_FUNCTION_TRACE(hw_disable_all_gpes);

	status = acpi_ev_walk_gpe_list(acpi_hw_disable_gpe_block, NULL);
	status = acpi_ev_walk_gpe_list(acpi_hw_clear_gpe_block, NULL);
	return_ACPI_STATUS(status);
}

/******************************************************************************
 *
 * FUNCTION:    acpi_hw_enable_all_runtime_gpes
 *
 * PARAMETERS:  None
 *
 * RETURN:      Status
 *
 * DESCRIPTION: Enable all "runtime" GPEs, in all GPE blocks
 *
 ******************************************************************************/

acpi_status acpi_hw_enable_all_runtime_gpes(void)
{
	acpi_status status;

	ACPI_FUNCTION_TRACE(hw_enable_all_runtime_gpes);

	status = acpi_ev_walk_gpe_list(acpi_hw_enable_runtime_gpe_block, NULL);
	return_ACPI_STATUS(status);
}

/******************************************************************************
 *
 * FUNCTION:    acpi_hw_enable_all_wakeup_gpes
 *
 * PARAMETERS:  None
 *
 * RETURN:      Status
 *
 * DESCRIPTION: Enable all "wakeup" GPEs, in all GPE blocks
 *
 ******************************************************************************/

acpi_status acpi_hw_enable_all_wakeup_gpes(void)
{
	acpi_status status;

	ACPI_FUNCTION_TRACE(hw_enable_all_wakeup_gpes);

	status = acpi_ev_walk_gpe_list(acpi_hw_enable_wakeup_gpe_block, NULL);
	return_ACPI_STATUS(status);
}

#endif				/* !ACPI_REDUCED_HARDWARE */<|MERGE_RESOLUTION|>--- conflicted
+++ resolved
@@ -435,10 +435,7 @@
 	/* Examine each GPE Register within the block */
 
 	for (i = 0; i < gpe_block->register_count; i++) {
-<<<<<<< HEAD
-=======
 		gpe_register_info = &gpe_block->register_info[i];
->>>>>>> e529fea9
 
 		/*
 		 * Enable all "wake" GPEs in this register and disable the

/*
 * raid5.c : Multiple Devices driver for Linux
 *	   Copyright (C) 1996, 1997 Ingo Molnar, Miguel de Icaza, Gadi Oxman
 *	   Copyright (C) 1999, 2000 Ingo Molnar
 *	   Copyright (C) 2002, 2003 H. Peter Anvin
 *
 * RAID-4/5/6 management functions.
 * Thanks to Penguin Computing for making the RAID-6 development possible
 * by donating a test server!
 *
 * This program is free software; you can redistribute it and/or modify
 * it under the terms of the GNU General Public License as published by
 * the Free Software Foundation; either version 2, or (at your option)
 * any later version.
 *
 * You should have received a copy of the GNU General Public License
 * (for example /usr/src/linux/COPYING); if not, write to the Free
 * Software Foundation, Inc., 675 Mass Ave, Cambridge, MA 02139, USA.
 */

/*
 * BITMAP UNPLUGGING:
 *
 * The sequencing for updating the bitmap reliably is a little
 * subtle (and I got it wrong the first time) so it deserves some
 * explanation.
 *
 * We group bitmap updates into batches.  Each batch has a number.
 * We may write out several batches at once, but that isn't very important.
 * conf->seq_write is the number of the last batch successfully written.
 * conf->seq_flush is the number of the last batch that was closed to
 *    new additions.
 * When we discover that we will need to write to any block in a stripe
 * (in add_stripe_bio) we update the in-memory bitmap and record in sh->bm_seq
 * the number of the batch it will be in. This is seq_flush+1.
 * When we are ready to do a write, if that batch hasn't been written yet,
 *   we plug the array and queue the stripe for later.
 * When an unplug happens, we increment bm_flush, thus closing the current
 *   batch.
 * When we notice that bm_flush > bm_write, we write out all pending updates
 * to the bitmap, and advance bm_write to where bm_flush was.
 * This may occasionally write a bit out twice, but is sure never to
 * miss any bits.
 */

#include <linux/blkdev.h>
#include <linux/kthread.h>
#include <linux/raid/pq.h>
#include <linux/async_tx.h>
#include <linux/module.h>
#include <linux/async.h>
#include <linux/seq_file.h>
#include <linux/cpu.h>
#include <linux/slab.h>
#include <linux/ratelimit.h>
#include <linux/nodemask.h>
#include <trace/events/block.h>

#include "md.h"
#include "raid5.h"
#include "raid0.h"
#include "bitmap.h"

#define cpu_to_group(cpu) cpu_to_node(cpu)
#define ANY_GROUP NUMA_NO_NODE

static struct workqueue_struct *raid5_wq;
/*
 * Stripe cache
 */

#define NR_STRIPES		256
#define STRIPE_SIZE		PAGE_SIZE
#define STRIPE_SHIFT		(PAGE_SHIFT - 9)
#define STRIPE_SECTORS		(STRIPE_SIZE>>9)
#define	IO_THRESHOLD		1
#define BYPASS_THRESHOLD	1
#define NR_HASH			(PAGE_SIZE / sizeof(struct hlist_head))
#define HASH_MASK		(NR_HASH - 1)
#define MAX_STRIPE_BATCH	8

static inline struct hlist_head *stripe_hash(struct r5conf *conf, sector_t sect)
{
	int hash = (sect >> STRIPE_SHIFT) & HASH_MASK;
	return &conf->stripe_hashtbl[hash];
}

static inline int stripe_hash_locks_hash(sector_t sect)
{
	return (sect >> STRIPE_SHIFT) & STRIPE_HASH_LOCKS_MASK;
}

static inline void lock_device_hash_lock(struct r5conf *conf, int hash)
{
	spin_lock_irq(conf->hash_locks + hash);
	spin_lock(&conf->device_lock);
}

static inline void unlock_device_hash_lock(struct r5conf *conf, int hash)
{
	spin_unlock(&conf->device_lock);
	spin_unlock_irq(conf->hash_locks + hash);
}

static inline void lock_all_device_hash_locks_irq(struct r5conf *conf)
{
	int i;
	local_irq_disable();
	spin_lock(conf->hash_locks);
	for (i = 1; i < NR_STRIPE_HASH_LOCKS; i++)
		spin_lock_nest_lock(conf->hash_locks + i, conf->hash_locks);
	spin_lock(&conf->device_lock);
}

static inline void unlock_all_device_hash_locks_irq(struct r5conf *conf)
{
	int i;
	spin_unlock(&conf->device_lock);
	for (i = NR_STRIPE_HASH_LOCKS; i; i--)
		spin_unlock(conf->hash_locks + i - 1);
	local_irq_enable();
}

/* bio's attached to a stripe+device for I/O are linked together in bi_sector
 * order without overlap.  There may be several bio's per stripe+device, and
 * a bio could span several devices.
 * When walking this list for a particular stripe+device, we must never proceed
 * beyond a bio that extends past this device, as the next bio might no longer
 * be valid.
 * This function is used to determine the 'next' bio in the list, given the sector
 * of the current stripe+device
 */
static inline struct bio *r5_next_bio(struct bio *bio, sector_t sector)
{
	int sectors = bio_sectors(bio);
	if (bio->bi_sector + sectors < sector + STRIPE_SECTORS)
		return bio->bi_next;
	else
		return NULL;
}

/*
 * We maintain a biased count of active stripes in the bottom 16 bits of
 * bi_phys_segments, and a count of processed stripes in the upper 16 bits
 */
static inline int raid5_bi_processed_stripes(struct bio *bio)
{
	atomic_t *segments = (atomic_t *)&bio->bi_phys_segments;
	return (atomic_read(segments) >> 16) & 0xffff;
}

static inline int raid5_dec_bi_active_stripes(struct bio *bio)
{
	atomic_t *segments = (atomic_t *)&bio->bi_phys_segments;
	return atomic_sub_return(1, segments) & 0xffff;
}

static inline void raid5_inc_bi_active_stripes(struct bio *bio)
{
	atomic_t *segments = (atomic_t *)&bio->bi_phys_segments;
	atomic_inc(segments);
}

static inline void raid5_set_bi_processed_stripes(struct bio *bio,
	unsigned int cnt)
{
	atomic_t *segments = (atomic_t *)&bio->bi_phys_segments;
	int old, new;

	do {
		old = atomic_read(segments);
		new = (old & 0xffff) | (cnt << 16);
	} while (atomic_cmpxchg(segments, old, new) != old);
}

static inline void raid5_set_bi_stripes(struct bio *bio, unsigned int cnt)
{
	atomic_t *segments = (atomic_t *)&bio->bi_phys_segments;
	atomic_set(segments, cnt);
}

/* Find first data disk in a raid6 stripe */
static inline int raid6_d0(struct stripe_head *sh)
{
	if (sh->ddf_layout)
		/* ddf always start from first device */
		return 0;
	/* md starts just after Q block */
	if (sh->qd_idx == sh->disks - 1)
		return 0;
	else
		return sh->qd_idx + 1;
}
static inline int raid6_next_disk(int disk, int raid_disks)
{
	disk++;
	return (disk < raid_disks) ? disk : 0;
}

/* When walking through the disks in a raid5, starting at raid6_d0,
 * We need to map each disk to a 'slot', where the data disks are slot
 * 0 .. raid_disks-3, the parity disk is raid_disks-2 and the Q disk
 * is raid_disks-1.  This help does that mapping.
 */
static int raid6_idx_to_slot(int idx, struct stripe_head *sh,
			     int *count, int syndrome_disks)
{
	int slot = *count;

	if (sh->ddf_layout)
		(*count)++;
	if (idx == sh->pd_idx)
		return syndrome_disks;
	if (idx == sh->qd_idx)
		return syndrome_disks + 1;
	if (!sh->ddf_layout)
		(*count)++;
	return slot;
}

static void return_io(struct bio *return_bi)
{
	struct bio *bi = return_bi;
	while (bi) {

		return_bi = bi->bi_next;
		bi->bi_next = NULL;
		bi->bi_size = 0;
		trace_block_bio_complete(bdev_get_queue(bi->bi_bdev),
					 bi, 0);
		bio_endio(bi, 0);
		bi = return_bi;
	}
}

static void print_raid5_conf (struct r5conf *conf);

static int stripe_operations_active(struct stripe_head *sh)
{
	return sh->check_state || sh->reconstruct_state ||
	       test_bit(STRIPE_BIOFILL_RUN, &sh->state) ||
	       test_bit(STRIPE_COMPUTE_RUN, &sh->state);
}

static void raid5_wakeup_stripe_thread(struct stripe_head *sh)
{
	struct r5conf *conf = sh->raid_conf;
	struct r5worker_group *group;
	int thread_cnt;
	int i, cpu = sh->cpu;

	if (!cpu_online(cpu)) {
		cpu = cpumask_any(cpu_online_mask);
		sh->cpu = cpu;
	}

	if (list_empty(&sh->lru)) {
		struct r5worker_group *group;
		group = conf->worker_groups + cpu_to_group(cpu);
		list_add_tail(&sh->lru, &group->handle_list);
		group->stripes_cnt++;
		sh->group = group;
	}

	if (conf->worker_cnt_per_group == 0) {
		md_wakeup_thread(conf->mddev->thread);
		return;
	}

	group = conf->worker_groups + cpu_to_group(sh->cpu);

	group->workers[0].working = true;
	/* at least one worker should run to avoid race */
	queue_work_on(sh->cpu, raid5_wq, &group->workers[0].work);

	thread_cnt = group->stripes_cnt / MAX_STRIPE_BATCH - 1;
	/* wakeup more workers */
	for (i = 1; i < conf->worker_cnt_per_group && thread_cnt > 0; i++) {
		if (group->workers[i].working == false) {
			group->workers[i].working = true;
			queue_work_on(sh->cpu, raid5_wq,
				      &group->workers[i].work);
			thread_cnt--;
		}
	}
}

static void do_release_stripe(struct r5conf *conf, struct stripe_head *sh,
			      struct list_head *temp_inactive_list)
{
	BUG_ON(!list_empty(&sh->lru));
	BUG_ON(atomic_read(&conf->active_stripes)==0);
	if (test_bit(STRIPE_HANDLE, &sh->state)) {
		if (test_bit(STRIPE_DELAYED, &sh->state) &&
		    !test_bit(STRIPE_PREREAD_ACTIVE, &sh->state))
			list_add_tail(&sh->lru, &conf->delayed_list);
		else if (test_bit(STRIPE_BIT_DELAY, &sh->state) &&
			   sh->bm_seq - conf->seq_write > 0)
			list_add_tail(&sh->lru, &conf->bitmap_list);
		else {
			clear_bit(STRIPE_DELAYED, &sh->state);
			clear_bit(STRIPE_BIT_DELAY, &sh->state);
			if (conf->worker_cnt_per_group == 0) {
				list_add_tail(&sh->lru, &conf->handle_list);
			} else {
				raid5_wakeup_stripe_thread(sh);
				return;
			}
		}
		md_wakeup_thread(conf->mddev->thread);
	} else {
		BUG_ON(stripe_operations_active(sh));
		if (test_and_clear_bit(STRIPE_PREREAD_ACTIVE, &sh->state))
			if (atomic_dec_return(&conf->preread_active_stripes)
			    < IO_THRESHOLD)
				md_wakeup_thread(conf->mddev->thread);
		atomic_dec(&conf->active_stripes);
		if (!test_bit(STRIPE_EXPANDING, &sh->state))
			list_add_tail(&sh->lru, temp_inactive_list);
	}
}

static void __release_stripe(struct r5conf *conf, struct stripe_head *sh,
			     struct list_head *temp_inactive_list)
{
	if (atomic_dec_and_test(&sh->count))
		do_release_stripe(conf, sh, temp_inactive_list);
}

/*
 * @hash could be NR_STRIPE_HASH_LOCKS, then we have a list of inactive_list
 *
 * Be careful: Only one task can add/delete stripes from temp_inactive_list at
 * given time. Adding stripes only takes device lock, while deleting stripes
 * only takes hash lock.
 */
static void release_inactive_stripe_list(struct r5conf *conf,
					 struct list_head *temp_inactive_list,
					 int hash)
{
	int size;
	bool do_wakeup = false;
	unsigned long flags;

	if (hash == NR_STRIPE_HASH_LOCKS) {
		size = NR_STRIPE_HASH_LOCKS;
		hash = NR_STRIPE_HASH_LOCKS - 1;
	} else
		size = 1;
	while (size) {
		struct list_head *list = &temp_inactive_list[size - 1];

		/*
		 * We don't hold any lock here yet, get_active_stripe() might
		 * remove stripes from the list
		 */
		if (!list_empty_careful(list)) {
			spin_lock_irqsave(conf->hash_locks + hash, flags);
			if (list_empty(conf->inactive_list + hash) &&
			    !list_empty(list))
				atomic_dec(&conf->empty_inactive_list_nr);
			list_splice_tail_init(list, conf->inactive_list + hash);
			do_wakeup = true;
			spin_unlock_irqrestore(conf->hash_locks + hash, flags);
		}
		size--;
		hash--;
	}

	if (do_wakeup) {
		wake_up(&conf->wait_for_stripe);
		if (conf->retry_read_aligned)
			md_wakeup_thread(conf->mddev->thread);
	}
}

/* should hold conf->device_lock already */
static int release_stripe_list(struct r5conf *conf,
			       struct list_head *temp_inactive_list)
{
	struct stripe_head *sh;
	int count = 0;
	struct llist_node *head;

	head = llist_del_all(&conf->released_stripes);
	head = llist_reverse_order(head);
	while (head) {
		int hash;

		sh = llist_entry(head, struct stripe_head, release_list);
		head = llist_next(head);
		/* sh could be readded after STRIPE_ON_RELEASE_LIST is cleard */
		smp_mb();
		clear_bit(STRIPE_ON_RELEASE_LIST, &sh->state);
		/*
		 * Don't worry the bit is set here, because if the bit is set
		 * again, the count is always > 1. This is true for
		 * STRIPE_ON_UNPLUG_LIST bit too.
		 */
		hash = sh->hash_lock_index;
		__release_stripe(conf, sh, &temp_inactive_list[hash]);
		count++;
	}

	return count;
}

static void release_stripe(struct stripe_head *sh)
{
	struct r5conf *conf = sh->raid_conf;
	unsigned long flags;
	struct list_head list;
	int hash;
	bool wakeup;

	if (unlikely(!conf->mddev->thread) ||
		test_and_set_bit(STRIPE_ON_RELEASE_LIST, &sh->state))
		goto slow_path;
	wakeup = llist_add(&sh->release_list, &conf->released_stripes);
	if (wakeup)
		md_wakeup_thread(conf->mddev->thread);
	return;
slow_path:
	local_irq_save(flags);
	/* we are ok here if STRIPE_ON_RELEASE_LIST is set or not */
	if (atomic_dec_and_lock(&sh->count, &conf->device_lock)) {
		INIT_LIST_HEAD(&list);
		hash = sh->hash_lock_index;
		do_release_stripe(conf, sh, &list);
		spin_unlock(&conf->device_lock);
		release_inactive_stripe_list(conf, &list, hash);
	}
	local_irq_restore(flags);
}

static inline void remove_hash(struct stripe_head *sh)
{
	pr_debug("remove_hash(), stripe %llu\n",
		(unsigned long long)sh->sector);

	hlist_del_init(&sh->hash);
}

static inline void insert_hash(struct r5conf *conf, struct stripe_head *sh)
{
	struct hlist_head *hp = stripe_hash(conf, sh->sector);

	pr_debug("insert_hash(), stripe %llu\n",
		(unsigned long long)sh->sector);

	hlist_add_head(&sh->hash, hp);
}


/* find an idle stripe, make sure it is unhashed, and return it. */
static struct stripe_head *get_free_stripe(struct r5conf *conf, int hash)
{
	struct stripe_head *sh = NULL;
	struct list_head *first;

	if (list_empty(conf->inactive_list + hash))
		goto out;
	first = (conf->inactive_list + hash)->next;
	sh = list_entry(first, struct stripe_head, lru);
	list_del_init(first);
	remove_hash(sh);
	atomic_inc(&conf->active_stripes);
	BUG_ON(hash != sh->hash_lock_index);
	if (list_empty(conf->inactive_list + hash))
		atomic_inc(&conf->empty_inactive_list_nr);
out:
	return sh;
}

static void shrink_buffers(struct stripe_head *sh)
{
	struct page *p;
	int i;
	int num = sh->raid_conf->pool_size;

	for (i = 0; i < num ; i++) {
		p = sh->dev[i].page;
		if (!p)
			continue;
		sh->dev[i].page = NULL;
		put_page(p);
	}
}

static int grow_buffers(struct stripe_head *sh)
{
	int i;
	int num = sh->raid_conf->pool_size;

	for (i = 0; i < num; i++) {
		struct page *page;

		if (!(page = alloc_page(GFP_KERNEL))) {
			return 1;
		}
		sh->dev[i].page = page;
	}
	return 0;
}

static void raid5_build_block(struct stripe_head *sh, int i, int previous);
static void stripe_set_idx(sector_t stripe, struct r5conf *conf, int previous,
			    struct stripe_head *sh);

static void init_stripe(struct stripe_head *sh, sector_t sector, int previous)
{
	struct r5conf *conf = sh->raid_conf;
	int i, seq;

	BUG_ON(atomic_read(&sh->count) != 0);
	BUG_ON(test_bit(STRIPE_HANDLE, &sh->state));
	BUG_ON(stripe_operations_active(sh));

	pr_debug("init_stripe called, stripe %llu\n",
		(unsigned long long)sh->sector);

	remove_hash(sh);
retry:
	seq = read_seqcount_begin(&conf->gen_lock);
	sh->generation = conf->generation - previous;
	sh->disks = previous ? conf->previous_raid_disks : conf->raid_disks;
	sh->sector = sector;
	stripe_set_idx(sector, conf, previous, sh);
	sh->state = 0;


	for (i = sh->disks; i--; ) {
		struct r5dev *dev = &sh->dev[i];

		if (dev->toread || dev->read || dev->towrite || dev->written ||
		    test_bit(R5_LOCKED, &dev->flags)) {
			printk(KERN_ERR "sector=%llx i=%d %p %p %p %p %d\n",
			       (unsigned long long)sh->sector, i, dev->toread,
			       dev->read, dev->towrite, dev->written,
			       test_bit(R5_LOCKED, &dev->flags));
			WARN_ON(1);
		}
		dev->flags = 0;
		raid5_build_block(sh, i, previous);
	}
	if (read_seqcount_retry(&conf->gen_lock, seq))
		goto retry;
	insert_hash(conf, sh);
	sh->cpu = smp_processor_id();
}

static struct stripe_head *__find_stripe(struct r5conf *conf, sector_t sector,
					 short generation)
{
	struct stripe_head *sh;

	pr_debug("__find_stripe, sector %llu\n", (unsigned long long)sector);
	hlist_for_each_entry(sh, stripe_hash(conf, sector), hash)
		if (sh->sector == sector && sh->generation == generation)
			return sh;
	pr_debug("__stripe %llu not in cache\n", (unsigned long long)sector);
	return NULL;
}

/*
 * Need to check if array has failed when deciding whether to:
 *  - start an array
 *  - remove non-faulty devices
 *  - add a spare
 *  - allow a reshape
 * This determination is simple when no reshape is happening.
 * However if there is a reshape, we need to carefully check
 * both the before and after sections.
 * This is because some failed devices may only affect one
 * of the two sections, and some non-in_sync devices may
 * be insync in the section most affected by failed devices.
 */
static int calc_degraded(struct r5conf *conf)
{
	int degraded, degraded2;
	int i;

	rcu_read_lock();
	degraded = 0;
	for (i = 0; i < conf->previous_raid_disks; i++) {
		struct md_rdev *rdev = rcu_dereference(conf->disks[i].rdev);
		if (rdev && test_bit(Faulty, &rdev->flags))
			rdev = rcu_dereference(conf->disks[i].replacement);
		if (!rdev || test_bit(Faulty, &rdev->flags))
			degraded++;
		else if (test_bit(In_sync, &rdev->flags))
			;
		else
			/* not in-sync or faulty.
			 * If the reshape increases the number of devices,
			 * this is being recovered by the reshape, so
			 * this 'previous' section is not in_sync.
			 * If the number of devices is being reduced however,
			 * the device can only be part of the array if
			 * we are reverting a reshape, so this section will
			 * be in-sync.
			 */
			if (conf->raid_disks >= conf->previous_raid_disks)
				degraded++;
	}
	rcu_read_unlock();
	if (conf->raid_disks == conf->previous_raid_disks)
		return degraded;
	rcu_read_lock();
	degraded2 = 0;
	for (i = 0; i < conf->raid_disks; i++) {
		struct md_rdev *rdev = rcu_dereference(conf->disks[i].rdev);
		if (rdev && test_bit(Faulty, &rdev->flags))
			rdev = rcu_dereference(conf->disks[i].replacement);
		if (!rdev || test_bit(Faulty, &rdev->flags))
			degraded2++;
		else if (test_bit(In_sync, &rdev->flags))
			;
		else
			/* not in-sync or faulty.
			 * If reshape increases the number of devices, this
			 * section has already been recovered, else it
			 * almost certainly hasn't.
			 */
			if (conf->raid_disks <= conf->previous_raid_disks)
				degraded2++;
	}
	rcu_read_unlock();
	if (degraded2 > degraded)
		return degraded2;
	return degraded;
}

static int has_failed(struct r5conf *conf)
{
	int degraded;

	if (conf->mddev->reshape_position == MaxSector)
		return conf->mddev->degraded > conf->max_degraded;

	degraded = calc_degraded(conf);
	if (degraded > conf->max_degraded)
		return 1;
	return 0;
}

static struct stripe_head *
get_active_stripe(struct r5conf *conf, sector_t sector,
		  int previous, int noblock, int noquiesce)
{
	struct stripe_head *sh;
	int hash = stripe_hash_locks_hash(sector);

	pr_debug("get_stripe, sector %llu\n", (unsigned long long)sector);

	spin_lock_irq(conf->hash_locks + hash);

	do {
		wait_event_lock_irq(conf->wait_for_stripe,
				    conf->quiesce == 0 || noquiesce,
				    *(conf->hash_locks + hash));
		sh = __find_stripe(conf, sector, conf->generation - previous);
		if (!sh) {
			if (!conf->inactive_blocked)
				sh = get_free_stripe(conf, hash);
			if (noblock && sh == NULL)
				break;
			if (!sh) {
				conf->inactive_blocked = 1;
				wait_event_lock_irq(
					conf->wait_for_stripe,
					!list_empty(conf->inactive_list + hash) &&
					(atomic_read(&conf->active_stripes)
					 < (conf->max_nr_stripes * 3 / 4)
					 || !conf->inactive_blocked),
					*(conf->hash_locks + hash));
				conf->inactive_blocked = 0;
			} else
				init_stripe(sh, sector, previous);
		} else {
			spin_lock(&conf->device_lock);
			if (atomic_read(&sh->count)) {
				BUG_ON(!list_empty(&sh->lru)
				    && !test_bit(STRIPE_EXPANDING, &sh->state)
				    && !test_bit(STRIPE_ON_UNPLUG_LIST, &sh->state)
					);
			} else {
				if (!test_bit(STRIPE_HANDLE, &sh->state))
					atomic_inc(&conf->active_stripes);
<<<<<<< HEAD
				BUG_ON(list_empty(&sh->lru));
=======
				BUG_ON(list_empty(&sh->lru) &&
				       !test_bit(STRIPE_EXPANDING, &sh->state));
>>>>>>> 4988abf1
				list_del_init(&sh->lru);
				if (sh->group) {
					sh->group->stripes_cnt--;
					sh->group = NULL;
				}
			}
			spin_unlock(&conf->device_lock);
		}
	} while (sh == NULL);

	if (sh)
		atomic_inc(&sh->count);

	spin_unlock_irq(conf->hash_locks + hash);
	return sh;
}

/* Determine if 'data_offset' or 'new_data_offset' should be used
 * in this stripe_head.
 */
static int use_new_offset(struct r5conf *conf, struct stripe_head *sh)
{
	sector_t progress = conf->reshape_progress;
	/* Need a memory barrier to make sure we see the value
	 * of conf->generation, or ->data_offset that was set before
	 * reshape_progress was updated.
	 */
	smp_rmb();
	if (progress == MaxSector)
		return 0;
	if (sh->generation == conf->generation - 1)
		return 0;
	/* We are in a reshape, and this is a new-generation stripe,
	 * so use new_data_offset.
	 */
	return 1;
}

static void
raid5_end_read_request(struct bio *bi, int error);
static void
raid5_end_write_request(struct bio *bi, int error);

static void ops_run_io(struct stripe_head *sh, struct stripe_head_state *s)
{
	struct r5conf *conf = sh->raid_conf;
	int i, disks = sh->disks;

	might_sleep();

	for (i = disks; i--; ) {
		int rw;
		int replace_only = 0;
		struct bio *bi, *rbi;
		struct md_rdev *rdev, *rrdev = NULL;
		if (test_and_clear_bit(R5_Wantwrite, &sh->dev[i].flags)) {
			if (test_and_clear_bit(R5_WantFUA, &sh->dev[i].flags))
				rw = WRITE_FUA;
			else
				rw = WRITE;
			if (test_bit(R5_Discard, &sh->dev[i].flags))
				rw |= REQ_DISCARD;
		} else if (test_and_clear_bit(R5_Wantread, &sh->dev[i].flags))
			rw = READ;
		else if (test_and_clear_bit(R5_WantReplace,
					    &sh->dev[i].flags)) {
			rw = WRITE;
			replace_only = 1;
		} else
			continue;
		if (test_and_clear_bit(R5_SyncIO, &sh->dev[i].flags))
			rw |= REQ_SYNC;

		bi = &sh->dev[i].req;
		rbi = &sh->dev[i].rreq; /* For writing to replacement */

		rcu_read_lock();
		rrdev = rcu_dereference(conf->disks[i].replacement);
		smp_mb(); /* Ensure that if rrdev is NULL, rdev won't be */
		rdev = rcu_dereference(conf->disks[i].rdev);
		if (!rdev) {
			rdev = rrdev;
			rrdev = NULL;
		}
		if (rw & WRITE) {
			if (replace_only)
				rdev = NULL;
			if (rdev == rrdev)
				/* We raced and saw duplicates */
				rrdev = NULL;
		} else {
			if (test_bit(R5_ReadRepl, &sh->dev[i].flags) && rrdev)
				rdev = rrdev;
			rrdev = NULL;
		}

		if (rdev && test_bit(Faulty, &rdev->flags))
			rdev = NULL;
		if (rdev)
			atomic_inc(&rdev->nr_pending);
		if (rrdev && test_bit(Faulty, &rrdev->flags))
			rrdev = NULL;
		if (rrdev)
			atomic_inc(&rrdev->nr_pending);
		rcu_read_unlock();

		/* We have already checked bad blocks for reads.  Now
		 * need to check for writes.  We never accept write errors
		 * on the replacement, so we don't to check rrdev.
		 */
		while ((rw & WRITE) && rdev &&
		       test_bit(WriteErrorSeen, &rdev->flags)) {
			sector_t first_bad;
			int bad_sectors;
			int bad = is_badblock(rdev, sh->sector, STRIPE_SECTORS,
					      &first_bad, &bad_sectors);
			if (!bad)
				break;

			if (bad < 0) {
				set_bit(BlockedBadBlocks, &rdev->flags);
				if (!conf->mddev->external &&
				    conf->mddev->flags) {
					/* It is very unlikely, but we might
					 * still need to write out the
					 * bad block log - better give it
					 * a chance*/
					md_check_recovery(conf->mddev);
				}
				/*
				 * Because md_wait_for_blocked_rdev
				 * will dec nr_pending, we must
				 * increment it first.
				 */
				atomic_inc(&rdev->nr_pending);
				md_wait_for_blocked_rdev(rdev, conf->mddev);
			} else {
				/* Acknowledged bad block - skip the write */
				rdev_dec_pending(rdev, conf->mddev);
				rdev = NULL;
			}
		}

		if (rdev) {
			if (s->syncing || s->expanding || s->expanded
			    || s->replacing)
				md_sync_acct(rdev->bdev, STRIPE_SECTORS);

			set_bit(STRIPE_IO_STARTED, &sh->state);

			bio_reset(bi);
			bi->bi_bdev = rdev->bdev;
			bi->bi_rw = rw;
			bi->bi_end_io = (rw & WRITE)
				? raid5_end_write_request
				: raid5_end_read_request;
			bi->bi_private = sh;

			pr_debug("%s: for %llu schedule op %ld on disc %d\n",
				__func__, (unsigned long long)sh->sector,
				bi->bi_rw, i);
			atomic_inc(&sh->count);
			if (use_new_offset(conf, sh))
				bi->bi_sector = (sh->sector
						 + rdev->new_data_offset);
			else
				bi->bi_sector = (sh->sector
						 + rdev->data_offset);
			if (test_bit(R5_ReadNoMerge, &sh->dev[i].flags))
				bi->bi_rw |= REQ_NOMERGE;

			bi->bi_vcnt = 1;
			bi->bi_io_vec[0].bv_len = STRIPE_SIZE;
			bi->bi_io_vec[0].bv_offset = 0;
			bi->bi_size = STRIPE_SIZE;
			/*
			 * If this is discard request, set bi_vcnt 0. We don't
			 * want to confuse SCSI because SCSI will replace payload
			 */
			if (rw & REQ_DISCARD)
				bi->bi_vcnt = 0;
			if (rrdev)
				set_bit(R5_DOUBLE_LOCKED, &sh->dev[i].flags);

			if (conf->mddev->gendisk)
				trace_block_bio_remap(bdev_get_queue(bi->bi_bdev),
						      bi, disk_devt(conf->mddev->gendisk),
						      sh->dev[i].sector);
			generic_make_request(bi);
		}
		if (rrdev) {
			if (s->syncing || s->expanding || s->expanded
			    || s->replacing)
				md_sync_acct(rrdev->bdev, STRIPE_SECTORS);

			set_bit(STRIPE_IO_STARTED, &sh->state);

			bio_reset(rbi);
			rbi->bi_bdev = rrdev->bdev;
			rbi->bi_rw = rw;
			BUG_ON(!(rw & WRITE));
			rbi->bi_end_io = raid5_end_write_request;
			rbi->bi_private = sh;

			pr_debug("%s: for %llu schedule op %ld on "
				 "replacement disc %d\n",
				__func__, (unsigned long long)sh->sector,
				rbi->bi_rw, i);
			atomic_inc(&sh->count);
			if (use_new_offset(conf, sh))
				rbi->bi_sector = (sh->sector
						  + rrdev->new_data_offset);
			else
				rbi->bi_sector = (sh->sector
						  + rrdev->data_offset);
			rbi->bi_vcnt = 1;
			rbi->bi_io_vec[0].bv_len = STRIPE_SIZE;
			rbi->bi_io_vec[0].bv_offset = 0;
			rbi->bi_size = STRIPE_SIZE;
			/*
			 * If this is discard request, set bi_vcnt 0. We don't
			 * want to confuse SCSI because SCSI will replace payload
			 */
			if (rw & REQ_DISCARD)
				rbi->bi_vcnt = 0;
			if (conf->mddev->gendisk)
				trace_block_bio_remap(bdev_get_queue(rbi->bi_bdev),
						      rbi, disk_devt(conf->mddev->gendisk),
						      sh->dev[i].sector);
			generic_make_request(rbi);
		}
		if (!rdev && !rrdev) {
			if (rw & WRITE)
				set_bit(STRIPE_DEGRADED, &sh->state);
			pr_debug("skip op %ld on disc %d for sector %llu\n",
				bi->bi_rw, i, (unsigned long long)sh->sector);
			clear_bit(R5_LOCKED, &sh->dev[i].flags);
			set_bit(STRIPE_HANDLE, &sh->state);
		}
	}
}

static struct dma_async_tx_descriptor *
async_copy_data(int frombio, struct bio *bio, struct page *page,
	sector_t sector, struct dma_async_tx_descriptor *tx)
{
	struct bio_vec *bvl;
	struct page *bio_page;
	int i;
	int page_offset;
	struct async_submit_ctl submit;
	enum async_tx_flags flags = 0;

	if (bio->bi_sector >= sector)
		page_offset = (signed)(bio->bi_sector - sector) * 512;
	else
		page_offset = (signed)(sector - bio->bi_sector) * -512;

	if (frombio)
		flags |= ASYNC_TX_FENCE;
	init_async_submit(&submit, flags, tx, NULL, NULL, NULL);

	bio_for_each_segment(bvl, bio, i) {
		int len = bvl->bv_len;
		int clen;
		int b_offset = 0;

		if (page_offset < 0) {
			b_offset = -page_offset;
			page_offset += b_offset;
			len -= b_offset;
		}

		if (len > 0 && page_offset + len > STRIPE_SIZE)
			clen = STRIPE_SIZE - page_offset;
		else
			clen = len;

		if (clen > 0) {
			b_offset += bvl->bv_offset;
			bio_page = bvl->bv_page;
			if (frombio)
				tx = async_memcpy(page, bio_page, page_offset,
						  b_offset, clen, &submit);
			else
				tx = async_memcpy(bio_page, page, b_offset,
						  page_offset, clen, &submit);
		}
		/* chain the operations */
		submit.depend_tx = tx;

		if (clen < len) /* hit end of page */
			break;
		page_offset +=  len;
	}

	return tx;
}

static void ops_complete_biofill(void *stripe_head_ref)
{
	struct stripe_head *sh = stripe_head_ref;
	struct bio *return_bi = NULL;
	int i;

	pr_debug("%s: stripe %llu\n", __func__,
		(unsigned long long)sh->sector);

	/* clear completed biofills */
	for (i = sh->disks; i--; ) {
		struct r5dev *dev = &sh->dev[i];

		/* acknowledge completion of a biofill operation */
		/* and check if we need to reply to a read request,
		 * new R5_Wantfill requests are held off until
		 * !STRIPE_BIOFILL_RUN
		 */
		if (test_and_clear_bit(R5_Wantfill, &dev->flags)) {
			struct bio *rbi, *rbi2;

			BUG_ON(!dev->read);
			rbi = dev->read;
			dev->read = NULL;
			while (rbi && rbi->bi_sector <
				dev->sector + STRIPE_SECTORS) {
				rbi2 = r5_next_bio(rbi, dev->sector);
				if (!raid5_dec_bi_active_stripes(rbi)) {
					rbi->bi_next = return_bi;
					return_bi = rbi;
				}
				rbi = rbi2;
			}
		}
	}
	clear_bit(STRIPE_BIOFILL_RUN, &sh->state);

	return_io(return_bi);

	set_bit(STRIPE_HANDLE, &sh->state);
	release_stripe(sh);
}

static void ops_run_biofill(struct stripe_head *sh)
{
	struct dma_async_tx_descriptor *tx = NULL;
	struct async_submit_ctl submit;
	int i;

	pr_debug("%s: stripe %llu\n", __func__,
		(unsigned long long)sh->sector);

	for (i = sh->disks; i--; ) {
		struct r5dev *dev = &sh->dev[i];
		if (test_bit(R5_Wantfill, &dev->flags)) {
			struct bio *rbi;
			spin_lock_irq(&sh->stripe_lock);
			dev->read = rbi = dev->toread;
			dev->toread = NULL;
			spin_unlock_irq(&sh->stripe_lock);
			while (rbi && rbi->bi_sector <
				dev->sector + STRIPE_SECTORS) {
				tx = async_copy_data(0, rbi, dev->page,
					dev->sector, tx);
				rbi = r5_next_bio(rbi, dev->sector);
			}
		}
	}

	atomic_inc(&sh->count);
	init_async_submit(&submit, ASYNC_TX_ACK, tx, ops_complete_biofill, sh, NULL);
	async_trigger_callback(&submit);
}

static void mark_target_uptodate(struct stripe_head *sh, int target)
{
	struct r5dev *tgt;

	if (target < 0)
		return;

	tgt = &sh->dev[target];
	set_bit(R5_UPTODATE, &tgt->flags);
	BUG_ON(!test_bit(R5_Wantcompute, &tgt->flags));
	clear_bit(R5_Wantcompute, &tgt->flags);
}

static void ops_complete_compute(void *stripe_head_ref)
{
	struct stripe_head *sh = stripe_head_ref;

	pr_debug("%s: stripe %llu\n", __func__,
		(unsigned long long)sh->sector);

	/* mark the computed target(s) as uptodate */
	mark_target_uptodate(sh, sh->ops.target);
	mark_target_uptodate(sh, sh->ops.target2);

	clear_bit(STRIPE_COMPUTE_RUN, &sh->state);
	if (sh->check_state == check_state_compute_run)
		sh->check_state = check_state_compute_result;
	set_bit(STRIPE_HANDLE, &sh->state);
	release_stripe(sh);
}

/* return a pointer to the address conversion region of the scribble buffer */
static addr_conv_t *to_addr_conv(struct stripe_head *sh,
				 struct raid5_percpu *percpu)
{
	return percpu->scribble + sizeof(struct page *) * (sh->disks + 2);
}

static struct dma_async_tx_descriptor *
ops_run_compute5(struct stripe_head *sh, struct raid5_percpu *percpu)
{
	int disks = sh->disks;
	struct page **xor_srcs = percpu->scribble;
	int target = sh->ops.target;
	struct r5dev *tgt = &sh->dev[target];
	struct page *xor_dest = tgt->page;
	int count = 0;
	struct dma_async_tx_descriptor *tx;
	struct async_submit_ctl submit;
	int i;

	pr_debug("%s: stripe %llu block: %d\n",
		__func__, (unsigned long long)sh->sector, target);
	BUG_ON(!test_bit(R5_Wantcompute, &tgt->flags));

	for (i = disks; i--; )
		if (i != target)
			xor_srcs[count++] = sh->dev[i].page;

	atomic_inc(&sh->count);

	init_async_submit(&submit, ASYNC_TX_FENCE|ASYNC_TX_XOR_ZERO_DST, NULL,
			  ops_complete_compute, sh, to_addr_conv(sh, percpu));
	if (unlikely(count == 1))
		tx = async_memcpy(xor_dest, xor_srcs[0], 0, 0, STRIPE_SIZE, &submit);
	else
		tx = async_xor(xor_dest, xor_srcs, 0, count, STRIPE_SIZE, &submit);

	return tx;
}

/* set_syndrome_sources - populate source buffers for gen_syndrome
 * @srcs - (struct page *) array of size sh->disks
 * @sh - stripe_head to parse
 *
 * Populates srcs in proper layout order for the stripe and returns the
 * 'count' of sources to be used in a call to async_gen_syndrome.  The P
 * destination buffer is recorded in srcs[count] and the Q destination
 * is recorded in srcs[count+1]].
 */
static int set_syndrome_sources(struct page **srcs, struct stripe_head *sh)
{
	int disks = sh->disks;
	int syndrome_disks = sh->ddf_layout ? disks : (disks - 2);
	int d0_idx = raid6_d0(sh);
	int count;
	int i;

	for (i = 0; i < disks; i++)
		srcs[i] = NULL;

	count = 0;
	i = d0_idx;
	do {
		int slot = raid6_idx_to_slot(i, sh, &count, syndrome_disks);

		srcs[slot] = sh->dev[i].page;
		i = raid6_next_disk(i, disks);
	} while (i != d0_idx);

	return syndrome_disks;
}

static struct dma_async_tx_descriptor *
ops_run_compute6_1(struct stripe_head *sh, struct raid5_percpu *percpu)
{
	int disks = sh->disks;
	struct page **blocks = percpu->scribble;
	int target;
	int qd_idx = sh->qd_idx;
	struct dma_async_tx_descriptor *tx;
	struct async_submit_ctl submit;
	struct r5dev *tgt;
	struct page *dest;
	int i;
	int count;

	if (sh->ops.target < 0)
		target = sh->ops.target2;
	else if (sh->ops.target2 < 0)
		target = sh->ops.target;
	else
		/* we should only have one valid target */
		BUG();
	BUG_ON(target < 0);
	pr_debug("%s: stripe %llu block: %d\n",
		__func__, (unsigned long long)sh->sector, target);

	tgt = &sh->dev[target];
	BUG_ON(!test_bit(R5_Wantcompute, &tgt->flags));
	dest = tgt->page;

	atomic_inc(&sh->count);

	if (target == qd_idx) {
		count = set_syndrome_sources(blocks, sh);
		blocks[count] = NULL; /* regenerating p is not necessary */
		BUG_ON(blocks[count+1] != dest); /* q should already be set */
		init_async_submit(&submit, ASYNC_TX_FENCE, NULL,
				  ops_complete_compute, sh,
				  to_addr_conv(sh, percpu));
		tx = async_gen_syndrome(blocks, 0, count+2, STRIPE_SIZE, &submit);
	} else {
		/* Compute any data- or p-drive using XOR */
		count = 0;
		for (i = disks; i-- ; ) {
			if (i == target || i == qd_idx)
				continue;
			blocks[count++] = sh->dev[i].page;
		}

		init_async_submit(&submit, ASYNC_TX_FENCE|ASYNC_TX_XOR_ZERO_DST,
				  NULL, ops_complete_compute, sh,
				  to_addr_conv(sh, percpu));
		tx = async_xor(dest, blocks, 0, count, STRIPE_SIZE, &submit);
	}

	return tx;
}

static struct dma_async_tx_descriptor *
ops_run_compute6_2(struct stripe_head *sh, struct raid5_percpu *percpu)
{
	int i, count, disks = sh->disks;
	int syndrome_disks = sh->ddf_layout ? disks : disks-2;
	int d0_idx = raid6_d0(sh);
	int faila = -1, failb = -1;
	int target = sh->ops.target;
	int target2 = sh->ops.target2;
	struct r5dev *tgt = &sh->dev[target];
	struct r5dev *tgt2 = &sh->dev[target2];
	struct dma_async_tx_descriptor *tx;
	struct page **blocks = percpu->scribble;
	struct async_submit_ctl submit;

	pr_debug("%s: stripe %llu block1: %d block2: %d\n",
		 __func__, (unsigned long long)sh->sector, target, target2);
	BUG_ON(target < 0 || target2 < 0);
	BUG_ON(!test_bit(R5_Wantcompute, &tgt->flags));
	BUG_ON(!test_bit(R5_Wantcompute, &tgt2->flags));

	/* we need to open-code set_syndrome_sources to handle the
	 * slot number conversion for 'faila' and 'failb'
	 */
	for (i = 0; i < disks ; i++)
		blocks[i] = NULL;
	count = 0;
	i = d0_idx;
	do {
		int slot = raid6_idx_to_slot(i, sh, &count, syndrome_disks);

		blocks[slot] = sh->dev[i].page;

		if (i == target)
			faila = slot;
		if (i == target2)
			failb = slot;
		i = raid6_next_disk(i, disks);
	} while (i != d0_idx);

	BUG_ON(faila == failb);
	if (failb < faila)
		swap(faila, failb);
	pr_debug("%s: stripe: %llu faila: %d failb: %d\n",
		 __func__, (unsigned long long)sh->sector, faila, failb);

	atomic_inc(&sh->count);

	if (failb == syndrome_disks+1) {
		/* Q disk is one of the missing disks */
		if (faila == syndrome_disks) {
			/* Missing P+Q, just recompute */
			init_async_submit(&submit, ASYNC_TX_FENCE, NULL,
					  ops_complete_compute, sh,
					  to_addr_conv(sh, percpu));
			return async_gen_syndrome(blocks, 0, syndrome_disks+2,
						  STRIPE_SIZE, &submit);
		} else {
			struct page *dest;
			int data_target;
			int qd_idx = sh->qd_idx;

			/* Missing D+Q: recompute D from P, then recompute Q */
			if (target == qd_idx)
				data_target = target2;
			else
				data_target = target;

			count = 0;
			for (i = disks; i-- ; ) {
				if (i == data_target || i == qd_idx)
					continue;
				blocks[count++] = sh->dev[i].page;
			}
			dest = sh->dev[data_target].page;
			init_async_submit(&submit,
					  ASYNC_TX_FENCE|ASYNC_TX_XOR_ZERO_DST,
					  NULL, NULL, NULL,
					  to_addr_conv(sh, percpu));
			tx = async_xor(dest, blocks, 0, count, STRIPE_SIZE,
				       &submit);

			count = set_syndrome_sources(blocks, sh);
			init_async_submit(&submit, ASYNC_TX_FENCE, tx,
					  ops_complete_compute, sh,
					  to_addr_conv(sh, percpu));
			return async_gen_syndrome(blocks, 0, count+2,
						  STRIPE_SIZE, &submit);
		}
	} else {
		init_async_submit(&submit, ASYNC_TX_FENCE, NULL,
				  ops_complete_compute, sh,
				  to_addr_conv(sh, percpu));
		if (failb == syndrome_disks) {
			/* We're missing D+P. */
			return async_raid6_datap_recov(syndrome_disks+2,
						       STRIPE_SIZE, faila,
						       blocks, &submit);
		} else {
			/* We're missing D+D. */
			return async_raid6_2data_recov(syndrome_disks+2,
						       STRIPE_SIZE, faila, failb,
						       blocks, &submit);
		}
	}
}


static void ops_complete_prexor(void *stripe_head_ref)
{
	struct stripe_head *sh = stripe_head_ref;

	pr_debug("%s: stripe %llu\n", __func__,
		(unsigned long long)sh->sector);
}

static struct dma_async_tx_descriptor *
ops_run_prexor(struct stripe_head *sh, struct raid5_percpu *percpu,
	       struct dma_async_tx_descriptor *tx)
{
	int disks = sh->disks;
	struct page **xor_srcs = percpu->scribble;
	int count = 0, pd_idx = sh->pd_idx, i;
	struct async_submit_ctl submit;

	/* existing parity data subtracted */
	struct page *xor_dest = xor_srcs[count++] = sh->dev[pd_idx].page;

	pr_debug("%s: stripe %llu\n", __func__,
		(unsigned long long)sh->sector);

	for (i = disks; i--; ) {
		struct r5dev *dev = &sh->dev[i];
		/* Only process blocks that are known to be uptodate */
		if (test_bit(R5_Wantdrain, &dev->flags))
			xor_srcs[count++] = dev->page;
	}

	init_async_submit(&submit, ASYNC_TX_FENCE|ASYNC_TX_XOR_DROP_DST, tx,
			  ops_complete_prexor, sh, to_addr_conv(sh, percpu));
	tx = async_xor(xor_dest, xor_srcs, 0, count, STRIPE_SIZE, &submit);

	return tx;
}

static struct dma_async_tx_descriptor *
ops_run_biodrain(struct stripe_head *sh, struct dma_async_tx_descriptor *tx)
{
	int disks = sh->disks;
	int i;

	pr_debug("%s: stripe %llu\n", __func__,
		(unsigned long long)sh->sector);

	for (i = disks; i--; ) {
		struct r5dev *dev = &sh->dev[i];
		struct bio *chosen;

		if (test_and_clear_bit(R5_Wantdrain, &dev->flags)) {
			struct bio *wbi;

			spin_lock_irq(&sh->stripe_lock);
			chosen = dev->towrite;
			dev->towrite = NULL;
			BUG_ON(dev->written);
			wbi = dev->written = chosen;
			spin_unlock_irq(&sh->stripe_lock);

			while (wbi && wbi->bi_sector <
				dev->sector + STRIPE_SECTORS) {
				if (wbi->bi_rw & REQ_FUA)
					set_bit(R5_WantFUA, &dev->flags);
				if (wbi->bi_rw & REQ_SYNC)
					set_bit(R5_SyncIO, &dev->flags);
				if (wbi->bi_rw & REQ_DISCARD)
					set_bit(R5_Discard, &dev->flags);
				else
					tx = async_copy_data(1, wbi, dev->page,
						dev->sector, tx);
				wbi = r5_next_bio(wbi, dev->sector);
			}
		}
	}

	return tx;
}

static void ops_complete_reconstruct(void *stripe_head_ref)
{
	struct stripe_head *sh = stripe_head_ref;
	int disks = sh->disks;
	int pd_idx = sh->pd_idx;
	int qd_idx = sh->qd_idx;
	int i;
	bool fua = false, sync = false, discard = false;

	pr_debug("%s: stripe %llu\n", __func__,
		(unsigned long long)sh->sector);

	for (i = disks; i--; ) {
		fua |= test_bit(R5_WantFUA, &sh->dev[i].flags);
		sync |= test_bit(R5_SyncIO, &sh->dev[i].flags);
		discard |= test_bit(R5_Discard, &sh->dev[i].flags);
	}

	for (i = disks; i--; ) {
		struct r5dev *dev = &sh->dev[i];

		if (dev->written || i == pd_idx || i == qd_idx) {
			if (!discard)
				set_bit(R5_UPTODATE, &dev->flags);
			if (fua)
				set_bit(R5_WantFUA, &dev->flags);
			if (sync)
				set_bit(R5_SyncIO, &dev->flags);
		}
	}

	if (sh->reconstruct_state == reconstruct_state_drain_run)
		sh->reconstruct_state = reconstruct_state_drain_result;
	else if (sh->reconstruct_state == reconstruct_state_prexor_drain_run)
		sh->reconstruct_state = reconstruct_state_prexor_drain_result;
	else {
		BUG_ON(sh->reconstruct_state != reconstruct_state_run);
		sh->reconstruct_state = reconstruct_state_result;
	}

	set_bit(STRIPE_HANDLE, &sh->state);
	release_stripe(sh);
}

static void
ops_run_reconstruct5(struct stripe_head *sh, struct raid5_percpu *percpu,
		     struct dma_async_tx_descriptor *tx)
{
	int disks = sh->disks;
	struct page **xor_srcs = percpu->scribble;
	struct async_submit_ctl submit;
	int count = 0, pd_idx = sh->pd_idx, i;
	struct page *xor_dest;
	int prexor = 0;
	unsigned long flags;

	pr_debug("%s: stripe %llu\n", __func__,
		(unsigned long long)sh->sector);

	for (i = 0; i < sh->disks; i++) {
		if (pd_idx == i)
			continue;
		if (!test_bit(R5_Discard, &sh->dev[i].flags))
			break;
	}
	if (i >= sh->disks) {
		atomic_inc(&sh->count);
		set_bit(R5_Discard, &sh->dev[pd_idx].flags);
		ops_complete_reconstruct(sh);
		return;
	}
	/* check if prexor is active which means only process blocks
	 * that are part of a read-modify-write (written)
	 */
	if (sh->reconstruct_state == reconstruct_state_prexor_drain_run) {
		prexor = 1;
		xor_dest = xor_srcs[count++] = sh->dev[pd_idx].page;
		for (i = disks; i--; ) {
			struct r5dev *dev = &sh->dev[i];
			if (dev->written)
				xor_srcs[count++] = dev->page;
		}
	} else {
		xor_dest = sh->dev[pd_idx].page;
		for (i = disks; i--; ) {
			struct r5dev *dev = &sh->dev[i];
			if (i != pd_idx)
				xor_srcs[count++] = dev->page;
		}
	}

	/* 1/ if we prexor'd then the dest is reused as a source
	 * 2/ if we did not prexor then we are redoing the parity
	 * set ASYNC_TX_XOR_DROP_DST and ASYNC_TX_XOR_ZERO_DST
	 * for the synchronous xor case
	 */
	flags = ASYNC_TX_ACK |
		(prexor ? ASYNC_TX_XOR_DROP_DST : ASYNC_TX_XOR_ZERO_DST);

	atomic_inc(&sh->count);

	init_async_submit(&submit, flags, tx, ops_complete_reconstruct, sh,
			  to_addr_conv(sh, percpu));
	if (unlikely(count == 1))
		tx = async_memcpy(xor_dest, xor_srcs[0], 0, 0, STRIPE_SIZE, &submit);
	else
		tx = async_xor(xor_dest, xor_srcs, 0, count, STRIPE_SIZE, &submit);
}

static void
ops_run_reconstruct6(struct stripe_head *sh, struct raid5_percpu *percpu,
		     struct dma_async_tx_descriptor *tx)
{
	struct async_submit_ctl submit;
	struct page **blocks = percpu->scribble;
	int count, i;

	pr_debug("%s: stripe %llu\n", __func__, (unsigned long long)sh->sector);

	for (i = 0; i < sh->disks; i++) {
		if (sh->pd_idx == i || sh->qd_idx == i)
			continue;
		if (!test_bit(R5_Discard, &sh->dev[i].flags))
			break;
	}
	if (i >= sh->disks) {
		atomic_inc(&sh->count);
		set_bit(R5_Discard, &sh->dev[sh->pd_idx].flags);
		set_bit(R5_Discard, &sh->dev[sh->qd_idx].flags);
		ops_complete_reconstruct(sh);
		return;
	}

	count = set_syndrome_sources(blocks, sh);

	atomic_inc(&sh->count);

	init_async_submit(&submit, ASYNC_TX_ACK, tx, ops_complete_reconstruct,
			  sh, to_addr_conv(sh, percpu));
	async_gen_syndrome(blocks, 0, count+2, STRIPE_SIZE,  &submit);
}

static void ops_complete_check(void *stripe_head_ref)
{
	struct stripe_head *sh = stripe_head_ref;

	pr_debug("%s: stripe %llu\n", __func__,
		(unsigned long long)sh->sector);

	sh->check_state = check_state_check_result;
	set_bit(STRIPE_HANDLE, &sh->state);
	release_stripe(sh);
}

static void ops_run_check_p(struct stripe_head *sh, struct raid5_percpu *percpu)
{
	int disks = sh->disks;
	int pd_idx = sh->pd_idx;
	int qd_idx = sh->qd_idx;
	struct page *xor_dest;
	struct page **xor_srcs = percpu->scribble;
	struct dma_async_tx_descriptor *tx;
	struct async_submit_ctl submit;
	int count;
	int i;

	pr_debug("%s: stripe %llu\n", __func__,
		(unsigned long long)sh->sector);

	count = 0;
	xor_dest = sh->dev[pd_idx].page;
	xor_srcs[count++] = xor_dest;
	for (i = disks; i--; ) {
		if (i == pd_idx || i == qd_idx)
			continue;
		xor_srcs[count++] = sh->dev[i].page;
	}

	init_async_submit(&submit, 0, NULL, NULL, NULL,
			  to_addr_conv(sh, percpu));
	tx = async_xor_val(xor_dest, xor_srcs, 0, count, STRIPE_SIZE,
			   &sh->ops.zero_sum_result, &submit);

	atomic_inc(&sh->count);
	init_async_submit(&submit, ASYNC_TX_ACK, tx, ops_complete_check, sh, NULL);
	tx = async_trigger_callback(&submit);
}

static void ops_run_check_pq(struct stripe_head *sh, struct raid5_percpu *percpu, int checkp)
{
	struct page **srcs = percpu->scribble;
	struct async_submit_ctl submit;
	int count;

	pr_debug("%s: stripe %llu checkp: %d\n", __func__,
		(unsigned long long)sh->sector, checkp);

	count = set_syndrome_sources(srcs, sh);
	if (!checkp)
		srcs[count] = NULL;

	atomic_inc(&sh->count);
	init_async_submit(&submit, ASYNC_TX_ACK, NULL, ops_complete_check,
			  sh, to_addr_conv(sh, percpu));
	async_syndrome_val(srcs, 0, count+2, STRIPE_SIZE,
			   &sh->ops.zero_sum_result, percpu->spare_page, &submit);
}

static void raid_run_ops(struct stripe_head *sh, unsigned long ops_request)
{
	int overlap_clear = 0, i, disks = sh->disks;
	struct dma_async_tx_descriptor *tx = NULL;
	struct r5conf *conf = sh->raid_conf;
	int level = conf->level;
	struct raid5_percpu *percpu;
	unsigned long cpu;

	cpu = get_cpu();
	percpu = per_cpu_ptr(conf->percpu, cpu);
	if (test_bit(STRIPE_OP_BIOFILL, &ops_request)) {
		ops_run_biofill(sh);
		overlap_clear++;
	}

	if (test_bit(STRIPE_OP_COMPUTE_BLK, &ops_request)) {
		if (level < 6)
			tx = ops_run_compute5(sh, percpu);
		else {
			if (sh->ops.target2 < 0 || sh->ops.target < 0)
				tx = ops_run_compute6_1(sh, percpu);
			else
				tx = ops_run_compute6_2(sh, percpu);
		}
		/* terminate the chain if reconstruct is not set to be run */
		if (tx && !test_bit(STRIPE_OP_RECONSTRUCT, &ops_request))
			async_tx_ack(tx);
	}

	if (test_bit(STRIPE_OP_PREXOR, &ops_request))
		tx = ops_run_prexor(sh, percpu, tx);

	if (test_bit(STRIPE_OP_BIODRAIN, &ops_request)) {
		tx = ops_run_biodrain(sh, tx);
		overlap_clear++;
	}

	if (test_bit(STRIPE_OP_RECONSTRUCT, &ops_request)) {
		if (level < 6)
			ops_run_reconstruct5(sh, percpu, tx);
		else
			ops_run_reconstruct6(sh, percpu, tx);
	}

	if (test_bit(STRIPE_OP_CHECK, &ops_request)) {
		if (sh->check_state == check_state_run)
			ops_run_check_p(sh, percpu);
		else if (sh->check_state == check_state_run_q)
			ops_run_check_pq(sh, percpu, 0);
		else if (sh->check_state == check_state_run_pq)
			ops_run_check_pq(sh, percpu, 1);
		else
			BUG();
	}

	if (overlap_clear)
		for (i = disks; i--; ) {
			struct r5dev *dev = &sh->dev[i];
			if (test_and_clear_bit(R5_Overlap, &dev->flags))
				wake_up(&sh->raid_conf->wait_for_overlap);
		}
	put_cpu();
}

static int grow_one_stripe(struct r5conf *conf, int hash)
{
	struct stripe_head *sh;
	sh = kmem_cache_zalloc(conf->slab_cache, GFP_KERNEL);
	if (!sh)
		return 0;

	sh->raid_conf = conf;

	spin_lock_init(&sh->stripe_lock);

	if (grow_buffers(sh)) {
		shrink_buffers(sh);
		kmem_cache_free(conf->slab_cache, sh);
		return 0;
	}
	sh->hash_lock_index = hash;
	/* we just created an active stripe so... */
	atomic_set(&sh->count, 1);
	atomic_inc(&conf->active_stripes);
	INIT_LIST_HEAD(&sh->lru);
	release_stripe(sh);
	return 1;
}

static int grow_stripes(struct r5conf *conf, int num)
{
	struct kmem_cache *sc;
	int devs = max(conf->raid_disks, conf->previous_raid_disks);
	int hash;

	if (conf->mddev->gendisk)
		sprintf(conf->cache_name[0],
			"raid%d-%s", conf->level, mdname(conf->mddev));
	else
		sprintf(conf->cache_name[0],
			"raid%d-%p", conf->level, conf->mddev);
	sprintf(conf->cache_name[1], "%s-alt", conf->cache_name[0]);

	conf->active_name = 0;
	sc = kmem_cache_create(conf->cache_name[conf->active_name],
			       sizeof(struct stripe_head)+(devs-1)*sizeof(struct r5dev),
			       0, 0, NULL);
	if (!sc)
		return 1;
	conf->slab_cache = sc;
	conf->pool_size = devs;
	hash = conf->max_nr_stripes % NR_STRIPE_HASH_LOCKS;
	while (num--) {
		if (!grow_one_stripe(conf, hash))
			return 1;
		conf->max_nr_stripes++;
		hash = (hash + 1) % NR_STRIPE_HASH_LOCKS;
	}
	return 0;
}

/**
 * scribble_len - return the required size of the scribble region
 * @num - total number of disks in the array
 *
 * The size must be enough to contain:
 * 1/ a struct page pointer for each device in the array +2
 * 2/ room to convert each entry in (1) to its corresponding dma
 *    (dma_map_page()) or page (page_address()) address.
 *
 * Note: the +2 is for the destination buffers of the ddf/raid6 case where we
 * calculate over all devices (not just the data blocks), using zeros in place
 * of the P and Q blocks.
 */
static size_t scribble_len(int num)
{
	size_t len;

	len = sizeof(struct page *) * (num+2) + sizeof(addr_conv_t) * (num+2);

	return len;
}

static int resize_stripes(struct r5conf *conf, int newsize)
{
	/* Make all the stripes able to hold 'newsize' devices.
	 * New slots in each stripe get 'page' set to a new page.
	 *
	 * This happens in stages:
	 * 1/ create a new kmem_cache and allocate the required number of
	 *    stripe_heads.
	 * 2/ gather all the old stripe_heads and transfer the pages across
	 *    to the new stripe_heads.  This will have the side effect of
	 *    freezing the array as once all stripe_heads have been collected,
	 *    no IO will be possible.  Old stripe heads are freed once their
	 *    pages have been transferred over, and the old kmem_cache is
	 *    freed when all stripes are done.
	 * 3/ reallocate conf->disks to be suitable bigger.  If this fails,
	 *    we simple return a failre status - no need to clean anything up.
	 * 4/ allocate new pages for the new slots in the new stripe_heads.
	 *    If this fails, we don't bother trying the shrink the
	 *    stripe_heads down again, we just leave them as they are.
	 *    As each stripe_head is processed the new one is released into
	 *    active service.
	 *
	 * Once step2 is started, we cannot afford to wait for a write,
	 * so we use GFP_NOIO allocations.
	 */
	struct stripe_head *osh, *nsh;
	LIST_HEAD(newstripes);
	struct disk_info *ndisks;
	unsigned long cpu;
	int err;
	struct kmem_cache *sc;
	int i;
	int hash, cnt;

	if (newsize <= conf->pool_size)
		return 0; /* never bother to shrink */

	err = md_allow_write(conf->mddev);
	if (err)
		return err;

	/* Step 1 */
	sc = kmem_cache_create(conf->cache_name[1-conf->active_name],
			       sizeof(struct stripe_head)+(newsize-1)*sizeof(struct r5dev),
			       0, 0, NULL);
	if (!sc)
		return -ENOMEM;

	for (i = conf->max_nr_stripes; i; i--) {
		nsh = kmem_cache_zalloc(sc, GFP_KERNEL);
		if (!nsh)
			break;

		nsh->raid_conf = conf;
		spin_lock_init(&nsh->stripe_lock);

		list_add(&nsh->lru, &newstripes);
	}
	if (i) {
		/* didn't get enough, give up */
		while (!list_empty(&newstripes)) {
			nsh = list_entry(newstripes.next, struct stripe_head, lru);
			list_del(&nsh->lru);
			kmem_cache_free(sc, nsh);
		}
		kmem_cache_destroy(sc);
		return -ENOMEM;
	}
	/* Step 2 - Must use GFP_NOIO now.
	 * OK, we have enough stripes, start collecting inactive
	 * stripes and copying them over
	 */
	hash = 0;
	cnt = 0;
	list_for_each_entry(nsh, &newstripes, lru) {
		lock_device_hash_lock(conf, hash);
		wait_event_cmd(conf->wait_for_stripe,
				    !list_empty(conf->inactive_list + hash),
				    unlock_device_hash_lock(conf, hash),
				    lock_device_hash_lock(conf, hash));
		osh = get_free_stripe(conf, hash);
		unlock_device_hash_lock(conf, hash);
		atomic_set(&nsh->count, 1);
		for(i=0; i<conf->pool_size; i++)
			nsh->dev[i].page = osh->dev[i].page;
		for( ; i<newsize; i++)
			nsh->dev[i].page = NULL;
		nsh->hash_lock_index = hash;
		kmem_cache_free(conf->slab_cache, osh);
		cnt++;
		if (cnt >= conf->max_nr_stripes / NR_STRIPE_HASH_LOCKS +
		    !!((conf->max_nr_stripes % NR_STRIPE_HASH_LOCKS) > hash)) {
			hash++;
			cnt = 0;
		}
	}
	kmem_cache_destroy(conf->slab_cache);

	/* Step 3.
	 * At this point, we are holding all the stripes so the array
	 * is completely stalled, so now is a good time to resize
	 * conf->disks and the scribble region
	 */
	ndisks = kzalloc(newsize * sizeof(struct disk_info), GFP_NOIO);
	if (ndisks) {
		for (i=0; i<conf->raid_disks; i++)
			ndisks[i] = conf->disks[i];
		kfree(conf->disks);
		conf->disks = ndisks;
	} else
		err = -ENOMEM;

	get_online_cpus();
	conf->scribble_len = scribble_len(newsize);
	for_each_present_cpu(cpu) {
		struct raid5_percpu *percpu;
		void *scribble;

		percpu = per_cpu_ptr(conf->percpu, cpu);
		scribble = kmalloc(conf->scribble_len, GFP_NOIO);

		if (scribble) {
			kfree(percpu->scribble);
			percpu->scribble = scribble;
		} else {
			err = -ENOMEM;
			break;
		}
	}
	put_online_cpus();

	/* Step 4, return new stripes to service */
	while(!list_empty(&newstripes)) {
		nsh = list_entry(newstripes.next, struct stripe_head, lru);
		list_del_init(&nsh->lru);

		for (i=conf->raid_disks; i < newsize; i++)
			if (nsh->dev[i].page == NULL) {
				struct page *p = alloc_page(GFP_NOIO);
				nsh->dev[i].page = p;
				if (!p)
					err = -ENOMEM;
			}
		release_stripe(nsh);
	}
	/* critical section pass, GFP_NOIO no longer needed */

	conf->slab_cache = sc;
	conf->active_name = 1-conf->active_name;
	conf->pool_size = newsize;
	return err;
}

static int drop_one_stripe(struct r5conf *conf, int hash)
{
	struct stripe_head *sh;

	spin_lock_irq(conf->hash_locks + hash);
	sh = get_free_stripe(conf, hash);
	spin_unlock_irq(conf->hash_locks + hash);
	if (!sh)
		return 0;
	BUG_ON(atomic_read(&sh->count));
	shrink_buffers(sh);
	kmem_cache_free(conf->slab_cache, sh);
	atomic_dec(&conf->active_stripes);
	return 1;
}

static void shrink_stripes(struct r5conf *conf)
{
	int hash;
	for (hash = 0; hash < NR_STRIPE_HASH_LOCKS; hash++)
		while (drop_one_stripe(conf, hash))
			;

	if (conf->slab_cache)
		kmem_cache_destroy(conf->slab_cache);
	conf->slab_cache = NULL;
}

static void raid5_end_read_request(struct bio * bi, int error)
{
	struct stripe_head *sh = bi->bi_private;
	struct r5conf *conf = sh->raid_conf;
	int disks = sh->disks, i;
	int uptodate = test_bit(BIO_UPTODATE, &bi->bi_flags);
	char b[BDEVNAME_SIZE];
	struct md_rdev *rdev = NULL;
	sector_t s;

	for (i=0 ; i<disks; i++)
		if (bi == &sh->dev[i].req)
			break;

	pr_debug("end_read_request %llu/%d, count: %d, uptodate %d.\n",
		(unsigned long long)sh->sector, i, atomic_read(&sh->count),
		uptodate);
	if (i == disks) {
		BUG();
		return;
	}
	if (test_bit(R5_ReadRepl, &sh->dev[i].flags))
		/* If replacement finished while this request was outstanding,
		 * 'replacement' might be NULL already.
		 * In that case it moved down to 'rdev'.
		 * rdev is not removed until all requests are finished.
		 */
		rdev = conf->disks[i].replacement;
	if (!rdev)
		rdev = conf->disks[i].rdev;

	if (use_new_offset(conf, sh))
		s = sh->sector + rdev->new_data_offset;
	else
		s = sh->sector + rdev->data_offset;
	if (uptodate) {
		set_bit(R5_UPTODATE, &sh->dev[i].flags);
		if (test_bit(R5_ReadError, &sh->dev[i].flags)) {
			/* Note that this cannot happen on a
			 * replacement device.  We just fail those on
			 * any error
			 */
			printk_ratelimited(
				KERN_INFO
				"md/raid:%s: read error corrected"
				" (%lu sectors at %llu on %s)\n",
				mdname(conf->mddev), STRIPE_SECTORS,
				(unsigned long long)s,
				bdevname(rdev->bdev, b));
			atomic_add(STRIPE_SECTORS, &rdev->corrected_errors);
			clear_bit(R5_ReadError, &sh->dev[i].flags);
			clear_bit(R5_ReWrite, &sh->dev[i].flags);
		} else if (test_bit(R5_ReadNoMerge, &sh->dev[i].flags))
			clear_bit(R5_ReadNoMerge, &sh->dev[i].flags);

		if (atomic_read(&rdev->read_errors))
			atomic_set(&rdev->read_errors, 0);
	} else {
		const char *bdn = bdevname(rdev->bdev, b);
		int retry = 0;
		int set_bad = 0;

		clear_bit(R5_UPTODATE, &sh->dev[i].flags);
		atomic_inc(&rdev->read_errors);
		if (test_bit(R5_ReadRepl, &sh->dev[i].flags))
			printk_ratelimited(
				KERN_WARNING
				"md/raid:%s: read error on replacement device "
				"(sector %llu on %s).\n",
				mdname(conf->mddev),
				(unsigned long long)s,
				bdn);
		else if (conf->mddev->degraded >= conf->max_degraded) {
			set_bad = 1;
			printk_ratelimited(
				KERN_WARNING
				"md/raid:%s: read error not correctable "
				"(sector %llu on %s).\n",
				mdname(conf->mddev),
				(unsigned long long)s,
				bdn);
		} else if (test_bit(R5_ReWrite, &sh->dev[i].flags)) {
			/* Oh, no!!! */
			set_bad = 1;
			printk_ratelimited(
				KERN_WARNING
				"md/raid:%s: read error NOT corrected!! "
				"(sector %llu on %s).\n",
				mdname(conf->mddev),
				(unsigned long long)s,
				bdn);
		} else if (atomic_read(&rdev->read_errors)
			 > conf->max_nr_stripes)
			printk(KERN_WARNING
			       "md/raid:%s: Too many read errors, failing device %s.\n",
			       mdname(conf->mddev), bdn);
		else
			retry = 1;
		if (set_bad && test_bit(In_sync, &rdev->flags)
		    && !test_bit(R5_ReadNoMerge, &sh->dev[i].flags))
			retry = 1;
		if (retry)
			if (test_bit(R5_ReadNoMerge, &sh->dev[i].flags)) {
				set_bit(R5_ReadError, &sh->dev[i].flags);
				clear_bit(R5_ReadNoMerge, &sh->dev[i].flags);
			} else
				set_bit(R5_ReadNoMerge, &sh->dev[i].flags);
		else {
			clear_bit(R5_ReadError, &sh->dev[i].flags);
			clear_bit(R5_ReWrite, &sh->dev[i].flags);
			if (!(set_bad
			      && test_bit(In_sync, &rdev->flags)
			      && rdev_set_badblocks(
				      rdev, sh->sector, STRIPE_SECTORS, 0)))
				md_error(conf->mddev, rdev);
		}
	}
	rdev_dec_pending(rdev, conf->mddev);
	clear_bit(R5_LOCKED, &sh->dev[i].flags);
	set_bit(STRIPE_HANDLE, &sh->state);
	release_stripe(sh);
}

static void raid5_end_write_request(struct bio *bi, int error)
{
	struct stripe_head *sh = bi->bi_private;
	struct r5conf *conf = sh->raid_conf;
	int disks = sh->disks, i;
	struct md_rdev *uninitialized_var(rdev);
	int uptodate = test_bit(BIO_UPTODATE, &bi->bi_flags);
	sector_t first_bad;
	int bad_sectors;
	int replacement = 0;

	for (i = 0 ; i < disks; i++) {
		if (bi == &sh->dev[i].req) {
			rdev = conf->disks[i].rdev;
			break;
		}
		if (bi == &sh->dev[i].rreq) {
			rdev = conf->disks[i].replacement;
			if (rdev)
				replacement = 1;
			else
				/* rdev was removed and 'replacement'
				 * replaced it.  rdev is not removed
				 * until all requests are finished.
				 */
				rdev = conf->disks[i].rdev;
			break;
		}
	}
	pr_debug("end_write_request %llu/%d, count %d, uptodate: %d.\n",
		(unsigned long long)sh->sector, i, atomic_read(&sh->count),
		uptodate);
	if (i == disks) {
		BUG();
		return;
	}

	if (replacement) {
		if (!uptodate)
			md_error(conf->mddev, rdev);
		else if (is_badblock(rdev, sh->sector,
				     STRIPE_SECTORS,
				     &first_bad, &bad_sectors))
			set_bit(R5_MadeGoodRepl, &sh->dev[i].flags);
	} else {
		if (!uptodate) {
			set_bit(WriteErrorSeen, &rdev->flags);
			set_bit(R5_WriteError, &sh->dev[i].flags);
			if (!test_and_set_bit(WantReplacement, &rdev->flags))
				set_bit(MD_RECOVERY_NEEDED,
					&rdev->mddev->recovery);
		} else if (is_badblock(rdev, sh->sector,
				       STRIPE_SECTORS,
				       &first_bad, &bad_sectors)) {
			set_bit(R5_MadeGood, &sh->dev[i].flags);
			if (test_bit(R5_ReadError, &sh->dev[i].flags))
				/* That was a successful write so make
				 * sure it looks like we already did
				 * a re-write.
				 */
				set_bit(R5_ReWrite, &sh->dev[i].flags);
		}
	}
	rdev_dec_pending(rdev, conf->mddev);

	if (!test_and_clear_bit(R5_DOUBLE_LOCKED, &sh->dev[i].flags))
		clear_bit(R5_LOCKED, &sh->dev[i].flags);
	set_bit(STRIPE_HANDLE, &sh->state);
	release_stripe(sh);
}

static sector_t compute_blocknr(struct stripe_head *sh, int i, int previous);
	
static void raid5_build_block(struct stripe_head *sh, int i, int previous)
{
	struct r5dev *dev = &sh->dev[i];

	bio_init(&dev->req);
	dev->req.bi_io_vec = &dev->vec;
	dev->req.bi_vcnt++;
	dev->req.bi_max_vecs++;
	dev->req.bi_private = sh;
	dev->vec.bv_page = dev->page;

	bio_init(&dev->rreq);
	dev->rreq.bi_io_vec = &dev->rvec;
	dev->rreq.bi_vcnt++;
	dev->rreq.bi_max_vecs++;
	dev->rreq.bi_private = sh;
	dev->rvec.bv_page = dev->page;

	dev->flags = 0;
	dev->sector = compute_blocknr(sh, i, previous);
}

static void error(struct mddev *mddev, struct md_rdev *rdev)
{
	char b[BDEVNAME_SIZE];
	struct r5conf *conf = mddev->private;
	unsigned long flags;
	pr_debug("raid456: error called\n");

	spin_lock_irqsave(&conf->device_lock, flags);
	clear_bit(In_sync, &rdev->flags);
	mddev->degraded = calc_degraded(conf);
	spin_unlock_irqrestore(&conf->device_lock, flags);
	set_bit(MD_RECOVERY_INTR, &mddev->recovery);

	set_bit(Blocked, &rdev->flags);
	set_bit(Faulty, &rdev->flags);
	set_bit(MD_CHANGE_DEVS, &mddev->flags);
	printk(KERN_ALERT
	       "md/raid:%s: Disk failure on %s, disabling device.\n"
	       "md/raid:%s: Operation continuing on %d devices.\n",
	       mdname(mddev),
	       bdevname(rdev->bdev, b),
	       mdname(mddev),
	       conf->raid_disks - mddev->degraded);
}

/*
 * Input: a 'big' sector number,
 * Output: index of the data and parity disk, and the sector # in them.
 */
static sector_t raid5_compute_sector(struct r5conf *conf, sector_t r_sector,
				     int previous, int *dd_idx,
				     struct stripe_head *sh)
{
	sector_t stripe, stripe2;
	sector_t chunk_number;
	unsigned int chunk_offset;
	int pd_idx, qd_idx;
	int ddf_layout = 0;
	sector_t new_sector;
	int algorithm = previous ? conf->prev_algo
				 : conf->algorithm;
	int sectors_per_chunk = previous ? conf->prev_chunk_sectors
					 : conf->chunk_sectors;
	int raid_disks = previous ? conf->previous_raid_disks
				  : conf->raid_disks;
	int data_disks = raid_disks - conf->max_degraded;

	/* First compute the information on this sector */

	/*
	 * Compute the chunk number and the sector offset inside the chunk
	 */
	chunk_offset = sector_div(r_sector, sectors_per_chunk);
	chunk_number = r_sector;

	/*
	 * Compute the stripe number
	 */
	stripe = chunk_number;
	*dd_idx = sector_div(stripe, data_disks);
	stripe2 = stripe;
	/*
	 * Select the parity disk based on the user selected algorithm.
	 */
	pd_idx = qd_idx = -1;
	switch(conf->level) {
	case 4:
		pd_idx = data_disks;
		break;
	case 5:
		switch (algorithm) {
		case ALGORITHM_LEFT_ASYMMETRIC:
			pd_idx = data_disks - sector_div(stripe2, raid_disks);
			if (*dd_idx >= pd_idx)
				(*dd_idx)++;
			break;
		case ALGORITHM_RIGHT_ASYMMETRIC:
			pd_idx = sector_div(stripe2, raid_disks);
			if (*dd_idx >= pd_idx)
				(*dd_idx)++;
			break;
		case ALGORITHM_LEFT_SYMMETRIC:
			pd_idx = data_disks - sector_div(stripe2, raid_disks);
			*dd_idx = (pd_idx + 1 + *dd_idx) % raid_disks;
			break;
		case ALGORITHM_RIGHT_SYMMETRIC:
			pd_idx = sector_div(stripe2, raid_disks);
			*dd_idx = (pd_idx + 1 + *dd_idx) % raid_disks;
			break;
		case ALGORITHM_PARITY_0:
			pd_idx = 0;
			(*dd_idx)++;
			break;
		case ALGORITHM_PARITY_N:
			pd_idx = data_disks;
			break;
		default:
			BUG();
		}
		break;
	case 6:

		switch (algorithm) {
		case ALGORITHM_LEFT_ASYMMETRIC:
			pd_idx = raid_disks - 1 - sector_div(stripe2, raid_disks);
			qd_idx = pd_idx + 1;
			if (pd_idx == raid_disks-1) {
				(*dd_idx)++;	/* Q D D D P */
				qd_idx = 0;
			} else if (*dd_idx >= pd_idx)
				(*dd_idx) += 2; /* D D P Q D */
			break;
		case ALGORITHM_RIGHT_ASYMMETRIC:
			pd_idx = sector_div(stripe2, raid_disks);
			qd_idx = pd_idx + 1;
			if (pd_idx == raid_disks-1) {
				(*dd_idx)++;	/* Q D D D P */
				qd_idx = 0;
			} else if (*dd_idx >= pd_idx)
				(*dd_idx) += 2; /* D D P Q D */
			break;
		case ALGORITHM_LEFT_SYMMETRIC:
			pd_idx = raid_disks - 1 - sector_div(stripe2, raid_disks);
			qd_idx = (pd_idx + 1) % raid_disks;
			*dd_idx = (pd_idx + 2 + *dd_idx) % raid_disks;
			break;
		case ALGORITHM_RIGHT_SYMMETRIC:
			pd_idx = sector_div(stripe2, raid_disks);
			qd_idx = (pd_idx + 1) % raid_disks;
			*dd_idx = (pd_idx + 2 + *dd_idx) % raid_disks;
			break;

		case ALGORITHM_PARITY_0:
			pd_idx = 0;
			qd_idx = 1;
			(*dd_idx) += 2;
			break;
		case ALGORITHM_PARITY_N:
			pd_idx = data_disks;
			qd_idx = data_disks + 1;
			break;

		case ALGORITHM_ROTATING_ZERO_RESTART:
			/* Exactly the same as RIGHT_ASYMMETRIC, but or
			 * of blocks for computing Q is different.
			 */
			pd_idx = sector_div(stripe2, raid_disks);
			qd_idx = pd_idx + 1;
			if (pd_idx == raid_disks-1) {
				(*dd_idx)++;	/* Q D D D P */
				qd_idx = 0;
			} else if (*dd_idx >= pd_idx)
				(*dd_idx) += 2; /* D D P Q D */
			ddf_layout = 1;
			break;

		case ALGORITHM_ROTATING_N_RESTART:
			/* Same a left_asymmetric, by first stripe is
			 * D D D P Q  rather than
			 * Q D D D P
			 */
			stripe2 += 1;
			pd_idx = raid_disks - 1 - sector_div(stripe2, raid_disks);
			qd_idx = pd_idx + 1;
			if (pd_idx == raid_disks-1) {
				(*dd_idx)++;	/* Q D D D P */
				qd_idx = 0;
			} else if (*dd_idx >= pd_idx)
				(*dd_idx) += 2; /* D D P Q D */
			ddf_layout = 1;
			break;

		case ALGORITHM_ROTATING_N_CONTINUE:
			/* Same as left_symmetric but Q is before P */
			pd_idx = raid_disks - 1 - sector_div(stripe2, raid_disks);
			qd_idx = (pd_idx + raid_disks - 1) % raid_disks;
			*dd_idx = (pd_idx + 1 + *dd_idx) % raid_disks;
			ddf_layout = 1;
			break;

		case ALGORITHM_LEFT_ASYMMETRIC_6:
			/* RAID5 left_asymmetric, with Q on last device */
			pd_idx = data_disks - sector_div(stripe2, raid_disks-1);
			if (*dd_idx >= pd_idx)
				(*dd_idx)++;
			qd_idx = raid_disks - 1;
			break;

		case ALGORITHM_RIGHT_ASYMMETRIC_6:
			pd_idx = sector_div(stripe2, raid_disks-1);
			if (*dd_idx >= pd_idx)
				(*dd_idx)++;
			qd_idx = raid_disks - 1;
			break;

		case ALGORITHM_LEFT_SYMMETRIC_6:
			pd_idx = data_disks - sector_div(stripe2, raid_disks-1);
			*dd_idx = (pd_idx + 1 + *dd_idx) % (raid_disks-1);
			qd_idx = raid_disks - 1;
			break;

		case ALGORITHM_RIGHT_SYMMETRIC_6:
			pd_idx = sector_div(stripe2, raid_disks-1);
			*dd_idx = (pd_idx + 1 + *dd_idx) % (raid_disks-1);
			qd_idx = raid_disks - 1;
			break;

		case ALGORITHM_PARITY_0_6:
			pd_idx = 0;
			(*dd_idx)++;
			qd_idx = raid_disks - 1;
			break;

		default:
			BUG();
		}
		break;
	}

	if (sh) {
		sh->pd_idx = pd_idx;
		sh->qd_idx = qd_idx;
		sh->ddf_layout = ddf_layout;
	}
	/*
	 * Finally, compute the new sector number
	 */
	new_sector = (sector_t)stripe * sectors_per_chunk + chunk_offset;
	return new_sector;
}


static sector_t compute_blocknr(struct stripe_head *sh, int i, int previous)
{
	struct r5conf *conf = sh->raid_conf;
	int raid_disks = sh->disks;
	int data_disks = raid_disks - conf->max_degraded;
	sector_t new_sector = sh->sector, check;
	int sectors_per_chunk = previous ? conf->prev_chunk_sectors
					 : conf->chunk_sectors;
	int algorithm = previous ? conf->prev_algo
				 : conf->algorithm;
	sector_t stripe;
	int chunk_offset;
	sector_t chunk_number;
	int dummy1, dd_idx = i;
	sector_t r_sector;
	struct stripe_head sh2;


	chunk_offset = sector_div(new_sector, sectors_per_chunk);
	stripe = new_sector;

	if (i == sh->pd_idx)
		return 0;
	switch(conf->level) {
	case 4: break;
	case 5:
		switch (algorithm) {
		case ALGORITHM_LEFT_ASYMMETRIC:
		case ALGORITHM_RIGHT_ASYMMETRIC:
			if (i > sh->pd_idx)
				i--;
			break;
		case ALGORITHM_LEFT_SYMMETRIC:
		case ALGORITHM_RIGHT_SYMMETRIC:
			if (i < sh->pd_idx)
				i += raid_disks;
			i -= (sh->pd_idx + 1);
			break;
		case ALGORITHM_PARITY_0:
			i -= 1;
			break;
		case ALGORITHM_PARITY_N:
			break;
		default:
			BUG();
		}
		break;
	case 6:
		if (i == sh->qd_idx)
			return 0; /* It is the Q disk */
		switch (algorithm) {
		case ALGORITHM_LEFT_ASYMMETRIC:
		case ALGORITHM_RIGHT_ASYMMETRIC:
		case ALGORITHM_ROTATING_ZERO_RESTART:
		case ALGORITHM_ROTATING_N_RESTART:
			if (sh->pd_idx == raid_disks-1)
				i--;	/* Q D D D P */
			else if (i > sh->pd_idx)
				i -= 2; /* D D P Q D */
			break;
		case ALGORITHM_LEFT_SYMMETRIC:
		case ALGORITHM_RIGHT_SYMMETRIC:
			if (sh->pd_idx == raid_disks-1)
				i--; /* Q D D D P */
			else {
				/* D D P Q D */
				if (i < sh->pd_idx)
					i += raid_disks;
				i -= (sh->pd_idx + 2);
			}
			break;
		case ALGORITHM_PARITY_0:
			i -= 2;
			break;
		case ALGORITHM_PARITY_N:
			break;
		case ALGORITHM_ROTATING_N_CONTINUE:
			/* Like left_symmetric, but P is before Q */
			if (sh->pd_idx == 0)
				i--;	/* P D D D Q */
			else {
				/* D D Q P D */
				if (i < sh->pd_idx)
					i += raid_disks;
				i -= (sh->pd_idx + 1);
			}
			break;
		case ALGORITHM_LEFT_ASYMMETRIC_6:
		case ALGORITHM_RIGHT_ASYMMETRIC_6:
			if (i > sh->pd_idx)
				i--;
			break;
		case ALGORITHM_LEFT_SYMMETRIC_6:
		case ALGORITHM_RIGHT_SYMMETRIC_6:
			if (i < sh->pd_idx)
				i += data_disks + 1;
			i -= (sh->pd_idx + 1);
			break;
		case ALGORITHM_PARITY_0_6:
			i -= 1;
			break;
		default:
			BUG();
		}
		break;
	}

	chunk_number = stripe * data_disks + i;
	r_sector = chunk_number * sectors_per_chunk + chunk_offset;

	check = raid5_compute_sector(conf, r_sector,
				     previous, &dummy1, &sh2);
	if (check != sh->sector || dummy1 != dd_idx || sh2.pd_idx != sh->pd_idx
		|| sh2.qd_idx != sh->qd_idx) {
		printk(KERN_ERR "md/raid:%s: compute_blocknr: map not correct\n",
		       mdname(conf->mddev));
		return 0;
	}
	return r_sector;
}


static void
schedule_reconstruction(struct stripe_head *sh, struct stripe_head_state *s,
			 int rcw, int expand)
{
	int i, pd_idx = sh->pd_idx, disks = sh->disks;
	struct r5conf *conf = sh->raid_conf;
	int level = conf->level;

	if (rcw) {

		for (i = disks; i--; ) {
			struct r5dev *dev = &sh->dev[i];

			if (dev->towrite) {
				set_bit(R5_LOCKED, &dev->flags);
				set_bit(R5_Wantdrain, &dev->flags);
				if (!expand)
					clear_bit(R5_UPTODATE, &dev->flags);
				s->locked++;
			}
		}
		/* if we are not expanding this is a proper write request, and
		 * there will be bios with new data to be drained into the
		 * stripe cache
		 */
		if (!expand) {
			if (!s->locked)
				/* False alarm, nothing to do */
				return;
			sh->reconstruct_state = reconstruct_state_drain_run;
			set_bit(STRIPE_OP_BIODRAIN, &s->ops_request);
		} else
			sh->reconstruct_state = reconstruct_state_run;

		set_bit(STRIPE_OP_RECONSTRUCT, &s->ops_request);

		if (s->locked + conf->max_degraded == disks)
			if (!test_and_set_bit(STRIPE_FULL_WRITE, &sh->state))
				atomic_inc(&conf->pending_full_writes);
	} else {
		BUG_ON(level == 6);
		BUG_ON(!(test_bit(R5_UPTODATE, &sh->dev[pd_idx].flags) ||
			test_bit(R5_Wantcompute, &sh->dev[pd_idx].flags)));

		for (i = disks; i--; ) {
			struct r5dev *dev = &sh->dev[i];
			if (i == pd_idx)
				continue;

			if (dev->towrite &&
			    (test_bit(R5_UPTODATE, &dev->flags) ||
			     test_bit(R5_Wantcompute, &dev->flags))) {
				set_bit(R5_Wantdrain, &dev->flags);
				set_bit(R5_LOCKED, &dev->flags);
				clear_bit(R5_UPTODATE, &dev->flags);
				s->locked++;
			}
		}
		if (!s->locked)
			/* False alarm - nothing to do */
			return;
		sh->reconstruct_state = reconstruct_state_prexor_drain_run;
		set_bit(STRIPE_OP_PREXOR, &s->ops_request);
		set_bit(STRIPE_OP_BIODRAIN, &s->ops_request);
		set_bit(STRIPE_OP_RECONSTRUCT, &s->ops_request);
	}

	/* keep the parity disk(s) locked while asynchronous operations
	 * are in flight
	 */
	set_bit(R5_LOCKED, &sh->dev[pd_idx].flags);
	clear_bit(R5_UPTODATE, &sh->dev[pd_idx].flags);
	s->locked++;

	if (level == 6) {
		int qd_idx = sh->qd_idx;
		struct r5dev *dev = &sh->dev[qd_idx];

		set_bit(R5_LOCKED, &dev->flags);
		clear_bit(R5_UPTODATE, &dev->flags);
		s->locked++;
	}

	pr_debug("%s: stripe %llu locked: %d ops_request: %lx\n",
		__func__, (unsigned long long)sh->sector,
		s->locked, s->ops_request);
}

/*
 * Each stripe/dev can have one or more bion attached.
 * toread/towrite point to the first in a chain.
 * The bi_next chain must be in order.
 */
static int add_stripe_bio(struct stripe_head *sh, struct bio *bi, int dd_idx, int forwrite)
{
	struct bio **bip;
	struct r5conf *conf = sh->raid_conf;
	int firstwrite=0;

	pr_debug("adding bi b#%llu to stripe s#%llu\n",
		(unsigned long long)bi->bi_sector,
		(unsigned long long)sh->sector);

	/*
	 * If several bio share a stripe. The bio bi_phys_segments acts as a
	 * reference count to avoid race. The reference count should already be
	 * increased before this function is called (for example, in
	 * make_request()), so other bio sharing this stripe will not free the
	 * stripe. If a stripe is owned by one stripe, the stripe lock will
	 * protect it.
	 */
	spin_lock_irq(&sh->stripe_lock);
	if (forwrite) {
		bip = &sh->dev[dd_idx].towrite;
		if (*bip == NULL)
			firstwrite = 1;
	} else
		bip = &sh->dev[dd_idx].toread;
	while (*bip && (*bip)->bi_sector < bi->bi_sector) {
		if (bio_end_sector(*bip) > bi->bi_sector)
			goto overlap;
		bip = & (*bip)->bi_next;
	}
	if (*bip && (*bip)->bi_sector < bio_end_sector(bi))
		goto overlap;

	BUG_ON(*bip && bi->bi_next && (*bip) != bi->bi_next);
	if (*bip)
		bi->bi_next = *bip;
	*bip = bi;
	raid5_inc_bi_active_stripes(bi);

	if (forwrite) {
		/* check if page is covered */
		sector_t sector = sh->dev[dd_idx].sector;
		for (bi=sh->dev[dd_idx].towrite;
		     sector < sh->dev[dd_idx].sector + STRIPE_SECTORS &&
			     bi && bi->bi_sector <= sector;
		     bi = r5_next_bio(bi, sh->dev[dd_idx].sector)) {
			if (bio_end_sector(bi) >= sector)
				sector = bio_end_sector(bi);
		}
		if (sector >= sh->dev[dd_idx].sector + STRIPE_SECTORS)
			set_bit(R5_OVERWRITE, &sh->dev[dd_idx].flags);
	}

	pr_debug("added bi b#%llu to stripe s#%llu, disk %d.\n",
		(unsigned long long)(*bip)->bi_sector,
		(unsigned long long)sh->sector, dd_idx);
	spin_unlock_irq(&sh->stripe_lock);

	if (conf->mddev->bitmap && firstwrite) {
		bitmap_startwrite(conf->mddev->bitmap, sh->sector,
				  STRIPE_SECTORS, 0);
		sh->bm_seq = conf->seq_flush+1;
		set_bit(STRIPE_BIT_DELAY, &sh->state);
	}
	return 1;

 overlap:
	set_bit(R5_Overlap, &sh->dev[dd_idx].flags);
	spin_unlock_irq(&sh->stripe_lock);
	return 0;
}

static void end_reshape(struct r5conf *conf);

static void stripe_set_idx(sector_t stripe, struct r5conf *conf, int previous,
			    struct stripe_head *sh)
{
	int sectors_per_chunk =
		previous ? conf->prev_chunk_sectors : conf->chunk_sectors;
	int dd_idx;
	int chunk_offset = sector_div(stripe, sectors_per_chunk);
	int disks = previous ? conf->previous_raid_disks : conf->raid_disks;

	raid5_compute_sector(conf,
			     stripe * (disks - conf->max_degraded)
			     *sectors_per_chunk + chunk_offset,
			     previous,
			     &dd_idx, sh);
}

static void
handle_failed_stripe(struct r5conf *conf, struct stripe_head *sh,
				struct stripe_head_state *s, int disks,
				struct bio **return_bi)
{
	int i;
	for (i = disks; i--; ) {
		struct bio *bi;
		int bitmap_end = 0;

		if (test_bit(R5_ReadError, &sh->dev[i].flags)) {
			struct md_rdev *rdev;
			rcu_read_lock();
			rdev = rcu_dereference(conf->disks[i].rdev);
			if (rdev && test_bit(In_sync, &rdev->flags))
				atomic_inc(&rdev->nr_pending);
			else
				rdev = NULL;
			rcu_read_unlock();
			if (rdev) {
				if (!rdev_set_badblocks(
					    rdev,
					    sh->sector,
					    STRIPE_SECTORS, 0))
					md_error(conf->mddev, rdev);
				rdev_dec_pending(rdev, conf->mddev);
			}
		}
		spin_lock_irq(&sh->stripe_lock);
		/* fail all writes first */
		bi = sh->dev[i].towrite;
		sh->dev[i].towrite = NULL;
		spin_unlock_irq(&sh->stripe_lock);
		if (bi)
			bitmap_end = 1;

		if (test_and_clear_bit(R5_Overlap, &sh->dev[i].flags))
			wake_up(&conf->wait_for_overlap);

		while (bi && bi->bi_sector <
			sh->dev[i].sector + STRIPE_SECTORS) {
			struct bio *nextbi = r5_next_bio(bi, sh->dev[i].sector);
			clear_bit(BIO_UPTODATE, &bi->bi_flags);
			if (!raid5_dec_bi_active_stripes(bi)) {
				md_write_end(conf->mddev);
				bi->bi_next = *return_bi;
				*return_bi = bi;
			}
			bi = nextbi;
		}
		if (bitmap_end)
			bitmap_endwrite(conf->mddev->bitmap, sh->sector,
				STRIPE_SECTORS, 0, 0);
		bitmap_end = 0;
		/* and fail all 'written' */
		bi = sh->dev[i].written;
		sh->dev[i].written = NULL;
		if (bi) bitmap_end = 1;
		while (bi && bi->bi_sector <
		       sh->dev[i].sector + STRIPE_SECTORS) {
			struct bio *bi2 = r5_next_bio(bi, sh->dev[i].sector);
			clear_bit(BIO_UPTODATE, &bi->bi_flags);
			if (!raid5_dec_bi_active_stripes(bi)) {
				md_write_end(conf->mddev);
				bi->bi_next = *return_bi;
				*return_bi = bi;
			}
			bi = bi2;
		}

		/* fail any reads if this device is non-operational and
		 * the data has not reached the cache yet.
		 */
		if (!test_bit(R5_Wantfill, &sh->dev[i].flags) &&
		    (!test_bit(R5_Insync, &sh->dev[i].flags) ||
		      test_bit(R5_ReadError, &sh->dev[i].flags))) {
			spin_lock_irq(&sh->stripe_lock);
			bi = sh->dev[i].toread;
			sh->dev[i].toread = NULL;
			spin_unlock_irq(&sh->stripe_lock);
			if (test_and_clear_bit(R5_Overlap, &sh->dev[i].flags))
				wake_up(&conf->wait_for_overlap);
			while (bi && bi->bi_sector <
			       sh->dev[i].sector + STRIPE_SECTORS) {
				struct bio *nextbi =
					r5_next_bio(bi, sh->dev[i].sector);
				clear_bit(BIO_UPTODATE, &bi->bi_flags);
				if (!raid5_dec_bi_active_stripes(bi)) {
					bi->bi_next = *return_bi;
					*return_bi = bi;
				}
				bi = nextbi;
			}
		}
		if (bitmap_end)
			bitmap_endwrite(conf->mddev->bitmap, sh->sector,
					STRIPE_SECTORS, 0, 0);
		/* If we were in the middle of a write the parity block might
		 * still be locked - so just clear all R5_LOCKED flags
		 */
		clear_bit(R5_LOCKED, &sh->dev[i].flags);
	}

	if (test_and_clear_bit(STRIPE_FULL_WRITE, &sh->state))
		if (atomic_dec_and_test(&conf->pending_full_writes))
			md_wakeup_thread(conf->mddev->thread);
}

static void
handle_failed_sync(struct r5conf *conf, struct stripe_head *sh,
		   struct stripe_head_state *s)
{
	int abort = 0;
	int i;

	clear_bit(STRIPE_SYNCING, &sh->state);
	if (test_and_clear_bit(R5_Overlap, &sh->dev[sh->pd_idx].flags))
		wake_up(&conf->wait_for_overlap);
	s->syncing = 0;
	s->replacing = 0;
	/* There is nothing more to do for sync/check/repair.
	 * Don't even need to abort as that is handled elsewhere
	 * if needed, and not always wanted e.g. if there is a known
	 * bad block here.
	 * For recover/replace we need to record a bad block on all
	 * non-sync devices, or abort the recovery
	 */
	if (test_bit(MD_RECOVERY_RECOVER, &conf->mddev->recovery)) {
		/* During recovery devices cannot be removed, so
		 * locking and refcounting of rdevs is not needed
		 */
		for (i = 0; i < conf->raid_disks; i++) {
			struct md_rdev *rdev = conf->disks[i].rdev;
			if (rdev
			    && !test_bit(Faulty, &rdev->flags)
			    && !test_bit(In_sync, &rdev->flags)
			    && !rdev_set_badblocks(rdev, sh->sector,
						   STRIPE_SECTORS, 0))
				abort = 1;
			rdev = conf->disks[i].replacement;
			if (rdev
			    && !test_bit(Faulty, &rdev->flags)
			    && !test_bit(In_sync, &rdev->flags)
			    && !rdev_set_badblocks(rdev, sh->sector,
						   STRIPE_SECTORS, 0))
				abort = 1;
		}
		if (abort)
			conf->recovery_disabled =
				conf->mddev->recovery_disabled;
	}
	md_done_sync(conf->mddev, STRIPE_SECTORS, !abort);
}

static int want_replace(struct stripe_head *sh, int disk_idx)
{
	struct md_rdev *rdev;
	int rv = 0;
	/* Doing recovery so rcu locking not required */
	rdev = sh->raid_conf->disks[disk_idx].replacement;
	if (rdev
	    && !test_bit(Faulty, &rdev->flags)
	    && !test_bit(In_sync, &rdev->flags)
	    && (rdev->recovery_offset <= sh->sector
		|| rdev->mddev->recovery_cp <= sh->sector))
		rv = 1;

	return rv;
}

/* fetch_block - checks the given member device to see if its data needs
 * to be read or computed to satisfy a request.
 *
 * Returns 1 when no more member devices need to be checked, otherwise returns
 * 0 to tell the loop in handle_stripe_fill to continue
 */
static int fetch_block(struct stripe_head *sh, struct stripe_head_state *s,
		       int disk_idx, int disks)
{
	struct r5dev *dev = &sh->dev[disk_idx];
	struct r5dev *fdev[2] = { &sh->dev[s->failed_num[0]],
				  &sh->dev[s->failed_num[1]] };

	/* is the data in this block needed, and can we get it? */
	if (!test_bit(R5_LOCKED, &dev->flags) &&
	    !test_bit(R5_UPTODATE, &dev->flags) &&
	    (dev->toread ||
	     (dev->towrite && !test_bit(R5_OVERWRITE, &dev->flags)) ||
	     s->syncing || s->expanding ||
	     (s->replacing && want_replace(sh, disk_idx)) ||
	     (s->failed >= 1 && fdev[0]->toread) ||
	     (s->failed >= 2 && fdev[1]->toread) ||
	     (sh->raid_conf->level <= 5 && s->failed && fdev[0]->towrite &&
	      !test_bit(R5_OVERWRITE, &fdev[0]->flags)) ||
	     (sh->raid_conf->level == 6 && s->failed && s->to_write))) {
		/* we would like to get this block, possibly by computing it,
		 * otherwise read it if the backing disk is insync
		 */
		BUG_ON(test_bit(R5_Wantcompute, &dev->flags));
		BUG_ON(test_bit(R5_Wantread, &dev->flags));
		if ((s->uptodate == disks - 1) &&
		    (s->failed && (disk_idx == s->failed_num[0] ||
				   disk_idx == s->failed_num[1]))) {
			/* have disk failed, and we're requested to fetch it;
			 * do compute it
			 */
			pr_debug("Computing stripe %llu block %d\n",
			       (unsigned long long)sh->sector, disk_idx);
			set_bit(STRIPE_COMPUTE_RUN, &sh->state);
			set_bit(STRIPE_OP_COMPUTE_BLK, &s->ops_request);
			set_bit(R5_Wantcompute, &dev->flags);
			sh->ops.target = disk_idx;
			sh->ops.target2 = -1; /* no 2nd target */
			s->req_compute = 1;
			/* Careful: from this point on 'uptodate' is in the eye
			 * of raid_run_ops which services 'compute' operations
			 * before writes. R5_Wantcompute flags a block that will
			 * be R5_UPTODATE by the time it is needed for a
			 * subsequent operation.
			 */
			s->uptodate++;
			return 1;
		} else if (s->uptodate == disks-2 && s->failed >= 2) {
			/* Computing 2-failure is *very* expensive; only
			 * do it if failed >= 2
			 */
			int other;
			for (other = disks; other--; ) {
				if (other == disk_idx)
					continue;
				if (!test_bit(R5_UPTODATE,
				      &sh->dev[other].flags))
					break;
			}
			BUG_ON(other < 0);
			pr_debug("Computing stripe %llu blocks %d,%d\n",
			       (unsigned long long)sh->sector,
			       disk_idx, other);
			set_bit(STRIPE_COMPUTE_RUN, &sh->state);
			set_bit(STRIPE_OP_COMPUTE_BLK, &s->ops_request);
			set_bit(R5_Wantcompute, &sh->dev[disk_idx].flags);
			set_bit(R5_Wantcompute, &sh->dev[other].flags);
			sh->ops.target = disk_idx;
			sh->ops.target2 = other;
			s->uptodate += 2;
			s->req_compute = 1;
			return 1;
		} else if (test_bit(R5_Insync, &dev->flags)) {
			set_bit(R5_LOCKED, &dev->flags);
			set_bit(R5_Wantread, &dev->flags);
			s->locked++;
			pr_debug("Reading block %d (sync=%d)\n",
				disk_idx, s->syncing);
		}
	}

	return 0;
}

/**
 * handle_stripe_fill - read or compute data to satisfy pending requests.
 */
static void handle_stripe_fill(struct stripe_head *sh,
			       struct stripe_head_state *s,
			       int disks)
{
	int i;

	/* look for blocks to read/compute, skip this if a compute
	 * is already in flight, or if the stripe contents are in the
	 * midst of changing due to a write
	 */
	if (!test_bit(STRIPE_COMPUTE_RUN, &sh->state) && !sh->check_state &&
	    !sh->reconstruct_state)
		for (i = disks; i--; )
			if (fetch_block(sh, s, i, disks))
				break;
	set_bit(STRIPE_HANDLE, &sh->state);
}


/* handle_stripe_clean_event
 * any written block on an uptodate or failed drive can be returned.
 * Note that if we 'wrote' to a failed drive, it will be UPTODATE, but
 * never LOCKED, so we don't need to test 'failed' directly.
 */
static void handle_stripe_clean_event(struct r5conf *conf,
	struct stripe_head *sh, int disks, struct bio **return_bi)
{
	int i;
	struct r5dev *dev;
	int discard_pending = 0;

	for (i = disks; i--; )
		if (sh->dev[i].written) {
			dev = &sh->dev[i];
			if (!test_bit(R5_LOCKED, &dev->flags) &&
			    (test_bit(R5_UPTODATE, &dev->flags) ||
			     test_bit(R5_Discard, &dev->flags))) {
				/* We can return any write requests */
				struct bio *wbi, *wbi2;
				pr_debug("Return write for disc %d\n", i);
				if (test_and_clear_bit(R5_Discard, &dev->flags))
					clear_bit(R5_UPTODATE, &dev->flags);
				wbi = dev->written;
				dev->written = NULL;
				while (wbi && wbi->bi_sector <
					dev->sector + STRIPE_SECTORS) {
					wbi2 = r5_next_bio(wbi, dev->sector);
					if (!raid5_dec_bi_active_stripes(wbi)) {
						md_write_end(conf->mddev);
						wbi->bi_next = *return_bi;
						*return_bi = wbi;
					}
					wbi = wbi2;
				}
				bitmap_endwrite(conf->mddev->bitmap, sh->sector,
						STRIPE_SECTORS,
					 !test_bit(STRIPE_DEGRADED, &sh->state),
						0);
			} else if (test_bit(R5_Discard, &dev->flags))
				discard_pending = 1;
		}
	if (!discard_pending &&
	    test_bit(R5_Discard, &sh->dev[sh->pd_idx].flags)) {
		clear_bit(R5_Discard, &sh->dev[sh->pd_idx].flags);
		clear_bit(R5_UPTODATE, &sh->dev[sh->pd_idx].flags);
		if (sh->qd_idx >= 0) {
			clear_bit(R5_Discard, &sh->dev[sh->qd_idx].flags);
			clear_bit(R5_UPTODATE, &sh->dev[sh->qd_idx].flags);
		}
		/* now that discard is done we can proceed with any sync */
		clear_bit(STRIPE_DISCARD, &sh->state);
		/*
		 * SCSI discard will change some bio fields and the stripe has
		 * no updated data, so remove it from hash list and the stripe
		 * will be reinitialized
		 */
		spin_lock_irq(&conf->device_lock);
		remove_hash(sh);
		spin_unlock_irq(&conf->device_lock);
		if (test_bit(STRIPE_SYNC_REQUESTED, &sh->state))
			set_bit(STRIPE_HANDLE, &sh->state);

	}

	if (test_and_clear_bit(STRIPE_FULL_WRITE, &sh->state))
		if (atomic_dec_and_test(&conf->pending_full_writes))
			md_wakeup_thread(conf->mddev->thread);
}

static void handle_stripe_dirtying(struct r5conf *conf,
				   struct stripe_head *sh,
				   struct stripe_head_state *s,
				   int disks)
{
	int rmw = 0, rcw = 0, i;
	sector_t recovery_cp = conf->mddev->recovery_cp;

	/* RAID6 requires 'rcw' in current implementation.
	 * Otherwise, check whether resync is now happening or should start.
	 * If yes, then the array is dirty (after unclean shutdown or
	 * initial creation), so parity in some stripes might be inconsistent.
	 * In this case, we need to always do reconstruct-write, to ensure
	 * that in case of drive failure or read-error correction, we
	 * generate correct data from the parity.
	 */
	if (conf->max_degraded == 2 ||
	    (recovery_cp < MaxSector && sh->sector >= recovery_cp)) {
		/* Calculate the real rcw later - for now make it
		 * look like rcw is cheaper
		 */
		rcw = 1; rmw = 2;
		pr_debug("force RCW max_degraded=%u, recovery_cp=%llu sh->sector=%llu\n",
			 conf->max_degraded, (unsigned long long)recovery_cp,
			 (unsigned long long)sh->sector);
	} else for (i = disks; i--; ) {
		/* would I have to read this buffer for read_modify_write */
		struct r5dev *dev = &sh->dev[i];
		if ((dev->towrite || i == sh->pd_idx) &&
		    !test_bit(R5_LOCKED, &dev->flags) &&
		    !(test_bit(R5_UPTODATE, &dev->flags) ||
		      test_bit(R5_Wantcompute, &dev->flags))) {
			if (test_bit(R5_Insync, &dev->flags))
				rmw++;
			else
				rmw += 2*disks;  /* cannot read it */
		}
		/* Would I have to read this buffer for reconstruct_write */
		if (!test_bit(R5_OVERWRITE, &dev->flags) && i != sh->pd_idx &&
		    !test_bit(R5_LOCKED, &dev->flags) &&
		    !(test_bit(R5_UPTODATE, &dev->flags) ||
		    test_bit(R5_Wantcompute, &dev->flags))) {
			if (test_bit(R5_Insync, &dev->flags)) rcw++;
			else
				rcw += 2*disks;
		}
	}
	pr_debug("for sector %llu, rmw=%d rcw=%d\n",
		(unsigned long long)sh->sector, rmw, rcw);
	set_bit(STRIPE_HANDLE, &sh->state);
	if (rmw < rcw && rmw > 0) {
		/* prefer read-modify-write, but need to get some data */
		if (conf->mddev->queue)
			blk_add_trace_msg(conf->mddev->queue,
					  "raid5 rmw %llu %d",
					  (unsigned long long)sh->sector, rmw);
		for (i = disks; i--; ) {
			struct r5dev *dev = &sh->dev[i];
			if ((dev->towrite || i == sh->pd_idx) &&
			    !test_bit(R5_LOCKED, &dev->flags) &&
			    !(test_bit(R5_UPTODATE, &dev->flags) ||
			    test_bit(R5_Wantcompute, &dev->flags)) &&
			    test_bit(R5_Insync, &dev->flags)) {
				if (
				  test_bit(STRIPE_PREREAD_ACTIVE, &sh->state)) {
					pr_debug("Read_old block "
						 "%d for r-m-w\n", i);
					set_bit(R5_LOCKED, &dev->flags);
					set_bit(R5_Wantread, &dev->flags);
					s->locked++;
				} else {
					set_bit(STRIPE_DELAYED, &sh->state);
					set_bit(STRIPE_HANDLE, &sh->state);
				}
			}
		}
	}
	if (rcw <= rmw && rcw > 0) {
		/* want reconstruct write, but need to get some data */
		int qread =0;
		rcw = 0;
		for (i = disks; i--; ) {
			struct r5dev *dev = &sh->dev[i];
			if (!test_bit(R5_OVERWRITE, &dev->flags) &&
			    i != sh->pd_idx && i != sh->qd_idx &&
			    !test_bit(R5_LOCKED, &dev->flags) &&
			    !(test_bit(R5_UPTODATE, &dev->flags) ||
			      test_bit(R5_Wantcompute, &dev->flags))) {
				rcw++;
				if (!test_bit(R5_Insync, &dev->flags))
					continue; /* it's a failed drive */
				if (
				  test_bit(STRIPE_PREREAD_ACTIVE, &sh->state)) {
					pr_debug("Read_old block "
						"%d for Reconstruct\n", i);
					set_bit(R5_LOCKED, &dev->flags);
					set_bit(R5_Wantread, &dev->flags);
					s->locked++;
					qread++;
				} else {
					set_bit(STRIPE_DELAYED, &sh->state);
					set_bit(STRIPE_HANDLE, &sh->state);
				}
			}
		}
		if (rcw && conf->mddev->queue)
			blk_add_trace_msg(conf->mddev->queue, "raid5 rcw %llu %d %d %d",
					  (unsigned long long)sh->sector,
					  rcw, qread, test_bit(STRIPE_DELAYED, &sh->state));
	}
	/* now if nothing is locked, and if we have enough data,
	 * we can start a write request
	 */
	/* since handle_stripe can be called at any time we need to handle the
	 * case where a compute block operation has been submitted and then a
	 * subsequent call wants to start a write request.  raid_run_ops only
	 * handles the case where compute block and reconstruct are requested
	 * simultaneously.  If this is not the case then new writes need to be
	 * held off until the compute completes.
	 */
	if ((s->req_compute || !test_bit(STRIPE_COMPUTE_RUN, &sh->state)) &&
	    (s->locked == 0 && (rcw == 0 || rmw == 0) &&
	    !test_bit(STRIPE_BIT_DELAY, &sh->state)))
		schedule_reconstruction(sh, s, rcw == 0, 0);
}

static void handle_parity_checks5(struct r5conf *conf, struct stripe_head *sh,
				struct stripe_head_state *s, int disks)
{
	struct r5dev *dev = NULL;

	set_bit(STRIPE_HANDLE, &sh->state);

	switch (sh->check_state) {
	case check_state_idle:
		/* start a new check operation if there are no failures */
		if (s->failed == 0) {
			BUG_ON(s->uptodate != disks);
			sh->check_state = check_state_run;
			set_bit(STRIPE_OP_CHECK, &s->ops_request);
			clear_bit(R5_UPTODATE, &sh->dev[sh->pd_idx].flags);
			s->uptodate--;
			break;
		}
		dev = &sh->dev[s->failed_num[0]];
		/* fall through */
	case check_state_compute_result:
		sh->check_state = check_state_idle;
		if (!dev)
			dev = &sh->dev[sh->pd_idx];

		/* check that a write has not made the stripe insync */
		if (test_bit(STRIPE_INSYNC, &sh->state))
			break;

		/* either failed parity check, or recovery is happening */
		BUG_ON(!test_bit(R5_UPTODATE, &dev->flags));
		BUG_ON(s->uptodate != disks);

		set_bit(R5_LOCKED, &dev->flags);
		s->locked++;
		set_bit(R5_Wantwrite, &dev->flags);

		clear_bit(STRIPE_DEGRADED, &sh->state);
		set_bit(STRIPE_INSYNC, &sh->state);
		break;
	case check_state_run:
		break; /* we will be called again upon completion */
	case check_state_check_result:
		sh->check_state = check_state_idle;

		/* if a failure occurred during the check operation, leave
		 * STRIPE_INSYNC not set and let the stripe be handled again
		 */
		if (s->failed)
			break;

		/* handle a successful check operation, if parity is correct
		 * we are done.  Otherwise update the mismatch count and repair
		 * parity if !MD_RECOVERY_CHECK
		 */
		if ((sh->ops.zero_sum_result & SUM_CHECK_P_RESULT) == 0)
			/* parity is correct (on disc,
			 * not in buffer any more)
			 */
			set_bit(STRIPE_INSYNC, &sh->state);
		else {
			atomic64_add(STRIPE_SECTORS, &conf->mddev->resync_mismatches);
			if (test_bit(MD_RECOVERY_CHECK, &conf->mddev->recovery))
				/* don't try to repair!! */
				set_bit(STRIPE_INSYNC, &sh->state);
			else {
				sh->check_state = check_state_compute_run;
				set_bit(STRIPE_COMPUTE_RUN, &sh->state);
				set_bit(STRIPE_OP_COMPUTE_BLK, &s->ops_request);
				set_bit(R5_Wantcompute,
					&sh->dev[sh->pd_idx].flags);
				sh->ops.target = sh->pd_idx;
				sh->ops.target2 = -1;
				s->uptodate++;
			}
		}
		break;
	case check_state_compute_run:
		break;
	default:
		printk(KERN_ERR "%s: unknown check_state: %d sector: %llu\n",
		       __func__, sh->check_state,
		       (unsigned long long) sh->sector);
		BUG();
	}
}


static void handle_parity_checks6(struct r5conf *conf, struct stripe_head *sh,
				  struct stripe_head_state *s,
				  int disks)
{
	int pd_idx = sh->pd_idx;
	int qd_idx = sh->qd_idx;
	struct r5dev *dev;

	set_bit(STRIPE_HANDLE, &sh->state);

	BUG_ON(s->failed > 2);

	/* Want to check and possibly repair P and Q.
	 * However there could be one 'failed' device, in which
	 * case we can only check one of them, possibly using the
	 * other to generate missing data
	 */

	switch (sh->check_state) {
	case check_state_idle:
		/* start a new check operation if there are < 2 failures */
		if (s->failed == s->q_failed) {
			/* The only possible failed device holds Q, so it
			 * makes sense to check P (If anything else were failed,
			 * we would have used P to recreate it).
			 */
			sh->check_state = check_state_run;
		}
		if (!s->q_failed && s->failed < 2) {
			/* Q is not failed, and we didn't use it to generate
			 * anything, so it makes sense to check it
			 */
			if (sh->check_state == check_state_run)
				sh->check_state = check_state_run_pq;
			else
				sh->check_state = check_state_run_q;
		}

		/* discard potentially stale zero_sum_result */
		sh->ops.zero_sum_result = 0;

		if (sh->check_state == check_state_run) {
			/* async_xor_zero_sum destroys the contents of P */
			clear_bit(R5_UPTODATE, &sh->dev[pd_idx].flags);
			s->uptodate--;
		}
		if (sh->check_state >= check_state_run &&
		    sh->check_state <= check_state_run_pq) {
			/* async_syndrome_zero_sum preserves P and Q, so
			 * no need to mark them !uptodate here
			 */
			set_bit(STRIPE_OP_CHECK, &s->ops_request);
			break;
		}

		/* we have 2-disk failure */
		BUG_ON(s->failed != 2);
		/* fall through */
	case check_state_compute_result:
		sh->check_state = check_state_idle;

		/* check that a write has not made the stripe insync */
		if (test_bit(STRIPE_INSYNC, &sh->state))
			break;

		/* now write out any block on a failed drive,
		 * or P or Q if they were recomputed
		 */
		BUG_ON(s->uptodate < disks - 1); /* We don't need Q to recover */
		if (s->failed == 2) {
			dev = &sh->dev[s->failed_num[1]];
			s->locked++;
			set_bit(R5_LOCKED, &dev->flags);
			set_bit(R5_Wantwrite, &dev->flags);
		}
		if (s->failed >= 1) {
			dev = &sh->dev[s->failed_num[0]];
			s->locked++;
			set_bit(R5_LOCKED, &dev->flags);
			set_bit(R5_Wantwrite, &dev->flags);
		}
		if (sh->ops.zero_sum_result & SUM_CHECK_P_RESULT) {
			dev = &sh->dev[pd_idx];
			s->locked++;
			set_bit(R5_LOCKED, &dev->flags);
			set_bit(R5_Wantwrite, &dev->flags);
		}
		if (sh->ops.zero_sum_result & SUM_CHECK_Q_RESULT) {
			dev = &sh->dev[qd_idx];
			s->locked++;
			set_bit(R5_LOCKED, &dev->flags);
			set_bit(R5_Wantwrite, &dev->flags);
		}
		clear_bit(STRIPE_DEGRADED, &sh->state);

		set_bit(STRIPE_INSYNC, &sh->state);
		break;
	case check_state_run:
	case check_state_run_q:
	case check_state_run_pq:
		break; /* we will be called again upon completion */
	case check_state_check_result:
		sh->check_state = check_state_idle;

		/* handle a successful check operation, if parity is correct
		 * we are done.  Otherwise update the mismatch count and repair
		 * parity if !MD_RECOVERY_CHECK
		 */
		if (sh->ops.zero_sum_result == 0) {
			/* both parities are correct */
			if (!s->failed)
				set_bit(STRIPE_INSYNC, &sh->state);
			else {
				/* in contrast to the raid5 case we can validate
				 * parity, but still have a failure to write
				 * back
				 */
				sh->check_state = check_state_compute_result;
				/* Returning at this point means that we may go
				 * off and bring p and/or q uptodate again so
				 * we make sure to check zero_sum_result again
				 * to verify if p or q need writeback
				 */
			}
		} else {
			atomic64_add(STRIPE_SECTORS, &conf->mddev->resync_mismatches);
			if (test_bit(MD_RECOVERY_CHECK, &conf->mddev->recovery))
				/* don't try to repair!! */
				set_bit(STRIPE_INSYNC, &sh->state);
			else {
				int *target = &sh->ops.target;

				sh->ops.target = -1;
				sh->ops.target2 = -1;
				sh->check_state = check_state_compute_run;
				set_bit(STRIPE_COMPUTE_RUN, &sh->state);
				set_bit(STRIPE_OP_COMPUTE_BLK, &s->ops_request);
				if (sh->ops.zero_sum_result & SUM_CHECK_P_RESULT) {
					set_bit(R5_Wantcompute,
						&sh->dev[pd_idx].flags);
					*target = pd_idx;
					target = &sh->ops.target2;
					s->uptodate++;
				}
				if (sh->ops.zero_sum_result & SUM_CHECK_Q_RESULT) {
					set_bit(R5_Wantcompute,
						&sh->dev[qd_idx].flags);
					*target = qd_idx;
					s->uptodate++;
				}
			}
		}
		break;
	case check_state_compute_run:
		break;
	default:
		printk(KERN_ERR "%s: unknown check_state: %d sector: %llu\n",
		       __func__, sh->check_state,
		       (unsigned long long) sh->sector);
		BUG();
	}
}

static void handle_stripe_expansion(struct r5conf *conf, struct stripe_head *sh)
{
	int i;

	/* We have read all the blocks in this stripe and now we need to
	 * copy some of them into a target stripe for expand.
	 */
	struct dma_async_tx_descriptor *tx = NULL;
	clear_bit(STRIPE_EXPAND_SOURCE, &sh->state);
	for (i = 0; i < sh->disks; i++)
		if (i != sh->pd_idx && i != sh->qd_idx) {
			int dd_idx, j;
			struct stripe_head *sh2;
			struct async_submit_ctl submit;

			sector_t bn = compute_blocknr(sh, i, 1);
			sector_t s = raid5_compute_sector(conf, bn, 0,
							  &dd_idx, NULL);
			sh2 = get_active_stripe(conf, s, 0, 1, 1);
			if (sh2 == NULL)
				/* so far only the early blocks of this stripe
				 * have been requested.  When later blocks
				 * get requested, we will try again
				 */
				continue;
			if (!test_bit(STRIPE_EXPANDING, &sh2->state) ||
			   test_bit(R5_Expanded, &sh2->dev[dd_idx].flags)) {
				/* must have already done this block */
				release_stripe(sh2);
				continue;
			}

			/* place all the copies on one channel */
			init_async_submit(&submit, 0, tx, NULL, NULL, NULL);
			tx = async_memcpy(sh2->dev[dd_idx].page,
					  sh->dev[i].page, 0, 0, STRIPE_SIZE,
					  &submit);

			set_bit(R5_Expanded, &sh2->dev[dd_idx].flags);
			set_bit(R5_UPTODATE, &sh2->dev[dd_idx].flags);
			for (j = 0; j < conf->raid_disks; j++)
				if (j != sh2->pd_idx &&
				    j != sh2->qd_idx &&
				    !test_bit(R5_Expanded, &sh2->dev[j].flags))
					break;
			if (j == conf->raid_disks) {
				set_bit(STRIPE_EXPAND_READY, &sh2->state);
				set_bit(STRIPE_HANDLE, &sh2->state);
			}
			release_stripe(sh2);

		}
	/* done submitting copies, wait for them to complete */
	async_tx_quiesce(&tx);
}

/*
 * handle_stripe - do things to a stripe.
 *
 * We lock the stripe by setting STRIPE_ACTIVE and then examine the
 * state of various bits to see what needs to be done.
 * Possible results:
 *    return some read requests which now have data
 *    return some write requests which are safely on storage
 *    schedule a read on some buffers
 *    schedule a write of some buffers
 *    return confirmation of parity correctness
 *
 */

static void analyse_stripe(struct stripe_head *sh, struct stripe_head_state *s)
{
	struct r5conf *conf = sh->raid_conf;
	int disks = sh->disks;
	struct r5dev *dev;
	int i;
	int do_recovery = 0;

	memset(s, 0, sizeof(*s));

	s->expanding = test_bit(STRIPE_EXPAND_SOURCE, &sh->state);
	s->expanded = test_bit(STRIPE_EXPAND_READY, &sh->state);
	s->failed_num[0] = -1;
	s->failed_num[1] = -1;

	/* Now to look around and see what can be done */
	rcu_read_lock();
	for (i=disks; i--; ) {
		struct md_rdev *rdev;
		sector_t first_bad;
		int bad_sectors;
		int is_bad = 0;

		dev = &sh->dev[i];

		pr_debug("check %d: state 0x%lx read %p write %p written %p\n",
			 i, dev->flags,
			 dev->toread, dev->towrite, dev->written);
		/* maybe we can reply to a read
		 *
		 * new wantfill requests are only permitted while
		 * ops_complete_biofill is guaranteed to be inactive
		 */
		if (test_bit(R5_UPTODATE, &dev->flags) && dev->toread &&
		    !test_bit(STRIPE_BIOFILL_RUN, &sh->state))
			set_bit(R5_Wantfill, &dev->flags);

		/* now count some things */
		if (test_bit(R5_LOCKED, &dev->flags))
			s->locked++;
		if (test_bit(R5_UPTODATE, &dev->flags))
			s->uptodate++;
		if (test_bit(R5_Wantcompute, &dev->flags)) {
			s->compute++;
			BUG_ON(s->compute > 2);
		}

		if (test_bit(R5_Wantfill, &dev->flags))
			s->to_fill++;
		else if (dev->toread)
			s->to_read++;
		if (dev->towrite) {
			s->to_write++;
			if (!test_bit(R5_OVERWRITE, &dev->flags))
				s->non_overwrite++;
		}
		if (dev->written)
			s->written++;
		/* Prefer to use the replacement for reads, but only
		 * if it is recovered enough and has no bad blocks.
		 */
		rdev = rcu_dereference(conf->disks[i].replacement);
		if (rdev && !test_bit(Faulty, &rdev->flags) &&
		    rdev->recovery_offset >= sh->sector + STRIPE_SECTORS &&
		    !is_badblock(rdev, sh->sector, STRIPE_SECTORS,
				 &first_bad, &bad_sectors))
			set_bit(R5_ReadRepl, &dev->flags);
		else {
			if (rdev)
				set_bit(R5_NeedReplace, &dev->flags);
			rdev = rcu_dereference(conf->disks[i].rdev);
			clear_bit(R5_ReadRepl, &dev->flags);
		}
		if (rdev && test_bit(Faulty, &rdev->flags))
			rdev = NULL;
		if (rdev) {
			is_bad = is_badblock(rdev, sh->sector, STRIPE_SECTORS,
					     &first_bad, &bad_sectors);
			if (s->blocked_rdev == NULL
			    && (test_bit(Blocked, &rdev->flags)
				|| is_bad < 0)) {
				if (is_bad < 0)
					set_bit(BlockedBadBlocks,
						&rdev->flags);
				s->blocked_rdev = rdev;
				atomic_inc(&rdev->nr_pending);
			}
		}
		clear_bit(R5_Insync, &dev->flags);
		if (!rdev)
			/* Not in-sync */;
		else if (is_bad) {
			/* also not in-sync */
			if (!test_bit(WriteErrorSeen, &rdev->flags) &&
			    test_bit(R5_UPTODATE, &dev->flags)) {
				/* treat as in-sync, but with a read error
				 * which we can now try to correct
				 */
				set_bit(R5_Insync, &dev->flags);
				set_bit(R5_ReadError, &dev->flags);
			}
		} else if (test_bit(In_sync, &rdev->flags))
			set_bit(R5_Insync, &dev->flags);
		else if (sh->sector + STRIPE_SECTORS <= rdev->recovery_offset)
			/* in sync if before recovery_offset */
			set_bit(R5_Insync, &dev->flags);
		else if (test_bit(R5_UPTODATE, &dev->flags) &&
			 test_bit(R5_Expanded, &dev->flags))
			/* If we've reshaped into here, we assume it is Insync.
			 * We will shortly update recovery_offset to make
			 * it official.
			 */
			set_bit(R5_Insync, &dev->flags);

		if (test_bit(R5_WriteError, &dev->flags)) {
			/* This flag does not apply to '.replacement'
			 * only to .rdev, so make sure to check that*/
			struct md_rdev *rdev2 = rcu_dereference(
				conf->disks[i].rdev);
			if (rdev2 == rdev)
				clear_bit(R5_Insync, &dev->flags);
			if (rdev2 && !test_bit(Faulty, &rdev2->flags)) {
				s->handle_bad_blocks = 1;
				atomic_inc(&rdev2->nr_pending);
			} else
				clear_bit(R5_WriteError, &dev->flags);
		}
		if (test_bit(R5_MadeGood, &dev->flags)) {
			/* This flag does not apply to '.replacement'
			 * only to .rdev, so make sure to check that*/
			struct md_rdev *rdev2 = rcu_dereference(
				conf->disks[i].rdev);
			if (rdev2 && !test_bit(Faulty, &rdev2->flags)) {
				s->handle_bad_blocks = 1;
				atomic_inc(&rdev2->nr_pending);
			} else
				clear_bit(R5_MadeGood, &dev->flags);
		}
		if (test_bit(R5_MadeGoodRepl, &dev->flags)) {
			struct md_rdev *rdev2 = rcu_dereference(
				conf->disks[i].replacement);
			if (rdev2 && !test_bit(Faulty, &rdev2->flags)) {
				s->handle_bad_blocks = 1;
				atomic_inc(&rdev2->nr_pending);
			} else
				clear_bit(R5_MadeGoodRepl, &dev->flags);
		}
		if (!test_bit(R5_Insync, &dev->flags)) {
			/* The ReadError flag will just be confusing now */
			clear_bit(R5_ReadError, &dev->flags);
			clear_bit(R5_ReWrite, &dev->flags);
		}
		if (test_bit(R5_ReadError, &dev->flags))
			clear_bit(R5_Insync, &dev->flags);
		if (!test_bit(R5_Insync, &dev->flags)) {
			if (s->failed < 2)
				s->failed_num[s->failed] = i;
			s->failed++;
			if (rdev && !test_bit(Faulty, &rdev->flags))
				do_recovery = 1;
		}
	}
	if (test_bit(STRIPE_SYNCING, &sh->state)) {
		/* If there is a failed device being replaced,
		 *     we must be recovering.
		 * else if we are after recovery_cp, we must be syncing
		 * else if MD_RECOVERY_REQUESTED is set, we also are syncing.
		 * else we can only be replacing
		 * sync and recovery both need to read all devices, and so
		 * use the same flag.
		 */
		if (do_recovery ||
		    sh->sector >= conf->mddev->recovery_cp ||
		    test_bit(MD_RECOVERY_REQUESTED, &(conf->mddev->recovery)))
			s->syncing = 1;
		else
			s->replacing = 1;
	}
	rcu_read_unlock();
}

static void handle_stripe(struct stripe_head *sh)
{
	struct stripe_head_state s;
	struct r5conf *conf = sh->raid_conf;
	int i;
	int prexor;
	int disks = sh->disks;
	struct r5dev *pdev, *qdev;

	clear_bit(STRIPE_HANDLE, &sh->state);
	if (test_and_set_bit_lock(STRIPE_ACTIVE, &sh->state)) {
		/* already being handled, ensure it gets handled
		 * again when current action finishes */
		set_bit(STRIPE_HANDLE, &sh->state);
		return;
	}

	if (test_bit(STRIPE_SYNC_REQUESTED, &sh->state)) {
		spin_lock(&sh->stripe_lock);
		/* Cannot process 'sync' concurrently with 'discard' */
		if (!test_bit(STRIPE_DISCARD, &sh->state) &&
		    test_and_clear_bit(STRIPE_SYNC_REQUESTED, &sh->state)) {
			set_bit(STRIPE_SYNCING, &sh->state);
			clear_bit(STRIPE_INSYNC, &sh->state);
			clear_bit(STRIPE_REPLACED, &sh->state);
		}
		spin_unlock(&sh->stripe_lock);
	}
	clear_bit(STRIPE_DELAYED, &sh->state);

	pr_debug("handling stripe %llu, state=%#lx cnt=%d, "
		"pd_idx=%d, qd_idx=%d\n, check:%d, reconstruct:%d\n",
	       (unsigned long long)sh->sector, sh->state,
	       atomic_read(&sh->count), sh->pd_idx, sh->qd_idx,
	       sh->check_state, sh->reconstruct_state);

	analyse_stripe(sh, &s);

	if (s.handle_bad_blocks) {
		set_bit(STRIPE_HANDLE, &sh->state);
		goto finish;
	}

	if (unlikely(s.blocked_rdev)) {
		if (s.syncing || s.expanding || s.expanded ||
		    s.replacing || s.to_write || s.written) {
			set_bit(STRIPE_HANDLE, &sh->state);
			goto finish;
		}
		/* There is nothing for the blocked_rdev to block */
		rdev_dec_pending(s.blocked_rdev, conf->mddev);
		s.blocked_rdev = NULL;
	}

	if (s.to_fill && !test_bit(STRIPE_BIOFILL_RUN, &sh->state)) {
		set_bit(STRIPE_OP_BIOFILL, &s.ops_request);
		set_bit(STRIPE_BIOFILL_RUN, &sh->state);
	}

	pr_debug("locked=%d uptodate=%d to_read=%d"
	       " to_write=%d failed=%d failed_num=%d,%d\n",
	       s.locked, s.uptodate, s.to_read, s.to_write, s.failed,
	       s.failed_num[0], s.failed_num[1]);
	/* check if the array has lost more than max_degraded devices and,
	 * if so, some requests might need to be failed.
	 */
	if (s.failed > conf->max_degraded) {
		sh->check_state = 0;
		sh->reconstruct_state = 0;
		if (s.to_read+s.to_write+s.written)
			handle_failed_stripe(conf, sh, &s, disks, &s.return_bi);
		if (s.syncing + s.replacing)
			handle_failed_sync(conf, sh, &s);
	}

	/* Now we check to see if any write operations have recently
	 * completed
	 */
	prexor = 0;
	if (sh->reconstruct_state == reconstruct_state_prexor_drain_result)
		prexor = 1;
	if (sh->reconstruct_state == reconstruct_state_drain_result ||
	    sh->reconstruct_state == reconstruct_state_prexor_drain_result) {
		sh->reconstruct_state = reconstruct_state_idle;

		/* All the 'written' buffers and the parity block are ready to
		 * be written back to disk
		 */
		BUG_ON(!test_bit(R5_UPTODATE, &sh->dev[sh->pd_idx].flags) &&
		       !test_bit(R5_Discard, &sh->dev[sh->pd_idx].flags));
		BUG_ON(sh->qd_idx >= 0 &&
		       !test_bit(R5_UPTODATE, &sh->dev[sh->qd_idx].flags) &&
		       !test_bit(R5_Discard, &sh->dev[sh->qd_idx].flags));
		for (i = disks; i--; ) {
			struct r5dev *dev = &sh->dev[i];
			if (test_bit(R5_LOCKED, &dev->flags) &&
				(i == sh->pd_idx || i == sh->qd_idx ||
				 dev->written)) {
				pr_debug("Writing block %d\n", i);
				set_bit(R5_Wantwrite, &dev->flags);
				if (prexor)
					continue;
				if (!test_bit(R5_Insync, &dev->flags) ||
				    ((i == sh->pd_idx || i == sh->qd_idx)  &&
				     s.failed == 0))
					set_bit(STRIPE_INSYNC, &sh->state);
			}
		}
		if (test_and_clear_bit(STRIPE_PREREAD_ACTIVE, &sh->state))
			s.dec_preread_active = 1;
	}

	/*
	 * might be able to return some write requests if the parity blocks
	 * are safe, or on a failed drive
	 */
	pdev = &sh->dev[sh->pd_idx];
	s.p_failed = (s.failed >= 1 && s.failed_num[0] == sh->pd_idx)
		|| (s.failed >= 2 && s.failed_num[1] == sh->pd_idx);
	qdev = &sh->dev[sh->qd_idx];
	s.q_failed = (s.failed >= 1 && s.failed_num[0] == sh->qd_idx)
		|| (s.failed >= 2 && s.failed_num[1] == sh->qd_idx)
		|| conf->level < 6;

	if (s.written &&
	    (s.p_failed || ((test_bit(R5_Insync, &pdev->flags)
			     && !test_bit(R5_LOCKED, &pdev->flags)
			     && (test_bit(R5_UPTODATE, &pdev->flags) ||
				 test_bit(R5_Discard, &pdev->flags))))) &&
	    (s.q_failed || ((test_bit(R5_Insync, &qdev->flags)
			     && !test_bit(R5_LOCKED, &qdev->flags)
			     && (test_bit(R5_UPTODATE, &qdev->flags) ||
				 test_bit(R5_Discard, &qdev->flags))))))
		handle_stripe_clean_event(conf, sh, disks, &s.return_bi);

	/* Now we might consider reading some blocks, either to check/generate
	 * parity, or to satisfy requests
	 * or to load a block that is being partially written.
	 */
	if (s.to_read || s.non_overwrite
	    || (conf->level == 6 && s.to_write && s.failed)
	    || (s.syncing && (s.uptodate + s.compute < disks))
	    || s.replacing
	    || s.expanding)
		handle_stripe_fill(sh, &s, disks);

	/* Now to consider new write requests and what else, if anything
	 * should be read.  We do not handle new writes when:
	 * 1/ A 'write' operation (copy+xor) is already in flight.
	 * 2/ A 'check' operation is in flight, as it may clobber the parity
	 *    block.
	 */
	if (s.to_write && !sh->reconstruct_state && !sh->check_state)
		handle_stripe_dirtying(conf, sh, &s, disks);

	/* maybe we need to check and possibly fix the parity for this stripe
	 * Any reads will already have been scheduled, so we just see if enough
	 * data is available.  The parity check is held off while parity
	 * dependent operations are in flight.
	 */
	if (sh->check_state ||
	    (s.syncing && s.locked == 0 &&
	     !test_bit(STRIPE_COMPUTE_RUN, &sh->state) &&
	     !test_bit(STRIPE_INSYNC, &sh->state))) {
		if (conf->level == 6)
			handle_parity_checks6(conf, sh, &s, disks);
		else
			handle_parity_checks5(conf, sh, &s, disks);
	}

	if ((s.replacing || s.syncing) && s.locked == 0
	    && !test_bit(STRIPE_COMPUTE_RUN, &sh->state)
	    && !test_bit(STRIPE_REPLACED, &sh->state)) {
		/* Write out to replacement devices where possible */
		for (i = 0; i < conf->raid_disks; i++)
			if (test_bit(R5_NeedReplace, &sh->dev[i].flags)) {
				WARN_ON(!test_bit(R5_UPTODATE, &sh->dev[i].flags));
				set_bit(R5_WantReplace, &sh->dev[i].flags);
				set_bit(R5_LOCKED, &sh->dev[i].flags);
				s.locked++;
			}
		if (s.replacing)
			set_bit(STRIPE_INSYNC, &sh->state);
		set_bit(STRIPE_REPLACED, &sh->state);
	}
	if ((s.syncing || s.replacing) && s.locked == 0 &&
	    !test_bit(STRIPE_COMPUTE_RUN, &sh->state) &&
	    test_bit(STRIPE_INSYNC, &sh->state)) {
		md_done_sync(conf->mddev, STRIPE_SECTORS, 1);
		clear_bit(STRIPE_SYNCING, &sh->state);
		if (test_and_clear_bit(R5_Overlap, &sh->dev[sh->pd_idx].flags))
			wake_up(&conf->wait_for_overlap);
	}

	/* If the failed drives are just a ReadError, then we might need
	 * to progress the repair/check process
	 */
	if (s.failed <= conf->max_degraded && !conf->mddev->ro)
		for (i = 0; i < s.failed; i++) {
			struct r5dev *dev = &sh->dev[s.failed_num[i]];
			if (test_bit(R5_ReadError, &dev->flags)
			    && !test_bit(R5_LOCKED, &dev->flags)
			    && test_bit(R5_UPTODATE, &dev->flags)
				) {
				if (!test_bit(R5_ReWrite, &dev->flags)) {
					set_bit(R5_Wantwrite, &dev->flags);
					set_bit(R5_ReWrite, &dev->flags);
					set_bit(R5_LOCKED, &dev->flags);
					s.locked++;
				} else {
					/* let's read it back */
					set_bit(R5_Wantread, &dev->flags);
					set_bit(R5_LOCKED, &dev->flags);
					s.locked++;
				}
			}
		}


	/* Finish reconstruct operations initiated by the expansion process */
	if (sh->reconstruct_state == reconstruct_state_result) {
		struct stripe_head *sh_src
			= get_active_stripe(conf, sh->sector, 1, 1, 1);
		if (sh_src && test_bit(STRIPE_EXPAND_SOURCE, &sh_src->state)) {
			/* sh cannot be written until sh_src has been read.
			 * so arrange for sh to be delayed a little
			 */
			set_bit(STRIPE_DELAYED, &sh->state);
			set_bit(STRIPE_HANDLE, &sh->state);
			if (!test_and_set_bit(STRIPE_PREREAD_ACTIVE,
					      &sh_src->state))
				atomic_inc(&conf->preread_active_stripes);
			release_stripe(sh_src);
			goto finish;
		}
		if (sh_src)
			release_stripe(sh_src);

		sh->reconstruct_state = reconstruct_state_idle;
		clear_bit(STRIPE_EXPANDING, &sh->state);
		for (i = conf->raid_disks; i--; ) {
			set_bit(R5_Wantwrite, &sh->dev[i].flags);
			set_bit(R5_LOCKED, &sh->dev[i].flags);
			s.locked++;
		}
	}

	if (s.expanded && test_bit(STRIPE_EXPANDING, &sh->state) &&
	    !sh->reconstruct_state) {
		/* Need to write out all blocks after computing parity */
		sh->disks = conf->raid_disks;
		stripe_set_idx(sh->sector, conf, 0, sh);
		schedule_reconstruction(sh, &s, 1, 1);
	} else if (s.expanded && !sh->reconstruct_state && s.locked == 0) {
		clear_bit(STRIPE_EXPAND_READY, &sh->state);
		atomic_dec(&conf->reshape_stripes);
		wake_up(&conf->wait_for_overlap);
		md_done_sync(conf->mddev, STRIPE_SECTORS, 1);
	}

	if (s.expanding && s.locked == 0 &&
	    !test_bit(STRIPE_COMPUTE_RUN, &sh->state))
		handle_stripe_expansion(conf, sh);

finish:
	/* wait for this device to become unblocked */
	if (unlikely(s.blocked_rdev)) {
		if (conf->mddev->external)
			md_wait_for_blocked_rdev(s.blocked_rdev,
						 conf->mddev);
		else
			/* Internal metadata will immediately
			 * be written by raid5d, so we don't
			 * need to wait here.
			 */
			rdev_dec_pending(s.blocked_rdev,
					 conf->mddev);
	}

	if (s.handle_bad_blocks)
		for (i = disks; i--; ) {
			struct md_rdev *rdev;
			struct r5dev *dev = &sh->dev[i];
			if (test_and_clear_bit(R5_WriteError, &dev->flags)) {
				/* We own a safe reference to the rdev */
				rdev = conf->disks[i].rdev;
				if (!rdev_set_badblocks(rdev, sh->sector,
							STRIPE_SECTORS, 0))
					md_error(conf->mddev, rdev);
				rdev_dec_pending(rdev, conf->mddev);
			}
			if (test_and_clear_bit(R5_MadeGood, &dev->flags)) {
				rdev = conf->disks[i].rdev;
				rdev_clear_badblocks(rdev, sh->sector,
						     STRIPE_SECTORS, 0);
				rdev_dec_pending(rdev, conf->mddev);
			}
			if (test_and_clear_bit(R5_MadeGoodRepl, &dev->flags)) {
				rdev = conf->disks[i].replacement;
				if (!rdev)
					/* rdev have been moved down */
					rdev = conf->disks[i].rdev;
				rdev_clear_badblocks(rdev, sh->sector,
						     STRIPE_SECTORS, 0);
				rdev_dec_pending(rdev, conf->mddev);
			}
		}

	if (s.ops_request)
		raid_run_ops(sh, s.ops_request);

	ops_run_io(sh, &s);

	if (s.dec_preread_active) {
		/* We delay this until after ops_run_io so that if make_request
		 * is waiting on a flush, it won't continue until the writes
		 * have actually been submitted.
		 */
		atomic_dec(&conf->preread_active_stripes);
		if (atomic_read(&conf->preread_active_stripes) <
		    IO_THRESHOLD)
			md_wakeup_thread(conf->mddev->thread);
	}

	return_io(s.return_bi);

	clear_bit_unlock(STRIPE_ACTIVE, &sh->state);
}

static void raid5_activate_delayed(struct r5conf *conf)
{
	if (atomic_read(&conf->preread_active_stripes) < IO_THRESHOLD) {
		while (!list_empty(&conf->delayed_list)) {
			struct list_head *l = conf->delayed_list.next;
			struct stripe_head *sh;
			sh = list_entry(l, struct stripe_head, lru);
			list_del_init(l);
			clear_bit(STRIPE_DELAYED, &sh->state);
			if (!test_and_set_bit(STRIPE_PREREAD_ACTIVE, &sh->state))
				atomic_inc(&conf->preread_active_stripes);
			list_add_tail(&sh->lru, &conf->hold_list);
			raid5_wakeup_stripe_thread(sh);
		}
	}
}

static void activate_bit_delay(struct r5conf *conf,
	struct list_head *temp_inactive_list)
{
	/* device_lock is held */
	struct list_head head;
	list_add(&head, &conf->bitmap_list);
	list_del_init(&conf->bitmap_list);
	while (!list_empty(&head)) {
		struct stripe_head *sh = list_entry(head.next, struct stripe_head, lru);
		int hash;
		list_del_init(&sh->lru);
		atomic_inc(&sh->count);
		hash = sh->hash_lock_index;
		__release_stripe(conf, sh, &temp_inactive_list[hash]);
	}
}

int md_raid5_congested(struct mddev *mddev, int bits)
{
	struct r5conf *conf = mddev->private;

	/* No difference between reads and writes.  Just check
	 * how busy the stripe_cache is
	 */

	if (conf->inactive_blocked)
		return 1;
	if (conf->quiesce)
		return 1;
	if (atomic_read(&conf->empty_inactive_list_nr))
		return 1;

	return 0;
}
EXPORT_SYMBOL_GPL(md_raid5_congested);

static int raid5_congested(void *data, int bits)
{
	struct mddev *mddev = data;

	return mddev_congested(mddev, bits) ||
		md_raid5_congested(mddev, bits);
}

/* We want read requests to align with chunks where possible,
 * but write requests don't need to.
 */
static int raid5_mergeable_bvec(struct request_queue *q,
				struct bvec_merge_data *bvm,
				struct bio_vec *biovec)
{
	struct mddev *mddev = q->queuedata;
	sector_t sector = bvm->bi_sector + get_start_sect(bvm->bi_bdev);
	int max;
	unsigned int chunk_sectors = mddev->chunk_sectors;
	unsigned int bio_sectors = bvm->bi_size >> 9;

	if ((bvm->bi_rw & 1) == WRITE)
		return biovec->bv_len; /* always allow writes to be mergeable */

	if (mddev->new_chunk_sectors < mddev->chunk_sectors)
		chunk_sectors = mddev->new_chunk_sectors;
	max =  (chunk_sectors - ((sector & (chunk_sectors - 1)) + bio_sectors)) << 9;
	if (max < 0) max = 0;
	if (max <= biovec->bv_len && bio_sectors == 0)
		return biovec->bv_len;
	else
		return max;
}


static int in_chunk_boundary(struct mddev *mddev, struct bio *bio)
{
	sector_t sector = bio->bi_sector + get_start_sect(bio->bi_bdev);
	unsigned int chunk_sectors = mddev->chunk_sectors;
	unsigned int bio_sectors = bio_sectors(bio);

	if (mddev->new_chunk_sectors < mddev->chunk_sectors)
		chunk_sectors = mddev->new_chunk_sectors;
	return  chunk_sectors >=
		((sector & (chunk_sectors - 1)) + bio_sectors);
}

/*
 *  add bio to the retry LIFO  ( in O(1) ... we are in interrupt )
 *  later sampled by raid5d.
 */
static void add_bio_to_retry(struct bio *bi,struct r5conf *conf)
{
	unsigned long flags;

	spin_lock_irqsave(&conf->device_lock, flags);

	bi->bi_next = conf->retry_read_aligned_list;
	conf->retry_read_aligned_list = bi;

	spin_unlock_irqrestore(&conf->device_lock, flags);
	md_wakeup_thread(conf->mddev->thread);
}


static struct bio *remove_bio_from_retry(struct r5conf *conf)
{
	struct bio *bi;

	bi = conf->retry_read_aligned;
	if (bi) {
		conf->retry_read_aligned = NULL;
		return bi;
	}
	bi = conf->retry_read_aligned_list;
	if(bi) {
		conf->retry_read_aligned_list = bi->bi_next;
		bi->bi_next = NULL;
		/*
		 * this sets the active strip count to 1 and the processed
		 * strip count to zero (upper 8 bits)
		 */
		raid5_set_bi_stripes(bi, 1); /* biased count of active stripes */
	}

	return bi;
}


/*
 *  The "raid5_align_endio" should check if the read succeeded and if it
 *  did, call bio_endio on the original bio (having bio_put the new bio
 *  first).
 *  If the read failed..
 */
static void raid5_align_endio(struct bio *bi, int error)
{
	struct bio* raid_bi  = bi->bi_private;
	struct mddev *mddev;
	struct r5conf *conf;
	int uptodate = test_bit(BIO_UPTODATE, &bi->bi_flags);
	struct md_rdev *rdev;

	bio_put(bi);

	rdev = (void*)raid_bi->bi_next;
	raid_bi->bi_next = NULL;
	mddev = rdev->mddev;
	conf = mddev->private;

	rdev_dec_pending(rdev, conf->mddev);

	if (!error && uptodate) {
		trace_block_bio_complete(bdev_get_queue(raid_bi->bi_bdev),
					 raid_bi, 0);
		bio_endio(raid_bi, 0);
		if (atomic_dec_and_test(&conf->active_aligned_reads))
			wake_up(&conf->wait_for_stripe);
		return;
	}


	pr_debug("raid5_align_endio : io error...handing IO for a retry\n");

	add_bio_to_retry(raid_bi, conf);
}

static int bio_fits_rdev(struct bio *bi)
{
	struct request_queue *q = bdev_get_queue(bi->bi_bdev);

	if (bio_sectors(bi) > queue_max_sectors(q))
		return 0;
	blk_recount_segments(q, bi);
	if (bi->bi_phys_segments > queue_max_segments(q))
		return 0;

	if (q->merge_bvec_fn)
		/* it's too hard to apply the merge_bvec_fn at this stage,
		 * just just give up
		 */
		return 0;

	return 1;
}


static int chunk_aligned_read(struct mddev *mddev, struct bio * raid_bio)
{
	struct r5conf *conf = mddev->private;
	int dd_idx;
	struct bio* align_bi;
	struct md_rdev *rdev;
	sector_t end_sector;

	if (!in_chunk_boundary(mddev, raid_bio)) {
		pr_debug("chunk_aligned_read : non aligned\n");
		return 0;
	}
	/*
	 * use bio_clone_mddev to make a copy of the bio
	 */
	align_bi = bio_clone_mddev(raid_bio, GFP_NOIO, mddev);
	if (!align_bi)
		return 0;
	/*
	 *   set bi_end_io to a new function, and set bi_private to the
	 *     original bio.
	 */
	align_bi->bi_end_io  = raid5_align_endio;
	align_bi->bi_private = raid_bio;
	/*
	 *	compute position
	 */
	align_bi->bi_sector =  raid5_compute_sector(conf, raid_bio->bi_sector,
						    0,
						    &dd_idx, NULL);

	end_sector = bio_end_sector(align_bi);
	rcu_read_lock();
	rdev = rcu_dereference(conf->disks[dd_idx].replacement);
	if (!rdev || test_bit(Faulty, &rdev->flags) ||
	    rdev->recovery_offset < end_sector) {
		rdev = rcu_dereference(conf->disks[dd_idx].rdev);
		if (rdev &&
		    (test_bit(Faulty, &rdev->flags) ||
		    !(test_bit(In_sync, &rdev->flags) ||
		      rdev->recovery_offset >= end_sector)))
			rdev = NULL;
	}
	if (rdev) {
		sector_t first_bad;
		int bad_sectors;

		atomic_inc(&rdev->nr_pending);
		rcu_read_unlock();
		raid_bio->bi_next = (void*)rdev;
		align_bi->bi_bdev =  rdev->bdev;
		align_bi->bi_flags &= ~(1 << BIO_SEG_VALID);

		if (!bio_fits_rdev(align_bi) ||
		    is_badblock(rdev, align_bi->bi_sector, bio_sectors(align_bi),
				&first_bad, &bad_sectors)) {
			/* too big in some way, or has a known bad block */
			bio_put(align_bi);
			rdev_dec_pending(rdev, mddev);
			return 0;
		}

		/* No reshape active, so we can trust rdev->data_offset */
		align_bi->bi_sector += rdev->data_offset;

		spin_lock_irq(&conf->device_lock);
		wait_event_lock_irq(conf->wait_for_stripe,
				    conf->quiesce == 0,
				    conf->device_lock);
		atomic_inc(&conf->active_aligned_reads);
		spin_unlock_irq(&conf->device_lock);

		if (mddev->gendisk)
			trace_block_bio_remap(bdev_get_queue(align_bi->bi_bdev),
					      align_bi, disk_devt(mddev->gendisk),
					      raid_bio->bi_sector);
		generic_make_request(align_bi);
		return 1;
	} else {
		rcu_read_unlock();
		bio_put(align_bi);
		return 0;
	}
}

/* __get_priority_stripe - get the next stripe to process
 *
 * Full stripe writes are allowed to pass preread active stripes up until
 * the bypass_threshold is exceeded.  In general the bypass_count
 * increments when the handle_list is handled before the hold_list; however, it
 * will not be incremented when STRIPE_IO_STARTED is sampled set signifying a
 * stripe with in flight i/o.  The bypass_count will be reset when the
 * head of the hold_list has changed, i.e. the head was promoted to the
 * handle_list.
 */
static struct stripe_head *__get_priority_stripe(struct r5conf *conf, int group)
{
	struct stripe_head *sh = NULL, *tmp;
	struct list_head *handle_list = NULL;
	struct r5worker_group *wg = NULL;

	if (conf->worker_cnt_per_group == 0) {
		handle_list = &conf->handle_list;
	} else if (group != ANY_GROUP) {
		handle_list = &conf->worker_groups[group].handle_list;
		wg = &conf->worker_groups[group];
	} else {
		int i;
		for (i = 0; i < conf->group_cnt; i++) {
			handle_list = &conf->worker_groups[i].handle_list;
			wg = &conf->worker_groups[i];
			if (!list_empty(handle_list))
				break;
		}
	}

	pr_debug("%s: handle: %s hold: %s full_writes: %d bypass_count: %d\n",
		  __func__,
		  list_empty(handle_list) ? "empty" : "busy",
		  list_empty(&conf->hold_list) ? "empty" : "busy",
		  atomic_read(&conf->pending_full_writes), conf->bypass_count);

	if (!list_empty(handle_list)) {
		sh = list_entry(handle_list->next, typeof(*sh), lru);

		if (list_empty(&conf->hold_list))
			conf->bypass_count = 0;
		else if (!test_bit(STRIPE_IO_STARTED, &sh->state)) {
			if (conf->hold_list.next == conf->last_hold)
				conf->bypass_count++;
			else {
				conf->last_hold = conf->hold_list.next;
				conf->bypass_count -= conf->bypass_threshold;
				if (conf->bypass_count < 0)
					conf->bypass_count = 0;
			}
		}
	} else if (!list_empty(&conf->hold_list) &&
		   ((conf->bypass_threshold &&
		     conf->bypass_count > conf->bypass_threshold) ||
		    atomic_read(&conf->pending_full_writes) == 0)) {

		list_for_each_entry(tmp, &conf->hold_list,  lru) {
			if (conf->worker_cnt_per_group == 0 ||
			    group == ANY_GROUP ||
			    !cpu_online(tmp->cpu) ||
			    cpu_to_group(tmp->cpu) == group) {
				sh = tmp;
				break;
			}
		}

		if (sh) {
			conf->bypass_count -= conf->bypass_threshold;
			if (conf->bypass_count < 0)
				conf->bypass_count = 0;
		}
		wg = NULL;
	}

	if (!sh)
		return NULL;

	if (wg) {
		wg->stripes_cnt--;
		sh->group = NULL;
	}
	list_del_init(&sh->lru);
	atomic_inc(&sh->count);
	BUG_ON(atomic_read(&sh->count) != 1);
	return sh;
}

struct raid5_plug_cb {
	struct blk_plug_cb	cb;
	struct list_head	list;
	struct list_head	temp_inactive_list[NR_STRIPE_HASH_LOCKS];
};

static void raid5_unplug(struct blk_plug_cb *blk_cb, bool from_schedule)
{
	struct raid5_plug_cb *cb = container_of(
		blk_cb, struct raid5_plug_cb, cb);
	struct stripe_head *sh;
	struct mddev *mddev = cb->cb.data;
	struct r5conf *conf = mddev->private;
	int cnt = 0;
	int hash;

	if (cb->list.next && !list_empty(&cb->list)) {
		spin_lock_irq(&conf->device_lock);
		while (!list_empty(&cb->list)) {
			sh = list_first_entry(&cb->list, struct stripe_head, lru);
			list_del_init(&sh->lru);
			/*
			 * avoid race release_stripe_plug() sees
			 * STRIPE_ON_UNPLUG_LIST clear but the stripe
			 * is still in our list
			 */
			smp_mb__before_clear_bit();
			clear_bit(STRIPE_ON_UNPLUG_LIST, &sh->state);
			/*
			 * STRIPE_ON_RELEASE_LIST could be set here. In that
			 * case, the count is always > 1 here
			 */
			hash = sh->hash_lock_index;
			__release_stripe(conf, sh, &cb->temp_inactive_list[hash]);
			cnt++;
		}
		spin_unlock_irq(&conf->device_lock);
	}
	release_inactive_stripe_list(conf, cb->temp_inactive_list,
				     NR_STRIPE_HASH_LOCKS);
	if (mddev->queue)
		trace_block_unplug(mddev->queue, cnt, !from_schedule);
	kfree(cb);
}

static void release_stripe_plug(struct mddev *mddev,
				struct stripe_head *sh)
{
	struct blk_plug_cb *blk_cb = blk_check_plugged(
		raid5_unplug, mddev,
		sizeof(struct raid5_plug_cb));
	struct raid5_plug_cb *cb;

	if (!blk_cb) {
		release_stripe(sh);
		return;
	}

	cb = container_of(blk_cb, struct raid5_plug_cb, cb);

	if (cb->list.next == NULL) {
		int i;
		INIT_LIST_HEAD(&cb->list);
		for (i = 0; i < NR_STRIPE_HASH_LOCKS; i++)
			INIT_LIST_HEAD(cb->temp_inactive_list + i);
	}

	if (!test_and_set_bit(STRIPE_ON_UNPLUG_LIST, &sh->state))
		list_add_tail(&sh->lru, &cb->list);
	else
		release_stripe(sh);
}

static void make_discard_request(struct mddev *mddev, struct bio *bi)
{
	struct r5conf *conf = mddev->private;
	sector_t logical_sector, last_sector;
	struct stripe_head *sh;
	int remaining;
	int stripe_sectors;

	if (mddev->reshape_position != MaxSector)
		/* Skip discard while reshape is happening */
		return;

	logical_sector = bi->bi_sector & ~((sector_t)STRIPE_SECTORS-1);
	last_sector = bi->bi_sector + (bi->bi_size>>9);

	bi->bi_next = NULL;
	bi->bi_phys_segments = 1; /* over-loaded to count active stripes */

	stripe_sectors = conf->chunk_sectors *
		(conf->raid_disks - conf->max_degraded);
	logical_sector = DIV_ROUND_UP_SECTOR_T(logical_sector,
					       stripe_sectors);
	sector_div(last_sector, stripe_sectors);

	logical_sector *= conf->chunk_sectors;
	last_sector *= conf->chunk_sectors;

	for (; logical_sector < last_sector;
	     logical_sector += STRIPE_SECTORS) {
		DEFINE_WAIT(w);
		int d;
	again:
		sh = get_active_stripe(conf, logical_sector, 0, 0, 0);
		prepare_to_wait(&conf->wait_for_overlap, &w,
				TASK_UNINTERRUPTIBLE);
		set_bit(R5_Overlap, &sh->dev[sh->pd_idx].flags);
		if (test_bit(STRIPE_SYNCING, &sh->state)) {
			release_stripe(sh);
			schedule();
			goto again;
		}
		clear_bit(R5_Overlap, &sh->dev[sh->pd_idx].flags);
		spin_lock_irq(&sh->stripe_lock);
		for (d = 0; d < conf->raid_disks; d++) {
			if (d == sh->pd_idx || d == sh->qd_idx)
				continue;
			if (sh->dev[d].towrite || sh->dev[d].toread) {
				set_bit(R5_Overlap, &sh->dev[d].flags);
				spin_unlock_irq(&sh->stripe_lock);
				release_stripe(sh);
				schedule();
				goto again;
			}
		}
		set_bit(STRIPE_DISCARD, &sh->state);
		finish_wait(&conf->wait_for_overlap, &w);
		for (d = 0; d < conf->raid_disks; d++) {
			if (d == sh->pd_idx || d == sh->qd_idx)
				continue;
			sh->dev[d].towrite = bi;
			set_bit(R5_OVERWRITE, &sh->dev[d].flags);
			raid5_inc_bi_active_stripes(bi);
		}
		spin_unlock_irq(&sh->stripe_lock);
		if (conf->mddev->bitmap) {
			for (d = 0;
			     d < conf->raid_disks - conf->max_degraded;
			     d++)
				bitmap_startwrite(mddev->bitmap,
						  sh->sector,
						  STRIPE_SECTORS,
						  0);
			sh->bm_seq = conf->seq_flush + 1;
			set_bit(STRIPE_BIT_DELAY, &sh->state);
		}

		set_bit(STRIPE_HANDLE, &sh->state);
		clear_bit(STRIPE_DELAYED, &sh->state);
		if (!test_and_set_bit(STRIPE_PREREAD_ACTIVE, &sh->state))
			atomic_inc(&conf->preread_active_stripes);
		release_stripe_plug(mddev, sh);
	}

	remaining = raid5_dec_bi_active_stripes(bi);
	if (remaining == 0) {
		md_write_end(mddev);
		bio_endio(bi, 0);
	}
}

static void make_request(struct mddev *mddev, struct bio * bi)
{
	struct r5conf *conf = mddev->private;
	int dd_idx;
	sector_t new_sector;
	sector_t logical_sector, last_sector;
	struct stripe_head *sh;
	const int rw = bio_data_dir(bi);
	int remaining;

	if (unlikely(bi->bi_rw & REQ_FLUSH)) {
		md_flush_request(mddev, bi);
		return;
	}

	md_write_start(mddev, bi);

	if (rw == READ &&
	     mddev->reshape_position == MaxSector &&
	     chunk_aligned_read(mddev,bi))
		return;

	if (unlikely(bi->bi_rw & REQ_DISCARD)) {
		make_discard_request(mddev, bi);
		return;
	}

	logical_sector = bi->bi_sector & ~((sector_t)STRIPE_SECTORS-1);
	last_sector = bio_end_sector(bi);
	bi->bi_next = NULL;
	bi->bi_phys_segments = 1;	/* over-loaded to count active stripes */

	for (;logical_sector < last_sector; logical_sector += STRIPE_SECTORS) {
		DEFINE_WAIT(w);
		int previous;
		int seq;

	retry:
		seq = read_seqcount_begin(&conf->gen_lock);
		previous = 0;
		prepare_to_wait(&conf->wait_for_overlap, &w, TASK_UNINTERRUPTIBLE);
		if (unlikely(conf->reshape_progress != MaxSector)) {
			/* spinlock is needed as reshape_progress may be
			 * 64bit on a 32bit platform, and so it might be
			 * possible to see a half-updated value
			 * Of course reshape_progress could change after
			 * the lock is dropped, so once we get a reference
			 * to the stripe that we think it is, we will have
			 * to check again.
			 */
			spin_lock_irq(&conf->device_lock);
			if (mddev->reshape_backwards
			    ? logical_sector < conf->reshape_progress
			    : logical_sector >= conf->reshape_progress) {
				previous = 1;
			} else {
				if (mddev->reshape_backwards
				    ? logical_sector < conf->reshape_safe
				    : logical_sector >= conf->reshape_safe) {
					spin_unlock_irq(&conf->device_lock);
					schedule();
					goto retry;
				}
			}
			spin_unlock_irq(&conf->device_lock);
		}

		new_sector = raid5_compute_sector(conf, logical_sector,
						  previous,
						  &dd_idx, NULL);
		pr_debug("raid456: make_request, sector %llu logical %llu\n",
			(unsigned long long)new_sector,
			(unsigned long long)logical_sector);

		sh = get_active_stripe(conf, new_sector, previous,
				       (bi->bi_rw&RWA_MASK), 0);
		if (sh) {
			if (unlikely(previous)) {
				/* expansion might have moved on while waiting for a
				 * stripe, so we must do the range check again.
				 * Expansion could still move past after this
				 * test, but as we are holding a reference to
				 * 'sh', we know that if that happens,
				 *  STRIPE_EXPANDING will get set and the expansion
				 * won't proceed until we finish with the stripe.
				 */
				int must_retry = 0;
				spin_lock_irq(&conf->device_lock);
				if (mddev->reshape_backwards
				    ? logical_sector >= conf->reshape_progress
				    : logical_sector < conf->reshape_progress)
					/* mismatch, need to try again */
					must_retry = 1;
				spin_unlock_irq(&conf->device_lock);
				if (must_retry) {
					release_stripe(sh);
					schedule();
					goto retry;
				}
			}
			if (read_seqcount_retry(&conf->gen_lock, seq)) {
				/* Might have got the wrong stripe_head
				 * by accident
				 */
				release_stripe(sh);
				goto retry;
			}

			if (rw == WRITE &&
			    logical_sector >= mddev->suspend_lo &&
			    logical_sector < mddev->suspend_hi) {
				release_stripe(sh);
				/* As the suspend_* range is controlled by
				 * userspace, we want an interruptible
				 * wait.
				 */
				flush_signals(current);
				prepare_to_wait(&conf->wait_for_overlap,
						&w, TASK_INTERRUPTIBLE);
				if (logical_sector >= mddev->suspend_lo &&
				    logical_sector < mddev->suspend_hi)
					schedule();
				goto retry;
			}

			if (test_bit(STRIPE_EXPANDING, &sh->state) ||
			    !add_stripe_bio(sh, bi, dd_idx, rw)) {
				/* Stripe is busy expanding or
				 * add failed due to overlap.  Flush everything
				 * and wait a while
				 */
				md_wakeup_thread(mddev->thread);
				release_stripe(sh);
				schedule();
				goto retry;
			}
			finish_wait(&conf->wait_for_overlap, &w);
			set_bit(STRIPE_HANDLE, &sh->state);
			clear_bit(STRIPE_DELAYED, &sh->state);
			if ((bi->bi_rw & REQ_SYNC) &&
			    !test_and_set_bit(STRIPE_PREREAD_ACTIVE, &sh->state))
				atomic_inc(&conf->preread_active_stripes);
			release_stripe_plug(mddev, sh);
		} else {
			/* cannot get stripe for read-ahead, just give-up */
			clear_bit(BIO_UPTODATE, &bi->bi_flags);
			finish_wait(&conf->wait_for_overlap, &w);
			break;
		}
	}

	remaining = raid5_dec_bi_active_stripes(bi);
	if (remaining == 0) {

		if ( rw == WRITE )
			md_write_end(mddev);

		trace_block_bio_complete(bdev_get_queue(bi->bi_bdev),
					 bi, 0);
		bio_endio(bi, 0);
	}
}

static sector_t raid5_size(struct mddev *mddev, sector_t sectors, int raid_disks);

static sector_t reshape_request(struct mddev *mddev, sector_t sector_nr, int *skipped)
{
	/* reshaping is quite different to recovery/resync so it is
	 * handled quite separately ... here.
	 *
	 * On each call to sync_request, we gather one chunk worth of
	 * destination stripes and flag them as expanding.
	 * Then we find all the source stripes and request reads.
	 * As the reads complete, handle_stripe will copy the data
	 * into the destination stripe and release that stripe.
	 */
	struct r5conf *conf = mddev->private;
	struct stripe_head *sh;
	sector_t first_sector, last_sector;
	int raid_disks = conf->previous_raid_disks;
	int data_disks = raid_disks - conf->max_degraded;
	int new_data_disks = conf->raid_disks - conf->max_degraded;
	int i;
	int dd_idx;
	sector_t writepos, readpos, safepos;
	sector_t stripe_addr;
	int reshape_sectors;
	struct list_head stripes;

	if (sector_nr == 0) {
		/* If restarting in the middle, skip the initial sectors */
		if (mddev->reshape_backwards &&
		    conf->reshape_progress < raid5_size(mddev, 0, 0)) {
			sector_nr = raid5_size(mddev, 0, 0)
				- conf->reshape_progress;
		} else if (!mddev->reshape_backwards &&
			   conf->reshape_progress > 0)
			sector_nr = conf->reshape_progress;
		sector_div(sector_nr, new_data_disks);
		if (sector_nr) {
			mddev->curr_resync_completed = sector_nr;
			sysfs_notify(&mddev->kobj, NULL, "sync_completed");
			*skipped = 1;
			return sector_nr;
		}
	}

	/* We need to process a full chunk at a time.
	 * If old and new chunk sizes differ, we need to process the
	 * largest of these
	 */
	if (mddev->new_chunk_sectors > mddev->chunk_sectors)
		reshape_sectors = mddev->new_chunk_sectors;
	else
		reshape_sectors = mddev->chunk_sectors;

	/* We update the metadata at least every 10 seconds, or when
	 * the data about to be copied would over-write the source of
	 * the data at the front of the range.  i.e. one new_stripe
	 * along from reshape_progress new_maps to after where
	 * reshape_safe old_maps to
	 */
	writepos = conf->reshape_progress;
	sector_div(writepos, new_data_disks);
	readpos = conf->reshape_progress;
	sector_div(readpos, data_disks);
	safepos = conf->reshape_safe;
	sector_div(safepos, data_disks);
	if (mddev->reshape_backwards) {
		writepos -= min_t(sector_t, reshape_sectors, writepos);
		readpos += reshape_sectors;
		safepos += reshape_sectors;
	} else {
		writepos += reshape_sectors;
		readpos -= min_t(sector_t, reshape_sectors, readpos);
		safepos -= min_t(sector_t, reshape_sectors, safepos);
	}

	/* Having calculated the 'writepos' possibly use it
	 * to set 'stripe_addr' which is where we will write to.
	 */
	if (mddev->reshape_backwards) {
		BUG_ON(conf->reshape_progress == 0);
		stripe_addr = writepos;
		BUG_ON((mddev->dev_sectors &
			~((sector_t)reshape_sectors - 1))
		       - reshape_sectors - stripe_addr
		       != sector_nr);
	} else {
		BUG_ON(writepos != sector_nr + reshape_sectors);
		stripe_addr = sector_nr;
	}

	/* 'writepos' is the most advanced device address we might write.
	 * 'readpos' is the least advanced device address we might read.
	 * 'safepos' is the least address recorded in the metadata as having
	 *     been reshaped.
	 * If there is a min_offset_diff, these are adjusted either by
	 * increasing the safepos/readpos if diff is negative, or
	 * increasing writepos if diff is positive.
	 * If 'readpos' is then behind 'writepos', there is no way that we can
	 * ensure safety in the face of a crash - that must be done by userspace
	 * making a backup of the data.  So in that case there is no particular
	 * rush to update metadata.
	 * Otherwise if 'safepos' is behind 'writepos', then we really need to
	 * update the metadata to advance 'safepos' to match 'readpos' so that
	 * we can be safe in the event of a crash.
	 * So we insist on updating metadata if safepos is behind writepos and
	 * readpos is beyond writepos.
	 * In any case, update the metadata every 10 seconds.
	 * Maybe that number should be configurable, but I'm not sure it is
	 * worth it.... maybe it could be a multiple of safemode_delay???
	 */
	if (conf->min_offset_diff < 0) {
		safepos += -conf->min_offset_diff;
		readpos += -conf->min_offset_diff;
	} else
		writepos += conf->min_offset_diff;

	if ((mddev->reshape_backwards
	     ? (safepos > writepos && readpos < writepos)
	     : (safepos < writepos && readpos > writepos)) ||
	    time_after(jiffies, conf->reshape_checkpoint + 10*HZ)) {
		/* Cannot proceed until we've updated the superblock... */
		wait_event(conf->wait_for_overlap,
			   atomic_read(&conf->reshape_stripes)==0
			   || test_bit(MD_RECOVERY_INTR, &mddev->recovery));
		if (atomic_read(&conf->reshape_stripes) != 0)
			return 0;
		mddev->reshape_position = conf->reshape_progress;
		mddev->curr_resync_completed = sector_nr;
		conf->reshape_checkpoint = jiffies;
		set_bit(MD_CHANGE_DEVS, &mddev->flags);
		md_wakeup_thread(mddev->thread);
		wait_event(mddev->sb_wait, mddev->flags == 0 ||
			   test_bit(MD_RECOVERY_INTR, &mddev->recovery));
		if (test_bit(MD_RECOVERY_INTR, &mddev->recovery))
			return 0;
		spin_lock_irq(&conf->device_lock);
		conf->reshape_safe = mddev->reshape_position;
		spin_unlock_irq(&conf->device_lock);
		wake_up(&conf->wait_for_overlap);
		sysfs_notify(&mddev->kobj, NULL, "sync_completed");
	}

	INIT_LIST_HEAD(&stripes);
	for (i = 0; i < reshape_sectors; i += STRIPE_SECTORS) {
		int j;
		int skipped_disk = 0;
		sh = get_active_stripe(conf, stripe_addr+i, 0, 0, 1);
		set_bit(STRIPE_EXPANDING, &sh->state);
		atomic_inc(&conf->reshape_stripes);
		/* If any of this stripe is beyond the end of the old
		 * array, then we need to zero those blocks
		 */
		for (j=sh->disks; j--;) {
			sector_t s;
			if (j == sh->pd_idx)
				continue;
			if (conf->level == 6 &&
			    j == sh->qd_idx)
				continue;
			s = compute_blocknr(sh, j, 0);
			if (s < raid5_size(mddev, 0, 0)) {
				skipped_disk = 1;
				continue;
			}
			memset(page_address(sh->dev[j].page), 0, STRIPE_SIZE);
			set_bit(R5_Expanded, &sh->dev[j].flags);
			set_bit(R5_UPTODATE, &sh->dev[j].flags);
		}
		if (!skipped_disk) {
			set_bit(STRIPE_EXPAND_READY, &sh->state);
			set_bit(STRIPE_HANDLE, &sh->state);
		}
		list_add(&sh->lru, &stripes);
	}
	spin_lock_irq(&conf->device_lock);
	if (mddev->reshape_backwards)
		conf->reshape_progress -= reshape_sectors * new_data_disks;
	else
		conf->reshape_progress += reshape_sectors * new_data_disks;
	spin_unlock_irq(&conf->device_lock);
	/* Ok, those stripe are ready. We can start scheduling
	 * reads on the source stripes.
	 * The source stripes are determined by mapping the first and last
	 * block on the destination stripes.
	 */
	first_sector =
		raid5_compute_sector(conf, stripe_addr*(new_data_disks),
				     1, &dd_idx, NULL);
	last_sector =
		raid5_compute_sector(conf, ((stripe_addr+reshape_sectors)
					    * new_data_disks - 1),
				     1, &dd_idx, NULL);
	if (last_sector >= mddev->dev_sectors)
		last_sector = mddev->dev_sectors - 1;
	while (first_sector <= last_sector) {
		sh = get_active_stripe(conf, first_sector, 1, 0, 1);
		set_bit(STRIPE_EXPAND_SOURCE, &sh->state);
		set_bit(STRIPE_HANDLE, &sh->state);
		release_stripe(sh);
		first_sector += STRIPE_SECTORS;
	}
	/* Now that the sources are clearly marked, we can release
	 * the destination stripes
	 */
	while (!list_empty(&stripes)) {
		sh = list_entry(stripes.next, struct stripe_head, lru);
		list_del_init(&sh->lru);
		release_stripe(sh);
	}
	/* If this takes us to the resync_max point where we have to pause,
	 * then we need to write out the superblock.
	 */
	sector_nr += reshape_sectors;
	if ((sector_nr - mddev->curr_resync_completed) * 2
	    >= mddev->resync_max - mddev->curr_resync_completed) {
		/* Cannot proceed until we've updated the superblock... */
		wait_event(conf->wait_for_overlap,
			   atomic_read(&conf->reshape_stripes) == 0
			   || test_bit(MD_RECOVERY_INTR, &mddev->recovery));
		if (atomic_read(&conf->reshape_stripes) != 0)
			goto ret;
		mddev->reshape_position = conf->reshape_progress;
		mddev->curr_resync_completed = sector_nr;
		conf->reshape_checkpoint = jiffies;
		set_bit(MD_CHANGE_DEVS, &mddev->flags);
		md_wakeup_thread(mddev->thread);
		wait_event(mddev->sb_wait,
			   !test_bit(MD_CHANGE_DEVS, &mddev->flags)
			   || test_bit(MD_RECOVERY_INTR, &mddev->recovery));
		if (test_bit(MD_RECOVERY_INTR, &mddev->recovery))
			goto ret;
		spin_lock_irq(&conf->device_lock);
		conf->reshape_safe = mddev->reshape_position;
		spin_unlock_irq(&conf->device_lock);
		wake_up(&conf->wait_for_overlap);
		sysfs_notify(&mddev->kobj, NULL, "sync_completed");
	}
ret:
	return reshape_sectors;
}

/* FIXME go_faster isn't used */
static inline sector_t sync_request(struct mddev *mddev, sector_t sector_nr, int *skipped, int go_faster)
{
	struct r5conf *conf = mddev->private;
	struct stripe_head *sh;
	sector_t max_sector = mddev->dev_sectors;
	sector_t sync_blocks;
	int still_degraded = 0;
	int i;

	if (sector_nr >= max_sector) {
		/* just being told to finish up .. nothing much to do */

		if (test_bit(MD_RECOVERY_RESHAPE, &mddev->recovery)) {
			end_reshape(conf);
			return 0;
		}

		if (mddev->curr_resync < max_sector) /* aborted */
			bitmap_end_sync(mddev->bitmap, mddev->curr_resync,
					&sync_blocks, 1);
		else /* completed sync */
			conf->fullsync = 0;
		bitmap_close_sync(mddev->bitmap);

		return 0;
	}

	/* Allow raid5_quiesce to complete */
	wait_event(conf->wait_for_overlap, conf->quiesce != 2);

	if (test_bit(MD_RECOVERY_RESHAPE, &mddev->recovery))
		return reshape_request(mddev, sector_nr, skipped);

	/* No need to check resync_max as we never do more than one
	 * stripe, and as resync_max will always be on a chunk boundary,
	 * if the check in md_do_sync didn't fire, there is no chance
	 * of overstepping resync_max here
	 */

	/* if there is too many failed drives and we are trying
	 * to resync, then assert that we are finished, because there is
	 * nothing we can do.
	 */
	if (mddev->degraded >= conf->max_degraded &&
	    test_bit(MD_RECOVERY_SYNC, &mddev->recovery)) {
		sector_t rv = mddev->dev_sectors - sector_nr;
		*skipped = 1;
		return rv;
	}
	if (!test_bit(MD_RECOVERY_REQUESTED, &mddev->recovery) &&
	    !conf->fullsync &&
	    !bitmap_start_sync(mddev->bitmap, sector_nr, &sync_blocks, 1) &&
	    sync_blocks >= STRIPE_SECTORS) {
		/* we can skip this block, and probably more */
		sync_blocks /= STRIPE_SECTORS;
		*skipped = 1;
		return sync_blocks * STRIPE_SECTORS; /* keep things rounded to whole stripes */
	}

	bitmap_cond_end_sync(mddev->bitmap, sector_nr);

	sh = get_active_stripe(conf, sector_nr, 0, 1, 0);
	if (sh == NULL) {
		sh = get_active_stripe(conf, sector_nr, 0, 0, 0);
		/* make sure we don't swamp the stripe cache if someone else
		 * is trying to get access
		 */
		schedule_timeout_uninterruptible(1);
	}
	/* Need to check if array will still be degraded after recovery/resync
	 * We don't need to check the 'failed' flag as when that gets set,
	 * recovery aborts.
	 */
	for (i = 0; i < conf->raid_disks; i++)
		if (conf->disks[i].rdev == NULL)
			still_degraded = 1;

	bitmap_start_sync(mddev->bitmap, sector_nr, &sync_blocks, still_degraded);

	set_bit(STRIPE_SYNC_REQUESTED, &sh->state);

	handle_stripe(sh);
	release_stripe(sh);

	return STRIPE_SECTORS;
}

static int  retry_aligned_read(struct r5conf *conf, struct bio *raid_bio)
{
	/* We may not be able to submit a whole bio at once as there
	 * may not be enough stripe_heads available.
	 * We cannot pre-allocate enough stripe_heads as we may need
	 * more than exist in the cache (if we allow ever large chunks).
	 * So we do one stripe head at a time and record in
	 * ->bi_hw_segments how many have been done.
	 *
	 * We *know* that this entire raid_bio is in one chunk, so
	 * it will be only one 'dd_idx' and only need one call to raid5_compute_sector.
	 */
	struct stripe_head *sh;
	int dd_idx;
	sector_t sector, logical_sector, last_sector;
	int scnt = 0;
	int remaining;
	int handled = 0;

	logical_sector = raid_bio->bi_sector & ~((sector_t)STRIPE_SECTORS-1);
	sector = raid5_compute_sector(conf, logical_sector,
				      0, &dd_idx, NULL);
	last_sector = bio_end_sector(raid_bio);

	for (; logical_sector < last_sector;
	     logical_sector += STRIPE_SECTORS,
		     sector += STRIPE_SECTORS,
		     scnt++) {

		if (scnt < raid5_bi_processed_stripes(raid_bio))
			/* already done this stripe */
			continue;

		sh = get_active_stripe(conf, sector, 0, 1, 0);

		if (!sh) {
			/* failed to get a stripe - must wait */
			raid5_set_bi_processed_stripes(raid_bio, scnt);
			conf->retry_read_aligned = raid_bio;
			return handled;
		}

		if (!add_stripe_bio(sh, raid_bio, dd_idx, 0)) {
			release_stripe(sh);
			raid5_set_bi_processed_stripes(raid_bio, scnt);
			conf->retry_read_aligned = raid_bio;
			return handled;
		}

		set_bit(R5_ReadNoMerge, &sh->dev[dd_idx].flags);
		handle_stripe(sh);
		release_stripe(sh);
		handled++;
	}
	remaining = raid5_dec_bi_active_stripes(raid_bio);
	if (remaining == 0) {
		trace_block_bio_complete(bdev_get_queue(raid_bio->bi_bdev),
					 raid_bio, 0);
		bio_endio(raid_bio, 0);
	}
	if (atomic_dec_and_test(&conf->active_aligned_reads))
		wake_up(&conf->wait_for_stripe);
	return handled;
}

static int handle_active_stripes(struct r5conf *conf, int group,
				 struct r5worker *worker,
				 struct list_head *temp_inactive_list)
{
	struct stripe_head *batch[MAX_STRIPE_BATCH], *sh;
	int i, batch_size = 0, hash;
	bool release_inactive = false;

	while (batch_size < MAX_STRIPE_BATCH &&
			(sh = __get_priority_stripe(conf, group)) != NULL)
		batch[batch_size++] = sh;

	if (batch_size == 0) {
		for (i = 0; i < NR_STRIPE_HASH_LOCKS; i++)
			if (!list_empty(temp_inactive_list + i))
				break;
		if (i == NR_STRIPE_HASH_LOCKS)
			return batch_size;
		release_inactive = true;
	}
	spin_unlock_irq(&conf->device_lock);

	release_inactive_stripe_list(conf, temp_inactive_list,
				     NR_STRIPE_HASH_LOCKS);

	if (release_inactive) {
		spin_lock_irq(&conf->device_lock);
		return 0;
	}

	for (i = 0; i < batch_size; i++)
		handle_stripe(batch[i]);

	cond_resched();

	spin_lock_irq(&conf->device_lock);
	for (i = 0; i < batch_size; i++) {
		hash = batch[i]->hash_lock_index;
		__release_stripe(conf, batch[i], &temp_inactive_list[hash]);
	}
	return batch_size;
}

static void raid5_do_work(struct work_struct *work)
{
	struct r5worker *worker = container_of(work, struct r5worker, work);
	struct r5worker_group *group = worker->group;
	struct r5conf *conf = group->conf;
	int group_id = group - conf->worker_groups;
	int handled;
	struct blk_plug plug;

	pr_debug("+++ raid5worker active\n");

	blk_start_plug(&plug);
	handled = 0;
	spin_lock_irq(&conf->device_lock);
	while (1) {
		int batch_size, released;

		released = release_stripe_list(conf, worker->temp_inactive_list);

		batch_size = handle_active_stripes(conf, group_id, worker,
						   worker->temp_inactive_list);
		worker->working = false;
		if (!batch_size && !released)
			break;
		handled += batch_size;
	}
	pr_debug("%d stripes handled\n", handled);

	spin_unlock_irq(&conf->device_lock);
	blk_finish_plug(&plug);

	pr_debug("--- raid5worker inactive\n");
}

/*
 * This is our raid5 kernel thread.
 *
 * We scan the hash table for stripes which can be handled now.
 * During the scan, completed stripes are saved for us by the interrupt
 * handler, so that they will not have to wait for our next wakeup.
 */
static void raid5d(struct md_thread *thread)
{
	struct mddev *mddev = thread->mddev;
	struct r5conf *conf = mddev->private;
	int handled;
	struct blk_plug plug;

	pr_debug("+++ raid5d active\n");

	md_check_recovery(mddev);

	blk_start_plug(&plug);
	handled = 0;
	spin_lock_irq(&conf->device_lock);
	while (1) {
		struct bio *bio;
		int batch_size, released;

		released = release_stripe_list(conf, conf->temp_inactive_list);

		if (
		    !list_empty(&conf->bitmap_list)) {
			/* Now is a good time to flush some bitmap updates */
			conf->seq_flush++;
			spin_unlock_irq(&conf->device_lock);
			bitmap_unplug(mddev->bitmap);
			spin_lock_irq(&conf->device_lock);
			conf->seq_write = conf->seq_flush;
			activate_bit_delay(conf, conf->temp_inactive_list);
		}
		raid5_activate_delayed(conf);

		while ((bio = remove_bio_from_retry(conf))) {
			int ok;
			spin_unlock_irq(&conf->device_lock);
			ok = retry_aligned_read(conf, bio);
			spin_lock_irq(&conf->device_lock);
			if (!ok)
				break;
			handled++;
		}

		batch_size = handle_active_stripes(conf, ANY_GROUP, NULL,
						   conf->temp_inactive_list);
		if (!batch_size && !released)
			break;
		handled += batch_size;

		if (mddev->flags & ~(1<<MD_CHANGE_PENDING)) {
			spin_unlock_irq(&conf->device_lock);
			md_check_recovery(mddev);
			spin_lock_irq(&conf->device_lock);
		}
	}
	pr_debug("%d stripes handled\n", handled);

	spin_unlock_irq(&conf->device_lock);

	async_tx_issue_pending_all();
	blk_finish_plug(&plug);

	pr_debug("--- raid5d inactive\n");
}

static ssize_t
raid5_show_stripe_cache_size(struct mddev *mddev, char *page)
{
	struct r5conf *conf = mddev->private;
	if (conf)
		return sprintf(page, "%d\n", conf->max_nr_stripes);
	else
		return 0;
}

int
raid5_set_cache_size(struct mddev *mddev, int size)
{
	struct r5conf *conf = mddev->private;
	int err;
	int hash;

	if (size <= 16 || size > 32768)
		return -EINVAL;
	hash = (conf->max_nr_stripes - 1) % NR_STRIPE_HASH_LOCKS;
	while (size < conf->max_nr_stripes) {
		if (drop_one_stripe(conf, hash))
			conf->max_nr_stripes--;
		else
			break;
		hash--;
		if (hash < 0)
			hash = NR_STRIPE_HASH_LOCKS - 1;
	}
	err = md_allow_write(mddev);
	if (err)
		return err;
	hash = conf->max_nr_stripes % NR_STRIPE_HASH_LOCKS;
	while (size > conf->max_nr_stripes) {
		if (grow_one_stripe(conf, hash))
			conf->max_nr_stripes++;
		else break;
		hash = (hash + 1) % NR_STRIPE_HASH_LOCKS;
	}
	return 0;
}
EXPORT_SYMBOL(raid5_set_cache_size);

static ssize_t
raid5_store_stripe_cache_size(struct mddev *mddev, const char *page, size_t len)
{
	struct r5conf *conf = mddev->private;
	unsigned long new;
	int err;

	if (len >= PAGE_SIZE)
		return -EINVAL;
	if (!conf)
		return -ENODEV;

	if (kstrtoul(page, 10, &new))
		return -EINVAL;
	err = raid5_set_cache_size(mddev, new);
	if (err)
		return err;
	return len;
}

static struct md_sysfs_entry
raid5_stripecache_size = __ATTR(stripe_cache_size, S_IRUGO | S_IWUSR,
				raid5_show_stripe_cache_size,
				raid5_store_stripe_cache_size);

static ssize_t
raid5_show_preread_threshold(struct mddev *mddev, char *page)
{
	struct r5conf *conf = mddev->private;
	if (conf)
		return sprintf(page, "%d\n", conf->bypass_threshold);
	else
		return 0;
}

static ssize_t
raid5_store_preread_threshold(struct mddev *mddev, const char *page, size_t len)
{
	struct r5conf *conf = mddev->private;
	unsigned long new;
	if (len >= PAGE_SIZE)
		return -EINVAL;
	if (!conf)
		return -ENODEV;

	if (kstrtoul(page, 10, &new))
		return -EINVAL;
	if (new > conf->max_nr_stripes)
		return -EINVAL;
	conf->bypass_threshold = new;
	return len;
}

static struct md_sysfs_entry
raid5_preread_bypass_threshold = __ATTR(preread_bypass_threshold,
					S_IRUGO | S_IWUSR,
					raid5_show_preread_threshold,
					raid5_store_preread_threshold);

static ssize_t
stripe_cache_active_show(struct mddev *mddev, char *page)
{
	struct r5conf *conf = mddev->private;
	if (conf)
		return sprintf(page, "%d\n", atomic_read(&conf->active_stripes));
	else
		return 0;
}

static struct md_sysfs_entry
raid5_stripecache_active = __ATTR_RO(stripe_cache_active);

static ssize_t
raid5_show_group_thread_cnt(struct mddev *mddev, char *page)
{
	struct r5conf *conf = mddev->private;
	if (conf)
		return sprintf(page, "%d\n", conf->worker_cnt_per_group);
	else
		return 0;
}

static int alloc_thread_groups(struct r5conf *conf, int cnt,
			       int *group_cnt,
			       int *worker_cnt_per_group,
			       struct r5worker_group **worker_groups);
static ssize_t
raid5_store_group_thread_cnt(struct mddev *mddev, const char *page, size_t len)
{
	struct r5conf *conf = mddev->private;
	unsigned long new;
	int err;
	struct r5worker_group *new_groups, *old_groups;
	int group_cnt, worker_cnt_per_group;

	if (len >= PAGE_SIZE)
		return -EINVAL;
	if (!conf)
		return -ENODEV;

	if (kstrtoul(page, 10, &new))
		return -EINVAL;

	if (new == conf->worker_cnt_per_group)
		return len;

	mddev_suspend(mddev);

	old_groups = conf->worker_groups;
	if (old_groups)
		flush_workqueue(raid5_wq);

	err = alloc_thread_groups(conf, new,
				  &group_cnt, &worker_cnt_per_group,
				  &new_groups);
	if (!err) {
		spin_lock_irq(&conf->device_lock);
		conf->group_cnt = group_cnt;
		conf->worker_cnt_per_group = worker_cnt_per_group;
		conf->worker_groups = new_groups;
		spin_unlock_irq(&conf->device_lock);

		if (old_groups)
			kfree(old_groups[0].workers);
		kfree(old_groups);
	}

	mddev_resume(mddev);

	if (err)
		return err;
	return len;
}

static struct md_sysfs_entry
raid5_group_thread_cnt = __ATTR(group_thread_cnt, S_IRUGO | S_IWUSR,
				raid5_show_group_thread_cnt,
				raid5_store_group_thread_cnt);

static struct attribute *raid5_attrs[] =  {
	&raid5_stripecache_size.attr,
	&raid5_stripecache_active.attr,
	&raid5_preread_bypass_threshold.attr,
	&raid5_group_thread_cnt.attr,
	NULL,
};
static struct attribute_group raid5_attrs_group = {
	.name = NULL,
	.attrs = raid5_attrs,
};

static int alloc_thread_groups(struct r5conf *conf, int cnt,
			       int *group_cnt,
			       int *worker_cnt_per_group,
			       struct r5worker_group **worker_groups)
{
	int i, j, k;
	ssize_t size;
	struct r5worker *workers;

	*worker_cnt_per_group = cnt;
	if (cnt == 0) {
		*group_cnt = 0;
		*worker_groups = NULL;
		return 0;
	}
	*group_cnt = num_possible_nodes();
	size = sizeof(struct r5worker) * cnt;
	workers = kzalloc(size * *group_cnt, GFP_NOIO);
	*worker_groups = kzalloc(sizeof(struct r5worker_group) *
				*group_cnt, GFP_NOIO);
	if (!*worker_groups || !workers) {
		kfree(workers);
		kfree(*worker_groups);
		return -ENOMEM;
	}

	for (i = 0; i < *group_cnt; i++) {
		struct r5worker_group *group;

		group = &(*worker_groups)[i];
		INIT_LIST_HEAD(&group->handle_list);
		group->conf = conf;
		group->workers = workers + i * cnt;

		for (j = 0; j < cnt; j++) {
			struct r5worker *worker = group->workers + j;
			worker->group = group;
			INIT_WORK(&worker->work, raid5_do_work);

			for (k = 0; k < NR_STRIPE_HASH_LOCKS; k++)
				INIT_LIST_HEAD(worker->temp_inactive_list + k);
		}
	}

	return 0;
}

static void free_thread_groups(struct r5conf *conf)
{
	if (conf->worker_groups)
		kfree(conf->worker_groups[0].workers);
	kfree(conf->worker_groups);
	conf->worker_groups = NULL;
}

static sector_t
raid5_size(struct mddev *mddev, sector_t sectors, int raid_disks)
{
	struct r5conf *conf = mddev->private;

	if (!sectors)
		sectors = mddev->dev_sectors;
	if (!raid_disks)
		/* size is defined by the smallest of previous and new size */
		raid_disks = min(conf->raid_disks, conf->previous_raid_disks);

	sectors &= ~((sector_t)mddev->chunk_sectors - 1);
	sectors &= ~((sector_t)mddev->new_chunk_sectors - 1);
	return sectors * (raid_disks - conf->max_degraded);
}

static void raid5_free_percpu(struct r5conf *conf)
{
	struct raid5_percpu *percpu;
	unsigned long cpu;

	if (!conf->percpu)
		return;

	get_online_cpus();
	for_each_possible_cpu(cpu) {
		percpu = per_cpu_ptr(conf->percpu, cpu);
		safe_put_page(percpu->spare_page);
		kfree(percpu->scribble);
	}
#ifdef CONFIG_HOTPLUG_CPU
	unregister_cpu_notifier(&conf->cpu_notify);
#endif
	put_online_cpus();

	free_percpu(conf->percpu);
}

static void free_conf(struct r5conf *conf)
{
	free_thread_groups(conf);
	shrink_stripes(conf);
	raid5_free_percpu(conf);
	kfree(conf->disks);
	kfree(conf->stripe_hashtbl);
	kfree(conf);
}

#ifdef CONFIG_HOTPLUG_CPU
static int raid456_cpu_notify(struct notifier_block *nfb, unsigned long action,
			      void *hcpu)
{
	struct r5conf *conf = container_of(nfb, struct r5conf, cpu_notify);
	long cpu = (long)hcpu;
	struct raid5_percpu *percpu = per_cpu_ptr(conf->percpu, cpu);

	switch (action) {
	case CPU_UP_PREPARE:
	case CPU_UP_PREPARE_FROZEN:
		if (conf->level == 6 && !percpu->spare_page)
			percpu->spare_page = alloc_page(GFP_KERNEL);
		if (!percpu->scribble)
			percpu->scribble = kmalloc(conf->scribble_len, GFP_KERNEL);

		if (!percpu->scribble ||
		    (conf->level == 6 && !percpu->spare_page)) {
			safe_put_page(percpu->spare_page);
			kfree(percpu->scribble);
			pr_err("%s: failed memory allocation for cpu%ld\n",
			       __func__, cpu);
			return notifier_from_errno(-ENOMEM);
		}
		break;
	case CPU_DEAD:
	case CPU_DEAD_FROZEN:
		safe_put_page(percpu->spare_page);
		kfree(percpu->scribble);
		percpu->spare_page = NULL;
		percpu->scribble = NULL;
		break;
	default:
		break;
	}
	return NOTIFY_OK;
}
#endif

static int raid5_alloc_percpu(struct r5conf *conf)
{
	unsigned long cpu;
	struct page *spare_page;
	struct raid5_percpu __percpu *allcpus;
	void *scribble;
	int err;

	allcpus = alloc_percpu(struct raid5_percpu);
	if (!allcpus)
		return -ENOMEM;
	conf->percpu = allcpus;

	get_online_cpus();
	err = 0;
	for_each_present_cpu(cpu) {
		if (conf->level == 6) {
			spare_page = alloc_page(GFP_KERNEL);
			if (!spare_page) {
				err = -ENOMEM;
				break;
			}
			per_cpu_ptr(conf->percpu, cpu)->spare_page = spare_page;
		}
		scribble = kmalloc(conf->scribble_len, GFP_KERNEL);
		if (!scribble) {
			err = -ENOMEM;
			break;
		}
		per_cpu_ptr(conf->percpu, cpu)->scribble = scribble;
	}
#ifdef CONFIG_HOTPLUG_CPU
	conf->cpu_notify.notifier_call = raid456_cpu_notify;
	conf->cpu_notify.priority = 0;
	if (err == 0)
		err = register_cpu_notifier(&conf->cpu_notify);
#endif
	put_online_cpus();

	return err;
}

static struct r5conf *setup_conf(struct mddev *mddev)
{
	struct r5conf *conf;
	int raid_disk, memory, max_disks;
	struct md_rdev *rdev;
	struct disk_info *disk;
	char pers_name[6];
	int i;
	int group_cnt, worker_cnt_per_group;
	struct r5worker_group *new_group;

	if (mddev->new_level != 5
	    && mddev->new_level != 4
	    && mddev->new_level != 6) {
		printk(KERN_ERR "md/raid:%s: raid level not set to 4/5/6 (%d)\n",
		       mdname(mddev), mddev->new_level);
		return ERR_PTR(-EIO);
	}
	if ((mddev->new_level == 5
	     && !algorithm_valid_raid5(mddev->new_layout)) ||
	    (mddev->new_level == 6
	     && !algorithm_valid_raid6(mddev->new_layout))) {
		printk(KERN_ERR "md/raid:%s: layout %d not supported\n",
		       mdname(mddev), mddev->new_layout);
		return ERR_PTR(-EIO);
	}
	if (mddev->new_level == 6 && mddev->raid_disks < 4) {
		printk(KERN_ERR "md/raid:%s: not enough configured devices (%d, minimum 4)\n",
		       mdname(mddev), mddev->raid_disks);
		return ERR_PTR(-EINVAL);
	}

	if (!mddev->new_chunk_sectors ||
	    (mddev->new_chunk_sectors << 9) % PAGE_SIZE ||
	    !is_power_of_2(mddev->new_chunk_sectors)) {
		printk(KERN_ERR "md/raid:%s: invalid chunk size %d\n",
		       mdname(mddev), mddev->new_chunk_sectors << 9);
		return ERR_PTR(-EINVAL);
	}

	conf = kzalloc(sizeof(struct r5conf), GFP_KERNEL);
	if (conf == NULL)
		goto abort;
	/* Don't enable multi-threading by default*/
	if (!alloc_thread_groups(conf, 0, &group_cnt, &worker_cnt_per_group,
				 &new_group)) {
		conf->group_cnt = group_cnt;
		conf->worker_cnt_per_group = worker_cnt_per_group;
		conf->worker_groups = new_group;
	} else
		goto abort;
	spin_lock_init(&conf->device_lock);
	seqcount_init(&conf->gen_lock);
	init_waitqueue_head(&conf->wait_for_stripe);
	init_waitqueue_head(&conf->wait_for_overlap);
	INIT_LIST_HEAD(&conf->handle_list);
	INIT_LIST_HEAD(&conf->hold_list);
	INIT_LIST_HEAD(&conf->delayed_list);
	INIT_LIST_HEAD(&conf->bitmap_list);
	init_llist_head(&conf->released_stripes);
	atomic_set(&conf->active_stripes, 0);
	atomic_set(&conf->preread_active_stripes, 0);
	atomic_set(&conf->active_aligned_reads, 0);
	conf->bypass_threshold = BYPASS_THRESHOLD;
	conf->recovery_disabled = mddev->recovery_disabled - 1;

	conf->raid_disks = mddev->raid_disks;
	if (mddev->reshape_position == MaxSector)
		conf->previous_raid_disks = mddev->raid_disks;
	else
		conf->previous_raid_disks = mddev->raid_disks - mddev->delta_disks;
	max_disks = max(conf->raid_disks, conf->previous_raid_disks);
	conf->scribble_len = scribble_len(max_disks);

	conf->disks = kzalloc(max_disks * sizeof(struct disk_info),
			      GFP_KERNEL);
	if (!conf->disks)
		goto abort;

	conf->mddev = mddev;

	if ((conf->stripe_hashtbl = kzalloc(PAGE_SIZE, GFP_KERNEL)) == NULL)
		goto abort;

	/* We init hash_locks[0] separately to that it can be used
	 * as the reference lock in the spin_lock_nest_lock() call
	 * in lock_all_device_hash_locks_irq in order to convince
	 * lockdep that we know what we are doing.
	 */
	spin_lock_init(conf->hash_locks);
	for (i = 1; i < NR_STRIPE_HASH_LOCKS; i++)
		spin_lock_init(conf->hash_locks + i);

	for (i = 0; i < NR_STRIPE_HASH_LOCKS; i++)
		INIT_LIST_HEAD(conf->inactive_list + i);

	for (i = 0; i < NR_STRIPE_HASH_LOCKS; i++)
		INIT_LIST_HEAD(conf->temp_inactive_list + i);

	conf->level = mddev->new_level;
	if (raid5_alloc_percpu(conf) != 0)
		goto abort;

	pr_debug("raid456: run(%s) called.\n", mdname(mddev));

	rdev_for_each(rdev, mddev) {
		raid_disk = rdev->raid_disk;
		if (raid_disk >= max_disks
		    || raid_disk < 0)
			continue;
		disk = conf->disks + raid_disk;

		if (test_bit(Replacement, &rdev->flags)) {
			if (disk->replacement)
				goto abort;
			disk->replacement = rdev;
		} else {
			if (disk->rdev)
				goto abort;
			disk->rdev = rdev;
		}

		if (test_bit(In_sync, &rdev->flags)) {
			char b[BDEVNAME_SIZE];
			printk(KERN_INFO "md/raid:%s: device %s operational as raid"
			       " disk %d\n",
			       mdname(mddev), bdevname(rdev->bdev, b), raid_disk);
		} else if (rdev->saved_raid_disk != raid_disk)
			/* Cannot rely on bitmap to complete recovery */
			conf->fullsync = 1;
	}

	conf->chunk_sectors = mddev->new_chunk_sectors;
	conf->level = mddev->new_level;
	if (conf->level == 6)
		conf->max_degraded = 2;
	else
		conf->max_degraded = 1;
	conf->algorithm = mddev->new_layout;
	conf->reshape_progress = mddev->reshape_position;
	if (conf->reshape_progress != MaxSector) {
		conf->prev_chunk_sectors = mddev->chunk_sectors;
		conf->prev_algo = mddev->layout;
	}

	memory = conf->max_nr_stripes * (sizeof(struct stripe_head) +
		 max_disks * ((sizeof(struct bio) + PAGE_SIZE))) / 1024;
	atomic_set(&conf->empty_inactive_list_nr, NR_STRIPE_HASH_LOCKS);
	if (grow_stripes(conf, NR_STRIPES)) {
		printk(KERN_ERR
		       "md/raid:%s: couldn't allocate %dkB for buffers\n",
		       mdname(mddev), memory);
		goto abort;
	} else
		printk(KERN_INFO "md/raid:%s: allocated %dkB\n",
		       mdname(mddev), memory);

	sprintf(pers_name, "raid%d", mddev->new_level);
	conf->thread = md_register_thread(raid5d, mddev, pers_name);
	if (!conf->thread) {
		printk(KERN_ERR
		       "md/raid:%s: couldn't allocate thread.\n",
		       mdname(mddev));
		goto abort;
	}

	return conf;

 abort:
	if (conf) {
		free_conf(conf);
		return ERR_PTR(-EIO);
	} else
		return ERR_PTR(-ENOMEM);
}


static int only_parity(int raid_disk, int algo, int raid_disks, int max_degraded)
{
	switch (algo) {
	case ALGORITHM_PARITY_0:
		if (raid_disk < max_degraded)
			return 1;
		break;
	case ALGORITHM_PARITY_N:
		if (raid_disk >= raid_disks - max_degraded)
			return 1;
		break;
	case ALGORITHM_PARITY_0_6:
		if (raid_disk == 0 || 
		    raid_disk == raid_disks - 1)
			return 1;
		break;
	case ALGORITHM_LEFT_ASYMMETRIC_6:
	case ALGORITHM_RIGHT_ASYMMETRIC_6:
	case ALGORITHM_LEFT_SYMMETRIC_6:
	case ALGORITHM_RIGHT_SYMMETRIC_6:
		if (raid_disk == raid_disks - 1)
			return 1;
	}
	return 0;
}

static int run(struct mddev *mddev)
{
	struct r5conf *conf;
	int working_disks = 0;
	int dirty_parity_disks = 0;
	struct md_rdev *rdev;
	sector_t reshape_offset = 0;
	int i;
	long long min_offset_diff = 0;
	int first = 1;

	if (mddev->recovery_cp != MaxSector)
		printk(KERN_NOTICE "md/raid:%s: not clean"
		       " -- starting background reconstruction\n",
		       mdname(mddev));

	rdev_for_each(rdev, mddev) {
		long long diff;
		if (rdev->raid_disk < 0)
			continue;
		diff = (rdev->new_data_offset - rdev->data_offset);
		if (first) {
			min_offset_diff = diff;
			first = 0;
		} else if (mddev->reshape_backwards &&
			 diff < min_offset_diff)
			min_offset_diff = diff;
		else if (!mddev->reshape_backwards &&
			 diff > min_offset_diff)
			min_offset_diff = diff;
	}

	if (mddev->reshape_position != MaxSector) {
		/* Check that we can continue the reshape.
		 * Difficulties arise if the stripe we would write to
		 * next is at or after the stripe we would read from next.
		 * For a reshape that changes the number of devices, this
		 * is only possible for a very short time, and mdadm makes
		 * sure that time appears to have past before assembling
		 * the array.  So we fail if that time hasn't passed.
		 * For a reshape that keeps the number of devices the same
		 * mdadm must be monitoring the reshape can keeping the
		 * critical areas read-only and backed up.  It will start
		 * the array in read-only mode, so we check for that.
		 */
		sector_t here_new, here_old;
		int old_disks;
		int max_degraded = (mddev->level == 6 ? 2 : 1);

		if (mddev->new_level != mddev->level) {
			printk(KERN_ERR "md/raid:%s: unsupported reshape "
			       "required - aborting.\n",
			       mdname(mddev));
			return -EINVAL;
		}
		old_disks = mddev->raid_disks - mddev->delta_disks;
		/* reshape_position must be on a new-stripe boundary, and one
		 * further up in new geometry must map after here in old
		 * geometry.
		 */
		here_new = mddev->reshape_position;
		if (sector_div(here_new, mddev->new_chunk_sectors *
			       (mddev->raid_disks - max_degraded))) {
			printk(KERN_ERR "md/raid:%s: reshape_position not "
			       "on a stripe boundary\n", mdname(mddev));
			return -EINVAL;
		}
		reshape_offset = here_new * mddev->new_chunk_sectors;
		/* here_new is the stripe we will write to */
		here_old = mddev->reshape_position;
		sector_div(here_old, mddev->chunk_sectors *
			   (old_disks-max_degraded));
		/* here_old is the first stripe that we might need to read
		 * from */
		if (mddev->delta_disks == 0) {
			if ((here_new * mddev->new_chunk_sectors !=
			     here_old * mddev->chunk_sectors)) {
				printk(KERN_ERR "md/raid:%s: reshape position is"
				       " confused - aborting\n", mdname(mddev));
				return -EINVAL;
			}
			/* We cannot be sure it is safe to start an in-place
			 * reshape.  It is only safe if user-space is monitoring
			 * and taking constant backups.
			 * mdadm always starts a situation like this in
			 * readonly mode so it can take control before
			 * allowing any writes.  So just check for that.
			 */
			if (abs(min_offset_diff) >= mddev->chunk_sectors &&
			    abs(min_offset_diff) >= mddev->new_chunk_sectors)
				/* not really in-place - so OK */;
			else if (mddev->ro == 0) {
				printk(KERN_ERR "md/raid:%s: in-place reshape "
				       "must be started in read-only mode "
				       "- aborting\n",
				       mdname(mddev));
				return -EINVAL;
			}
		} else if (mddev->reshape_backwards
		    ? (here_new * mddev->new_chunk_sectors + min_offset_diff <=
		       here_old * mddev->chunk_sectors)
		    : (here_new * mddev->new_chunk_sectors >=
		       here_old * mddev->chunk_sectors + (-min_offset_diff))) {
			/* Reading from the same stripe as writing to - bad */
			printk(KERN_ERR "md/raid:%s: reshape_position too early for "
			       "auto-recovery - aborting.\n",
			       mdname(mddev));
			return -EINVAL;
		}
		printk(KERN_INFO "md/raid:%s: reshape will continue\n",
		       mdname(mddev));
		/* OK, we should be able to continue; */
	} else {
		BUG_ON(mddev->level != mddev->new_level);
		BUG_ON(mddev->layout != mddev->new_layout);
		BUG_ON(mddev->chunk_sectors != mddev->new_chunk_sectors);
		BUG_ON(mddev->delta_disks != 0);
	}

	if (mddev->private == NULL)
		conf = setup_conf(mddev);
	else
		conf = mddev->private;

	if (IS_ERR(conf))
		return PTR_ERR(conf);

	conf->min_offset_diff = min_offset_diff;
	mddev->thread = conf->thread;
	conf->thread = NULL;
	mddev->private = conf;

	for (i = 0; i < conf->raid_disks && conf->previous_raid_disks;
	     i++) {
		rdev = conf->disks[i].rdev;
		if (!rdev && conf->disks[i].replacement) {
			/* The replacement is all we have yet */
			rdev = conf->disks[i].replacement;
			conf->disks[i].replacement = NULL;
			clear_bit(Replacement, &rdev->flags);
			conf->disks[i].rdev = rdev;
		}
		if (!rdev)
			continue;
		if (conf->disks[i].replacement &&
		    conf->reshape_progress != MaxSector) {
			/* replacements and reshape simply do not mix. */
			printk(KERN_ERR "md: cannot handle concurrent "
			       "replacement and reshape.\n");
			goto abort;
		}
		if (test_bit(In_sync, &rdev->flags)) {
			working_disks++;
			continue;
		}
		/* This disc is not fully in-sync.  However if it
		 * just stored parity (beyond the recovery_offset),
		 * when we don't need to be concerned about the
		 * array being dirty.
		 * When reshape goes 'backwards', we never have
		 * partially completed devices, so we only need
		 * to worry about reshape going forwards.
		 */
		/* Hack because v0.91 doesn't store recovery_offset properly. */
		if (mddev->major_version == 0 &&
		    mddev->minor_version > 90)
			rdev->recovery_offset = reshape_offset;

		if (rdev->recovery_offset < reshape_offset) {
			/* We need to check old and new layout */
			if (!only_parity(rdev->raid_disk,
					 conf->algorithm,
					 conf->raid_disks,
					 conf->max_degraded))
				continue;
		}
		if (!only_parity(rdev->raid_disk,
				 conf->prev_algo,
				 conf->previous_raid_disks,
				 conf->max_degraded))
			continue;
		dirty_parity_disks++;
	}

	/*
	 * 0 for a fully functional array, 1 or 2 for a degraded array.
	 */
	mddev->degraded = calc_degraded(conf);

	if (has_failed(conf)) {
		printk(KERN_ERR "md/raid:%s: not enough operational devices"
			" (%d/%d failed)\n",
			mdname(mddev), mddev->degraded, conf->raid_disks);
		goto abort;
	}

	/* device size must be a multiple of chunk size */
	mddev->dev_sectors &= ~(mddev->chunk_sectors - 1);
	mddev->resync_max_sectors = mddev->dev_sectors;

	if (mddev->degraded > dirty_parity_disks &&
	    mddev->recovery_cp != MaxSector) {
		if (mddev->ok_start_degraded)
			printk(KERN_WARNING
			       "md/raid:%s: starting dirty degraded array"
			       " - data corruption possible.\n",
			       mdname(mddev));
		else {
			printk(KERN_ERR
			       "md/raid:%s: cannot start dirty degraded array.\n",
			       mdname(mddev));
			goto abort;
		}
	}

	if (mddev->degraded == 0)
		printk(KERN_INFO "md/raid:%s: raid level %d active with %d out of %d"
		       " devices, algorithm %d\n", mdname(mddev), conf->level,
		       mddev->raid_disks-mddev->degraded, mddev->raid_disks,
		       mddev->new_layout);
	else
		printk(KERN_ALERT "md/raid:%s: raid level %d active with %d"
		       " out of %d devices, algorithm %d\n",
		       mdname(mddev), conf->level,
		       mddev->raid_disks - mddev->degraded,
		       mddev->raid_disks, mddev->new_layout);

	print_raid5_conf(conf);

	if (conf->reshape_progress != MaxSector) {
		conf->reshape_safe = conf->reshape_progress;
		atomic_set(&conf->reshape_stripes, 0);
		clear_bit(MD_RECOVERY_SYNC, &mddev->recovery);
		clear_bit(MD_RECOVERY_CHECK, &mddev->recovery);
		set_bit(MD_RECOVERY_RESHAPE, &mddev->recovery);
		set_bit(MD_RECOVERY_RUNNING, &mddev->recovery);
		mddev->sync_thread = md_register_thread(md_do_sync, mddev,
							"reshape");
	}


	/* Ok, everything is just fine now */
	if (mddev->to_remove == &raid5_attrs_group)
		mddev->to_remove = NULL;
	else if (mddev->kobj.sd &&
	    sysfs_create_group(&mddev->kobj, &raid5_attrs_group))
		printk(KERN_WARNING
		       "raid5: failed to create sysfs attributes for %s\n",
		       mdname(mddev));
	md_set_array_sectors(mddev, raid5_size(mddev, 0, 0));

	if (mddev->queue) {
		int chunk_size;
		bool discard_supported = true;
		/* read-ahead size must cover two whole stripes, which
		 * is 2 * (datadisks) * chunksize where 'n' is the
		 * number of raid devices
		 */
		int data_disks = conf->previous_raid_disks - conf->max_degraded;
		int stripe = data_disks *
			((mddev->chunk_sectors << 9) / PAGE_SIZE);
		if (mddev->queue->backing_dev_info.ra_pages < 2 * stripe)
			mddev->queue->backing_dev_info.ra_pages = 2 * stripe;

		blk_queue_merge_bvec(mddev->queue, raid5_mergeable_bvec);

		mddev->queue->backing_dev_info.congested_data = mddev;
		mddev->queue->backing_dev_info.congested_fn = raid5_congested;

		chunk_size = mddev->chunk_sectors << 9;
		blk_queue_io_min(mddev->queue, chunk_size);
		blk_queue_io_opt(mddev->queue, chunk_size *
				 (conf->raid_disks - conf->max_degraded));
		/*
		 * We can only discard a whole stripe. It doesn't make sense to
		 * discard data disk but write parity disk
		 */
		stripe = stripe * PAGE_SIZE;
		/* Round up to power of 2, as discard handling
		 * currently assumes that */
		while ((stripe-1) & stripe)
			stripe = (stripe | (stripe-1)) + 1;
		mddev->queue->limits.discard_alignment = stripe;
		mddev->queue->limits.discard_granularity = stripe;
		/*
		 * unaligned part of discard request will be ignored, so can't
		 * guarantee discard_zerors_data
		 */
		mddev->queue->limits.discard_zeroes_data = 0;

		blk_queue_max_write_same_sectors(mddev->queue, 0);

		rdev_for_each(rdev, mddev) {
			disk_stack_limits(mddev->gendisk, rdev->bdev,
					  rdev->data_offset << 9);
			disk_stack_limits(mddev->gendisk, rdev->bdev,
					  rdev->new_data_offset << 9);
			/*
			 * discard_zeroes_data is required, otherwise data
			 * could be lost. Consider a scenario: discard a stripe
			 * (the stripe could be inconsistent if
			 * discard_zeroes_data is 0); write one disk of the
			 * stripe (the stripe could be inconsistent again
			 * depending on which disks are used to calculate
			 * parity); the disk is broken; The stripe data of this
			 * disk is lost.
			 */
			if (!blk_queue_discard(bdev_get_queue(rdev->bdev)) ||
			    !bdev_get_queue(rdev->bdev)->
						limits.discard_zeroes_data)
				discard_supported = false;
		}

		if (discard_supported &&
		   mddev->queue->limits.max_discard_sectors >= stripe &&
		   mddev->queue->limits.discard_granularity >= stripe)
			queue_flag_set_unlocked(QUEUE_FLAG_DISCARD,
						mddev->queue);
		else
			queue_flag_clear_unlocked(QUEUE_FLAG_DISCARD,
						mddev->queue);
	}

	return 0;
abort:
	md_unregister_thread(&mddev->thread);
	print_raid5_conf(conf);
	free_conf(conf);
	mddev->private = NULL;
	printk(KERN_ALERT "md/raid:%s: failed to run raid set.\n", mdname(mddev));
	return -EIO;
}

static int stop(struct mddev *mddev)
{
	struct r5conf *conf = mddev->private;

	md_unregister_thread(&mddev->thread);
	if (mddev->queue)
		mddev->queue->backing_dev_info.congested_fn = NULL;
	free_conf(conf);
	mddev->private = NULL;
	mddev->to_remove = &raid5_attrs_group;
	return 0;
}

static void status(struct seq_file *seq, struct mddev *mddev)
{
	struct r5conf *conf = mddev->private;
	int i;

	seq_printf(seq, " level %d, %dk chunk, algorithm %d", mddev->level,
		mddev->chunk_sectors / 2, mddev->layout);
	seq_printf (seq, " [%d/%d] [", conf->raid_disks, conf->raid_disks - mddev->degraded);
	for (i = 0; i < conf->raid_disks; i++)
		seq_printf (seq, "%s",
			       conf->disks[i].rdev &&
			       test_bit(In_sync, &conf->disks[i].rdev->flags) ? "U" : "_");
	seq_printf (seq, "]");
}

static void print_raid5_conf (struct r5conf *conf)
{
	int i;
	struct disk_info *tmp;

	printk(KERN_DEBUG "RAID conf printout:\n");
	if (!conf) {
		printk("(conf==NULL)\n");
		return;
	}
	printk(KERN_DEBUG " --- level:%d rd:%d wd:%d\n", conf->level,
	       conf->raid_disks,
	       conf->raid_disks - conf->mddev->degraded);

	for (i = 0; i < conf->raid_disks; i++) {
		char b[BDEVNAME_SIZE];
		tmp = conf->disks + i;
		if (tmp->rdev)
			printk(KERN_DEBUG " disk %d, o:%d, dev:%s\n",
			       i, !test_bit(Faulty, &tmp->rdev->flags),
			       bdevname(tmp->rdev->bdev, b));
	}
}

static int raid5_spare_active(struct mddev *mddev)
{
	int i;
	struct r5conf *conf = mddev->private;
	struct disk_info *tmp;
	int count = 0;
	unsigned long flags;

	for (i = 0; i < conf->raid_disks; i++) {
		tmp = conf->disks + i;
		if (tmp->replacement
		    && tmp->replacement->recovery_offset == MaxSector
		    && !test_bit(Faulty, &tmp->replacement->flags)
		    && !test_and_set_bit(In_sync, &tmp->replacement->flags)) {
			/* Replacement has just become active. */
			if (!tmp->rdev
			    || !test_and_clear_bit(In_sync, &tmp->rdev->flags))
				count++;
			if (tmp->rdev) {
				/* Replaced device not technically faulty,
				 * but we need to be sure it gets removed
				 * and never re-added.
				 */
				set_bit(Faulty, &tmp->rdev->flags);
				sysfs_notify_dirent_safe(
					tmp->rdev->sysfs_state);
			}
			sysfs_notify_dirent_safe(tmp->replacement->sysfs_state);
		} else if (tmp->rdev
		    && tmp->rdev->recovery_offset == MaxSector
		    && !test_bit(Faulty, &tmp->rdev->flags)
		    && !test_and_set_bit(In_sync, &tmp->rdev->flags)) {
			count++;
			sysfs_notify_dirent_safe(tmp->rdev->sysfs_state);
		}
	}
	spin_lock_irqsave(&conf->device_lock, flags);
	mddev->degraded = calc_degraded(conf);
	spin_unlock_irqrestore(&conf->device_lock, flags);
	print_raid5_conf(conf);
	return count;
}

static int raid5_remove_disk(struct mddev *mddev, struct md_rdev *rdev)
{
	struct r5conf *conf = mddev->private;
	int err = 0;
	int number = rdev->raid_disk;
	struct md_rdev **rdevp;
	struct disk_info *p = conf->disks + number;

	print_raid5_conf(conf);
	if (rdev == p->rdev)
		rdevp = &p->rdev;
	else if (rdev == p->replacement)
		rdevp = &p->replacement;
	else
		return 0;

	if (number >= conf->raid_disks &&
	    conf->reshape_progress == MaxSector)
		clear_bit(In_sync, &rdev->flags);

	if (test_bit(In_sync, &rdev->flags) ||
	    atomic_read(&rdev->nr_pending)) {
		err = -EBUSY;
		goto abort;
	}
	/* Only remove non-faulty devices if recovery
	 * isn't possible.
	 */
	if (!test_bit(Faulty, &rdev->flags) &&
	    mddev->recovery_disabled != conf->recovery_disabled &&
	    !has_failed(conf) &&
	    (!p->replacement || p->replacement == rdev) &&
	    number < conf->raid_disks) {
		err = -EBUSY;
		goto abort;
	}
	*rdevp = NULL;
	synchronize_rcu();
	if (atomic_read(&rdev->nr_pending)) {
		/* lost the race, try later */
		err = -EBUSY;
		*rdevp = rdev;
	} else if (p->replacement) {
		/* We must have just cleared 'rdev' */
		p->rdev = p->replacement;
		clear_bit(Replacement, &p->replacement->flags);
		smp_mb(); /* Make sure other CPUs may see both as identical
			   * but will never see neither - if they are careful
			   */
		p->replacement = NULL;
		clear_bit(WantReplacement, &rdev->flags);
	} else
		/* We might have just removed the Replacement as faulty-
		 * clear the bit just in case
		 */
		clear_bit(WantReplacement, &rdev->flags);
abort:

	print_raid5_conf(conf);
	return err;
}

static int raid5_add_disk(struct mddev *mddev, struct md_rdev *rdev)
{
	struct r5conf *conf = mddev->private;
	int err = -EEXIST;
	int disk;
	struct disk_info *p;
	int first = 0;
	int last = conf->raid_disks - 1;

	if (mddev->recovery_disabled == conf->recovery_disabled)
		return -EBUSY;

	if (rdev->saved_raid_disk < 0 && has_failed(conf))
		/* no point adding a device */
		return -EINVAL;

	if (rdev->raid_disk >= 0)
		first = last = rdev->raid_disk;

	/*
	 * find the disk ... but prefer rdev->saved_raid_disk
	 * if possible.
	 */
	if (rdev->saved_raid_disk >= 0 &&
	    rdev->saved_raid_disk >= first &&
	    conf->disks[rdev->saved_raid_disk].rdev == NULL)
		first = rdev->saved_raid_disk;

	for (disk = first; disk <= last; disk++) {
		p = conf->disks + disk;
		if (p->rdev == NULL) {
			clear_bit(In_sync, &rdev->flags);
			rdev->raid_disk = disk;
			err = 0;
			if (rdev->saved_raid_disk != disk)
				conf->fullsync = 1;
			rcu_assign_pointer(p->rdev, rdev);
			goto out;
		}
	}
	for (disk = first; disk <= last; disk++) {
		p = conf->disks + disk;
		if (test_bit(WantReplacement, &p->rdev->flags) &&
		    p->replacement == NULL) {
			clear_bit(In_sync, &rdev->flags);
			set_bit(Replacement, &rdev->flags);
			rdev->raid_disk = disk;
			err = 0;
			conf->fullsync = 1;
			rcu_assign_pointer(p->replacement, rdev);
			break;
		}
	}
out:
	print_raid5_conf(conf);
	return err;
}

static int raid5_resize(struct mddev *mddev, sector_t sectors)
{
	/* no resync is happening, and there is enough space
	 * on all devices, so we can resize.
	 * We need to make sure resync covers any new space.
	 * If the array is shrinking we should possibly wait until
	 * any io in the removed space completes, but it hardly seems
	 * worth it.
	 */
	sector_t newsize;
	sectors &= ~((sector_t)mddev->chunk_sectors - 1);
	newsize = raid5_size(mddev, sectors, mddev->raid_disks);
	if (mddev->external_size &&
	    mddev->array_sectors > newsize)
		return -EINVAL;
	if (mddev->bitmap) {
		int ret = bitmap_resize(mddev->bitmap, sectors, 0, 0);
		if (ret)
			return ret;
	}
	md_set_array_sectors(mddev, newsize);
	set_capacity(mddev->gendisk, mddev->array_sectors);
	revalidate_disk(mddev->gendisk);
	if (sectors > mddev->dev_sectors &&
	    mddev->recovery_cp > mddev->dev_sectors) {
		mddev->recovery_cp = mddev->dev_sectors;
		set_bit(MD_RECOVERY_NEEDED, &mddev->recovery);
	}
	mddev->dev_sectors = sectors;
	mddev->resync_max_sectors = sectors;
	return 0;
}

static int check_stripe_cache(struct mddev *mddev)
{
	/* Can only proceed if there are plenty of stripe_heads.
	 * We need a minimum of one full stripe,, and for sensible progress
	 * it is best to have about 4 times that.
	 * If we require 4 times, then the default 256 4K stripe_heads will
	 * allow for chunk sizes up to 256K, which is probably OK.
	 * If the chunk size is greater, user-space should request more
	 * stripe_heads first.
	 */
	struct r5conf *conf = mddev->private;
	if (((mddev->chunk_sectors << 9) / STRIPE_SIZE) * 4
	    > conf->max_nr_stripes ||
	    ((mddev->new_chunk_sectors << 9) / STRIPE_SIZE) * 4
	    > conf->max_nr_stripes) {
		printk(KERN_WARNING "md/raid:%s: reshape: not enough stripes.  Needed %lu\n",
		       mdname(mddev),
		       ((max(mddev->chunk_sectors, mddev->new_chunk_sectors) << 9)
			/ STRIPE_SIZE)*4);
		return 0;
	}
	return 1;
}

static int check_reshape(struct mddev *mddev)
{
	struct r5conf *conf = mddev->private;

	if (mddev->delta_disks == 0 &&
	    mddev->new_layout == mddev->layout &&
	    mddev->new_chunk_sectors == mddev->chunk_sectors)
		return 0; /* nothing to do */
	if (has_failed(conf))
		return -EINVAL;
	if (mddev->delta_disks < 0 && mddev->reshape_position == MaxSector) {
		/* We might be able to shrink, but the devices must
		 * be made bigger first.
		 * For raid6, 4 is the minimum size.
		 * Otherwise 2 is the minimum
		 */
		int min = 2;
		if (mddev->level == 6)
			min = 4;
		if (mddev->raid_disks + mddev->delta_disks < min)
			return -EINVAL;
	}

	if (!check_stripe_cache(mddev))
		return -ENOSPC;

	return resize_stripes(conf, (conf->previous_raid_disks
				     + mddev->delta_disks));
}

static int raid5_start_reshape(struct mddev *mddev)
{
	struct r5conf *conf = mddev->private;
	struct md_rdev *rdev;
	int spares = 0;
	unsigned long flags;

	if (test_bit(MD_RECOVERY_RUNNING, &mddev->recovery))
		return -EBUSY;

	if (!check_stripe_cache(mddev))
		return -ENOSPC;

	if (has_failed(conf))
		return -EINVAL;

	rdev_for_each(rdev, mddev) {
		if (!test_bit(In_sync, &rdev->flags)
		    && !test_bit(Faulty, &rdev->flags))
			spares++;
	}

	if (spares - mddev->degraded < mddev->delta_disks - conf->max_degraded)
		/* Not enough devices even to make a degraded array
		 * of that size
		 */
		return -EINVAL;

	/* Refuse to reduce size of the array.  Any reductions in
	 * array size must be through explicit setting of array_size
	 * attribute.
	 */
	if (raid5_size(mddev, 0, conf->raid_disks + mddev->delta_disks)
	    < mddev->array_sectors) {
		printk(KERN_ERR "md/raid:%s: array size must be reduced "
		       "before number of disks\n", mdname(mddev));
		return -EINVAL;
	}

	atomic_set(&conf->reshape_stripes, 0);
	spin_lock_irq(&conf->device_lock);
	write_seqcount_begin(&conf->gen_lock);
	conf->previous_raid_disks = conf->raid_disks;
	conf->raid_disks += mddev->delta_disks;
	conf->prev_chunk_sectors = conf->chunk_sectors;
	conf->chunk_sectors = mddev->new_chunk_sectors;
	conf->prev_algo = conf->algorithm;
	conf->algorithm = mddev->new_layout;
	conf->generation++;
	/* Code that selects data_offset needs to see the generation update
	 * if reshape_progress has been set - so a memory barrier needed.
	 */
	smp_mb();
	if (mddev->reshape_backwards)
		conf->reshape_progress = raid5_size(mddev, 0, 0);
	else
		conf->reshape_progress = 0;
	conf->reshape_safe = conf->reshape_progress;
	write_seqcount_end(&conf->gen_lock);
	spin_unlock_irq(&conf->device_lock);

	/* Now make sure any requests that proceeded on the assumption
	 * the reshape wasn't running - like Discard or Read - have
	 * completed.
	 */
	mddev_suspend(mddev);
	mddev_resume(mddev);

	/* Add some new drives, as many as will fit.
	 * We know there are enough to make the newly sized array work.
	 * Don't add devices if we are reducing the number of
	 * devices in the array.  This is because it is not possible
	 * to correctly record the "partially reconstructed" state of
	 * such devices during the reshape and confusion could result.
	 */
	if (mddev->delta_disks >= 0) {
		rdev_for_each(rdev, mddev)
			if (rdev->raid_disk < 0 &&
			    !test_bit(Faulty, &rdev->flags)) {
				if (raid5_add_disk(mddev, rdev) == 0) {
					if (rdev->raid_disk
					    >= conf->previous_raid_disks)
						set_bit(In_sync, &rdev->flags);
					else
						rdev->recovery_offset = 0;

					if (sysfs_link_rdev(mddev, rdev))
						/* Failure here is OK */;
				}
			} else if (rdev->raid_disk >= conf->previous_raid_disks
				   && !test_bit(Faulty, &rdev->flags)) {
				/* This is a spare that was manually added */
				set_bit(In_sync, &rdev->flags);
			}

		/* When a reshape changes the number of devices,
		 * ->degraded is measured against the larger of the
		 * pre and post number of devices.
		 */
		spin_lock_irqsave(&conf->device_lock, flags);
		mddev->degraded = calc_degraded(conf);
		spin_unlock_irqrestore(&conf->device_lock, flags);
	}
	mddev->raid_disks = conf->raid_disks;
	mddev->reshape_position = conf->reshape_progress;
	set_bit(MD_CHANGE_DEVS, &mddev->flags);

	clear_bit(MD_RECOVERY_SYNC, &mddev->recovery);
	clear_bit(MD_RECOVERY_CHECK, &mddev->recovery);
	set_bit(MD_RECOVERY_RESHAPE, &mddev->recovery);
	set_bit(MD_RECOVERY_RUNNING, &mddev->recovery);
	mddev->sync_thread = md_register_thread(md_do_sync, mddev,
						"reshape");
	if (!mddev->sync_thread) {
		mddev->recovery = 0;
		spin_lock_irq(&conf->device_lock);
		write_seqcount_begin(&conf->gen_lock);
		mddev->raid_disks = conf->raid_disks = conf->previous_raid_disks;
		mddev->new_chunk_sectors =
			conf->chunk_sectors = conf->prev_chunk_sectors;
		mddev->new_layout = conf->algorithm = conf->prev_algo;
		rdev_for_each(rdev, mddev)
			rdev->new_data_offset = rdev->data_offset;
		smp_wmb();
		conf->generation --;
		conf->reshape_progress = MaxSector;
		mddev->reshape_position = MaxSector;
		write_seqcount_end(&conf->gen_lock);
		spin_unlock_irq(&conf->device_lock);
		return -EAGAIN;
	}
	conf->reshape_checkpoint = jiffies;
	md_wakeup_thread(mddev->sync_thread);
	md_new_event(mddev);
	return 0;
}

/* This is called from the reshape thread and should make any
 * changes needed in 'conf'
 */
static void end_reshape(struct r5conf *conf)
{

	if (!test_bit(MD_RECOVERY_INTR, &conf->mddev->recovery)) {
		struct md_rdev *rdev;

		spin_lock_irq(&conf->device_lock);
		conf->previous_raid_disks = conf->raid_disks;
		rdev_for_each(rdev, conf->mddev)
			rdev->data_offset = rdev->new_data_offset;
		smp_wmb();
		conf->reshape_progress = MaxSector;
		spin_unlock_irq(&conf->device_lock);
		wake_up(&conf->wait_for_overlap);

		/* read-ahead size must cover two whole stripes, which is
		 * 2 * (datadisks) * chunksize where 'n' is the number of raid devices
		 */
		if (conf->mddev->queue) {
			int data_disks = conf->raid_disks - conf->max_degraded;
			int stripe = data_disks * ((conf->chunk_sectors << 9)
						   / PAGE_SIZE);
			if (conf->mddev->queue->backing_dev_info.ra_pages < 2 * stripe)
				conf->mddev->queue->backing_dev_info.ra_pages = 2 * stripe;
		}
	}
}

/* This is called from the raid5d thread with mddev_lock held.
 * It makes config changes to the device.
 */
static void raid5_finish_reshape(struct mddev *mddev)
{
	struct r5conf *conf = mddev->private;

	if (!test_bit(MD_RECOVERY_INTR, &mddev->recovery)) {

		if (mddev->delta_disks > 0) {
			md_set_array_sectors(mddev, raid5_size(mddev, 0, 0));
			set_capacity(mddev->gendisk, mddev->array_sectors);
			revalidate_disk(mddev->gendisk);
		} else {
			int d;
			spin_lock_irq(&conf->device_lock);
			mddev->degraded = calc_degraded(conf);
			spin_unlock_irq(&conf->device_lock);
			for (d = conf->raid_disks ;
			     d < conf->raid_disks - mddev->delta_disks;
			     d++) {
				struct md_rdev *rdev = conf->disks[d].rdev;
				if (rdev)
					clear_bit(In_sync, &rdev->flags);
				rdev = conf->disks[d].replacement;
				if (rdev)
					clear_bit(In_sync, &rdev->flags);
			}
		}
		mddev->layout = conf->algorithm;
		mddev->chunk_sectors = conf->chunk_sectors;
		mddev->reshape_position = MaxSector;
		mddev->delta_disks = 0;
		mddev->reshape_backwards = 0;
	}
}

static void raid5_quiesce(struct mddev *mddev, int state)
{
	struct r5conf *conf = mddev->private;

	switch(state) {
	case 2: /* resume for a suspend */
		wake_up(&conf->wait_for_overlap);
		break;

	case 1: /* stop all writes */
		lock_all_device_hash_locks_irq(conf);
		/* '2' tells resync/reshape to pause so that all
		 * active stripes can drain
		 */
		conf->quiesce = 2;
		wait_event_cmd(conf->wait_for_stripe,
				    atomic_read(&conf->active_stripes) == 0 &&
				    atomic_read(&conf->active_aligned_reads) == 0,
				    unlock_all_device_hash_locks_irq(conf),
				    lock_all_device_hash_locks_irq(conf));
		conf->quiesce = 1;
		unlock_all_device_hash_locks_irq(conf);
		/* allow reshape to continue */
		wake_up(&conf->wait_for_overlap);
		break;

	case 0: /* re-enable writes */
		lock_all_device_hash_locks_irq(conf);
		conf->quiesce = 0;
		wake_up(&conf->wait_for_stripe);
		wake_up(&conf->wait_for_overlap);
		unlock_all_device_hash_locks_irq(conf);
		break;
	}
}


static void *raid45_takeover_raid0(struct mddev *mddev, int level)
{
	struct r0conf *raid0_conf = mddev->private;
	sector_t sectors;

	/* for raid0 takeover only one zone is supported */
	if (raid0_conf->nr_strip_zones > 1) {
		printk(KERN_ERR "md/raid:%s: cannot takeover raid0 with more than one zone.\n",
		       mdname(mddev));
		return ERR_PTR(-EINVAL);
	}

	sectors = raid0_conf->strip_zone[0].zone_end;
	sector_div(sectors, raid0_conf->strip_zone[0].nb_dev);
	mddev->dev_sectors = sectors;
	mddev->new_level = level;
	mddev->new_layout = ALGORITHM_PARITY_N;
	mddev->new_chunk_sectors = mddev->chunk_sectors;
	mddev->raid_disks += 1;
	mddev->delta_disks = 1;
	/* make sure it will be not marked as dirty */
	mddev->recovery_cp = MaxSector;

	return setup_conf(mddev);
}


static void *raid5_takeover_raid1(struct mddev *mddev)
{
	int chunksect;

	if (mddev->raid_disks != 2 ||
	    mddev->degraded > 1)
		return ERR_PTR(-EINVAL);

	/* Should check if there are write-behind devices? */

	chunksect = 64*2; /* 64K by default */

	/* The array must be an exact multiple of chunksize */
	while (chunksect && (mddev->array_sectors & (chunksect-1)))
		chunksect >>= 1;

	if ((chunksect<<9) < STRIPE_SIZE)
		/* array size does not allow a suitable chunk size */
		return ERR_PTR(-EINVAL);

	mddev->new_level = 5;
	mddev->new_layout = ALGORITHM_LEFT_SYMMETRIC;
	mddev->new_chunk_sectors = chunksect;

	return setup_conf(mddev);
}

static void *raid5_takeover_raid6(struct mddev *mddev)
{
	int new_layout;

	switch (mddev->layout) {
	case ALGORITHM_LEFT_ASYMMETRIC_6:
		new_layout = ALGORITHM_LEFT_ASYMMETRIC;
		break;
	case ALGORITHM_RIGHT_ASYMMETRIC_6:
		new_layout = ALGORITHM_RIGHT_ASYMMETRIC;
		break;
	case ALGORITHM_LEFT_SYMMETRIC_6:
		new_layout = ALGORITHM_LEFT_SYMMETRIC;
		break;
	case ALGORITHM_RIGHT_SYMMETRIC_6:
		new_layout = ALGORITHM_RIGHT_SYMMETRIC;
		break;
	case ALGORITHM_PARITY_0_6:
		new_layout = ALGORITHM_PARITY_0;
		break;
	case ALGORITHM_PARITY_N:
		new_layout = ALGORITHM_PARITY_N;
		break;
	default:
		return ERR_PTR(-EINVAL);
	}
	mddev->new_level = 5;
	mddev->new_layout = new_layout;
	mddev->delta_disks = -1;
	mddev->raid_disks -= 1;
	return setup_conf(mddev);
}


static int raid5_check_reshape(struct mddev *mddev)
{
	/* For a 2-drive array, the layout and chunk size can be changed
	 * immediately as not restriping is needed.
	 * For larger arrays we record the new value - after validation
	 * to be used by a reshape pass.
	 */
	struct r5conf *conf = mddev->private;
	int new_chunk = mddev->new_chunk_sectors;

	if (mddev->new_layout >= 0 && !algorithm_valid_raid5(mddev->new_layout))
		return -EINVAL;
	if (new_chunk > 0) {
		if (!is_power_of_2(new_chunk))
			return -EINVAL;
		if (new_chunk < (PAGE_SIZE>>9))
			return -EINVAL;
		if (mddev->array_sectors & (new_chunk-1))
			/* not factor of array size */
			return -EINVAL;
	}

	/* They look valid */

	if (mddev->raid_disks == 2) {
		/* can make the change immediately */
		if (mddev->new_layout >= 0) {
			conf->algorithm = mddev->new_layout;
			mddev->layout = mddev->new_layout;
		}
		if (new_chunk > 0) {
			conf->chunk_sectors = new_chunk ;
			mddev->chunk_sectors = new_chunk;
		}
		set_bit(MD_CHANGE_DEVS, &mddev->flags);
		md_wakeup_thread(mddev->thread);
	}
	return check_reshape(mddev);
}

static int raid6_check_reshape(struct mddev *mddev)
{
	int new_chunk = mddev->new_chunk_sectors;

	if (mddev->new_layout >= 0 && !algorithm_valid_raid6(mddev->new_layout))
		return -EINVAL;
	if (new_chunk > 0) {
		if (!is_power_of_2(new_chunk))
			return -EINVAL;
		if (new_chunk < (PAGE_SIZE >> 9))
			return -EINVAL;
		if (mddev->array_sectors & (new_chunk-1))
			/* not factor of array size */
			return -EINVAL;
	}

	/* They look valid */
	return check_reshape(mddev);
}

static void *raid5_takeover(struct mddev *mddev)
{
	/* raid5 can take over:
	 *  raid0 - if there is only one strip zone - make it a raid4 layout
	 *  raid1 - if there are two drives.  We need to know the chunk size
	 *  raid4 - trivial - just use a raid4 layout.
	 *  raid6 - Providing it is a *_6 layout
	 */
	if (mddev->level == 0)
		return raid45_takeover_raid0(mddev, 5);
	if (mddev->level == 1)
		return raid5_takeover_raid1(mddev);
	if (mddev->level == 4) {
		mddev->new_layout = ALGORITHM_PARITY_N;
		mddev->new_level = 5;
		return setup_conf(mddev);
	}
	if (mddev->level == 6)
		return raid5_takeover_raid6(mddev);

	return ERR_PTR(-EINVAL);
}

static void *raid4_takeover(struct mddev *mddev)
{
	/* raid4 can take over:
	 *  raid0 - if there is only one strip zone
	 *  raid5 - if layout is right
	 */
	if (mddev->level == 0)
		return raid45_takeover_raid0(mddev, 4);
	if (mddev->level == 5 &&
	    mddev->layout == ALGORITHM_PARITY_N) {
		mddev->new_layout = 0;
		mddev->new_level = 4;
		return setup_conf(mddev);
	}
	return ERR_PTR(-EINVAL);
}

static struct md_personality raid5_personality;

static void *raid6_takeover(struct mddev *mddev)
{
	/* Currently can only take over a raid5.  We map the
	 * personality to an equivalent raid6 personality
	 * with the Q block at the end.
	 */
	int new_layout;

	if (mddev->pers != &raid5_personality)
		return ERR_PTR(-EINVAL);
	if (mddev->degraded > 1)
		return ERR_PTR(-EINVAL);
	if (mddev->raid_disks > 253)
		return ERR_PTR(-EINVAL);
	if (mddev->raid_disks < 3)
		return ERR_PTR(-EINVAL);

	switch (mddev->layout) {
	case ALGORITHM_LEFT_ASYMMETRIC:
		new_layout = ALGORITHM_LEFT_ASYMMETRIC_6;
		break;
	case ALGORITHM_RIGHT_ASYMMETRIC:
		new_layout = ALGORITHM_RIGHT_ASYMMETRIC_6;
		break;
	case ALGORITHM_LEFT_SYMMETRIC:
		new_layout = ALGORITHM_LEFT_SYMMETRIC_6;
		break;
	case ALGORITHM_RIGHT_SYMMETRIC:
		new_layout = ALGORITHM_RIGHT_SYMMETRIC_6;
		break;
	case ALGORITHM_PARITY_0:
		new_layout = ALGORITHM_PARITY_0_6;
		break;
	case ALGORITHM_PARITY_N:
		new_layout = ALGORITHM_PARITY_N;
		break;
	default:
		return ERR_PTR(-EINVAL);
	}
	mddev->new_level = 6;
	mddev->new_layout = new_layout;
	mddev->delta_disks = 1;
	mddev->raid_disks += 1;
	return setup_conf(mddev);
}


static struct md_personality raid6_personality =
{
	.name		= "raid6",
	.level		= 6,
	.owner		= THIS_MODULE,
	.make_request	= make_request,
	.run		= run,
	.stop		= stop,
	.status		= status,
	.error_handler	= error,
	.hot_add_disk	= raid5_add_disk,
	.hot_remove_disk= raid5_remove_disk,
	.spare_active	= raid5_spare_active,
	.sync_request	= sync_request,
	.resize		= raid5_resize,
	.size		= raid5_size,
	.check_reshape	= raid6_check_reshape,
	.start_reshape  = raid5_start_reshape,
	.finish_reshape = raid5_finish_reshape,
	.quiesce	= raid5_quiesce,
	.takeover	= raid6_takeover,
};
static struct md_personality raid5_personality =
{
	.name		= "raid5",
	.level		= 5,
	.owner		= THIS_MODULE,
	.make_request	= make_request,
	.run		= run,
	.stop		= stop,
	.status		= status,
	.error_handler	= error,
	.hot_add_disk	= raid5_add_disk,
	.hot_remove_disk= raid5_remove_disk,
	.spare_active	= raid5_spare_active,
	.sync_request	= sync_request,
	.resize		= raid5_resize,
	.size		= raid5_size,
	.check_reshape	= raid5_check_reshape,
	.start_reshape  = raid5_start_reshape,
	.finish_reshape = raid5_finish_reshape,
	.quiesce	= raid5_quiesce,
	.takeover	= raid5_takeover,
};

static struct md_personality raid4_personality =
{
	.name		= "raid4",
	.level		= 4,
	.owner		= THIS_MODULE,
	.make_request	= make_request,
	.run		= run,
	.stop		= stop,
	.status		= status,
	.error_handler	= error,
	.hot_add_disk	= raid5_add_disk,
	.hot_remove_disk= raid5_remove_disk,
	.spare_active	= raid5_spare_active,
	.sync_request	= sync_request,
	.resize		= raid5_resize,
	.size		= raid5_size,
	.check_reshape	= raid5_check_reshape,
	.start_reshape  = raid5_start_reshape,
	.finish_reshape = raid5_finish_reshape,
	.quiesce	= raid5_quiesce,
	.takeover	= raid4_takeover,
};

static int __init raid5_init(void)
{
	raid5_wq = alloc_workqueue("raid5wq",
		WQ_UNBOUND|WQ_MEM_RECLAIM|WQ_CPU_INTENSIVE|WQ_SYSFS, 0);
	if (!raid5_wq)
		return -ENOMEM;
	register_md_personality(&raid6_personality);
	register_md_personality(&raid5_personality);
	register_md_personality(&raid4_personality);
	return 0;
}

static void raid5_exit(void)
{
	unregister_md_personality(&raid6_personality);
	unregister_md_personality(&raid5_personality);
	unregister_md_personality(&raid4_personality);
	destroy_workqueue(raid5_wq);
}

module_init(raid5_init);
module_exit(raid5_exit);
MODULE_LICENSE("GPL");
MODULE_DESCRIPTION("RAID4/5/6 (striping with parity) personality for MD");
MODULE_ALIAS("md-personality-4"); /* RAID5 */
MODULE_ALIAS("md-raid5");
MODULE_ALIAS("md-raid4");
MODULE_ALIAS("md-level-5");
MODULE_ALIAS("md-level-4");
MODULE_ALIAS("md-personality-8"); /* RAID6 */
MODULE_ALIAS("md-raid6");
MODULE_ALIAS("md-level-6");

/* This used to be two separate modules, they were: */
MODULE_ALIAS("raid5");
MODULE_ALIAS("raid6");<|MERGE_RESOLUTION|>--- conflicted
+++ resolved
@@ -687,12 +687,8 @@
 			} else {
 				if (!test_bit(STRIPE_HANDLE, &sh->state))
 					atomic_inc(&conf->active_stripes);
-<<<<<<< HEAD
-				BUG_ON(list_empty(&sh->lru));
-=======
 				BUG_ON(list_empty(&sh->lru) &&
 				       !test_bit(STRIPE_EXPANDING, &sh->state));
->>>>>>> 4988abf1
 				list_del_init(&sh->lru);
 				if (sh->group) {
 					sh->group->stripes_cnt--;

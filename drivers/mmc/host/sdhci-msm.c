/*
 * drivers/mmc/host/sdhci-msm.c - Qualcomm SDHCI Platform driver
 *
 * Copyright (c) 2013-2014, The Linux Foundation. All rights reserved.
 *
 * This program is free software; you can redistribute it and/or modify
 * it under the terms of the GNU General Public License version 2 and
 * only version 2 as published by the Free Software Foundation.
 *
 * This program is distributed in the hope that it will be useful,
 * but WITHOUT ANY WARRANTY; without even the implied warranty of
 * MERCHANTABILITY or FITNESS FOR A PARTICULAR PURPOSE.  See the
 * GNU General Public License for more details.
 *
 */

#include <linux/module.h>
#include <linux/of_device.h>
#include <linux/delay.h>
#include <linux/mmc/mmc.h>
#include <linux/slab.h>

#include "sdhci-pltfm.h"

#define CORE_HC_MODE		0x78
#define HC_MODE_EN		0x1
#define CORE_POWER		0x0
#define CORE_SW_RST		BIT(7)

#define MAX_PHASES		16
#define CORE_DLL_LOCK		BIT(7)
#define CORE_DLL_EN		BIT(16)
#define CORE_CDR_EN		BIT(17)
#define CORE_CK_OUT_EN		BIT(18)
#define CORE_CDR_EXT_EN		BIT(19)
#define CORE_DLL_PDN		BIT(29)
#define CORE_DLL_RST		BIT(30)
#define CORE_DLL_CONFIG		0x100
#define CORE_DLL_STATUS		0x108

#define CORE_VENDOR_SPEC	0x10c
#define CORE_CLK_PWRSAVE	BIT(1)

#define CDR_SELEXT_SHIFT	20
#define CDR_SELEXT_MASK		(0xf << CDR_SELEXT_SHIFT)
#define CMUX_SHIFT_PHASE_SHIFT	24
#define CMUX_SHIFT_PHASE_MASK	(7 << CMUX_SHIFT_PHASE_SHIFT)

struct sdhci_msm_host {
	struct platform_device *pdev;
	void __iomem *core_mem;	/* MSM SDCC mapped address */
	struct clk *clk;	/* main SD/MMC bus clock */
	struct clk *pclk;	/* SDHC peripheral bus clock */
	struct clk *bus_clk;	/* SDHC bus voter clock */
	struct mmc_host *mmc;
	struct sdhci_pltfm_data sdhci_msm_pdata;
};

/* Platform specific tuning */
static inline int msm_dll_poll_ck_out_en(struct sdhci_host *host, u8 poll)
{
	u32 wait_cnt = 50;
	u8 ck_out_en;
	struct mmc_host *mmc = host->mmc;

	/* Poll for CK_OUT_EN bit.  max. poll time = 50us */
	ck_out_en = !!(readl_relaxed(host->ioaddr + CORE_DLL_CONFIG) &
			CORE_CK_OUT_EN);

	while (ck_out_en != poll) {
		if (--wait_cnt == 0) {
			dev_err(mmc_dev(mmc), "%s: CK_OUT_EN bit is not %d\n",
			       mmc_hostname(mmc), poll);
			return -ETIMEDOUT;
		}
		udelay(1);

		ck_out_en = !!(readl_relaxed(host->ioaddr + CORE_DLL_CONFIG) &
				CORE_CK_OUT_EN);
	}

	return 0;
}

static int msm_config_cm_dll_phase(struct sdhci_host *host, u8 phase)
{
	int rc;
	static const u8 grey_coded_phase_table[] = {
		0x0, 0x1, 0x3, 0x2, 0x6, 0x7, 0x5, 0x4,
		0xc, 0xd, 0xf, 0xe, 0xa, 0xb, 0x9, 0x8
	};
	unsigned long flags;
	u32 config;
	struct mmc_host *mmc = host->mmc;

	spin_lock_irqsave(&host->lock, flags);

	config = readl_relaxed(host->ioaddr + CORE_DLL_CONFIG);
	config &= ~(CORE_CDR_EN | CORE_CK_OUT_EN);
	config |= (CORE_CDR_EXT_EN | CORE_DLL_EN);
	writel_relaxed(config, host->ioaddr + CORE_DLL_CONFIG);

	/* Wait until CK_OUT_EN bit of DLL_CONFIG register becomes '0' */
	rc = msm_dll_poll_ck_out_en(host, 0);
	if (rc)
		goto err_out;

	/*
	 * Write the selected DLL clock output phase (0 ... 15)
	 * to CDR_SELEXT bit field of DLL_CONFIG register.
	 */
	config = readl_relaxed(host->ioaddr + CORE_DLL_CONFIG);
	config &= ~CDR_SELEXT_MASK;
	config |= grey_coded_phase_table[phase] << CDR_SELEXT_SHIFT;
	writel_relaxed(config, host->ioaddr + CORE_DLL_CONFIG);

	/* Set CK_OUT_EN bit of DLL_CONFIG register to 1. */
	writel_relaxed((readl_relaxed(host->ioaddr + CORE_DLL_CONFIG)
			| CORE_CK_OUT_EN), host->ioaddr + CORE_DLL_CONFIG);

	/* Wait until CK_OUT_EN bit of DLL_CONFIG register becomes '1' */
	rc = msm_dll_poll_ck_out_en(host, 1);
	if (rc)
		goto err_out;

	config = readl_relaxed(host->ioaddr + CORE_DLL_CONFIG);
	config |= CORE_CDR_EN;
	config &= ~CORE_CDR_EXT_EN;
	writel_relaxed(config, host->ioaddr + CORE_DLL_CONFIG);
	goto out;

err_out:
	dev_err(mmc_dev(mmc), "%s: Failed to set DLL phase: %d\n",
	       mmc_hostname(mmc), phase);
out:
	spin_unlock_irqrestore(&host->lock, flags);
	return rc;
}

/*
 * Find out the greatest range of consecuitive selected
 * DLL clock output phases that can be used as sampling
 * setting for SD3.0 UHS-I card read operation (in SDR104
 * timing mode) or for eMMC4.5 card read operation (in HS200
 * timing mode).
 * Select the 3/4 of the range and configure the DLL with the
 * selected DLL clock output phase.
 */

static int msm_find_most_appropriate_phase(struct sdhci_host *host,
					   u8 *phase_table, u8 total_phases)
{
	int ret;
	u8 ranges[MAX_PHASES][MAX_PHASES] = { {0}, {0} };
	u8 phases_per_row[MAX_PHASES] = { 0 };
	int row_index = 0, col_index = 0, selected_row_index = 0, curr_max = 0;
	int i, cnt, phase_0_raw_index = 0, phase_15_raw_index = 0;
	bool phase_0_found = false, phase_15_found = false;
	struct mmc_host *mmc = host->mmc;

	if (!total_phases || (total_phases > MAX_PHASES)) {
		dev_err(mmc_dev(mmc), "%s: Invalid argument: total_phases=%d\n",
		       mmc_hostname(mmc), total_phases);
		return -EINVAL;
	}

	for (cnt = 0; cnt < total_phases; cnt++) {
		ranges[row_index][col_index] = phase_table[cnt];
		phases_per_row[row_index] += 1;
		col_index++;

		if ((cnt + 1) == total_phases) {
			continue;
		/* check if next phase in phase_table is consecutive or not */
		} else if ((phase_table[cnt] + 1) != phase_table[cnt + 1]) {
			row_index++;
			col_index = 0;
		}
	}

	if (row_index >= MAX_PHASES)
		return -EINVAL;

	/* Check if phase-0 is present in first valid window? */
	if (!ranges[0][0]) {
		phase_0_found = true;
		phase_0_raw_index = 0;
		/* Check if cycle exist between 2 valid windows */
		for (cnt = 1; cnt <= row_index; cnt++) {
			if (phases_per_row[cnt]) {
				for (i = 0; i < phases_per_row[cnt]; i++) {
					if (ranges[cnt][i] == 15) {
						phase_15_found = true;
						phase_15_raw_index = cnt;
						break;
					}
				}
			}
		}
	}

	/* If 2 valid windows form cycle then merge them as single window */
	if (phase_0_found && phase_15_found) {
		/* number of phases in raw where phase 0 is present */
		u8 phases_0 = phases_per_row[phase_0_raw_index];
		/* number of phases in raw where phase 15 is present */
		u8 phases_15 = phases_per_row[phase_15_raw_index];

		if (phases_0 + phases_15 >= MAX_PHASES)
			/*
			 * If there are more than 1 phase windows then total
			 * number of phases in both the windows should not be
			 * more than or equal to MAX_PHASES.
			 */
			return -EINVAL;

		/* Merge 2 cyclic windows */
		i = phases_15;
		for (cnt = 0; cnt < phases_0; cnt++) {
			ranges[phase_15_raw_index][i] =
			    ranges[phase_0_raw_index][cnt];
			if (++i >= MAX_PHASES)
				break;
		}

		phases_per_row[phase_0_raw_index] = 0;
		phases_per_row[phase_15_raw_index] = phases_15 + phases_0;
	}

	for (cnt = 0; cnt <= row_index; cnt++) {
		if (phases_per_row[cnt] > curr_max) {
			curr_max = phases_per_row[cnt];
			selected_row_index = cnt;
		}
	}

	i = (curr_max * 3) / 4;
	if (i)
		i--;

	ret = ranges[selected_row_index][i];

	if (ret >= MAX_PHASES) {
		ret = -EINVAL;
		dev_err(mmc_dev(mmc), "%s: Invalid phase selected=%d\n",
		       mmc_hostname(mmc), ret);
	}

	return ret;
}

static inline void msm_cm_dll_set_freq(struct sdhci_host *host)
{
	u32 mclk_freq = 0, config;

	/* Program the MCLK value to MCLK_FREQ bit field */
	if (host->clock <= 112000000)
		mclk_freq = 0;
	else if (host->clock <= 125000000)
		mclk_freq = 1;
	else if (host->clock <= 137000000)
		mclk_freq = 2;
	else if (host->clock <= 150000000)
		mclk_freq = 3;
	else if (host->clock <= 162000000)
		mclk_freq = 4;
	else if (host->clock <= 175000000)
		mclk_freq = 5;
	else if (host->clock <= 187000000)
		mclk_freq = 6;
	else if (host->clock <= 200000000)
		mclk_freq = 7;

	config = readl_relaxed(host->ioaddr + CORE_DLL_CONFIG);
	config &= ~CMUX_SHIFT_PHASE_MASK;
	config |= mclk_freq << CMUX_SHIFT_PHASE_SHIFT;
	writel_relaxed(config, host->ioaddr + CORE_DLL_CONFIG);
}

/* Initialize the DLL (Programmable Delay Line) */
static int msm_init_cm_dll(struct sdhci_host *host)
{
	struct mmc_host *mmc = host->mmc;
	int wait_cnt = 50;
	unsigned long flags;

	spin_lock_irqsave(&host->lock, flags);

	/*
	 * Make sure that clock is always enabled when DLL
	 * tuning is in progress. Keeping PWRSAVE ON may
	 * turn off the clock.
	 */
	writel_relaxed((readl_relaxed(host->ioaddr + CORE_VENDOR_SPEC)
			& ~CORE_CLK_PWRSAVE), host->ioaddr + CORE_VENDOR_SPEC);

	/* Write 1 to DLL_RST bit of DLL_CONFIG register */
	writel_relaxed((readl_relaxed(host->ioaddr + CORE_DLL_CONFIG)
			| CORE_DLL_RST), host->ioaddr + CORE_DLL_CONFIG);

	/* Write 1 to DLL_PDN bit of DLL_CONFIG register */
	writel_relaxed((readl_relaxed(host->ioaddr + CORE_DLL_CONFIG)
			| CORE_DLL_PDN), host->ioaddr + CORE_DLL_CONFIG);
	msm_cm_dll_set_freq(host);

	/* Write 0 to DLL_RST bit of DLL_CONFIG register */
	writel_relaxed((readl_relaxed(host->ioaddr + CORE_DLL_CONFIG)
			& ~CORE_DLL_RST), host->ioaddr + CORE_DLL_CONFIG);

	/* Write 0 to DLL_PDN bit of DLL_CONFIG register */
	writel_relaxed((readl_relaxed(host->ioaddr + CORE_DLL_CONFIG)
			& ~CORE_DLL_PDN), host->ioaddr + CORE_DLL_CONFIG);

	/* Set DLL_EN bit to 1. */
	writel_relaxed((readl_relaxed(host->ioaddr + CORE_DLL_CONFIG)
			| CORE_DLL_EN), host->ioaddr + CORE_DLL_CONFIG);

	/* Set CK_OUT_EN bit to 1. */
	writel_relaxed((readl_relaxed(host->ioaddr + CORE_DLL_CONFIG)
			| CORE_CK_OUT_EN), host->ioaddr + CORE_DLL_CONFIG);

	/* Wait until DLL_LOCK bit of DLL_STATUS register becomes '1' */
	while (!(readl_relaxed(host->ioaddr + CORE_DLL_STATUS) &
		 CORE_DLL_LOCK)) {
		/* max. wait for 50us sec for LOCK bit to be set */
		if (--wait_cnt == 0) {
			dev_err(mmc_dev(mmc), "%s: DLL failed to LOCK\n",
			       mmc_hostname(mmc));
			spin_unlock_irqrestore(&host->lock, flags);
			return -ETIMEDOUT;
		}
		udelay(1);
	}

	spin_unlock_irqrestore(&host->lock, flags);
	return 0;
}

static int sdhci_msm_execute_tuning(struct sdhci_host *host, u32 opcode)
{
	int tuning_seq_cnt = 3;
<<<<<<< HEAD
	u8 phase, *data_buf, tuned_phases[16], tuned_phase_cnt = 0;
	const u8 *tuning_block_pattern = tuning_blk_pattern_4bit;
	int size = sizeof(tuning_blk_pattern_4bit);
=======
	u8 phase, tuned_phases[16], tuned_phase_cnt = 0;
>>>>>>> e529fea9
	int rc;
	struct mmc_host *mmc = host->mmc;
	struct mmc_ios ios = host->mmc->ios;

	/*
	 * Tuning is required for SDR104, HS200 and HS400 cards and
	 * if clock frequency is greater than 100MHz in these modes.
	 */
	if (host->clock <= 100 * 1000 * 1000 ||
	    !((ios.timing == MMC_TIMING_MMC_HS200) ||
	      (ios.timing == MMC_TIMING_UHS_SDR104)))
		return 0;

<<<<<<< HEAD
	if ((opcode == MMC_SEND_TUNING_BLOCK_HS200) &&
	    (mmc->ios.bus_width == MMC_BUS_WIDTH_8)) {
		tuning_block_pattern = tuning_blk_pattern_8bit;
		size = sizeof(tuning_blk_pattern_8bit);
	}

	data_buf = kmalloc(size, GFP_KERNEL);
	if (!data_buf)
		return -ENOMEM;

=======
>>>>>>> e529fea9
retry:
	/* First of all reset the tuning block */
	rc = msm_init_cm_dll(host);
	if (rc)
		return rc;

	phase = 0;
	do {
		/* Set the phase in delay line hw block */
		rc = msm_config_cm_dll_phase(host, phase);
		if (rc)
			return rc;

		rc = mmc_send_tuning(mmc);
		if (!rc) {
			/* Tuning is successful at this tuning point */
			tuned_phases[tuned_phase_cnt++] = phase;
			dev_dbg(mmc_dev(mmc), "%s: Found good phase = %d\n",
				 mmc_hostname(mmc), phase);
		}
	} while (++phase < ARRAY_SIZE(tuned_phases));

	if (tuned_phase_cnt) {
		rc = msm_find_most_appropriate_phase(host, tuned_phases,
						     tuned_phase_cnt);
		if (rc < 0)
			return rc;
		else
			phase = rc;

		/*
		 * Finally set the selected phase in delay
		 * line hw block.
		 */
		rc = msm_config_cm_dll_phase(host, phase);
		if (rc)
			return rc;
		dev_dbg(mmc_dev(mmc), "%s: Setting the tuning phase to %d\n",
			 mmc_hostname(mmc), phase);
	} else {
		if (--tuning_seq_cnt)
			goto retry;
		/* Tuning failed */
		dev_dbg(mmc_dev(mmc), "%s: No tuning point found\n",
		       mmc_hostname(mmc));
		rc = -EIO;
	}

	return rc;
}

static const struct of_device_id sdhci_msm_dt_match[] = {
	{ .compatible = "qcom,sdhci-msm-v4" },
	{},
};

MODULE_DEVICE_TABLE(of, sdhci_msm_dt_match);

static struct sdhci_ops sdhci_msm_ops = {
	.platform_execute_tuning = sdhci_msm_execute_tuning,
	.reset = sdhci_reset,
	.set_clock = sdhci_set_clock,
	.set_bus_width = sdhci_set_bus_width,
	.set_uhs_signaling = sdhci_set_uhs_signaling,
};

static int sdhci_msm_probe(struct platform_device *pdev)
{
	struct sdhci_host *host;
	struct sdhci_pltfm_host *pltfm_host;
	struct sdhci_msm_host *msm_host;
	struct resource *core_memres;
	int ret;
	u16 host_version;

	msm_host = devm_kzalloc(&pdev->dev, sizeof(*msm_host), GFP_KERNEL);
	if (!msm_host)
		return -ENOMEM;

	msm_host->sdhci_msm_pdata.ops = &sdhci_msm_ops;
	host = sdhci_pltfm_init(pdev, &msm_host->sdhci_msm_pdata, 0);
	if (IS_ERR(host))
		return PTR_ERR(host);

	pltfm_host = sdhci_priv(host);
	pltfm_host->priv = msm_host;
	msm_host->mmc = host->mmc;
	msm_host->pdev = pdev;

	ret = mmc_of_parse(host->mmc);
	if (ret)
		goto pltfm_free;

	sdhci_get_of_property(pdev);

	/* Setup SDCC bus voter clock. */
	msm_host->bus_clk = devm_clk_get(&pdev->dev, "bus");
	if (!IS_ERR(msm_host->bus_clk)) {
		/* Vote for max. clk rate for max. performance */
		ret = clk_set_rate(msm_host->bus_clk, INT_MAX);
		if (ret)
			goto pltfm_free;
		ret = clk_prepare_enable(msm_host->bus_clk);
		if (ret)
			goto pltfm_free;
	}

	/* Setup main peripheral bus clock */
	msm_host->pclk = devm_clk_get(&pdev->dev, "iface");
	if (IS_ERR(msm_host->pclk)) {
		ret = PTR_ERR(msm_host->pclk);
		dev_err(&pdev->dev, "Perpheral clk setup failed (%d)\n", ret);
		goto bus_clk_disable;
	}

	ret = clk_prepare_enable(msm_host->pclk);
	if (ret)
		goto bus_clk_disable;

	/* Setup SDC MMC clock */
	msm_host->clk = devm_clk_get(&pdev->dev, "core");
	if (IS_ERR(msm_host->clk)) {
		ret = PTR_ERR(msm_host->clk);
		dev_err(&pdev->dev, "SDC MMC clk setup failed (%d)\n", ret);
		goto pclk_disable;
	}

	ret = clk_prepare_enable(msm_host->clk);
	if (ret)
		goto pclk_disable;

	core_memres = platform_get_resource(pdev, IORESOURCE_MEM, 1);
	msm_host->core_mem = devm_ioremap_resource(&pdev->dev, core_memres);

	if (IS_ERR(msm_host->core_mem)) {
		dev_err(&pdev->dev, "Failed to remap registers\n");
		ret = PTR_ERR(msm_host->core_mem);
		goto clk_disable;
	}

	/* Reset the core and Enable SDHC mode */
	writel_relaxed(readl_relaxed(msm_host->core_mem + CORE_POWER) |
		       CORE_SW_RST, msm_host->core_mem + CORE_POWER);

	/* SW reset can take upto 10HCLK + 15MCLK cycles. (min 40us) */
	usleep_range(1000, 5000);
	if (readl(msm_host->core_mem + CORE_POWER) & CORE_SW_RST) {
		dev_err(&pdev->dev, "Stuck in reset\n");
		ret = -ETIMEDOUT;
		goto clk_disable;
	}

	/* Set HC_MODE_EN bit in HC_MODE register */
	writel_relaxed(HC_MODE_EN, (msm_host->core_mem + CORE_HC_MODE));

	host->quirks |= SDHCI_QUIRK_BROKEN_CARD_DETECTION;
	host->quirks |= SDHCI_QUIRK_SINGLE_POWER_WRITE;

	host_version = readw_relaxed((host->ioaddr + SDHCI_HOST_VERSION));
	dev_dbg(&pdev->dev, "Host Version: 0x%x Vendor Version 0x%x\n",
		host_version, ((host_version & SDHCI_VENDOR_VER_MASK) >>
			       SDHCI_VENDOR_VER_SHIFT));

	ret = sdhci_add_host(host);
	if (ret)
		goto clk_disable;

	return 0;

clk_disable:
	clk_disable_unprepare(msm_host->clk);
pclk_disable:
	clk_disable_unprepare(msm_host->pclk);
bus_clk_disable:
	if (!IS_ERR(msm_host->bus_clk))
		clk_disable_unprepare(msm_host->bus_clk);
pltfm_free:
	sdhci_pltfm_free(pdev);
	return ret;
}

static int sdhci_msm_remove(struct platform_device *pdev)
{
	struct sdhci_host *host = platform_get_drvdata(pdev);
	struct sdhci_pltfm_host *pltfm_host = sdhci_priv(host);
	struct sdhci_msm_host *msm_host = pltfm_host->priv;
	int dead = (readl_relaxed(host->ioaddr + SDHCI_INT_STATUS) ==
		    0xffffffff);

	sdhci_remove_host(host, dead);
	sdhci_pltfm_free(pdev);
	clk_disable_unprepare(msm_host->clk);
	clk_disable_unprepare(msm_host->pclk);
	if (!IS_ERR(msm_host->bus_clk))
		clk_disable_unprepare(msm_host->bus_clk);
	return 0;
}

static struct platform_driver sdhci_msm_driver = {
	.probe = sdhci_msm_probe,
	.remove = sdhci_msm_remove,
	.driver = {
		   .name = "sdhci_msm",
		   .of_match_table = sdhci_msm_dt_match,
	},
};

module_platform_driver(sdhci_msm_driver);

MODULE_DESCRIPTION("Qualcomm Secure Digital Host Controller Interface driver");
MODULE_LICENSE("GPL v2");<|MERGE_RESOLUTION|>--- conflicted
+++ resolved
@@ -339,13 +339,7 @@
 static int sdhci_msm_execute_tuning(struct sdhci_host *host, u32 opcode)
 {
 	int tuning_seq_cnt = 3;
-<<<<<<< HEAD
-	u8 phase, *data_buf, tuned_phases[16], tuned_phase_cnt = 0;
-	const u8 *tuning_block_pattern = tuning_blk_pattern_4bit;
-	int size = sizeof(tuning_blk_pattern_4bit);
-=======
 	u8 phase, tuned_phases[16], tuned_phase_cnt = 0;
->>>>>>> e529fea9
 	int rc;
 	struct mmc_host *mmc = host->mmc;
 	struct mmc_ios ios = host->mmc->ios;
@@ -359,19 +353,6 @@
 	      (ios.timing == MMC_TIMING_UHS_SDR104)))
 		return 0;
 
-<<<<<<< HEAD
-	if ((opcode == MMC_SEND_TUNING_BLOCK_HS200) &&
-	    (mmc->ios.bus_width == MMC_BUS_WIDTH_8)) {
-		tuning_block_pattern = tuning_blk_pattern_8bit;
-		size = sizeof(tuning_blk_pattern_8bit);
-	}
-
-	data_buf = kmalloc(size, GFP_KERNEL);
-	if (!data_buf)
-		return -ENOMEM;
-
-=======
->>>>>>> e529fea9
 retry:
 	/* First of all reset the tuning block */
 	rc = msm_init_cm_dll(host);

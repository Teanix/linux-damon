--- conflicted
+++ resolved
@@ -177,68 +177,6 @@
 	return 0;
 }
 
-<<<<<<< HEAD
-/*
- * Read extended CSD.
- */
-static int mmc_get_ext_csd(struct mmc_card *card, u8 **new_ext_csd)
-{
-	int err;
-	u8 *ext_csd;
-
-	BUG_ON(!card);
-	BUG_ON(!new_ext_csd);
-
-	*new_ext_csd = NULL;
-
-	if (card->csd.mmca_vsn < CSD_SPEC_VER_4)
-		return 0;
-
-	/*
-	 * As the ext_csd is so large and mostly unused, we don't store the
-	 * raw block in mmc_card.
-	 */
-	ext_csd = kmalloc(512, GFP_KERNEL);
-	if (!ext_csd) {
-		pr_err("%s: could not allocate a buffer to "
-			"receive the ext_csd.\n", mmc_hostname(card->host));
-		return -ENOMEM;
-	}
-
-	err = mmc_send_ext_csd(card, ext_csd);
-	if (err) {
-		kfree(ext_csd);
-		*new_ext_csd = NULL;
-
-		/* If the host or the card can't do the switch,
-		 * fail more gracefully. */
-		if ((err != -EINVAL)
-		 && (err != -ENOSYS)
-		 && (err != -EFAULT))
-			return err;
-
-		/*
-		 * High capacity cards should have this "magic" size
-		 * stored in their CSD.
-		 */
-		if (card->csd.capacity == (4096 * 512)) {
-			pr_err("%s: unable to read EXT_CSD "
-				"on a possible high capacity card. "
-				"Card will be ignored.\n",
-				mmc_hostname(card->host));
-		} else {
-			pr_warn("%s: unable to read EXT_CSD, performance might suffer\n",
-				mmc_hostname(card->host));
-			err = 0;
-		}
-	} else
-		*new_ext_csd = ext_csd;
-
-	return err;
-}
-
-=======
->>>>>>> e529fea9
 static void mmc_select_card_type(struct mmc_card *card)
 {
 	struct mmc_host *host = card->host;
@@ -398,14 +336,6 @@
 {
 	int err = 0, idx;
 	unsigned int part_size;
-<<<<<<< HEAD
-
-	BUG_ON(!card);
-
-	if (!ext_csd)
-		return 0;
-=======
->>>>>>> e529fea9
 
 	/* Version is coded in the CSD_STRUCTURE byte in the EXT_CSD register */
 	card->ext_csd.raw_ext_csd_structure = ext_csd[EXT_CSD_STRUCTURE];
@@ -1082,17 +1012,10 @@
 	err = -EINVAL;
 	if (card->mmc_avail_type & EXT_CSD_CARD_TYPE_DDR_1_2V)
 		err = __mmc_set_signal_voltage(host, MMC_SIGNAL_VOLTAGE_120);
-<<<<<<< HEAD
 
 	if (err && (card->mmc_avail_type & EXT_CSD_CARD_TYPE_DDR_1_8V))
 		err = __mmc_set_signal_voltage(host, MMC_SIGNAL_VOLTAGE_180);
 
-=======
-
-	if (err && (card->mmc_avail_type & EXT_CSD_CARD_TYPE_DDR_1_8V))
-		err = __mmc_set_signal_voltage(host, MMC_SIGNAL_VOLTAGE_180);
-
->>>>>>> e529fea9
 	/* make sure vccq is 3.3v after switching disaster */
 	if (err)
 		err = __mmc_set_signal_voltage(host, MMC_SIGNAL_VOLTAGE_330);

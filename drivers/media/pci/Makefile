#
# Makefile for the kernel multimedia device drivers.
#

obj-y        +=	ttpci/		\
		b2c2/		\
		pluto2/		\
		dm1105/		\
		pt1/		\
		pt3/		\
		mantis/		\
		ngene/		\
		ddbridge/	\
<<<<<<< HEAD
		saa7146/
=======
		saa7146/	\
		smipcie/
>>>>>>> e529fea9

obj-$(CONFIG_VIDEO_IVTV) += ivtv/
obj-$(CONFIG_VIDEO_ZORAN) += zoran/
obj-$(CONFIG_VIDEO_CX18) += cx18/
obj-$(CONFIG_VIDEO_CX23885) += cx23885/
obj-$(CONFIG_VIDEO_CX25821) += cx25821/
obj-$(CONFIG_VIDEO_CX88) += cx88/
obj-$(CONFIG_VIDEO_BT848) += bt8xx/
obj-$(CONFIG_VIDEO_SAA7134) += saa7134/
obj-$(CONFIG_VIDEO_SAA7164) += saa7164/
obj-$(CONFIG_VIDEO_TW68) += tw68/
obj-$(CONFIG_VIDEO_MEYE) += meye/
obj-$(CONFIG_STA2X11_VIP) += sta2x11/
obj-$(CONFIG_VIDEO_SOLO6X10) += solo6x10/<|MERGE_RESOLUTION|>--- conflicted
+++ resolved
@@ -11,12 +11,8 @@
 		mantis/		\
 		ngene/		\
 		ddbridge/	\
-<<<<<<< HEAD
-		saa7146/
-=======
 		saa7146/	\
 		smipcie/
->>>>>>> e529fea9
 
 obj-$(CONFIG_VIDEO_IVTV) += ivtv/
 obj-$(CONFIG_VIDEO_ZORAN) += zoran/

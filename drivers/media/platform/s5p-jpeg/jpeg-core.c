--- conflicted
+++ resolved
@@ -2627,11 +2627,7 @@
 	return 0;
 }
 
-<<<<<<< HEAD
-#if defined(CONFIG_PM_RUNTIME) || defined(CONFIG_PM_SLEEP)
-=======
 #ifdef CONFIG_PM
->>>>>>> e529fea9
 static int s5p_jpeg_runtime_suspend(struct device *dev)
 {
 	struct s5p_jpeg *jpeg = dev_get_drvdata(dev);
@@ -2681,11 +2677,7 @@
 
 	return 0;
 }
-<<<<<<< HEAD
-#endif /* CONFIG_PM_RUNTIME || CONFIG_PM_SLEEP */
-=======
 #endif /* CONFIG_PM */
->>>>>>> e529fea9
 
 #ifdef CONFIG_PM_SLEEP
 static int s5p_jpeg_suspend(struct device *dev)

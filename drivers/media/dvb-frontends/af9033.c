/*
 * Afatech AF9033 demodulator driver
 *
 * Copyright (C) 2009 Antti Palosaari <crope@iki.fi>
 * Copyright (C) 2012 Antti Palosaari <crope@iki.fi>
 *
 *    This program is free software; you can redistribute it and/or modify
 *    it under the terms of the GNU General Public License as published by
 *    the Free Software Foundation; either version 2 of the License, or
 *    (at your option) any later version.
 *
 *    This program is distributed in the hope that it will be useful,
 *    but WITHOUT ANY WARRANTY; without even the implied warranty of
 *    MERCHANTABILITY or FITNESS FOR A PARTICULAR PURPOSE.  See the
 *    GNU General Public License for more details.
 *
 *    You should have received a copy of the GNU General Public License along
 *    with this program; if not, write to the Free Software Foundation, Inc.,
 *    51 Franklin Street, Fifth Floor, Boston, MA 02110-1301 USA.
 */

#include "af9033_priv.h"

/* Max transfer size done by I2C transfer functions */
#define MAX_XFER_SIZE  64

struct af9033_dev {
	struct i2c_client *client;
	struct dvb_frontend fe;
	struct af9033_config cfg;
	bool is_af9035;
	bool is_it9135;

	u32 bandwidth_hz;
	bool ts_mode_parallel;
	bool ts_mode_serial;

	fe_status_t fe_status;
	u64 post_bit_error_prev; /* for old read_ber we return (curr - prev) */
	u64 post_bit_error;
	u64 post_bit_count;
	u64 error_block_count;
	u64 total_block_count;
	struct delayed_work stat_work;
};

/* write multiple registers */
static int af9033_wr_regs(struct af9033_dev *dev, u32 reg, const u8 *val,
		int len)
{
	int ret;
	u8 buf[MAX_XFER_SIZE];
	struct i2c_msg msg[1] = {
		{
			.addr = dev->client->addr,
			.flags = 0,
			.len = 3 + len,
			.buf = buf,
		}
	};

	if (3 + len > sizeof(buf)) {
		dev_warn(&dev->client->dev,
				"i2c wr reg=%04x: len=%d is too big!\n",
				reg, len);
		return -EINVAL;
	}

	buf[0] = (reg >> 16) & 0xff;
	buf[1] = (reg >>  8) & 0xff;
	buf[2] = (reg >>  0) & 0xff;
	memcpy(&buf[3], val, len);

	ret = i2c_transfer(dev->client->adapter, msg, 1);
	if (ret == 1) {
		ret = 0;
	} else {
		dev_warn(&dev->client->dev, "i2c wr failed=%d reg=%06x len=%d\n",
				ret, reg, len);
		ret = -EREMOTEIO;
	}

	return ret;
}

/* read multiple registers */
static int af9033_rd_regs(struct af9033_dev *dev, u32 reg, u8 *val, int len)
{
	int ret;
	u8 buf[3] = { (reg >> 16) & 0xff, (reg >> 8) & 0xff,
			(reg >> 0) & 0xff };
	struct i2c_msg msg[2] = {
		{
			.addr = dev->client->addr,
			.flags = 0,
			.len = sizeof(buf),
			.buf = buf
		}, {
			.addr = dev->client->addr,
			.flags = I2C_M_RD,
			.len = len,
			.buf = val
		}
	};

	ret = i2c_transfer(dev->client->adapter, msg, 2);
	if (ret == 2) {
		ret = 0;
	} else {
		dev_warn(&dev->client->dev, "i2c rd failed=%d reg=%06x len=%d\n",
				ret, reg, len);
		ret = -EREMOTEIO;
	}

	return ret;
}


/* write single register */
static int af9033_wr_reg(struct af9033_dev *dev, u32 reg, u8 val)
{
	return af9033_wr_regs(dev, reg, &val, 1);
}

/* read single register */
static int af9033_rd_reg(struct af9033_dev *dev, u32 reg, u8 *val)
{
	return af9033_rd_regs(dev, reg, val, 1);
}

/* write single register with mask */
static int af9033_wr_reg_mask(struct af9033_dev *dev, u32 reg, u8 val,
		u8 mask)
{
	int ret;
	u8 tmp;

	/* no need for read if whole reg is written */
	if (mask != 0xff) {
		ret = af9033_rd_regs(dev, reg, &tmp, 1);
		if (ret)
			return ret;

		val &= mask;
		tmp &= ~mask;
		val |= tmp;
	}

	return af9033_wr_regs(dev, reg, &val, 1);
}

/* read single register with mask */
static int af9033_rd_reg_mask(struct af9033_dev *dev, u32 reg, u8 *val,
		u8 mask)
{
	int ret, i;
	u8 tmp;

	ret = af9033_rd_regs(dev, reg, &tmp, 1);
	if (ret)
		return ret;

	tmp &= mask;

	/* find position of the first bit */
	for (i = 0; i < 8; i++) {
		if ((mask >> i) & 0x01)
			break;
	}
	*val = tmp >> i;

	return 0;
}

/* write reg val table using reg addr auto increment */
static int af9033_wr_reg_val_tab(struct af9033_dev *dev,
		const struct reg_val *tab, int tab_len)
{
#define MAX_TAB_LEN 212
	int ret, i, j;
	u8 buf[1 + MAX_TAB_LEN];

	dev_dbg(&dev->client->dev, "tab_len=%d\n", tab_len);

	if (tab_len > sizeof(buf)) {
		dev_warn(&dev->client->dev, "tab len %d is too big\n", tab_len);
		return -EINVAL;
	}

	for (i = 0, j = 0; i < tab_len; i++) {
		buf[j] = tab[i].val;

		if (i == tab_len - 1 || tab[i].reg != tab[i + 1].reg - 1) {
			ret = af9033_wr_regs(dev, tab[i].reg - j, buf, j + 1);
			if (ret < 0)
				goto err;

			j = 0;
		} else {
			j++;
		}
	}

	return 0;

err:
	dev_dbg(&dev->client->dev, "failed=%d\n", ret);

	return ret;
}

static u32 af9033_div(struct af9033_dev *dev, u32 a, u32 b, u32 x)
{
	u32 r = 0, c = 0, i;

	dev_dbg(&dev->client->dev, "a=%d b=%d x=%d\n", a, b, x);

	if (a > b) {
		c = a / b;
		a = a - c * b;
	}

	for (i = 0; i < x; i++) {
		if (a >= b) {
			r += 1;
			a -= b;
		}
		a <<= 1;
		r <<= 1;
	}
	r = (c << (u32)x) + r;

	dev_dbg(&dev->client->dev, "a=%d b=%d x=%d r=%d r=%x\n", a, b, x, r, r);

	return r;
}

static int af9033_init(struct dvb_frontend *fe)
{
	struct af9033_dev *dev = fe->demodulator_priv;
	struct dtv_frontend_properties *c = &fe->dtv_property_cache;
	int ret, i, len;
	const struct reg_val *init;
	u8 buf[4];
	u32 adc_cw, clock_cw;
	struct reg_val_mask tab[] = {
		{ 0x80fb24, 0x00, 0x08 },
		{ 0x80004c, 0x00, 0xff },
		{ 0x00f641, dev->cfg.tuner, 0xff },
		{ 0x80f5ca, 0x01, 0x01 },
		{ 0x80f715, 0x01, 0x01 },
		{ 0x00f41f, 0x04, 0x04 },
		{ 0x00f41a, 0x01, 0x01 },
		{ 0x80f731, 0x00, 0x01 },
		{ 0x00d91e, 0x00, 0x01 },
		{ 0x00d919, 0x00, 0x01 },
		{ 0x80f732, 0x00, 0x01 },
		{ 0x00d91f, 0x00, 0x01 },
		{ 0x00d91a, 0x00, 0x01 },
		{ 0x80f730, 0x00, 0x01 },
		{ 0x80f778, 0x00, 0xff },
		{ 0x80f73c, 0x01, 0x01 },
		{ 0x80f776, 0x00, 0x01 },
		{ 0x00d8fd, 0x01, 0xff },
		{ 0x00d830, 0x01, 0xff },
		{ 0x00d831, 0x00, 0xff },
		{ 0x00d832, 0x00, 0xff },
		{ 0x80f985, dev->ts_mode_serial, 0x01 },
		{ 0x80f986, dev->ts_mode_parallel, 0x01 },
		{ 0x00d827, 0x00, 0xff },
		{ 0x00d829, 0x00, 0xff },
		{ 0x800045, dev->cfg.adc_multiplier, 0xff },
	};

	/* program clock control */
	clock_cw = af9033_div(dev, dev->cfg.clock, 1000000ul, 19ul);
	buf[0] = (clock_cw >>  0) & 0xff;
	buf[1] = (clock_cw >>  8) & 0xff;
	buf[2] = (clock_cw >> 16) & 0xff;
	buf[3] = (clock_cw >> 24) & 0xff;

	dev_dbg(&dev->client->dev, "clock=%d clock_cw=%08x\n",
			dev->cfg.clock, clock_cw);

	ret = af9033_wr_regs(dev, 0x800025, buf, 4);
	if (ret < 0)
		goto err;

	/* program ADC control */
	for (i = 0; i < ARRAY_SIZE(clock_adc_lut); i++) {
		if (clock_adc_lut[i].clock == dev->cfg.clock)
			break;
	}
	if (i == ARRAY_SIZE(clock_adc_lut)) {
		dev_err(&dev->client->dev,
			"Couldn't find ADC config for clock=%d\n",
			dev->cfg.clock);
		goto err;
	}

	adc_cw = af9033_div(dev, clock_adc_lut[i].adc, 1000000ul, 19ul);
	buf[0] = (adc_cw >>  0) & 0xff;
	buf[1] = (adc_cw >>  8) & 0xff;
	buf[2] = (adc_cw >> 16) & 0xff;

	dev_dbg(&dev->client->dev, "adc=%d adc_cw=%06x\n",
			clock_adc_lut[i].adc, adc_cw);

	ret = af9033_wr_regs(dev, 0x80f1cd, buf, 3);
	if (ret < 0)
		goto err;

	/* program register table */
	for (i = 0; i < ARRAY_SIZE(tab); i++) {
		ret = af9033_wr_reg_mask(dev, tab[i].reg, tab[i].val,
				tab[i].mask);
		if (ret < 0)
			goto err;
	}

	/* clock output */
	if (dev->cfg.dyn0_clk) {
		ret = af9033_wr_reg(dev, 0x80fba8, 0x00);
		if (ret < 0)
			goto err;
	}

	/* settings for TS interface */
	if (dev->cfg.ts_mode == AF9033_TS_MODE_USB) {
		ret = af9033_wr_reg_mask(dev, 0x80f9a5, 0x00, 0x01);
		if (ret < 0)
			goto err;

		ret = af9033_wr_reg_mask(dev, 0x80f9b5, 0x01, 0x01);
		if (ret < 0)
			goto err;
	} else {
		ret = af9033_wr_reg_mask(dev, 0x80f990, 0x00, 0x01);
		if (ret < 0)
			goto err;

		ret = af9033_wr_reg_mask(dev, 0x80f9b5, 0x00, 0x01);
		if (ret < 0)
			goto err;
	}

	/* load OFSM settings */
	dev_dbg(&dev->client->dev, "load ofsm settings\n");
	switch (dev->cfg.tuner) {
	case AF9033_TUNER_IT9135_38:
	case AF9033_TUNER_IT9135_51:
	case AF9033_TUNER_IT9135_52:
		len = ARRAY_SIZE(ofsm_init_it9135_v1);
		init = ofsm_init_it9135_v1;
		break;
	case AF9033_TUNER_IT9135_60:
	case AF9033_TUNER_IT9135_61:
	case AF9033_TUNER_IT9135_62:
		len = ARRAY_SIZE(ofsm_init_it9135_v2);
		init = ofsm_init_it9135_v2;
		break;
	default:
		len = ARRAY_SIZE(ofsm_init);
		init = ofsm_init;
		break;
	}

	ret = af9033_wr_reg_val_tab(dev, init, len);
	if (ret < 0)
		goto err;

	/* load tuner specific settings */
	dev_dbg(&dev->client->dev, "load tuner specific settings\n");
	switch (dev->cfg.tuner) {
	case AF9033_TUNER_TUA9001:
		len = ARRAY_SIZE(tuner_init_tua9001);
		init = tuner_init_tua9001;
		break;
	case AF9033_TUNER_FC0011:
		len = ARRAY_SIZE(tuner_init_fc0011);
		init = tuner_init_fc0011;
		break;
	case AF9033_TUNER_MXL5007T:
		len = ARRAY_SIZE(tuner_init_mxl5007t);
		init = tuner_init_mxl5007t;
		break;
	case AF9033_TUNER_TDA18218:
		len = ARRAY_SIZE(tuner_init_tda18218);
		init = tuner_init_tda18218;
		break;
	case AF9033_TUNER_FC2580:
		len = ARRAY_SIZE(tuner_init_fc2580);
		init = tuner_init_fc2580;
		break;
	case AF9033_TUNER_FC0012:
		len = ARRAY_SIZE(tuner_init_fc0012);
		init = tuner_init_fc0012;
		break;
	case AF9033_TUNER_IT9135_38:
		len = ARRAY_SIZE(tuner_init_it9135_38);
		init = tuner_init_it9135_38;
		break;
	case AF9033_TUNER_IT9135_51:
		len = ARRAY_SIZE(tuner_init_it9135_51);
		init = tuner_init_it9135_51;
		break;
	case AF9033_TUNER_IT9135_52:
		len = ARRAY_SIZE(tuner_init_it9135_52);
		init = tuner_init_it9135_52;
		break;
	case AF9033_TUNER_IT9135_60:
		len = ARRAY_SIZE(tuner_init_it9135_60);
		init = tuner_init_it9135_60;
		break;
	case AF9033_TUNER_IT9135_61:
		len = ARRAY_SIZE(tuner_init_it9135_61);
		init = tuner_init_it9135_61;
		break;
	case AF9033_TUNER_IT9135_62:
		len = ARRAY_SIZE(tuner_init_it9135_62);
		init = tuner_init_it9135_62;
		break;
	default:
		dev_dbg(&dev->client->dev, "unsupported tuner ID=%d\n",
				dev->cfg.tuner);
		ret = -ENODEV;
		goto err;
	}

	ret = af9033_wr_reg_val_tab(dev, init, len);
	if (ret < 0)
		goto err;

	if (dev->cfg.ts_mode == AF9033_TS_MODE_SERIAL) {
		ret = af9033_wr_reg_mask(dev, 0x00d91c, 0x01, 0x01);
		if (ret < 0)
			goto err;

		ret = af9033_wr_reg_mask(dev, 0x00d917, 0x00, 0x01);
		if (ret < 0)
			goto err;

		ret = af9033_wr_reg_mask(dev, 0x00d916, 0x00, 0x01);
		if (ret < 0)
			goto err;
	}

	switch (dev->cfg.tuner) {
	case AF9033_TUNER_IT9135_60:
	case AF9033_TUNER_IT9135_61:
	case AF9033_TUNER_IT9135_62:
		ret = af9033_wr_reg(dev, 0x800000, 0x01);
		if (ret < 0)
			goto err;
	}

	dev->bandwidth_hz = 0; /* force to program all parameters */
	/* init stats here in order signal app which stats are supported */
	c->strength.len = 1;
	c->strength.stat[0].scale = FE_SCALE_NOT_AVAILABLE;
	c->cnr.len = 1;
	c->cnr.stat[0].scale = FE_SCALE_NOT_AVAILABLE;
	c->block_count.len = 1;
	c->block_count.stat[0].scale = FE_SCALE_NOT_AVAILABLE;
	c->block_error.len = 1;
	c->block_error.stat[0].scale = FE_SCALE_NOT_AVAILABLE;
	c->post_bit_count.len = 1;
	c->post_bit_count.stat[0].scale = FE_SCALE_NOT_AVAILABLE;
	c->post_bit_error.len = 1;
	c->post_bit_error.stat[0].scale = FE_SCALE_NOT_AVAILABLE;
	/* start statistics polling */
	schedule_delayed_work(&dev->stat_work, msecs_to_jiffies(2000));

	return 0;

err:
	dev_dbg(&dev->client->dev, "failed=%d\n", ret);

	return ret;
}

static int af9033_sleep(struct dvb_frontend *fe)
{
	struct af9033_dev *dev = fe->demodulator_priv;
	int ret, i;
	u8 tmp;

	/* stop statistics polling */
	cancel_delayed_work_sync(&dev->stat_work);

	ret = af9033_wr_reg(dev, 0x80004c, 1);
	if (ret < 0)
		goto err;

	ret = af9033_wr_reg(dev, 0x800000, 0);
	if (ret < 0)
		goto err;

	for (i = 100, tmp = 1; i && tmp; i--) {
		ret = af9033_rd_reg(dev, 0x80004c, &tmp);
		if (ret < 0)
			goto err;

		usleep_range(200, 10000);
	}

	dev_dbg(&dev->client->dev, "loop=%d\n", i);

	if (i == 0) {
		ret = -ETIMEDOUT;
		goto err;
	}

	ret = af9033_wr_reg_mask(dev, 0x80fb24, 0x08, 0x08);
	if (ret < 0)
		goto err;

	/* prevent current leak (?) */
	if (dev->cfg.ts_mode == AF9033_TS_MODE_SERIAL) {
		/* enable parallel TS */
		ret = af9033_wr_reg_mask(dev, 0x00d917, 0x00, 0x01);
		if (ret < 0)
			goto err;

		ret = af9033_wr_reg_mask(dev, 0x00d916, 0x01, 0x01);
		if (ret < 0)
			goto err;
	}

	return 0;

err:
	dev_dbg(&dev->client->dev, "failed=%d\n", ret);

	return ret;
}

static int af9033_get_tune_settings(struct dvb_frontend *fe,
		struct dvb_frontend_tune_settings *fesettings)
{
	/* 800 => 2000 because IT9135 v2 is slow to gain lock */
	fesettings->min_delay_ms = 2000;
	fesettings->step_size = 0;
	fesettings->max_drift = 0;

	return 0;
}

static int af9033_set_frontend(struct dvb_frontend *fe)
{
	struct af9033_dev *dev = fe->demodulator_priv;
	struct dtv_frontend_properties *c = &fe->dtv_property_cache;
	int ret, i, spec_inv, sampling_freq;
	u8 tmp, buf[3], bandwidth_reg_val;
	u32 if_frequency, freq_cw, adc_freq;

	dev_dbg(&dev->client->dev, "frequency=%d bandwidth_hz=%d\n",
			c->frequency, c->bandwidth_hz);

	/* check bandwidth */
	switch (c->bandwidth_hz) {
	case 6000000:
		bandwidth_reg_val = 0x00;
		break;
	case 7000000:
		bandwidth_reg_val = 0x01;
		break;
	case 8000000:
		bandwidth_reg_val = 0x02;
		break;
	default:
		dev_dbg(&dev->client->dev, "invalid bandwidth_hz\n");
		ret = -EINVAL;
		goto err;
	}

	/* program tuner */
	if (fe->ops.tuner_ops.set_params)
		fe->ops.tuner_ops.set_params(fe);

	/* program CFOE coefficients */
	if (c->bandwidth_hz != dev->bandwidth_hz) {
		for (i = 0; i < ARRAY_SIZE(coeff_lut); i++) {
			if (coeff_lut[i].clock == dev->cfg.clock &&
				coeff_lut[i].bandwidth_hz == c->bandwidth_hz) {
				break;
			}
		}
<<<<<<< HEAD
		ret =  af9033_wr_regs(dev, 0x800001,
=======
		if (i == ARRAY_SIZE(coeff_lut)) {
			dev_err(&dev->client->dev,
				"Couldn't find LUT config for clock=%d\n",
				dev->cfg.clock);
			ret = -EINVAL;
			goto err;
		}

		ret = af9033_wr_regs(dev, 0x800001,
>>>>>>> e529fea9
				coeff_lut[i].val, sizeof(coeff_lut[i].val));
	}

	/* program frequency control */
	if (c->bandwidth_hz != dev->bandwidth_hz) {
		spec_inv = dev->cfg.spec_inv ? -1 : 1;

		for (i = 0; i < ARRAY_SIZE(clock_adc_lut); i++) {
			if (clock_adc_lut[i].clock == dev->cfg.clock)
				break;
		}
		if (i == ARRAY_SIZE(clock_adc_lut)) {
			dev_err(&dev->client->dev,
				"Couldn't find ADC clock for clock=%d\n",
				dev->cfg.clock);
			ret = -EINVAL;
			goto err;
		}
		adc_freq = clock_adc_lut[i].adc;

		/* get used IF frequency */
		if (fe->ops.tuner_ops.get_if_frequency)
			fe->ops.tuner_ops.get_if_frequency(fe, &if_frequency);
		else
			if_frequency = 0;

		sampling_freq = if_frequency;

		while (sampling_freq > (adc_freq / 2))
			sampling_freq -= adc_freq;

		if (sampling_freq >= 0)
			spec_inv *= -1;
		else
			sampling_freq *= -1;

		freq_cw = af9033_div(dev, sampling_freq, adc_freq, 23ul);

		if (spec_inv == -1)
			freq_cw = 0x800000 - freq_cw;

		if (dev->cfg.adc_multiplier == AF9033_ADC_MULTIPLIER_2X)
			freq_cw /= 2;

		buf[0] = (freq_cw >>  0) & 0xff;
		buf[1] = (freq_cw >>  8) & 0xff;
		buf[2] = (freq_cw >> 16) & 0x7f;

		/* FIXME: there seems to be calculation error here... */
		if (if_frequency == 0)
			buf[2] = 0;

		ret = af9033_wr_regs(dev, 0x800029, buf, 3);
		if (ret < 0)
			goto err;

		dev->bandwidth_hz = c->bandwidth_hz;
	}

	ret = af9033_wr_reg_mask(dev, 0x80f904, bandwidth_reg_val, 0x03);
	if (ret < 0)
		goto err;

	ret = af9033_wr_reg(dev, 0x800040, 0x00);
	if (ret < 0)
		goto err;

	ret = af9033_wr_reg(dev, 0x800047, 0x00);
	if (ret < 0)
		goto err;

	ret = af9033_wr_reg_mask(dev, 0x80f999, 0x00, 0x01);
	if (ret < 0)
		goto err;

	if (c->frequency <= 230000000)
		tmp = 0x00; /* VHF */
	else
		tmp = 0x01; /* UHF */

	ret = af9033_wr_reg(dev, 0x80004b, tmp);
	if (ret < 0)
		goto err;

	ret = af9033_wr_reg(dev, 0x800000, 0x00);
	if (ret < 0)
		goto err;

	return 0;

err:
	dev_dbg(&dev->client->dev, "failed=%d\n", ret);

	return ret;
}

static int af9033_get_frontend(struct dvb_frontend *fe)
{
	struct af9033_dev *dev = fe->demodulator_priv;
	struct dtv_frontend_properties *c = &fe->dtv_property_cache;
	int ret;
	u8 buf[8];

	dev_dbg(&dev->client->dev, "\n");

	/* read all needed registers */
	ret = af9033_rd_regs(dev, 0x80f900, buf, sizeof(buf));
	if (ret < 0)
		goto err;

	switch ((buf[0] >> 0) & 3) {
	case 0:
		c->transmission_mode = TRANSMISSION_MODE_2K;
		break;
	case 1:
		c->transmission_mode = TRANSMISSION_MODE_8K;
		break;
	}

	switch ((buf[1] >> 0) & 3) {
	case 0:
		c->guard_interval = GUARD_INTERVAL_1_32;
		break;
	case 1:
		c->guard_interval = GUARD_INTERVAL_1_16;
		break;
	case 2:
		c->guard_interval = GUARD_INTERVAL_1_8;
		break;
	case 3:
		c->guard_interval = GUARD_INTERVAL_1_4;
		break;
	}

	switch ((buf[2] >> 0) & 7) {
	case 0:
		c->hierarchy = HIERARCHY_NONE;
		break;
	case 1:
		c->hierarchy = HIERARCHY_1;
		break;
	case 2:
		c->hierarchy = HIERARCHY_2;
		break;
	case 3:
		c->hierarchy = HIERARCHY_4;
		break;
	}

	switch ((buf[3] >> 0) & 3) {
	case 0:
		c->modulation = QPSK;
		break;
	case 1:
		c->modulation = QAM_16;
		break;
	case 2:
		c->modulation = QAM_64;
		break;
	}

	switch ((buf[4] >> 0) & 3) {
	case 0:
		c->bandwidth_hz = 6000000;
		break;
	case 1:
		c->bandwidth_hz = 7000000;
		break;
	case 2:
		c->bandwidth_hz = 8000000;
		break;
	}

	switch ((buf[6] >> 0) & 7) {
	case 0:
		c->code_rate_HP = FEC_1_2;
		break;
	case 1:
		c->code_rate_HP = FEC_2_3;
		break;
	case 2:
		c->code_rate_HP = FEC_3_4;
		break;
	case 3:
		c->code_rate_HP = FEC_5_6;
		break;
	case 4:
		c->code_rate_HP = FEC_7_8;
		break;
	case 5:
		c->code_rate_HP = FEC_NONE;
		break;
	}

	switch ((buf[7] >> 0) & 7) {
	case 0:
		c->code_rate_LP = FEC_1_2;
		break;
	case 1:
		c->code_rate_LP = FEC_2_3;
		break;
	case 2:
		c->code_rate_LP = FEC_3_4;
		break;
	case 3:
		c->code_rate_LP = FEC_5_6;
		break;
	case 4:
		c->code_rate_LP = FEC_7_8;
		break;
	case 5:
		c->code_rate_LP = FEC_NONE;
		break;
	}

	return 0;

err:
	dev_dbg(&dev->client->dev, "failed=%d\n", ret);

	return ret;
}

static int af9033_read_status(struct dvb_frontend *fe, fe_status_t *status)
{
	struct af9033_dev *dev = fe->demodulator_priv;
	int ret;
	u8 tmp;

	*status = 0;

	/* radio channel status, 0=no result, 1=has signal, 2=no signal */
	ret = af9033_rd_reg(dev, 0x800047, &tmp);
	if (ret < 0)
		goto err;

	/* has signal */
	if (tmp == 0x01)
		*status |= FE_HAS_SIGNAL;

	if (tmp != 0x02) {
		/* TPS lock */
		ret = af9033_rd_reg_mask(dev, 0x80f5a9, &tmp, 0x01);
		if (ret < 0)
			goto err;

		if (tmp)
			*status |= FE_HAS_SIGNAL | FE_HAS_CARRIER |
					FE_HAS_VITERBI;

		/* full lock */
		ret = af9033_rd_reg_mask(dev, 0x80f999, &tmp, 0x01);
		if (ret < 0)
			goto err;

		if (tmp)
			*status |= FE_HAS_SIGNAL | FE_HAS_CARRIER |
					FE_HAS_VITERBI | FE_HAS_SYNC |
					FE_HAS_LOCK;
	}

	dev->fe_status = *status;

	return 0;

err:
	dev_dbg(&dev->client->dev, "failed=%d\n", ret);

	return ret;
}

static int af9033_read_snr(struct dvb_frontend *fe, u16 *snr)
{
	struct af9033_dev *dev = fe->demodulator_priv;
	struct dtv_frontend_properties *c = &dev->fe.dtv_property_cache;
<<<<<<< HEAD

	/* use DVBv5 CNR */
	if (c->cnr.stat[0].scale == FE_SCALE_DECIBEL)
		*snr = div_s64(c->cnr.stat[0].svalue, 100); /* 1000x => 10x */
	else
		*snr = 0;

	return 0;
=======
	int ret;
	u8 u8tmp;

	/* use DVBv5 CNR */
	if (c->cnr.stat[0].scale == FE_SCALE_DECIBEL) {
		/* Return 0.1 dB for AF9030 and 0-0xffff for IT9130. */
		if (dev->is_af9035) {
			/* 1000x => 10x (0.1 dB) */
			*snr = div_s64(c->cnr.stat[0].svalue, 100);
		} else {
			/* 1000x => 1x (1 dB) */
			*snr = div_s64(c->cnr.stat[0].svalue, 1000);

			/* read current modulation */
			ret = af9033_rd_reg(dev, 0x80f903, &u8tmp);
			if (ret)
				goto err;

			/* scale value to 0x0000-0xffff */
			switch ((u8tmp >> 0) & 3) {
			case 0:
				*snr = *snr * 0xffff / 23;
				break;
			case 1:
				*snr = *snr * 0xffff / 26;
				break;
			case 2:
				*snr = *snr * 0xffff / 32;
				break;
			default:
				goto err;
			}
		}
	} else {
		*snr = 0;
	}

	return 0;

err:
	dev_dbg(&dev->client->dev, "failed=%d\n", ret);

	return ret;
>>>>>>> e529fea9
}

static int af9033_read_signal_strength(struct dvb_frontend *fe, u16 *strength)
{
	struct af9033_dev *dev = fe->demodulator_priv;
<<<<<<< HEAD
	int ret;
	u8 strength2;

	/* read signal strength of 0-100 scale */
	ret = af9033_rd_reg(dev, 0x800048, &strength2);
	if (ret < 0)
		goto err;

	/* scale value to 0x0000-0xffff */
	*strength = strength2 * 0xffff / 100;
=======
	struct dtv_frontend_properties *c = &dev->fe.dtv_property_cache;
	int ret, tmp, power_real;
	u8 u8tmp, gain_offset, buf[7];

	if (dev->is_af9035) {
		/* read signal strength of 0-100 scale */
		ret = af9033_rd_reg(dev, 0x800048, &u8tmp);
		if (ret < 0)
			goto err;

		/* scale value to 0x0000-0xffff */
		*strength = u8tmp * 0xffff / 100;
	} else {
		ret = af9033_rd_reg(dev, 0x8000f7, &u8tmp);
		if (ret < 0)
			goto err;

		ret = af9033_rd_regs(dev, 0x80f900, buf, 7);
		if (ret < 0)
			goto err;

		if (c->frequency <= 300000000)
			gain_offset = 7; /* VHF */
		else
			gain_offset = 4; /* UHF */

		power_real = (u8tmp - 100 - gain_offset) -
			power_reference[((buf[3] >> 0) & 3)][((buf[6] >> 0) & 7)];

		if (power_real < -15)
			tmp = 0;
		else if ((power_real >= -15) && (power_real < 0))
			tmp = (2 * (power_real + 15)) / 3;
		else if ((power_real >= 0) && (power_real < 20))
			tmp = 4 * power_real + 10;
		else if ((power_real >= 20) && (power_real < 35))
			tmp = (2 * (power_real - 20)) / 3 + 90;
		else
			tmp = 100;

		/* scale value to 0x0000-0xffff */
		*strength = tmp * 0xffff / 100;
	}
>>>>>>> e529fea9

	return 0;

err:
	dev_dbg(&dev->client->dev, "failed=%d\n", ret);

	return ret;
}

static int af9033_read_ber(struct dvb_frontend *fe, u32 *ber)
{
	struct af9033_dev *dev = fe->demodulator_priv;

	*ber = (dev->post_bit_error - dev->post_bit_error_prev);
	dev->post_bit_error_prev = dev->post_bit_error;

	return 0;
}

static int af9033_read_ucblocks(struct dvb_frontend *fe, u32 *ucblocks)
{
	struct af9033_dev *dev = fe->demodulator_priv;

	*ucblocks = dev->error_block_count;
	return 0;
}

static int af9033_i2c_gate_ctrl(struct dvb_frontend *fe, int enable)
{
	struct af9033_dev *dev = fe->demodulator_priv;
	int ret;

	dev_dbg(&dev->client->dev, "enable=%d\n", enable);

	ret = af9033_wr_reg_mask(dev, 0x00fa04, enable, 0x01);
	if (ret < 0)
		goto err;

	return 0;

err:
	dev_dbg(&dev->client->dev, "failed=%d\n", ret);

	return ret;
}

static int af9033_pid_filter_ctrl(struct dvb_frontend *fe, int onoff)
{
	struct af9033_dev *dev = fe->demodulator_priv;
	int ret;

	dev_dbg(&dev->client->dev, "onoff=%d\n", onoff);

	ret = af9033_wr_reg_mask(dev, 0x80f993, onoff, 0x01);
	if (ret < 0)
		goto err;

	return 0;

err:
	dev_dbg(&dev->client->dev, "failed=%d\n", ret);

	return ret;
}

static int af9033_pid_filter(struct dvb_frontend *fe, int index, u16 pid,
		int onoff)
{
	struct af9033_dev *dev = fe->demodulator_priv;
	int ret;
	u8 wbuf[2] = {(pid >> 0) & 0xff, (pid >> 8) & 0xff};

	dev_dbg(&dev->client->dev, "index=%d pid=%04x onoff=%d\n",
			index, pid, onoff);

	if (pid > 0x1fff)
		return 0;

	ret = af9033_wr_regs(dev, 0x80f996, wbuf, 2);
	if (ret < 0)
		goto err;

	ret = af9033_wr_reg(dev, 0x80f994, onoff);
	if (ret < 0)
		goto err;

	ret = af9033_wr_reg(dev, 0x80f995, index);
	if (ret < 0)
		goto err;

	return 0;

err:
	dev_dbg(&dev->client->dev, "failed=%d\n", ret);

	return ret;
}

static void af9033_stat_work(struct work_struct *work)
{
	struct af9033_dev *dev = container_of(work, struct af9033_dev, stat_work.work);
	struct dtv_frontend_properties *c = &dev->fe.dtv_property_cache;
	int ret, tmp, i, len;
	u8 u8tmp, buf[7];

	dev_dbg(&dev->client->dev, "\n");

	/* signal strength */
	if (dev->fe_status & FE_HAS_SIGNAL) {
		if (dev->is_af9035) {
			ret = af9033_rd_reg(dev, 0x80004a, &u8tmp);
			tmp = -u8tmp * 1000;
		} else {
			ret = af9033_rd_reg(dev, 0x8000f7, &u8tmp);
			tmp = (u8tmp - 100) * 1000;
		}
		if (ret)
			goto err;
<<<<<<< HEAD

		c->strength.len = 1;
		c->strength.stat[0].scale = FE_SCALE_DECIBEL;
		c->strength.stat[0].svalue = tmp;
	} else {
		c->strength.len = 1;
		c->strength.stat[0].scale = FE_SCALE_NOT_AVAILABLE;
	}

	/* CNR */
	if (dev->fe_status & FE_HAS_VITERBI) {
		u32 snr_val;
		const struct val_snr *snr_lut;

		/* read value */
		ret = af9033_rd_regs(dev, 0x80002c, buf, 3);
		if (ret)
			goto err;

		snr_val = (buf[2] << 16) | (buf[1] << 8) | (buf[0] << 0);

		/* read current modulation */
		ret = af9033_rd_reg(dev, 0x80f903, &u8tmp);
		if (ret)
			goto err;

		switch ((u8tmp >> 0) & 3) {
		case 0:
			len = ARRAY_SIZE(qpsk_snr_lut);
			snr_lut = qpsk_snr_lut;
			break;
		case 1:
			len = ARRAY_SIZE(qam16_snr_lut);
			snr_lut = qam16_snr_lut;
			break;
		case 2:
			len = ARRAY_SIZE(qam64_snr_lut);
			snr_lut = qam64_snr_lut;
			break;
		default:
			goto err_schedule_delayed_work;
		}

		for (i = 0; i < len; i++) {
			tmp = snr_lut[i].snr * 1000;
			if (snr_val < snr_lut[i].val)
				break;
		}

		c->cnr.len = 1;
		c->cnr.stat[0].scale = FE_SCALE_DECIBEL;
		c->cnr.stat[0].svalue = tmp;
	} else {
		c->cnr.len = 1;
		c->cnr.stat[0].scale = FE_SCALE_NOT_AVAILABLE;
	}

	/* UCB/PER/BER */
	if (dev->fe_status & FE_HAS_LOCK) {
		/* outer FEC, 204 byte packets */
		u16 abort_packet_count, rsd_packet_count;
		/* inner FEC, bits */
		u32 rsd_bit_err_count;

		/*
		 * Packet count used for measurement is 10000
		 * (rsd_packet_count). Maybe it should be increased?
		 */

		ret = af9033_rd_regs(dev, 0x800032, buf, 7);
		if (ret)
			goto err;

		abort_packet_count = (buf[1] << 8) | (buf[0] << 0);
		rsd_bit_err_count = (buf[4] << 16) | (buf[3] << 8) | buf[2];
		rsd_packet_count = (buf[6] << 8) | (buf[5] << 0);

		dev->error_block_count += abort_packet_count;
		dev->total_block_count += rsd_packet_count;
		dev->post_bit_error += rsd_bit_err_count;
		dev->post_bit_count += rsd_packet_count * 204 * 8;

		c->block_count.len = 1;
		c->block_count.stat[0].scale = FE_SCALE_COUNTER;
		c->block_count.stat[0].uvalue = dev->total_block_count;

		c->block_error.len = 1;
		c->block_error.stat[0].scale = FE_SCALE_COUNTER;
		c->block_error.stat[0].uvalue = dev->error_block_count;

		c->post_bit_count.len = 1;
		c->post_bit_count.stat[0].scale = FE_SCALE_COUNTER;
		c->post_bit_count.stat[0].uvalue = dev->post_bit_count;

		c->post_bit_error.len = 1;
		c->post_bit_error.stat[0].scale = FE_SCALE_COUNTER;
		c->post_bit_error.stat[0].uvalue = dev->post_bit_error;
	}

=======

		c->strength.len = 1;
		c->strength.stat[0].scale = FE_SCALE_DECIBEL;
		c->strength.stat[0].svalue = tmp;
	} else {
		c->strength.len = 1;
		c->strength.stat[0].scale = FE_SCALE_NOT_AVAILABLE;
	}

	/* CNR */
	if (dev->fe_status & FE_HAS_VITERBI) {
		u32 snr_val;
		const struct val_snr *snr_lut;

		/* read value */
		ret = af9033_rd_regs(dev, 0x80002c, buf, 3);
		if (ret)
			goto err;

		snr_val = (buf[2] << 16) | (buf[1] << 8) | (buf[0] << 0);

		/* read superframe number */
		ret = af9033_rd_reg(dev, 0x80f78b, &u8tmp);
		if (ret)
			goto err;

		if (u8tmp)
			snr_val /= u8tmp;

		/* read current transmission mode */
		ret = af9033_rd_reg(dev, 0x80f900, &u8tmp);
		if (ret)
			goto err;

		switch ((u8tmp >> 0) & 3) {
		case 0:
			snr_val *= 4;
			break;
		case 1:
			snr_val *= 1;
			break;
		case 2:
			snr_val *= 2;
			break;
		default:
			goto err_schedule_delayed_work;
		}

		/* read current modulation */
		ret = af9033_rd_reg(dev, 0x80f903, &u8tmp);
		if (ret)
			goto err;

		switch ((u8tmp >> 0) & 3) {
		case 0:
			len = ARRAY_SIZE(qpsk_snr_lut);
			snr_lut = qpsk_snr_lut;
			break;
		case 1:
			len = ARRAY_SIZE(qam16_snr_lut);
			snr_lut = qam16_snr_lut;
			break;
		case 2:
			len = ARRAY_SIZE(qam64_snr_lut);
			snr_lut = qam64_snr_lut;
			break;
		default:
			goto err_schedule_delayed_work;
		}

		for (i = 0; i < len; i++) {
			tmp = snr_lut[i].snr * 1000;
			if (snr_val < snr_lut[i].val)
				break;
		}

		c->cnr.len = 1;
		c->cnr.stat[0].scale = FE_SCALE_DECIBEL;
		c->cnr.stat[0].svalue = tmp;
	} else {
		c->cnr.len = 1;
		c->cnr.stat[0].scale = FE_SCALE_NOT_AVAILABLE;
	}

	/* UCB/PER/BER */
	if (dev->fe_status & FE_HAS_LOCK) {
		/* outer FEC, 204 byte packets */
		u16 abort_packet_count, rsd_packet_count;
		/* inner FEC, bits */
		u32 rsd_bit_err_count;

		/*
		 * Packet count used for measurement is 10000
		 * (rsd_packet_count). Maybe it should be increased?
		 */

		ret = af9033_rd_regs(dev, 0x800032, buf, 7);
		if (ret)
			goto err;

		abort_packet_count = (buf[1] << 8) | (buf[0] << 0);
		rsd_bit_err_count = (buf[4] << 16) | (buf[3] << 8) | buf[2];
		rsd_packet_count = (buf[6] << 8) | (buf[5] << 0);

		dev->error_block_count += abort_packet_count;
		dev->total_block_count += rsd_packet_count;
		dev->post_bit_error += rsd_bit_err_count;
		dev->post_bit_count += rsd_packet_count * 204 * 8;

		c->block_count.len = 1;
		c->block_count.stat[0].scale = FE_SCALE_COUNTER;
		c->block_count.stat[0].uvalue = dev->total_block_count;

		c->block_error.len = 1;
		c->block_error.stat[0].scale = FE_SCALE_COUNTER;
		c->block_error.stat[0].uvalue = dev->error_block_count;

		c->post_bit_count.len = 1;
		c->post_bit_count.stat[0].scale = FE_SCALE_COUNTER;
		c->post_bit_count.stat[0].uvalue = dev->post_bit_count;

		c->post_bit_error.len = 1;
		c->post_bit_error.stat[0].scale = FE_SCALE_COUNTER;
		c->post_bit_error.stat[0].uvalue = dev->post_bit_error;
	}

>>>>>>> e529fea9
err_schedule_delayed_work:
	schedule_delayed_work(&dev->stat_work, msecs_to_jiffies(2000));
	return;
err:
	dev_dbg(&dev->client->dev, "failed=%d\n", ret);
}

static struct dvb_frontend_ops af9033_ops = {
	.delsys = { SYS_DVBT },
	.info = {
		.name = "Afatech AF9033 (DVB-T)",
		.frequency_min = 174000000,
		.frequency_max = 862000000,
		.frequency_stepsize = 250000,
		.frequency_tolerance = 0,
		.caps =	FE_CAN_FEC_1_2 |
			FE_CAN_FEC_2_3 |
			FE_CAN_FEC_3_4 |
			FE_CAN_FEC_5_6 |
			FE_CAN_FEC_7_8 |
			FE_CAN_FEC_AUTO |
			FE_CAN_QPSK |
			FE_CAN_QAM_16 |
			FE_CAN_QAM_64 |
			FE_CAN_QAM_AUTO |
			FE_CAN_TRANSMISSION_MODE_AUTO |
			FE_CAN_GUARD_INTERVAL_AUTO |
			FE_CAN_HIERARCHY_AUTO |
			FE_CAN_RECOVER |
			FE_CAN_MUTE_TS
	},

	.init = af9033_init,
	.sleep = af9033_sleep,

	.get_tune_settings = af9033_get_tune_settings,
	.set_frontend = af9033_set_frontend,
	.get_frontend = af9033_get_frontend,

	.read_status = af9033_read_status,
	.read_snr = af9033_read_snr,
	.read_signal_strength = af9033_read_signal_strength,
	.read_ber = af9033_read_ber,
	.read_ucblocks = af9033_read_ucblocks,

	.i2c_gate_ctrl = af9033_i2c_gate_ctrl,
};

static int af9033_probe(struct i2c_client *client,
		const struct i2c_device_id *id)
{
	struct af9033_config *cfg = client->dev.platform_data;
	struct af9033_dev *dev;
	int ret;
	u8 buf[8];
	u32 reg;

	/* allocate memory for the internal state */
	dev = kzalloc(sizeof(struct af9033_dev), GFP_KERNEL);
	if (dev == NULL) {
		ret = -ENOMEM;
		dev_err(&client->dev, "Could not allocate memory for state\n");
		goto err;
	}

	/* setup the state */
	dev->client = client;
	INIT_DELAYED_WORK(&dev->stat_work, af9033_stat_work);
	memcpy(&dev->cfg, cfg, sizeof(struct af9033_config));

	if (dev->cfg.clock != 12000000) {
		ret = -ENODEV;
		dev_err(&dev->client->dev,
				"unsupported clock %d Hz, only 12000000 Hz is supported currently\n",
				dev->cfg.clock);
		goto err_kfree;
	}

	/* firmware version */
	switch (dev->cfg.tuner) {
	case AF9033_TUNER_IT9135_38:
	case AF9033_TUNER_IT9135_51:
	case AF9033_TUNER_IT9135_52:
	case AF9033_TUNER_IT9135_60:
	case AF9033_TUNER_IT9135_61:
	case AF9033_TUNER_IT9135_62:
		dev->is_it9135 = true;
		reg = 0x004bfc;
		break;
	default:
		dev->is_af9035 = true;
		reg = 0x0083e9;
		break;
	}

	ret = af9033_rd_regs(dev, reg, &buf[0], 4);
	if (ret < 0)
		goto err_kfree;

	ret = af9033_rd_regs(dev, 0x804191, &buf[4], 4);
	if (ret < 0)
		goto err_kfree;

	dev_info(&dev->client->dev,
			"firmware version: LINK %d.%d.%d.%d - OFDM %d.%d.%d.%d\n",
			buf[0], buf[1], buf[2], buf[3], buf[4], buf[5], buf[6],
			buf[7]);

	/* sleep */
	switch (dev->cfg.tuner) {
	case AF9033_TUNER_IT9135_38:
	case AF9033_TUNER_IT9135_51:
	case AF9033_TUNER_IT9135_52:
	case AF9033_TUNER_IT9135_60:
	case AF9033_TUNER_IT9135_61:
	case AF9033_TUNER_IT9135_62:
		/* IT9135 did not like to sleep at that early */
		break;
	default:
		ret = af9033_wr_reg(dev, 0x80004c, 1);
		if (ret < 0)
			goto err_kfree;

		ret = af9033_wr_reg(dev, 0x800000, 0);
		if (ret < 0)
			goto err_kfree;
	}

	/* configure internal TS mode */
	switch (dev->cfg.ts_mode) {
	case AF9033_TS_MODE_PARALLEL:
		dev->ts_mode_parallel = true;
		break;
	case AF9033_TS_MODE_SERIAL:
		dev->ts_mode_serial = true;
		break;
	case AF9033_TS_MODE_USB:
		/* usb mode for AF9035 */
	default:
		break;
	}

	/* create dvb_frontend */
	memcpy(&dev->fe.ops, &af9033_ops, sizeof(struct dvb_frontend_ops));
	dev->fe.demodulator_priv = dev;
	*cfg->fe = &dev->fe;
	if (cfg->ops) {
		cfg->ops->pid_filter = af9033_pid_filter;
		cfg->ops->pid_filter_ctrl = af9033_pid_filter_ctrl;
	}
	i2c_set_clientdata(client, dev);

	dev_info(&dev->client->dev, "Afatech AF9033 successfully attached\n");
	return 0;
err_kfree:
	kfree(dev);
err:
	dev_dbg(&client->dev, "failed=%d\n", ret);
	return ret;
}

static int af9033_remove(struct i2c_client *client)
{
	struct af9033_dev *dev = i2c_get_clientdata(client);

	dev_dbg(&dev->client->dev, "\n");

	dev->fe.ops.release = NULL;
	dev->fe.demodulator_priv = NULL;
	kfree(dev);

	return 0;
}

static const struct i2c_device_id af9033_id_table[] = {
	{"af9033", 0},
	{}
};
MODULE_DEVICE_TABLE(i2c, af9033_id_table);

static struct i2c_driver af9033_driver = {
	.driver = {
		.owner	= THIS_MODULE,
		.name	= "af9033",
	},
	.probe		= af9033_probe,
	.remove		= af9033_remove,
	.id_table	= af9033_id_table,
};

module_i2c_driver(af9033_driver);

MODULE_AUTHOR("Antti Palosaari <crope@iki.fi>");
MODULE_DESCRIPTION("Afatech AF9033 DVB-T demodulator driver");
MODULE_LICENSE("GPL");<|MERGE_RESOLUTION|>--- conflicted
+++ resolved
@@ -586,9 +586,6 @@
 				break;
 			}
 		}
-<<<<<<< HEAD
-		ret =  af9033_wr_regs(dev, 0x800001,
-=======
 		if (i == ARRAY_SIZE(coeff_lut)) {
 			dev_err(&dev->client->dev,
 				"Couldn't find LUT config for clock=%d\n",
@@ -598,7 +595,6 @@
 		}
 
 		ret = af9033_wr_regs(dev, 0x800001,
->>>>>>> e529fea9
 				coeff_lut[i].val, sizeof(coeff_lut[i].val));
 	}
 
@@ -874,16 +870,6 @@
 {
 	struct af9033_dev *dev = fe->demodulator_priv;
 	struct dtv_frontend_properties *c = &dev->fe.dtv_property_cache;
-<<<<<<< HEAD
-
-	/* use DVBv5 CNR */
-	if (c->cnr.stat[0].scale == FE_SCALE_DECIBEL)
-		*snr = div_s64(c->cnr.stat[0].svalue, 100); /* 1000x => 10x */
-	else
-		*snr = 0;
-
-	return 0;
-=======
 	int ret;
 	u8 u8tmp;
 
@@ -927,24 +913,11 @@
 	dev_dbg(&dev->client->dev, "failed=%d\n", ret);
 
 	return ret;
->>>>>>> e529fea9
 }
 
 static int af9033_read_signal_strength(struct dvb_frontend *fe, u16 *strength)
 {
 	struct af9033_dev *dev = fe->demodulator_priv;
-<<<<<<< HEAD
-	int ret;
-	u8 strength2;
-
-	/* read signal strength of 0-100 scale */
-	ret = af9033_rd_reg(dev, 0x800048, &strength2);
-	if (ret < 0)
-		goto err;
-
-	/* scale value to 0x0000-0xffff */
-	*strength = strength2 * 0xffff / 100;
-=======
 	struct dtv_frontend_properties *c = &dev->fe.dtv_property_cache;
 	int ret, tmp, power_real;
 	u8 u8tmp, gain_offset, buf[7];
@@ -988,7 +961,6 @@
 		/* scale value to 0x0000-0xffff */
 		*strength = tmp * 0xffff / 100;
 	}
->>>>>>> e529fea9
 
 	return 0;
 
@@ -1107,7 +1079,6 @@
 		}
 		if (ret)
 			goto err;
-<<<<<<< HEAD
 
 		c->strength.len = 1;
 		c->strength.stat[0].scale = FE_SCALE_DECIBEL;
@@ -1128,6 +1099,33 @@
 			goto err;
 
 		snr_val = (buf[2] << 16) | (buf[1] << 8) | (buf[0] << 0);
+
+		/* read superframe number */
+		ret = af9033_rd_reg(dev, 0x80f78b, &u8tmp);
+		if (ret)
+			goto err;
+
+		if (u8tmp)
+			snr_val /= u8tmp;
+
+		/* read current transmission mode */
+		ret = af9033_rd_reg(dev, 0x80f900, &u8tmp);
+		if (ret)
+			goto err;
+
+		switch ((u8tmp >> 0) & 3) {
+		case 0:
+			snr_val *= 4;
+			break;
+		case 1:
+			snr_val *= 1;
+			break;
+		case 2:
+			snr_val *= 2;
+			break;
+		default:
+			goto err_schedule_delayed_work;
+		}
 
 		/* read current modulation */
 		ret = af9033_rd_reg(dev, 0x80f903, &u8tmp);
@@ -1207,134 +1205,6 @@
 		c->post_bit_error.stat[0].uvalue = dev->post_bit_error;
 	}
 
-=======
-
-		c->strength.len = 1;
-		c->strength.stat[0].scale = FE_SCALE_DECIBEL;
-		c->strength.stat[0].svalue = tmp;
-	} else {
-		c->strength.len = 1;
-		c->strength.stat[0].scale = FE_SCALE_NOT_AVAILABLE;
-	}
-
-	/* CNR */
-	if (dev->fe_status & FE_HAS_VITERBI) {
-		u32 snr_val;
-		const struct val_snr *snr_lut;
-
-		/* read value */
-		ret = af9033_rd_regs(dev, 0x80002c, buf, 3);
-		if (ret)
-			goto err;
-
-		snr_val = (buf[2] << 16) | (buf[1] << 8) | (buf[0] << 0);
-
-		/* read superframe number */
-		ret = af9033_rd_reg(dev, 0x80f78b, &u8tmp);
-		if (ret)
-			goto err;
-
-		if (u8tmp)
-			snr_val /= u8tmp;
-
-		/* read current transmission mode */
-		ret = af9033_rd_reg(dev, 0x80f900, &u8tmp);
-		if (ret)
-			goto err;
-
-		switch ((u8tmp >> 0) & 3) {
-		case 0:
-			snr_val *= 4;
-			break;
-		case 1:
-			snr_val *= 1;
-			break;
-		case 2:
-			snr_val *= 2;
-			break;
-		default:
-			goto err_schedule_delayed_work;
-		}
-
-		/* read current modulation */
-		ret = af9033_rd_reg(dev, 0x80f903, &u8tmp);
-		if (ret)
-			goto err;
-
-		switch ((u8tmp >> 0) & 3) {
-		case 0:
-			len = ARRAY_SIZE(qpsk_snr_lut);
-			snr_lut = qpsk_snr_lut;
-			break;
-		case 1:
-			len = ARRAY_SIZE(qam16_snr_lut);
-			snr_lut = qam16_snr_lut;
-			break;
-		case 2:
-			len = ARRAY_SIZE(qam64_snr_lut);
-			snr_lut = qam64_snr_lut;
-			break;
-		default:
-			goto err_schedule_delayed_work;
-		}
-
-		for (i = 0; i < len; i++) {
-			tmp = snr_lut[i].snr * 1000;
-			if (snr_val < snr_lut[i].val)
-				break;
-		}
-
-		c->cnr.len = 1;
-		c->cnr.stat[0].scale = FE_SCALE_DECIBEL;
-		c->cnr.stat[0].svalue = tmp;
-	} else {
-		c->cnr.len = 1;
-		c->cnr.stat[0].scale = FE_SCALE_NOT_AVAILABLE;
-	}
-
-	/* UCB/PER/BER */
-	if (dev->fe_status & FE_HAS_LOCK) {
-		/* outer FEC, 204 byte packets */
-		u16 abort_packet_count, rsd_packet_count;
-		/* inner FEC, bits */
-		u32 rsd_bit_err_count;
-
-		/*
-		 * Packet count used for measurement is 10000
-		 * (rsd_packet_count). Maybe it should be increased?
-		 */
-
-		ret = af9033_rd_regs(dev, 0x800032, buf, 7);
-		if (ret)
-			goto err;
-
-		abort_packet_count = (buf[1] << 8) | (buf[0] << 0);
-		rsd_bit_err_count = (buf[4] << 16) | (buf[3] << 8) | buf[2];
-		rsd_packet_count = (buf[6] << 8) | (buf[5] << 0);
-
-		dev->error_block_count += abort_packet_count;
-		dev->total_block_count += rsd_packet_count;
-		dev->post_bit_error += rsd_bit_err_count;
-		dev->post_bit_count += rsd_packet_count * 204 * 8;
-
-		c->block_count.len = 1;
-		c->block_count.stat[0].scale = FE_SCALE_COUNTER;
-		c->block_count.stat[0].uvalue = dev->total_block_count;
-
-		c->block_error.len = 1;
-		c->block_error.stat[0].scale = FE_SCALE_COUNTER;
-		c->block_error.stat[0].uvalue = dev->error_block_count;
-
-		c->post_bit_count.len = 1;
-		c->post_bit_count.stat[0].scale = FE_SCALE_COUNTER;
-		c->post_bit_count.stat[0].uvalue = dev->post_bit_count;
-
-		c->post_bit_error.len = 1;
-		c->post_bit_error.stat[0].scale = FE_SCALE_COUNTER;
-		c->post_bit_error.stat[0].uvalue = dev->post_bit_error;
-	}
-
->>>>>>> e529fea9
 err_schedule_delayed_work:
 	schedule_delayed_work(&dev->stat_work, msecs_to_jiffies(2000));
 	return;

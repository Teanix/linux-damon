// SPDX-License-Identifier: GPL-2.0
/*
 * Thunderbolt driver - switch/port utility functions
 *
 * Copyright (c) 2014 Andreas Noever <andreas.noever@gmail.com>
 * Copyright (C) 2018, Intel Corporation
 */

#include <linux/delay.h>
#include <linux/idr.h>
#include <linux/nvmem-provider.h>
#include <linux/pm_runtime.h>
#include <linux/sched/signal.h>
#include <linux/sizes.h>
#include <linux/slab.h>
#include <linux/vmalloc.h>

#include "tb.h"

/* Switch NVM support */

#define NVM_DEVID		0x05
#define NVM_VERSION		0x08
#define NVM_CSS			0x10
#define NVM_FLASH_SIZE		0x45

#define NVM_MIN_SIZE		SZ_32K
#define NVM_MAX_SIZE		SZ_512K

static DEFINE_IDA(nvm_ida);

struct nvm_auth_status {
	struct list_head list;
	uuid_t uuid;
	u32 status;
};

/*
 * Hold NVM authentication failure status per switch This information
 * needs to stay around even when the switch gets power cycled so we
 * keep it separately.
 */
static LIST_HEAD(nvm_auth_status_cache);
static DEFINE_MUTEX(nvm_auth_status_lock);

static struct nvm_auth_status *__nvm_get_auth_status(const struct tb_switch *sw)
{
	struct nvm_auth_status *st;

	list_for_each_entry(st, &nvm_auth_status_cache, list) {
		if (uuid_equal(&st->uuid, sw->uuid))
			return st;
	}

	return NULL;
}

static void nvm_get_auth_status(const struct tb_switch *sw, u32 *status)
{
	struct nvm_auth_status *st;

	mutex_lock(&nvm_auth_status_lock);
	st = __nvm_get_auth_status(sw);
	mutex_unlock(&nvm_auth_status_lock);

	*status = st ? st->status : 0;
}

static void nvm_set_auth_status(const struct tb_switch *sw, u32 status)
{
	struct nvm_auth_status *st;

	if (WARN_ON(!sw->uuid))
		return;

	mutex_lock(&nvm_auth_status_lock);
	st = __nvm_get_auth_status(sw);

	if (!st) {
		st = kzalloc(sizeof(*st), GFP_KERNEL);
		if (!st)
			goto unlock;

		memcpy(&st->uuid, sw->uuid, sizeof(st->uuid));
		INIT_LIST_HEAD(&st->list);
		list_add_tail(&st->list, &nvm_auth_status_cache);
	}

	st->status = status;
unlock:
	mutex_unlock(&nvm_auth_status_lock);
}

static void nvm_clear_auth_status(const struct tb_switch *sw)
{
	struct nvm_auth_status *st;

	mutex_lock(&nvm_auth_status_lock);
	st = __nvm_get_auth_status(sw);
	if (st) {
		list_del(&st->list);
		kfree(st);
	}
	mutex_unlock(&nvm_auth_status_lock);
}

static int nvm_validate_and_write(struct tb_switch *sw)
{
	unsigned int image_size, hdr_size;
	const u8 *buf = sw->nvm->buf;
	u16 ds_size;
	int ret;

	if (!buf)
		return -EINVAL;

	image_size = sw->nvm->buf_data_size;
	if (image_size < NVM_MIN_SIZE || image_size > NVM_MAX_SIZE)
		return -EINVAL;

	/*
	 * FARB pointer must point inside the image and must at least
	 * contain parts of the digital section we will be reading here.
	 */
	hdr_size = (*(u32 *)buf) & 0xffffff;
	if (hdr_size + NVM_DEVID + 2 >= image_size)
		return -EINVAL;

	/* Digital section start should be aligned to 4k page */
	if (!IS_ALIGNED(hdr_size, SZ_4K))
		return -EINVAL;

	/*
	 * Read digital section size and check that it also fits inside
	 * the image.
	 */
	ds_size = *(u16 *)(buf + hdr_size);
	if (ds_size >= image_size)
		return -EINVAL;

	if (!sw->safe_mode) {
		u16 device_id;

		/*
		 * Make sure the device ID in the image matches the one
		 * we read from the switch config space.
		 */
		device_id = *(u16 *)(buf + hdr_size + NVM_DEVID);
		if (device_id != sw->config.device_id)
			return -EINVAL;

		if (sw->generation < 3) {
			/* Write CSS headers first */
			ret = dma_port_flash_write(sw->dma_port,
				DMA_PORT_CSS_ADDRESS, buf + NVM_CSS,
				DMA_PORT_CSS_MAX_SIZE);
			if (ret)
				return ret;
		}

		/* Skip headers in the image */
		buf += hdr_size;
		image_size -= hdr_size;
	}

	if (tb_switch_is_usb4(sw))
		return usb4_switch_nvm_write(sw, 0, buf, image_size);
	return dma_port_flash_write(sw->dma_port, 0, buf, image_size);
}

static int nvm_authenticate_host_dma_port(struct tb_switch *sw)
{
	int ret = 0;

	/*
	 * Root switch NVM upgrade requires that we disconnect the
	 * existing paths first (in case it is not in safe mode
	 * already).
	 */
	if (!sw->safe_mode) {
		u32 status;

		ret = tb_domain_disconnect_all_paths(sw->tb);
		if (ret)
			return ret;
		/*
		 * The host controller goes away pretty soon after this if
		 * everything goes well so getting timeout is expected.
		 */
		ret = dma_port_flash_update_auth(sw->dma_port);
		if (!ret || ret == -ETIMEDOUT)
			return 0;

		/*
		 * Any error from update auth operation requires power
		 * cycling of the host router.
		 */
		tb_sw_warn(sw, "failed to authenticate NVM, power cycling\n");
		if (dma_port_flash_update_auth_status(sw->dma_port, &status) > 0)
			nvm_set_auth_status(sw, status);
	}

	/*
	 * From safe mode we can get out by just power cycling the
	 * switch.
	 */
	dma_port_power_cycle(sw->dma_port);
	return ret;
}

static int nvm_authenticate_device_dma_port(struct tb_switch *sw)
{
	int ret, retries = 10;

	ret = dma_port_flash_update_auth(sw->dma_port);
	switch (ret) {
	case 0:
	case -ETIMEDOUT:
	case -EACCES:
	case -EINVAL:
		/* Power cycle is required */
		break;
	default:
		return ret;
	}

	/*
	 * Poll here for the authentication status. It takes some time
	 * for the device to respond (we get timeout for a while). Once
	 * we get response the device needs to be power cycled in order
	 * to the new NVM to be taken into use.
	 */
	do {
		u32 status;

		ret = dma_port_flash_update_auth_status(sw->dma_port, &status);
		if (ret < 0 && ret != -ETIMEDOUT)
			return ret;
		if (ret > 0) {
			if (status) {
				tb_sw_warn(sw, "failed to authenticate NVM\n");
				nvm_set_auth_status(sw, status);
			}

			tb_sw_info(sw, "power cycling the switch now\n");
			dma_port_power_cycle(sw->dma_port);
			return 0;
		}

		msleep(500);
	} while (--retries);

	return -ETIMEDOUT;
}

static void nvm_authenticate_start_dma_port(struct tb_switch *sw)
{
	struct pci_dev *root_port;

	/*
	 * During host router NVM upgrade we should not allow root port to
	 * go into D3cold because some root ports cannot trigger PME
	 * itself. To be on the safe side keep the root port in D0 during
	 * the whole upgrade process.
	 */
	root_port = pci_find_pcie_root_port(sw->tb->nhi->pdev);
	if (root_port)
		pm_runtime_get_noresume(&root_port->dev);
}

static void nvm_authenticate_complete_dma_port(struct tb_switch *sw)
{
	struct pci_dev *root_port;

	root_port = pci_find_pcie_root_port(sw->tb->nhi->pdev);
	if (root_port)
		pm_runtime_put(&root_port->dev);
}

static inline bool nvm_readable(struct tb_switch *sw)
{
	if (tb_switch_is_usb4(sw)) {
		/*
		 * USB4 devices must support NVM operations but it is
		 * optional for hosts. Therefore we query the NVM sector
		 * size here and if it is supported assume NVM
		 * operations are implemented.
		 */
		return usb4_switch_nvm_sector_size(sw) > 0;
	}

	/* Thunderbolt 2 and 3 devices support NVM through DMA port */
	return !!sw->dma_port;
}

static inline bool nvm_upgradeable(struct tb_switch *sw)
{
	if (sw->no_nvm_upgrade)
		return false;
	return nvm_readable(sw);
}

static inline int nvm_read(struct tb_switch *sw, unsigned int address,
			   void *buf, size_t size)
{
	if (tb_switch_is_usb4(sw))
		return usb4_switch_nvm_read(sw, address, buf, size);
	return dma_port_flash_read(sw->dma_port, address, buf, size);
}

static int nvm_authenticate(struct tb_switch *sw)
{
	int ret;

	if (tb_switch_is_usb4(sw))
		return usb4_switch_nvm_authenticate(sw);

	if (!tb_route(sw)) {
		nvm_authenticate_start_dma_port(sw);
		ret = nvm_authenticate_host_dma_port(sw);
	} else {
		ret = nvm_authenticate_device_dma_port(sw);
	}

	return ret;
}

static int tb_switch_nvm_read(void *priv, unsigned int offset, void *val,
			      size_t bytes)
{
	struct tb_switch *sw = priv;
	int ret;

	pm_runtime_get_sync(&sw->dev);

	if (!mutex_trylock(&sw->tb->lock)) {
		ret = restart_syscall();
		goto out;
	}

	ret = nvm_read(sw, offset, val, bytes);
	mutex_unlock(&sw->tb->lock);

out:
	pm_runtime_mark_last_busy(&sw->dev);
	pm_runtime_put_autosuspend(&sw->dev);

	return ret;
}

static int tb_switch_nvm_no_read(void *priv, unsigned int offset, void *val,
				 size_t bytes)
{
	return -EPERM;
}

static int tb_switch_nvm_write(void *priv, unsigned int offset, void *val,
			       size_t bytes)
{
	struct tb_switch *sw = priv;
	int ret = 0;

	if (!mutex_trylock(&sw->tb->lock))
		return restart_syscall();

	/*
	 * Since writing the NVM image might require some special steps,
	 * for example when CSS headers are written, we cache the image
	 * locally here and handle the special cases when the user asks
	 * us to authenticate the image.
	 */
	if (!sw->nvm->buf) {
		sw->nvm->buf = vmalloc(NVM_MAX_SIZE);
		if (!sw->nvm->buf) {
			ret = -ENOMEM;
			goto unlock;
		}
	}

	sw->nvm->buf_data_size = offset + bytes;
	memcpy(sw->nvm->buf + offset, val, bytes);

unlock:
	mutex_unlock(&sw->tb->lock);

	return ret;
}

static struct nvmem_device *register_nvmem(struct tb_switch *sw, int id,
					   size_t size, bool active)
{
	struct nvmem_config config;

	memset(&config, 0, sizeof(config));

	if (active) {
		config.name = "nvm_active";
		config.reg_read = tb_switch_nvm_read;
		config.read_only = true;
	} else {
		config.name = "nvm_non_active";
		config.reg_read = tb_switch_nvm_no_read;
		config.reg_write = tb_switch_nvm_write;
		config.root_only = true;
	}

	config.id = id;
	config.stride = 4;
	config.word_size = 4;
	config.size = size;
	config.dev = &sw->dev;
	config.owner = THIS_MODULE;
	config.priv = sw;

	return nvmem_register(&config);
}

static int tb_switch_nvm_add(struct tb_switch *sw)
{
	struct nvmem_device *nvm_dev;
	struct tb_switch_nvm *nvm;
	u32 val;
	int ret;

	if (!nvm_readable(sw))
<<<<<<< HEAD
		return 0;

	/*
	 * The NVM format of non-Intel hardware is not known so
	 * currently restrict NVM upgrade for Intel hardware. We may
	 * relax this in the future when we learn other NVM formats.
	 */
	if (sw->config.vendor_id != PCI_VENDOR_ID_INTEL) {
		dev_info(&sw->dev,
			 "NVM format of vendor %#x is not known, disabling NVM upgrade\n",
			 sw->config.vendor_id);
=======
>>>>>>> 778fbf41
		return 0;
	}

	/*
	 * The NVM format of non-Intel hardware is not known so
	 * currently restrict NVM upgrade for Intel hardware. We may
	 * relax this in the future when we learn other NVM formats.
	 */
	if (sw->config.vendor_id != PCI_VENDOR_ID_INTEL) {
		dev_info(&sw->dev,
			 "NVM format of vendor %#x is not known, disabling NVM upgrade\n",
			 sw->config.vendor_id);
		return 0;
	}

	nvm = kzalloc(sizeof(*nvm), GFP_KERNEL);
	if (!nvm)
		return -ENOMEM;

	nvm->id = ida_simple_get(&nvm_ida, 0, 0, GFP_KERNEL);

	/*
	 * If the switch is in safe-mode the only accessible portion of
	 * the NVM is the non-active one where userspace is expected to
	 * write new functional NVM.
	 */
	if (!sw->safe_mode) {
		u32 nvm_size, hdr_size;

		ret = nvm_read(sw, NVM_FLASH_SIZE, &val, sizeof(val));
		if (ret)
			goto err_ida;

		hdr_size = sw->generation < 3 ? SZ_8K : SZ_16K;
		nvm_size = (SZ_1M << (val & 7)) / 8;
		nvm_size = (nvm_size - hdr_size) / 2;

		ret = nvm_read(sw, NVM_VERSION, &val, sizeof(val));
		if (ret)
			goto err_ida;

		nvm->major = val >> 16;
		nvm->minor = val >> 8;

		nvm_dev = register_nvmem(sw, nvm->id, nvm_size, true);
		if (IS_ERR(nvm_dev)) {
			ret = PTR_ERR(nvm_dev);
			goto err_ida;
		}
		nvm->active = nvm_dev;
	}

	if (!sw->no_nvm_upgrade) {
		nvm_dev = register_nvmem(sw, nvm->id, NVM_MAX_SIZE, false);
		if (IS_ERR(nvm_dev)) {
			ret = PTR_ERR(nvm_dev);
			goto err_nvm_active;
		}
		nvm->non_active = nvm_dev;
	}

	sw->nvm = nvm;
	return 0;

err_nvm_active:
	if (nvm->active)
		nvmem_unregister(nvm->active);
err_ida:
	ida_simple_remove(&nvm_ida, nvm->id);
	kfree(nvm);

	return ret;
}

static void tb_switch_nvm_remove(struct tb_switch *sw)
{
	struct tb_switch_nvm *nvm;

	nvm = sw->nvm;
	sw->nvm = NULL;

	if (!nvm)
		return;

	/* Remove authentication status in case the switch is unplugged */
	if (!nvm->authenticating)
		nvm_clear_auth_status(sw);

	if (nvm->non_active)
		nvmem_unregister(nvm->non_active);
	if (nvm->active)
		nvmem_unregister(nvm->active);
	ida_simple_remove(&nvm_ida, nvm->id);
	vfree(nvm->buf);
	kfree(nvm);
}

/* port utility functions */

static const char *tb_port_type(struct tb_regs_port_header *port)
{
	switch (port->type >> 16) {
	case 0:
		switch ((u8) port->type) {
		case 0:
			return "Inactive";
		case 1:
			return "Port";
		case 2:
			return "NHI";
		default:
			return "unknown";
		}
	case 0x2:
		return "Ethernet";
	case 0x8:
		return "SATA";
	case 0xe:
		return "DP/HDMI";
	case 0x10:
		return "PCIe";
	case 0x20:
		return "USB";
	default:
		return "unknown";
	}
}

static void tb_dump_port(struct tb *tb, struct tb_regs_port_header *port)
{
	tb_dbg(tb,
	       " Port %d: %x:%x (Revision: %d, TB Version: %d, Type: %s (%#x))\n",
	       port->port_number, port->vendor_id, port->device_id,
	       port->revision, port->thunderbolt_version, tb_port_type(port),
	       port->type);
	tb_dbg(tb, "  Max hop id (in/out): %d/%d\n",
	       port->max_in_hop_id, port->max_out_hop_id);
	tb_dbg(tb, "  Max counters: %d\n", port->max_counters);
	tb_dbg(tb, "  NFC Credits: %#x\n", port->nfc_credits);
}

/**
 * tb_port_state() - get connectedness state of a port
 *
 * The port must have a TB_CAP_PHY (i.e. it should be a real port).
 *
 * Return: Returns an enum tb_port_state on success or an error code on failure.
 */
static int tb_port_state(struct tb_port *port)
{
	struct tb_cap_phy phy;
	int res;
	if (port->cap_phy == 0) {
		tb_port_WARN(port, "does not have a PHY\n");
		return -EINVAL;
	}
	res = tb_port_read(port, &phy, TB_CFG_PORT, port->cap_phy, 2);
	if (res)
		return res;
	return phy.state;
}

/**
 * tb_wait_for_port() - wait for a port to become ready
 *
 * Wait up to 1 second for a port to reach state TB_PORT_UP. If
 * wait_if_unplugged is set then we also wait if the port is in state
 * TB_PORT_UNPLUGGED (it takes a while for the device to be registered after
 * switch resume). Otherwise we only wait if a device is registered but the link
 * has not yet been established.
 *
 * Return: Returns an error code on failure. Returns 0 if the port is not
 * connected or failed to reach state TB_PORT_UP within one second. Returns 1
 * if the port is connected and in state TB_PORT_UP.
 */
int tb_wait_for_port(struct tb_port *port, bool wait_if_unplugged)
{
	int retries = 10;
	int state;
	if (!port->cap_phy) {
		tb_port_WARN(port, "does not have PHY\n");
		return -EINVAL;
	}
	if (tb_is_upstream_port(port)) {
		tb_port_WARN(port, "is the upstream port\n");
		return -EINVAL;
	}

	while (retries--) {
		state = tb_port_state(port);
		if (state < 0)
			return state;
		if (state == TB_PORT_DISABLED) {
			tb_port_dbg(port, "is disabled (state: 0)\n");
			return 0;
		}
		if (state == TB_PORT_UNPLUGGED) {
			if (wait_if_unplugged) {
				/* used during resume */
				tb_port_dbg(port,
					    "is unplugged (state: 7), retrying...\n");
				msleep(100);
				continue;
			}
			tb_port_dbg(port, "is unplugged (state: 7)\n");
			return 0;
		}
		if (state == TB_PORT_UP) {
			tb_port_dbg(port, "is connected, link is up (state: 2)\n");
			return 1;
		}

		/*
		 * After plug-in the state is TB_PORT_CONNECTING. Give it some
		 * time.
		 */
		tb_port_dbg(port,
			    "is connected, link is not up (state: %d), retrying...\n",
			    state);
		msleep(100);
	}
	tb_port_warn(port,
		     "failed to reach state TB_PORT_UP. Ignoring port...\n");
	return 0;
}

/**
 * tb_port_add_nfc_credits() - add/remove non flow controlled credits to port
 *
 * Change the number of NFC credits allocated to @port by @credits. To remove
 * NFC credits pass a negative amount of credits.
 *
 * Return: Returns 0 on success or an error code on failure.
 */
int tb_port_add_nfc_credits(struct tb_port *port, int credits)
{
	u32 nfc_credits;

	if (credits == 0 || port->sw->is_unplugged)
		return 0;

	nfc_credits = port->config.nfc_credits & ADP_CS_4_NFC_BUFFERS_MASK;
	nfc_credits += credits;

	tb_port_dbg(port, "adding %d NFC credits to %lu", credits,
		    port->config.nfc_credits & ADP_CS_4_NFC_BUFFERS_MASK);

	port->config.nfc_credits &= ~ADP_CS_4_NFC_BUFFERS_MASK;
	port->config.nfc_credits |= nfc_credits;

	return tb_port_write(port, &port->config.nfc_credits,
			     TB_CFG_PORT, ADP_CS_4, 1);
}

/**
 * tb_port_set_initial_credits() - Set initial port link credits allocated
 * @port: Port to set the initial credits
 * @credits: Number of credits to to allocate
 *
 * Set initial credits value to be used for ingress shared buffering.
 */
int tb_port_set_initial_credits(struct tb_port *port, u32 credits)
{
	u32 data;
	int ret;

	ret = tb_port_read(port, &data, TB_CFG_PORT, ADP_CS_5, 1);
	if (ret)
		return ret;

	data &= ~ADP_CS_5_LCA_MASK;
	data |= (credits << ADP_CS_5_LCA_SHIFT) & ADP_CS_5_LCA_MASK;

	return tb_port_write(port, &data, TB_CFG_PORT, ADP_CS_5, 1);
}

/**
 * tb_port_clear_counter() - clear a counter in TB_CFG_COUNTER
 *
 * Return: Returns 0 on success or an error code on failure.
 */
int tb_port_clear_counter(struct tb_port *port, int counter)
{
	u32 zero[3] = { 0, 0, 0 };
	tb_port_dbg(port, "clearing counter %d\n", counter);
	return tb_port_write(port, zero, TB_CFG_COUNTERS, 3 * counter, 3);
}

/**
 * tb_port_unlock() - Unlock downstream port
 * @port: Port to unlock
 *
 * Needed for USB4 but can be called for any CIO/USB4 ports. Makes the
 * downstream router accessible for CM.
 */
int tb_port_unlock(struct tb_port *port)
{
	if (tb_switch_is_icm(port->sw))
		return 0;
	if (!tb_port_is_null(port))
		return -EINVAL;
	if (tb_switch_is_usb4(port->sw))
		return usb4_port_unlock(port);
	return 0;
}

/**
 * tb_init_port() - initialize a port
 *
 * This is a helper method for tb_switch_alloc. Does not check or initialize
 * any downstream switches.
 *
 * Return: Returns 0 on success or an error code on failure.
 */
static int tb_init_port(struct tb_port *port)
{
	int res;
	int cap;

	res = tb_port_read(port, &port->config, TB_CFG_PORT, 0, 8);
	if (res) {
		if (res == -ENODEV) {
			tb_dbg(port->sw->tb, " Port %d: not implemented\n",
			       port->port);
			return 0;
		}
		return res;
	}

	/* Port 0 is the switch itself and has no PHY. */
	if (port->config.type == TB_TYPE_PORT && port->port != 0) {
		cap = tb_port_find_cap(port, TB_PORT_CAP_PHY);

		if (cap > 0)
			port->cap_phy = cap;
		else
			tb_port_WARN(port, "non switch port without a PHY\n");

		cap = tb_port_find_cap(port, TB_PORT_CAP_USB4);
		if (cap > 0)
			port->cap_usb4 = cap;
	} else if (port->port != 0) {
		cap = tb_port_find_cap(port, TB_PORT_CAP_ADAP);
		if (cap > 0)
			port->cap_adap = cap;
	}

	tb_dump_port(port->sw->tb, &port->config);

	/* Control port does not need HopID allocation */
	if (port->port) {
		ida_init(&port->in_hopids);
		ida_init(&port->out_hopids);
	}

	INIT_LIST_HEAD(&port->list);
	return 0;

}

static int tb_port_alloc_hopid(struct tb_port *port, bool in, int min_hopid,
			       int max_hopid)
{
	int port_max_hopid;
	struct ida *ida;

	if (in) {
		port_max_hopid = port->config.max_in_hop_id;
		ida = &port->in_hopids;
	} else {
		port_max_hopid = port->config.max_out_hop_id;
		ida = &port->out_hopids;
	}

	/* HopIDs 0-7 are reserved */
	if (min_hopid < TB_PATH_MIN_HOPID)
		min_hopid = TB_PATH_MIN_HOPID;

	if (max_hopid < 0 || max_hopid > port_max_hopid)
		max_hopid = port_max_hopid;

	return ida_simple_get(ida, min_hopid, max_hopid + 1, GFP_KERNEL);
}

/**
 * tb_port_alloc_in_hopid() - Allocate input HopID from port
 * @port: Port to allocate HopID for
 * @min_hopid: Minimum acceptable input HopID
 * @max_hopid: Maximum acceptable input HopID
 *
 * Return: HopID between @min_hopid and @max_hopid or negative errno in
 * case of error.
 */
int tb_port_alloc_in_hopid(struct tb_port *port, int min_hopid, int max_hopid)
{
	return tb_port_alloc_hopid(port, true, min_hopid, max_hopid);
}

/**
 * tb_port_alloc_out_hopid() - Allocate output HopID from port
 * @port: Port to allocate HopID for
 * @min_hopid: Minimum acceptable output HopID
 * @max_hopid: Maximum acceptable output HopID
 *
 * Return: HopID between @min_hopid and @max_hopid or negative errno in
 * case of error.
 */
int tb_port_alloc_out_hopid(struct tb_port *port, int min_hopid, int max_hopid)
{
	return tb_port_alloc_hopid(port, false, min_hopid, max_hopid);
}

/**
 * tb_port_release_in_hopid() - Release allocated input HopID from port
 * @port: Port whose HopID to release
 * @hopid: HopID to release
 */
void tb_port_release_in_hopid(struct tb_port *port, int hopid)
{
	ida_simple_remove(&port->in_hopids, hopid);
}

/**
 * tb_port_release_out_hopid() - Release allocated output HopID from port
 * @port: Port whose HopID to release
 * @hopid: HopID to release
 */
void tb_port_release_out_hopid(struct tb_port *port, int hopid)
{
	ida_simple_remove(&port->out_hopids, hopid);
}

/**
 * tb_next_port_on_path() - Return next port for given port on a path
 * @start: Start port of the walk
 * @end: End port of the walk
 * @prev: Previous port (%NULL if this is the first)
 *
 * This function can be used to walk from one port to another if they
 * are connected through zero or more switches. If the @prev is dual
 * link port, the function follows that link and returns another end on
 * that same link.
 *
 * If the @end port has been reached, return %NULL.
 *
 * Domain tb->lock must be held when this function is called.
 */
struct tb_port *tb_next_port_on_path(struct tb_port *start, struct tb_port *end,
				     struct tb_port *prev)
{
	struct tb_port *next;

	if (!prev)
		return start;

	if (prev->sw == end->sw) {
		if (prev == end)
			return NULL;
		return end;
	}

	if (start->sw->config.depth < end->sw->config.depth) {
		if (prev->remote &&
		    prev->remote->sw->config.depth > prev->sw->config.depth)
			next = prev->remote;
		else
			next = tb_port_at(tb_route(end->sw), prev->sw);
	} else {
		if (tb_is_upstream_port(prev)) {
			next = prev->remote;
		} else {
			next = tb_upstream_port(prev->sw);
			/*
			 * Keep the same link if prev and next are both
			 * dual link ports.
			 */
			if (next->dual_link_port &&
			    next->link_nr != prev->link_nr) {
				next = next->dual_link_port;
			}
		}
	}

	return next;
}

static int tb_port_get_link_speed(struct tb_port *port)
{
	u32 val, speed;
	int ret;

	if (!port->cap_phy)
		return -EINVAL;

	ret = tb_port_read(port, &val, TB_CFG_PORT,
			   port->cap_phy + LANE_ADP_CS_1, 1);
	if (ret)
		return ret;

	speed = (val & LANE_ADP_CS_1_CURRENT_SPEED_MASK) >>
		LANE_ADP_CS_1_CURRENT_SPEED_SHIFT;
	return speed == LANE_ADP_CS_1_CURRENT_SPEED_GEN3 ? 20 : 10;
}

static int tb_port_get_link_width(struct tb_port *port)
{
	u32 val;
	int ret;

	if (!port->cap_phy)
		return -EINVAL;

	ret = tb_port_read(port, &val, TB_CFG_PORT,
			   port->cap_phy + LANE_ADP_CS_1, 1);
	if (ret)
		return ret;

	return (val & LANE_ADP_CS_1_CURRENT_WIDTH_MASK) >>
		LANE_ADP_CS_1_CURRENT_WIDTH_SHIFT;
}

static bool tb_port_is_width_supported(struct tb_port *port, int width)
{
	u32 phy, widths;
	int ret;

	if (!port->cap_phy)
		return false;

	ret = tb_port_read(port, &phy, TB_CFG_PORT,
			   port->cap_phy + LANE_ADP_CS_0, 1);
	if (ret)
		return false;

	widths = (phy & LANE_ADP_CS_0_SUPPORTED_WIDTH_MASK) >>
		LANE_ADP_CS_0_SUPPORTED_WIDTH_SHIFT;

	return !!(widths & width);
}

static int tb_port_set_link_width(struct tb_port *port, unsigned int width)
{
	u32 val;
	int ret;

	if (!port->cap_phy)
		return -EINVAL;

	ret = tb_port_read(port, &val, TB_CFG_PORT,
			   port->cap_phy + LANE_ADP_CS_1, 1);
	if (ret)
		return ret;

	val &= ~LANE_ADP_CS_1_TARGET_WIDTH_MASK;
	switch (width) {
	case 1:
		val |= LANE_ADP_CS_1_TARGET_WIDTH_SINGLE <<
			LANE_ADP_CS_1_TARGET_WIDTH_SHIFT;
		break;
	case 2:
		val |= LANE_ADP_CS_1_TARGET_WIDTH_DUAL <<
			LANE_ADP_CS_1_TARGET_WIDTH_SHIFT;
		break;
	default:
		return -EINVAL;
	}

	val |= LANE_ADP_CS_1_LB;

	return tb_port_write(port, &val, TB_CFG_PORT,
			     port->cap_phy + LANE_ADP_CS_1, 1);
}

static int tb_port_lane_bonding_enable(struct tb_port *port)
{
	int ret;

	/*
	 * Enable lane bonding for both links if not already enabled by
	 * for example the boot firmware.
	 */
	ret = tb_port_get_link_width(port);
	if (ret == 1) {
		ret = tb_port_set_link_width(port, 2);
		if (ret)
			return ret;
	}

	ret = tb_port_get_link_width(port->dual_link_port);
	if (ret == 1) {
		ret = tb_port_set_link_width(port->dual_link_port, 2);
		if (ret) {
			tb_port_set_link_width(port, 1);
			return ret;
		}
	}

	port->bonded = true;
	port->dual_link_port->bonded = true;

	return 0;
}

static void tb_port_lane_bonding_disable(struct tb_port *port)
{
	port->dual_link_port->bonded = false;
	port->bonded = false;

	tb_port_set_link_width(port->dual_link_port, 1);
	tb_port_set_link_width(port, 1);
}

/**
 * tb_port_is_enabled() - Is the adapter port enabled
 * @port: Port to check
 */
bool tb_port_is_enabled(struct tb_port *port)
{
	switch (port->config.type) {
	case TB_TYPE_PCIE_UP:
	case TB_TYPE_PCIE_DOWN:
		return tb_pci_port_is_enabled(port);

	case TB_TYPE_DP_HDMI_IN:
	case TB_TYPE_DP_HDMI_OUT:
		return tb_dp_port_is_enabled(port);

	case TB_TYPE_USB3_UP:
	case TB_TYPE_USB3_DOWN:
		return tb_usb3_port_is_enabled(port);

	default:
		return false;
	}
}

/**
 * tb_usb3_port_is_enabled() - Is the USB3 adapter port enabled
 * @port: USB3 adapter port to check
 */
bool tb_usb3_port_is_enabled(struct tb_port *port)
{
	u32 data;

	if (tb_port_read(port, &data, TB_CFG_PORT,
			 port->cap_adap + ADP_USB3_CS_0, 1))
		return false;

	return !!(data & ADP_USB3_CS_0_PE);
}

/**
 * tb_usb3_port_enable() - Enable USB3 adapter port
 * @port: USB3 adapter port to enable
 * @enable: Enable/disable the USB3 adapter
 */
int tb_usb3_port_enable(struct tb_port *port, bool enable)
{
	u32 word = enable ? (ADP_USB3_CS_0_PE | ADP_USB3_CS_0_V)
			  : ADP_USB3_CS_0_V;

	if (!port->cap_adap)
		return -ENXIO;
	return tb_port_write(port, &word, TB_CFG_PORT,
			     port->cap_adap + ADP_USB3_CS_0, 1);
}

/**
 * tb_pci_port_is_enabled() - Is the PCIe adapter port enabled
 * @port: PCIe port to check
 */
bool tb_pci_port_is_enabled(struct tb_port *port)
{
	u32 data;

	if (tb_port_read(port, &data, TB_CFG_PORT,
			 port->cap_adap + ADP_PCIE_CS_0, 1))
		return false;

	return !!(data & ADP_PCIE_CS_0_PE);
}

/**
 * tb_pci_port_enable() - Enable PCIe adapter port
 * @port: PCIe port to enable
 * @enable: Enable/disable the PCIe adapter
 */
int tb_pci_port_enable(struct tb_port *port, bool enable)
{
	u32 word = enable ? ADP_PCIE_CS_0_PE : 0x0;
	if (!port->cap_adap)
		return -ENXIO;
	return tb_port_write(port, &word, TB_CFG_PORT,
			     port->cap_adap + ADP_PCIE_CS_0, 1);
}

/**
 * tb_dp_port_hpd_is_active() - Is HPD already active
 * @port: DP out port to check
 *
 * Checks if the DP OUT adapter port has HDP bit already set.
 */
int tb_dp_port_hpd_is_active(struct tb_port *port)
{
	u32 data;
	int ret;

	ret = tb_port_read(port, &data, TB_CFG_PORT,
			   port->cap_adap + ADP_DP_CS_2, 1);
	if (ret)
		return ret;

	return !!(data & ADP_DP_CS_2_HDP);
}

/**
 * tb_dp_port_hpd_clear() - Clear HPD from DP IN port
 * @port: Port to clear HPD
 *
 * If the DP IN port has HDP set, this function can be used to clear it.
 */
int tb_dp_port_hpd_clear(struct tb_port *port)
{
	u32 data;
	int ret;

	ret = tb_port_read(port, &data, TB_CFG_PORT,
			   port->cap_adap + ADP_DP_CS_3, 1);
	if (ret)
		return ret;

	data |= ADP_DP_CS_3_HDPC;
	return tb_port_write(port, &data, TB_CFG_PORT,
			     port->cap_adap + ADP_DP_CS_3, 1);
}

/**
 * tb_dp_port_set_hops() - Set video/aux Hop IDs for DP port
 * @port: DP IN/OUT port to set hops
 * @video: Video Hop ID
 * @aux_tx: AUX TX Hop ID
 * @aux_rx: AUX RX Hop ID
 *
 * Programs specified Hop IDs for DP IN/OUT port.
 */
int tb_dp_port_set_hops(struct tb_port *port, unsigned int video,
			unsigned int aux_tx, unsigned int aux_rx)
{
	u32 data[2];
	int ret;

	ret = tb_port_read(port, data, TB_CFG_PORT,
			   port->cap_adap + ADP_DP_CS_0, ARRAY_SIZE(data));
	if (ret)
		return ret;

	data[0] &= ~ADP_DP_CS_0_VIDEO_HOPID_MASK;
	data[1] &= ~ADP_DP_CS_1_AUX_RX_HOPID_MASK;
	data[1] &= ~ADP_DP_CS_1_AUX_RX_HOPID_MASK;

	data[0] |= (video << ADP_DP_CS_0_VIDEO_HOPID_SHIFT) &
		ADP_DP_CS_0_VIDEO_HOPID_MASK;
	data[1] |= aux_tx & ADP_DP_CS_1_AUX_TX_HOPID_MASK;
	data[1] |= (aux_rx << ADP_DP_CS_1_AUX_RX_HOPID_SHIFT) &
		ADP_DP_CS_1_AUX_RX_HOPID_MASK;

	return tb_port_write(port, data, TB_CFG_PORT,
			     port->cap_adap + ADP_DP_CS_0, ARRAY_SIZE(data));
}

/**
 * tb_dp_port_is_enabled() - Is DP adapter port enabled
 * @port: DP adapter port to check
 */
bool tb_dp_port_is_enabled(struct tb_port *port)
{
	u32 data[2];

	if (tb_port_read(port, data, TB_CFG_PORT, port->cap_adap + ADP_DP_CS_0,
			 ARRAY_SIZE(data)))
		return false;

	return !!(data[0] & (ADP_DP_CS_0_VE | ADP_DP_CS_0_AE));
}

/**
 * tb_dp_port_enable() - Enables/disables DP paths of a port
 * @port: DP IN/OUT port
 * @enable: Enable/disable DP path
 *
 * Once Hop IDs are programmed DP paths can be enabled or disabled by
 * calling this function.
 */
int tb_dp_port_enable(struct tb_port *port, bool enable)
{
	u32 data[2];
	int ret;

	ret = tb_port_read(port, data, TB_CFG_PORT,
			  port->cap_adap + ADP_DP_CS_0, ARRAY_SIZE(data));
	if (ret)
		return ret;

	if (enable)
		data[0] |= ADP_DP_CS_0_VE | ADP_DP_CS_0_AE;
	else
		data[0] &= ~(ADP_DP_CS_0_VE | ADP_DP_CS_0_AE);

	return tb_port_write(port, data, TB_CFG_PORT,
			     port->cap_adap + ADP_DP_CS_0, ARRAY_SIZE(data));
}

/* switch utility functions */

static const char *tb_switch_generation_name(const struct tb_switch *sw)
{
	switch (sw->generation) {
	case 1:
		return "Thunderbolt 1";
	case 2:
		return "Thunderbolt 2";
	case 3:
		return "Thunderbolt 3";
	case 4:
		return "USB4";
	default:
		return "Unknown";
	}
}

static void tb_dump_switch(const struct tb *tb, const struct tb_switch *sw)
{
	const struct tb_regs_switch_header *regs = &sw->config;

	tb_dbg(tb, " %s Switch: %x:%x (Revision: %d, TB Version: %d)\n",
	       tb_switch_generation_name(sw), regs->vendor_id, regs->device_id,
	       regs->revision, regs->thunderbolt_version);
	tb_dbg(tb, "  Max Port Number: %d\n", regs->max_port_number);
	tb_dbg(tb, "  Config:\n");
	tb_dbg(tb,
		"   Upstream Port Number: %d Depth: %d Route String: %#llx Enabled: %d, PlugEventsDelay: %dms\n",
	       regs->upstream_port_number, regs->depth,
	       (((u64) regs->route_hi) << 32) | regs->route_lo,
	       regs->enabled, regs->plug_events_delay);
	tb_dbg(tb, "   unknown1: %#x unknown4: %#x\n",
	       regs->__unknown1, regs->__unknown4);
}

/**
 * reset_switch() - reconfigure route, enable and send TB_CFG_PKG_RESET
 *
 * Return: Returns 0 on success or an error code on failure.
 */
int tb_switch_reset(struct tb *tb, u64 route)
{
	struct tb_cfg_result res;
	struct tb_regs_switch_header header = {
		header.route_hi = route >> 32,
		header.route_lo = route,
		header.enabled = true,
	};
	tb_dbg(tb, "resetting switch at %llx\n", route);
	res.err = tb_cfg_write(tb->ctl, ((u32 *) &header) + 2, route,
			0, 2, 2, 2);
	if (res.err)
		return res.err;
	res = tb_cfg_reset(tb->ctl, route, TB_CFG_DEFAULT_TIMEOUT);
	if (res.err > 0)
		return -EIO;
	return res.err;
}

/**
 * tb_plug_events_active() - enable/disable plug events on a switch
 *
 * Also configures a sane plug_events_delay of 255ms.
 *
 * Return: Returns 0 on success or an error code on failure.
 */
static int tb_plug_events_active(struct tb_switch *sw, bool active)
{
	u32 data;
	int res;

	if (tb_switch_is_icm(sw))
		return 0;

	sw->config.plug_events_delay = 0xff;
	res = tb_sw_write(sw, ((u32 *) &sw->config) + 4, TB_CFG_SWITCH, 4, 1);
	if (res)
		return res;

	/* Plug events are always enabled in USB4 */
	if (tb_switch_is_usb4(sw))
		return 0;

	res = tb_sw_read(sw, &data, TB_CFG_SWITCH, sw->cap_plug_events + 1, 1);
	if (res)
		return res;

	if (active) {
		data = data & 0xFFFFFF83;
		switch (sw->config.device_id) {
		case PCI_DEVICE_ID_INTEL_LIGHT_RIDGE:
		case PCI_DEVICE_ID_INTEL_EAGLE_RIDGE:
		case PCI_DEVICE_ID_INTEL_PORT_RIDGE:
			break;
		default:
			data |= 4;
		}
	} else {
		data = data | 0x7c;
	}
	return tb_sw_write(sw, &data, TB_CFG_SWITCH,
			   sw->cap_plug_events + 1, 1);
}

static ssize_t authorized_show(struct device *dev,
			       struct device_attribute *attr,
			       char *buf)
{
	struct tb_switch *sw = tb_to_switch(dev);

	return sprintf(buf, "%u\n", sw->authorized);
}

static int tb_switch_set_authorized(struct tb_switch *sw, unsigned int val)
{
	int ret = -EINVAL;

	if (!mutex_trylock(&sw->tb->lock))
		return restart_syscall();

	if (sw->authorized)
		goto unlock;

	switch (val) {
	/* Approve switch */
	case 1:
		if (sw->key)
			ret = tb_domain_approve_switch_key(sw->tb, sw);
		else
			ret = tb_domain_approve_switch(sw->tb, sw);
		break;

	/* Challenge switch */
	case 2:
		if (sw->key)
			ret = tb_domain_challenge_switch_key(sw->tb, sw);
		break;

	default:
		break;
	}

	if (!ret) {
		sw->authorized = val;
		/* Notify status change to the userspace */
		kobject_uevent(&sw->dev.kobj, KOBJ_CHANGE);
	}

unlock:
	mutex_unlock(&sw->tb->lock);
	return ret;
}

static ssize_t authorized_store(struct device *dev,
				struct device_attribute *attr,
				const char *buf, size_t count)
{
	struct tb_switch *sw = tb_to_switch(dev);
	unsigned int val;
	ssize_t ret;

	ret = kstrtouint(buf, 0, &val);
	if (ret)
		return ret;
	if (val > 2)
		return -EINVAL;

	pm_runtime_get_sync(&sw->dev);
	ret = tb_switch_set_authorized(sw, val);
	pm_runtime_mark_last_busy(&sw->dev);
	pm_runtime_put_autosuspend(&sw->dev);

	return ret ? ret : count;
}
static DEVICE_ATTR_RW(authorized);

static ssize_t boot_show(struct device *dev, struct device_attribute *attr,
			 char *buf)
{
	struct tb_switch *sw = tb_to_switch(dev);

	return sprintf(buf, "%u\n", sw->boot);
}
static DEVICE_ATTR_RO(boot);

static ssize_t device_show(struct device *dev, struct device_attribute *attr,
			   char *buf)
{
	struct tb_switch *sw = tb_to_switch(dev);

	return sprintf(buf, "%#x\n", sw->device);
}
static DEVICE_ATTR_RO(device);

static ssize_t
device_name_show(struct device *dev, struct device_attribute *attr, char *buf)
{
	struct tb_switch *sw = tb_to_switch(dev);

	return sprintf(buf, "%s\n", sw->device_name ? sw->device_name : "");
}
static DEVICE_ATTR_RO(device_name);

static ssize_t
generation_show(struct device *dev, struct device_attribute *attr, char *buf)
{
	struct tb_switch *sw = tb_to_switch(dev);

	return sprintf(buf, "%u\n", sw->generation);
}
static DEVICE_ATTR_RO(generation);

static ssize_t key_show(struct device *dev, struct device_attribute *attr,
			char *buf)
{
	struct tb_switch *sw = tb_to_switch(dev);
	ssize_t ret;

	if (!mutex_trylock(&sw->tb->lock))
		return restart_syscall();

	if (sw->key)
		ret = sprintf(buf, "%*phN\n", TB_SWITCH_KEY_SIZE, sw->key);
	else
		ret = sprintf(buf, "\n");

	mutex_unlock(&sw->tb->lock);
	return ret;
}

static ssize_t key_store(struct device *dev, struct device_attribute *attr,
			 const char *buf, size_t count)
{
	struct tb_switch *sw = tb_to_switch(dev);
	u8 key[TB_SWITCH_KEY_SIZE];
	ssize_t ret = count;
	bool clear = false;

	if (!strcmp(buf, "\n"))
		clear = true;
	else if (hex2bin(key, buf, sizeof(key)))
		return -EINVAL;

	if (!mutex_trylock(&sw->tb->lock))
		return restart_syscall();

	if (sw->authorized) {
		ret = -EBUSY;
	} else {
		kfree(sw->key);
		if (clear) {
			sw->key = NULL;
		} else {
			sw->key = kmemdup(key, sizeof(key), GFP_KERNEL);
			if (!sw->key)
				ret = -ENOMEM;
		}
	}

	mutex_unlock(&sw->tb->lock);
	return ret;
}
static DEVICE_ATTR(key, 0600, key_show, key_store);

static ssize_t speed_show(struct device *dev, struct device_attribute *attr,
			  char *buf)
{
	struct tb_switch *sw = tb_to_switch(dev);

	return sprintf(buf, "%u.0 Gb/s\n", sw->link_speed);
}

/*
 * Currently all lanes must run at the same speed but we expose here
 * both directions to allow possible asymmetric links in the future.
 */
static DEVICE_ATTR(rx_speed, 0444, speed_show, NULL);
static DEVICE_ATTR(tx_speed, 0444, speed_show, NULL);

static ssize_t lanes_show(struct device *dev, struct device_attribute *attr,
			  char *buf)
{
	struct tb_switch *sw = tb_to_switch(dev);

	return sprintf(buf, "%u\n", sw->link_width);
}

/*
 * Currently link has same amount of lanes both directions (1 or 2) but
 * expose them separately to allow possible asymmetric links in the future.
 */
static DEVICE_ATTR(rx_lanes, 0444, lanes_show, NULL);
static DEVICE_ATTR(tx_lanes, 0444, lanes_show, NULL);

static ssize_t nvm_authenticate_show(struct device *dev,
	struct device_attribute *attr, char *buf)
{
	struct tb_switch *sw = tb_to_switch(dev);
	u32 status;

	nvm_get_auth_status(sw, &status);
	return sprintf(buf, "%#x\n", status);
}

static ssize_t nvm_authenticate_store(struct device *dev,
	struct device_attribute *attr, const char *buf, size_t count)
{
	struct tb_switch *sw = tb_to_switch(dev);
	bool val;
	int ret;

	pm_runtime_get_sync(&sw->dev);

	if (!mutex_trylock(&sw->tb->lock)) {
		ret = restart_syscall();
		goto exit_rpm;
	}

	/* If NVMem devices are not yet added */
	if (!sw->nvm) {
		ret = -EAGAIN;
		goto exit_unlock;
	}

	ret = kstrtobool(buf, &val);
	if (ret)
		goto exit_unlock;

	/* Always clear the authentication status */
	nvm_clear_auth_status(sw);

	if (val) {
		if (!sw->nvm->buf) {
			ret = -EINVAL;
			goto exit_unlock;
		}

		ret = nvm_validate_and_write(sw);
		if (ret)
			goto exit_unlock;

		sw->nvm->authenticating = true;
		ret = nvm_authenticate(sw);
	}

exit_unlock:
	mutex_unlock(&sw->tb->lock);
exit_rpm:
	pm_runtime_mark_last_busy(&sw->dev);
	pm_runtime_put_autosuspend(&sw->dev);

	if (ret)
		return ret;
	return count;
}
static DEVICE_ATTR_RW(nvm_authenticate);

static ssize_t nvm_version_show(struct device *dev,
				struct device_attribute *attr, char *buf)
{
	struct tb_switch *sw = tb_to_switch(dev);
	int ret;

	if (!mutex_trylock(&sw->tb->lock))
		return restart_syscall();

	if (sw->safe_mode)
		ret = -ENODATA;
	else if (!sw->nvm)
		ret = -EAGAIN;
	else
		ret = sprintf(buf, "%x.%x\n", sw->nvm->major, sw->nvm->minor);

	mutex_unlock(&sw->tb->lock);

	return ret;
}
static DEVICE_ATTR_RO(nvm_version);

static ssize_t vendor_show(struct device *dev, struct device_attribute *attr,
			   char *buf)
{
	struct tb_switch *sw = tb_to_switch(dev);

	return sprintf(buf, "%#x\n", sw->vendor);
}
static DEVICE_ATTR_RO(vendor);

static ssize_t
vendor_name_show(struct device *dev, struct device_attribute *attr, char *buf)
{
	struct tb_switch *sw = tb_to_switch(dev);

	return sprintf(buf, "%s\n", sw->vendor_name ? sw->vendor_name : "");
}
static DEVICE_ATTR_RO(vendor_name);

static ssize_t unique_id_show(struct device *dev, struct device_attribute *attr,
			      char *buf)
{
	struct tb_switch *sw = tb_to_switch(dev);

	return sprintf(buf, "%pUb\n", sw->uuid);
}
static DEVICE_ATTR_RO(unique_id);

static struct attribute *switch_attrs[] = {
	&dev_attr_authorized.attr,
	&dev_attr_boot.attr,
	&dev_attr_device.attr,
	&dev_attr_device_name.attr,
	&dev_attr_generation.attr,
	&dev_attr_key.attr,
	&dev_attr_nvm_authenticate.attr,
	&dev_attr_nvm_version.attr,
	&dev_attr_rx_speed.attr,
	&dev_attr_rx_lanes.attr,
	&dev_attr_tx_speed.attr,
	&dev_attr_tx_lanes.attr,
	&dev_attr_vendor.attr,
	&dev_attr_vendor_name.attr,
	&dev_attr_unique_id.attr,
	NULL,
};

static umode_t switch_attr_is_visible(struct kobject *kobj,
				      struct attribute *attr, int n)
{
	struct device *dev = container_of(kobj, struct device, kobj);
	struct tb_switch *sw = tb_to_switch(dev);

	if (attr == &dev_attr_device.attr) {
		if (!sw->device)
			return 0;
	} else if (attr == &dev_attr_device_name.attr) {
		if (!sw->device_name)
			return 0;
	} else if (attr == &dev_attr_vendor.attr)  {
		if (!sw->vendor)
			return 0;
	} else if (attr == &dev_attr_vendor_name.attr)  {
		if (!sw->vendor_name)
			return 0;
	} else if (attr == &dev_attr_key.attr) {
		if (tb_route(sw) &&
		    sw->tb->security_level == TB_SECURITY_SECURE &&
		    sw->security_level == TB_SECURITY_SECURE)
			return attr->mode;
		return 0;
	} else if (attr == &dev_attr_rx_speed.attr ||
		   attr == &dev_attr_rx_lanes.attr ||
		   attr == &dev_attr_tx_speed.attr ||
		   attr == &dev_attr_tx_lanes.attr) {
		if (tb_route(sw))
			return attr->mode;
		return 0;
	} else if (attr == &dev_attr_nvm_authenticate.attr) {
		if (nvm_upgradeable(sw))
			return attr->mode;
		return 0;
	} else if (attr == &dev_attr_nvm_version.attr) {
		if (nvm_readable(sw))
			return attr->mode;
		return 0;
	} else if (attr == &dev_attr_boot.attr) {
		if (tb_route(sw))
			return attr->mode;
		return 0;
	}

	return sw->safe_mode ? 0 : attr->mode;
}

static struct attribute_group switch_group = {
	.is_visible = switch_attr_is_visible,
	.attrs = switch_attrs,
};

static const struct attribute_group *switch_groups[] = {
	&switch_group,
	NULL,
};

static void tb_switch_release(struct device *dev)
{
	struct tb_switch *sw = tb_to_switch(dev);
	struct tb_port *port;

	dma_port_free(sw->dma_port);

	tb_switch_for_each_port(sw, port) {
		if (!port->disabled) {
			ida_destroy(&port->in_hopids);
			ida_destroy(&port->out_hopids);
		}
	}

	kfree(sw->uuid);
	kfree(sw->device_name);
	kfree(sw->vendor_name);
	kfree(sw->ports);
	kfree(sw->drom);
	kfree(sw->key);
	kfree(sw);
}

/*
 * Currently only need to provide the callbacks. Everything else is handled
 * in the connection manager.
 */
static int __maybe_unused tb_switch_runtime_suspend(struct device *dev)
{
	struct tb_switch *sw = tb_to_switch(dev);
	const struct tb_cm_ops *cm_ops = sw->tb->cm_ops;

	if (cm_ops->runtime_suspend_switch)
		return cm_ops->runtime_suspend_switch(sw);

	return 0;
}

static int __maybe_unused tb_switch_runtime_resume(struct device *dev)
{
	struct tb_switch *sw = tb_to_switch(dev);
	const struct tb_cm_ops *cm_ops = sw->tb->cm_ops;

	if (cm_ops->runtime_resume_switch)
		return cm_ops->runtime_resume_switch(sw);
	return 0;
}

static const struct dev_pm_ops tb_switch_pm_ops = {
	SET_RUNTIME_PM_OPS(tb_switch_runtime_suspend, tb_switch_runtime_resume,
			   NULL)
};

struct device_type tb_switch_type = {
	.name = "thunderbolt_device",
	.release = tb_switch_release,
	.pm = &tb_switch_pm_ops,
};

static int tb_switch_get_generation(struct tb_switch *sw)
{
	switch (sw->config.device_id) {
	case PCI_DEVICE_ID_INTEL_LIGHT_RIDGE:
	case PCI_DEVICE_ID_INTEL_EAGLE_RIDGE:
	case PCI_DEVICE_ID_INTEL_LIGHT_PEAK:
	case PCI_DEVICE_ID_INTEL_CACTUS_RIDGE_2C:
	case PCI_DEVICE_ID_INTEL_CACTUS_RIDGE_4C:
	case PCI_DEVICE_ID_INTEL_PORT_RIDGE:
	case PCI_DEVICE_ID_INTEL_REDWOOD_RIDGE_2C_BRIDGE:
	case PCI_DEVICE_ID_INTEL_REDWOOD_RIDGE_4C_BRIDGE:
		return 1;

	case PCI_DEVICE_ID_INTEL_WIN_RIDGE_2C_BRIDGE:
	case PCI_DEVICE_ID_INTEL_FALCON_RIDGE_2C_BRIDGE:
	case PCI_DEVICE_ID_INTEL_FALCON_RIDGE_4C_BRIDGE:
		return 2;

	case PCI_DEVICE_ID_INTEL_ALPINE_RIDGE_LP_BRIDGE:
	case PCI_DEVICE_ID_INTEL_ALPINE_RIDGE_2C_BRIDGE:
	case PCI_DEVICE_ID_INTEL_ALPINE_RIDGE_4C_BRIDGE:
	case PCI_DEVICE_ID_INTEL_ALPINE_RIDGE_C_2C_BRIDGE:
	case PCI_DEVICE_ID_INTEL_ALPINE_RIDGE_C_4C_BRIDGE:
	case PCI_DEVICE_ID_INTEL_TITAN_RIDGE_2C_BRIDGE:
	case PCI_DEVICE_ID_INTEL_TITAN_RIDGE_4C_BRIDGE:
	case PCI_DEVICE_ID_INTEL_TITAN_RIDGE_DD_BRIDGE:
	case PCI_DEVICE_ID_INTEL_ICL_NHI0:
	case PCI_DEVICE_ID_INTEL_ICL_NHI1:
		return 3;

	default:
		if (tb_switch_is_usb4(sw))
			return 4;

		/*
		 * For unknown switches assume generation to be 1 to be
		 * on the safe side.
		 */
		tb_sw_warn(sw, "unsupported switch device id %#x\n",
			   sw->config.device_id);
		return 1;
	}
}

static bool tb_switch_exceeds_max_depth(const struct tb_switch *sw, int depth)
{
	int max_depth;

	if (tb_switch_is_usb4(sw) ||
	    (sw->tb->root_switch && tb_switch_is_usb4(sw->tb->root_switch)))
		max_depth = USB4_SWITCH_MAX_DEPTH;
	else
		max_depth = TB_SWITCH_MAX_DEPTH;

	return depth > max_depth;
}

/**
 * tb_switch_alloc() - allocate a switch
 * @tb: Pointer to the owning domain
 * @parent: Parent device for this switch
 * @route: Route string for this switch
 *
 * Allocates and initializes a switch. Will not upload configuration to
 * the switch. For that you need to call tb_switch_configure()
 * separately. The returned switch should be released by calling
 * tb_switch_put().
 *
 * Return: Pointer to the allocated switch or ERR_PTR() in case of
 * failure.
 */
struct tb_switch *tb_switch_alloc(struct tb *tb, struct device *parent,
				  u64 route)
{
	struct tb_switch *sw;
	int upstream_port;
	int i, ret, depth;

	/* Unlock the downstream port so we can access the switch below */
	if (route) {
		struct tb_switch *parent_sw = tb_to_switch(parent);
		struct tb_port *down;

		down = tb_port_at(route, parent_sw);
		tb_port_unlock(down);
	}

	depth = tb_route_length(route);

	upstream_port = tb_cfg_get_upstream_port(tb->ctl, route);
	if (upstream_port < 0)
		return ERR_PTR(upstream_port);

	sw = kzalloc(sizeof(*sw), GFP_KERNEL);
	if (!sw)
		return ERR_PTR(-ENOMEM);

	sw->tb = tb;
	ret = tb_cfg_read(tb->ctl, &sw->config, route, 0, TB_CFG_SWITCH, 0, 5);
	if (ret)
		goto err_free_sw_ports;

	sw->generation = tb_switch_get_generation(sw);

	tb_dbg(tb, "current switch config:\n");
	tb_dump_switch(tb, sw);

	/* configure switch */
	sw->config.upstream_port_number = upstream_port;
	sw->config.depth = depth;
	sw->config.route_hi = upper_32_bits(route);
	sw->config.route_lo = lower_32_bits(route);
	sw->config.enabled = 0;

	/* Make sure we do not exceed maximum topology limit */
	if (tb_switch_exceeds_max_depth(sw, depth)) {
		ret = -EADDRNOTAVAIL;
		goto err_free_sw_ports;
	}

	/* initialize ports */
	sw->ports = kcalloc(sw->config.max_port_number + 1, sizeof(*sw->ports),
				GFP_KERNEL);
	if (!sw->ports) {
		ret = -ENOMEM;
		goto err_free_sw_ports;
	}

	for (i = 0; i <= sw->config.max_port_number; i++) {
		/* minimum setup for tb_find_cap and tb_drom_read to work */
		sw->ports[i].sw = sw;
		sw->ports[i].port = i;
	}

	ret = tb_switch_find_vse_cap(sw, TB_VSE_CAP_PLUG_EVENTS);
	if (ret > 0)
		sw->cap_plug_events = ret;

	ret = tb_switch_find_vse_cap(sw, TB_VSE_CAP_LINK_CONTROLLER);
	if (ret > 0)
		sw->cap_lc = ret;

	/* Root switch is always authorized */
	if (!route)
		sw->authorized = true;

	device_initialize(&sw->dev);
	sw->dev.parent = parent;
	sw->dev.bus = &tb_bus_type;
	sw->dev.type = &tb_switch_type;
	sw->dev.groups = switch_groups;
	dev_set_name(&sw->dev, "%u-%llx", tb->index, tb_route(sw));

	return sw;

err_free_sw_ports:
	kfree(sw->ports);
	kfree(sw);

	return ERR_PTR(ret);
}

/**
 * tb_switch_alloc_safe_mode() - allocate a switch that is in safe mode
 * @tb: Pointer to the owning domain
 * @parent: Parent device for this switch
 * @route: Route string for this switch
 *
 * This creates a switch in safe mode. This means the switch pretty much
 * lacks all capabilities except DMA configuration port before it is
 * flashed with a valid NVM firmware.
 *
 * The returned switch must be released by calling tb_switch_put().
 *
 * Return: Pointer to the allocated switch or ERR_PTR() in case of failure
 */
struct tb_switch *
tb_switch_alloc_safe_mode(struct tb *tb, struct device *parent, u64 route)
{
	struct tb_switch *sw;

	sw = kzalloc(sizeof(*sw), GFP_KERNEL);
	if (!sw)
		return ERR_PTR(-ENOMEM);

	sw->tb = tb;
	sw->config.depth = tb_route_length(route);
	sw->config.route_hi = upper_32_bits(route);
	sw->config.route_lo = lower_32_bits(route);
	sw->safe_mode = true;

	device_initialize(&sw->dev);
	sw->dev.parent = parent;
	sw->dev.bus = &tb_bus_type;
	sw->dev.type = &tb_switch_type;
	sw->dev.groups = switch_groups;
	dev_set_name(&sw->dev, "%u-%llx", tb->index, tb_route(sw));

	return sw;
}

/**
 * tb_switch_configure() - Uploads configuration to the switch
 * @sw: Switch to configure
 *
 * Call this function before the switch is added to the system. It will
 * upload configuration to the switch and makes it available for the
 * connection manager to use. Can be called to the switch again after
 * resume from low power states to re-initialize it.
 *
 * Return: %0 in case of success and negative errno in case of failure
 */
int tb_switch_configure(struct tb_switch *sw)
{
	struct tb *tb = sw->tb;
	u64 route;
	int ret;

	route = tb_route(sw);

	tb_dbg(tb, "%s Switch at %#llx (depth: %d, up port: %d)\n",
	       sw->config.enabled ? "restoring " : "initializing", route,
	       tb_route_length(route), sw->config.upstream_port_number);

	sw->config.enabled = 1;

	if (tb_switch_is_usb4(sw)) {
		/*
		 * For USB4 devices, we need to program the CM version
		 * accordingly so that it knows to expose all the
		 * additional capabilities.
		 */
		sw->config.cmuv = USB4_VERSION_1_0;
<<<<<<< HEAD

		/* Enumerate the switch */
		ret = tb_sw_write(sw, (u32 *)&sw->config + 1, TB_CFG_SWITCH,
				  ROUTER_CS_1, 4);
		if (ret)
			return ret;

		ret = usb4_switch_setup(sw);
		if (ret)
			return ret;

		ret = usb4_switch_configure_link(sw);
	} else {
		if (sw->config.vendor_id != PCI_VENDOR_ID_INTEL)
			tb_sw_warn(sw, "unknown switch vendor id %#x\n",
				   sw->config.vendor_id);

		if (!sw->cap_plug_events) {
			tb_sw_warn(sw, "cannot find TB_VSE_CAP_PLUG_EVENTS aborting\n");
			return -ENODEV;
		}

		/* Enumerate the switch */
		ret = tb_sw_write(sw, (u32 *)&sw->config + 1, TB_CFG_SWITCH,
				  ROUTER_CS_1, 3);
		if (ret)
			return ret;

=======

		/* Enumerate the switch */
		ret = tb_sw_write(sw, (u32 *)&sw->config + 1, TB_CFG_SWITCH,
				  ROUTER_CS_1, 4);
		if (ret)
			return ret;

		ret = usb4_switch_setup(sw);
		if (ret)
			return ret;

		ret = usb4_switch_configure_link(sw);
	} else {
		if (sw->config.vendor_id != PCI_VENDOR_ID_INTEL)
			tb_sw_warn(sw, "unknown switch vendor id %#x\n",
				   sw->config.vendor_id);

		if (!sw->cap_plug_events) {
			tb_sw_warn(sw, "cannot find TB_VSE_CAP_PLUG_EVENTS aborting\n");
			return -ENODEV;
		}

		/* Enumerate the switch */
		ret = tb_sw_write(sw, (u32 *)&sw->config + 1, TB_CFG_SWITCH,
				  ROUTER_CS_1, 3);
		if (ret)
			return ret;

>>>>>>> 778fbf41
		ret = tb_lc_configure_link(sw);
	}
	if (ret)
		return ret;

	return tb_plug_events_active(sw, true);
}

static int tb_switch_set_uuid(struct tb_switch *sw)
{
	bool uid = false;
	u32 uuid[4];
	int ret;

	if (sw->uuid)
		return 0;

	if (tb_switch_is_usb4(sw)) {
		ret = usb4_switch_read_uid(sw, &sw->uid);
		if (ret)
			return ret;
		uid = true;
	} else {
		/*
		 * The newer controllers include fused UUID as part of
		 * link controller specific registers
		 */
		ret = tb_lc_read_uuid(sw, uuid);
		if (ret) {
			if (ret != -EINVAL)
				return ret;
			uid = true;
		}
	}

	if (uid) {
		/*
		 * ICM generates UUID based on UID and fills the upper
		 * two words with ones. This is not strictly following
		 * UUID format but we want to be compatible with it so
		 * we do the same here.
		 */
		uuid[0] = sw->uid & 0xffffffff;
		uuid[1] = (sw->uid >> 32) & 0xffffffff;
		uuid[2] = 0xffffffff;
		uuid[3] = 0xffffffff;
	}

	sw->uuid = kmemdup(uuid, sizeof(uuid), GFP_KERNEL);
	if (!sw->uuid)
		return -ENOMEM;
	return 0;
}

static int tb_switch_add_dma_port(struct tb_switch *sw)
{
	u32 status;
	int ret;

	switch (sw->generation) {
	case 2:
		/* Only root switch can be upgraded */
		if (tb_route(sw))
			return 0;

		/* fallthrough */
	case 3:
		ret = tb_switch_set_uuid(sw);
		if (ret)
			return ret;
		break;

	default:
		/*
		 * DMA port is the only thing available when the switch
		 * is in safe mode.
		 */
		if (!sw->safe_mode)
			return 0;
		break;
	}

	/* Root switch DMA port requires running firmware */
	if (!tb_route(sw) && !tb_switch_is_icm(sw))
		return 0;

	sw->dma_port = dma_port_alloc(sw);
	if (!sw->dma_port)
		return 0;

	if (sw->no_nvm_upgrade)
		return 0;

	/*
	 * If there is status already set then authentication failed
	 * when the dma_port_flash_update_auth() returned. Power cycling
	 * is not needed (it was done already) so only thing we do here
	 * is to unblock runtime PM of the root port.
	 */
	nvm_get_auth_status(sw, &status);
	if (status) {
		if (!tb_route(sw))
			nvm_authenticate_complete_dma_port(sw);
		return 0;
	}

	/*
	 * Check status of the previous flash authentication. If there
	 * is one we need to power cycle the switch in any case to make
	 * it functional again.
	 */
	ret = dma_port_flash_update_auth_status(sw->dma_port, &status);
	if (ret <= 0)
		return ret;

	/* Now we can allow root port to suspend again */
	if (!tb_route(sw))
		nvm_authenticate_complete_dma_port(sw);

	if (status) {
		tb_sw_info(sw, "switch flash authentication failed\n");
		nvm_set_auth_status(sw, status);
	}

	tb_sw_info(sw, "power cycling the switch now\n");
	dma_port_power_cycle(sw->dma_port);

	/*
	 * We return error here which causes the switch adding failure.
	 * It should appear back after power cycle is complete.
	 */
	return -ESHUTDOWN;
}

static void tb_switch_default_link_ports(struct tb_switch *sw)
{
	int i;

	for (i = 1; i <= sw->config.max_port_number; i += 2) {
		struct tb_port *port = &sw->ports[i];
		struct tb_port *subordinate;

		if (!tb_port_is_null(port))
			continue;

		/* Check for the subordinate port */
		if (i == sw->config.max_port_number ||
		    !tb_port_is_null(&sw->ports[i + 1]))
			continue;

		/* Link them if not already done so (by DROM) */
		subordinate = &sw->ports[i + 1];
		if (!port->dual_link_port && !subordinate->dual_link_port) {
			port->link_nr = 0;
			port->dual_link_port = subordinate;
			subordinate->link_nr = 1;
			subordinate->dual_link_port = port;

			tb_sw_dbg(sw, "linked ports %d <-> %d\n",
				  port->port, subordinate->port);
		}
	}
}

static bool tb_switch_lane_bonding_possible(struct tb_switch *sw)
{
	const struct tb_port *up = tb_upstream_port(sw);

	if (!up->dual_link_port || !up->dual_link_port->remote)
		return false;

	if (tb_switch_is_usb4(sw))
		return usb4_switch_lane_bonding_possible(sw);
	return tb_lc_lane_bonding_possible(sw);
}

static int tb_switch_update_link_attributes(struct tb_switch *sw)
{
	struct tb_port *up;
	bool change = false;
	int ret;

	if (!tb_route(sw) || tb_switch_is_icm(sw))
		return 0;

	up = tb_upstream_port(sw);

	ret = tb_port_get_link_speed(up);
	if (ret < 0)
		return ret;
	if (sw->link_speed != ret)
		change = true;
	sw->link_speed = ret;

	ret = tb_port_get_link_width(up);
	if (ret < 0)
		return ret;
	if (sw->link_width != ret)
		change = true;
	sw->link_width = ret;

	/* Notify userspace that there is possible link attribute change */
	if (device_is_registered(&sw->dev) && change)
		kobject_uevent(&sw->dev.kobj, KOBJ_CHANGE);

	return 0;
}

/**
 * tb_switch_lane_bonding_enable() - Enable lane bonding
 * @sw: Switch to enable lane bonding
 *
 * Connection manager can call this function to enable lane bonding of a
 * switch. If conditions are correct and both switches support the feature,
 * lanes are bonded. It is safe to call this to any switch.
 */
int tb_switch_lane_bonding_enable(struct tb_switch *sw)
{
	struct tb_switch *parent = tb_to_switch(sw->dev.parent);
	struct tb_port *up, *down;
	u64 route = tb_route(sw);
	int ret;

	if (!route)
		return 0;

	if (!tb_switch_lane_bonding_possible(sw))
		return 0;

	up = tb_upstream_port(sw);
	down = tb_port_at(route, parent);

	if (!tb_port_is_width_supported(up, 2) ||
	    !tb_port_is_width_supported(down, 2))
		return 0;

	ret = tb_port_lane_bonding_enable(up);
	if (ret) {
		tb_port_warn(up, "failed to enable lane bonding\n");
		return ret;
	}

	ret = tb_port_lane_bonding_enable(down);
	if (ret) {
		tb_port_warn(down, "failed to enable lane bonding\n");
		tb_port_lane_bonding_disable(up);
		return ret;
	}

	tb_switch_update_link_attributes(sw);

	tb_sw_dbg(sw, "lane bonding enabled\n");
	return ret;
}

/**
 * tb_switch_lane_bonding_disable() - Disable lane bonding
 * @sw: Switch whose lane bonding to disable
 *
 * Disables lane bonding between @sw and parent. This can be called even
 * if lanes were not bonded originally.
 */
void tb_switch_lane_bonding_disable(struct tb_switch *sw)
{
	struct tb_switch *parent = tb_to_switch(sw->dev.parent);
	struct tb_port *up, *down;

	if (!tb_route(sw))
		return;

	up = tb_upstream_port(sw);
	if (!up->bonded)
		return;

	down = tb_port_at(tb_route(sw), parent);

	tb_port_lane_bonding_disable(up);
	tb_port_lane_bonding_disable(down);

	tb_switch_update_link_attributes(sw);
	tb_sw_dbg(sw, "lane bonding disabled\n");
}

/**
 * tb_switch_add() - Add a switch to the domain
 * @sw: Switch to add
 *
 * This is the last step in adding switch to the domain. It will read
 * identification information from DROM and initializes ports so that
 * they can be used to connect other switches. The switch will be
 * exposed to the userspace when this function successfully returns. To
 * remove and release the switch, call tb_switch_remove().
 *
 * Return: %0 in case of success and negative errno in case of failure
 */
int tb_switch_add(struct tb_switch *sw)
{
	int i, ret;

	/*
	 * Initialize DMA control port now before we read DROM. Recent
	 * host controllers have more complete DROM on NVM that includes
	 * vendor and model identification strings which we then expose
	 * to the userspace. NVM can be accessed through DMA
	 * configuration based mailbox.
	 */
	ret = tb_switch_add_dma_port(sw);
	if (ret) {
		dev_err(&sw->dev, "failed to add DMA port\n");
		return ret;
	}

	if (!sw->safe_mode) {
		/* read drom */
		ret = tb_drom_read(sw);
		if (ret) {
			dev_err(&sw->dev, "reading DROM failed\n");
			return ret;
		}
		tb_sw_dbg(sw, "uid: %#llx\n", sw->uid);

		ret = tb_switch_set_uuid(sw);
		if (ret) {
			dev_err(&sw->dev, "failed to set UUID\n");
			return ret;
		}

		for (i = 0; i <= sw->config.max_port_number; i++) {
			if (sw->ports[i].disabled) {
				tb_port_dbg(&sw->ports[i], "disabled by eeprom\n");
				continue;
			}
			ret = tb_init_port(&sw->ports[i]);
			if (ret) {
				dev_err(&sw->dev, "failed to initialize port %d\n", i);
				return ret;
			}
		}

		tb_switch_default_link_ports(sw);

		ret = tb_switch_update_link_attributes(sw);
		if (ret)
			return ret;

		ret = tb_switch_tmu_init(sw);
		if (ret)
			return ret;
	}

	ret = device_add(&sw->dev);
	if (ret) {
		dev_err(&sw->dev, "failed to add device: %d\n", ret);
		return ret;
	}

	if (tb_route(sw)) {
		dev_info(&sw->dev, "new device found, vendor=%#x device=%#x\n",
			 sw->vendor, sw->device);
		if (sw->vendor_name && sw->device_name)
			dev_info(&sw->dev, "%s %s\n", sw->vendor_name,
				 sw->device_name);
	}

	ret = tb_switch_nvm_add(sw);
	if (ret) {
		dev_err(&sw->dev, "failed to add NVM devices\n");
		device_del(&sw->dev);
		return ret;
	}

	pm_runtime_set_active(&sw->dev);
	if (sw->rpm) {
		pm_runtime_set_autosuspend_delay(&sw->dev, TB_AUTOSUSPEND_DELAY);
		pm_runtime_use_autosuspend(&sw->dev);
		pm_runtime_mark_last_busy(&sw->dev);
		pm_runtime_enable(&sw->dev);
		pm_request_autosuspend(&sw->dev);
	}

	return 0;
}

/**
 * tb_switch_remove() - Remove and release a switch
 * @sw: Switch to remove
 *
 * This will remove the switch from the domain and release it after last
 * reference count drops to zero. If there are switches connected below
 * this switch, they will be removed as well.
 */
void tb_switch_remove(struct tb_switch *sw)
{
	struct tb_port *port;

	if (sw->rpm) {
		pm_runtime_get_sync(&sw->dev);
		pm_runtime_disable(&sw->dev);
	}

	/* port 0 is the switch itself and never has a remote */
	tb_switch_for_each_port(sw, port) {
		if (tb_port_has_remote(port)) {
			tb_switch_remove(port->remote->sw);
			port->remote = NULL;
		} else if (port->xdomain) {
			tb_xdomain_remove(port->xdomain);
			port->xdomain = NULL;
		}
	}

	if (!sw->is_unplugged)
		tb_plug_events_active(sw, false);

	if (tb_switch_is_usb4(sw))
		usb4_switch_unconfigure_link(sw);
	else
		tb_lc_unconfigure_link(sw);

	tb_switch_nvm_remove(sw);

	if (tb_route(sw))
		dev_info(&sw->dev, "device disconnected\n");
	device_unregister(&sw->dev);
}

/**
 * tb_sw_set_unplugged() - set is_unplugged on switch and downstream switches
 */
void tb_sw_set_unplugged(struct tb_switch *sw)
{
	struct tb_port *port;

	if (sw == sw->tb->root_switch) {
		tb_sw_WARN(sw, "cannot unplug root switch\n");
		return;
	}
	if (sw->is_unplugged) {
		tb_sw_WARN(sw, "is_unplugged already set\n");
		return;
	}
	sw->is_unplugged = true;
	tb_switch_for_each_port(sw, port) {
		if (tb_port_has_remote(port))
			tb_sw_set_unplugged(port->remote->sw);
		else if (port->xdomain)
			port->xdomain->is_unplugged = true;
	}
}

int tb_switch_resume(struct tb_switch *sw)
{
	struct tb_port *port;
	int err;

	tb_sw_dbg(sw, "resuming switch\n");

	/*
	 * Check for UID of the connected switches except for root
	 * switch which we assume cannot be removed.
	 */
	if (tb_route(sw)) {
		u64 uid;

		/*
		 * Check first that we can still read the switch config
		 * space. It may be that there is now another domain
		 * connected.
		 */
		err = tb_cfg_get_upstream_port(sw->tb->ctl, tb_route(sw));
		if (err < 0) {
			tb_sw_info(sw, "switch not present anymore\n");
			return err;
		}

		if (tb_switch_is_usb4(sw))
			err = usb4_switch_read_uid(sw, &uid);
		else
			err = tb_drom_read_uid_only(sw, &uid);
		if (err) {
			tb_sw_warn(sw, "uid read failed\n");
			return err;
		}
		if (sw->uid != uid) {
			tb_sw_info(sw,
				"changed while suspended (uid %#llx -> %#llx)\n",
				sw->uid, uid);
			return -ENODEV;
		}
	}

	err = tb_switch_configure(sw);
	if (err)
		return err;

	/* check for surviving downstream switches */
	tb_switch_for_each_port(sw, port) {
		if (!tb_port_has_remote(port) && !port->xdomain)
			continue;

		if (tb_wait_for_port(port, true) <= 0) {
			tb_port_warn(port,
				     "lost during suspend, disconnecting\n");
			if (tb_port_has_remote(port))
				tb_sw_set_unplugged(port->remote->sw);
			else if (port->xdomain)
				port->xdomain->is_unplugged = true;
		} else if (tb_port_has_remote(port) || port->xdomain) {
			/*
			 * Always unlock the port so the downstream
			 * switch/domain is accessible.
			 */
			if (tb_port_unlock(port))
				tb_port_warn(port, "failed to unlock port\n");
			if (port->remote && tb_switch_resume(port->remote->sw)) {
				tb_port_warn(port,
					     "lost during suspend, disconnecting\n");
				tb_sw_set_unplugged(port->remote->sw);
			}
		}
	}
	return 0;
}

void tb_switch_suspend(struct tb_switch *sw)
{
	struct tb_port *port;
	int err;

	err = tb_plug_events_active(sw, false);
	if (err)
		return;

	tb_switch_for_each_port(sw, port) {
		if (tb_port_has_remote(port))
			tb_switch_suspend(port->remote->sw);
	}

	if (tb_switch_is_usb4(sw))
		usb4_switch_set_sleep(sw);
	else
		tb_lc_set_sleep(sw);
}

/**
 * tb_switch_query_dp_resource() - Query availability of DP resource
 * @sw: Switch whose DP resource is queried
 * @in: DP IN port
 *
 * Queries availability of DP resource for DP tunneling using switch
 * specific means. Returns %true if resource is available.
 */
bool tb_switch_query_dp_resource(struct tb_switch *sw, struct tb_port *in)
{
	if (tb_switch_is_usb4(sw))
		return usb4_switch_query_dp_resource(sw, in);
	return tb_lc_dp_sink_query(sw, in);
}

/**
 * tb_switch_alloc_dp_resource() - Allocate available DP resource
 * @sw: Switch whose DP resource is allocated
 * @in: DP IN port
 *
 * Allocates DP resource for DP tunneling. The resource must be
 * available for this to succeed (see tb_switch_query_dp_resource()).
 * Returns %0 in success and negative errno otherwise.
 */
int tb_switch_alloc_dp_resource(struct tb_switch *sw, struct tb_port *in)
{
	if (tb_switch_is_usb4(sw))
		return usb4_switch_alloc_dp_resource(sw, in);
	return tb_lc_dp_sink_alloc(sw, in);
}

/**
 * tb_switch_dealloc_dp_resource() - De-allocate DP resource
 * @sw: Switch whose DP resource is de-allocated
 * @in: DP IN port
 *
 * De-allocates DP resource that was previously allocated for DP
 * tunneling.
 */
void tb_switch_dealloc_dp_resource(struct tb_switch *sw, struct tb_port *in)
{
	int ret;

	if (tb_switch_is_usb4(sw))
		ret = usb4_switch_dealloc_dp_resource(sw, in);
	else
		ret = tb_lc_dp_sink_dealloc(sw, in);

	if (ret)
		tb_sw_warn(sw, "failed to de-allocate DP resource for port %d\n",
			   in->port);
}

struct tb_sw_lookup {
	struct tb *tb;
	u8 link;
	u8 depth;
	const uuid_t *uuid;
	u64 route;
};

static int tb_switch_match(struct device *dev, const void *data)
{
	struct tb_switch *sw = tb_to_switch(dev);
	const struct tb_sw_lookup *lookup = data;

	if (!sw)
		return 0;
	if (sw->tb != lookup->tb)
		return 0;

	if (lookup->uuid)
		return !memcmp(sw->uuid, lookup->uuid, sizeof(*lookup->uuid));

	if (lookup->route) {
		return sw->config.route_lo == lower_32_bits(lookup->route) &&
		       sw->config.route_hi == upper_32_bits(lookup->route);
	}

	/* Root switch is matched only by depth */
	if (!lookup->depth)
		return !sw->depth;

	return sw->link == lookup->link && sw->depth == lookup->depth;
}

/**
 * tb_switch_find_by_link_depth() - Find switch by link and depth
 * @tb: Domain the switch belongs
 * @link: Link number the switch is connected
 * @depth: Depth of the switch in link
 *
 * Returned switch has reference count increased so the caller needs to
 * call tb_switch_put() when done with the switch.
 */
struct tb_switch *tb_switch_find_by_link_depth(struct tb *tb, u8 link, u8 depth)
{
	struct tb_sw_lookup lookup;
	struct device *dev;

	memset(&lookup, 0, sizeof(lookup));
	lookup.tb = tb;
	lookup.link = link;
	lookup.depth = depth;

	dev = bus_find_device(&tb_bus_type, NULL, &lookup, tb_switch_match);
	if (dev)
		return tb_to_switch(dev);

	return NULL;
}

/**
 * tb_switch_find_by_uuid() - Find switch by UUID
 * @tb: Domain the switch belongs
 * @uuid: UUID to look for
 *
 * Returned switch has reference count increased so the caller needs to
 * call tb_switch_put() when done with the switch.
 */
struct tb_switch *tb_switch_find_by_uuid(struct tb *tb, const uuid_t *uuid)
{
	struct tb_sw_lookup lookup;
	struct device *dev;

	memset(&lookup, 0, sizeof(lookup));
	lookup.tb = tb;
	lookup.uuid = uuid;

	dev = bus_find_device(&tb_bus_type, NULL, &lookup, tb_switch_match);
	if (dev)
		return tb_to_switch(dev);

	return NULL;
}

/**
 * tb_switch_find_by_route() - Find switch by route string
 * @tb: Domain the switch belongs
 * @route: Route string to look for
 *
 * Returned switch has reference count increased so the caller needs to
 * call tb_switch_put() when done with the switch.
 */
struct tb_switch *tb_switch_find_by_route(struct tb *tb, u64 route)
{
	struct tb_sw_lookup lookup;
	struct device *dev;

	if (!route)
		return tb_switch_get(tb->root_switch);

	memset(&lookup, 0, sizeof(lookup));
	lookup.tb = tb;
	lookup.route = route;

	dev = bus_find_device(&tb_bus_type, NULL, &lookup, tb_switch_match);
	if (dev)
		return tb_to_switch(dev);

	return NULL;
}

/**
 * tb_switch_find_port() - return the first port of @type on @sw or NULL
 * @sw: Switch to find the port from
 * @type: Port type to look for
 */
struct tb_port *tb_switch_find_port(struct tb_switch *sw,
				    enum tb_port_type type)
{
	struct tb_port *port;

	tb_switch_for_each_port(sw, port) {
		if (port->config.type == type)
			return port;
	}

	return NULL;
}

void tb_switch_exit(void)
{
	ida_destroy(&nvm_ida);
}<|MERGE_RESOLUTION|>--- conflicted
+++ resolved
@@ -423,22 +423,7 @@
 	int ret;
 
 	if (!nvm_readable(sw))
-<<<<<<< HEAD
 		return 0;
-
-	/*
-	 * The NVM format of non-Intel hardware is not known so
-	 * currently restrict NVM upgrade for Intel hardware. We may
-	 * relax this in the future when we learn other NVM formats.
-	 */
-	if (sw->config.vendor_id != PCI_VENDOR_ID_INTEL) {
-		dev_info(&sw->dev,
-			 "NVM format of vendor %#x is not known, disabling NVM upgrade\n",
-			 sw->config.vendor_id);
-=======
->>>>>>> 778fbf41
-		return 0;
-	}
 
 	/*
 	 * The NVM format of non-Intel hardware is not known so
@@ -2025,7 +2010,6 @@
 		 * additional capabilities.
 		 */
 		sw->config.cmuv = USB4_VERSION_1_0;
-<<<<<<< HEAD
 
 		/* Enumerate the switch */
 		ret = tb_sw_write(sw, (u32 *)&sw->config + 1, TB_CFG_SWITCH,
@@ -2054,36 +2038,6 @@
 		if (ret)
 			return ret;
 
-=======
-
-		/* Enumerate the switch */
-		ret = tb_sw_write(sw, (u32 *)&sw->config + 1, TB_CFG_SWITCH,
-				  ROUTER_CS_1, 4);
-		if (ret)
-			return ret;
-
-		ret = usb4_switch_setup(sw);
-		if (ret)
-			return ret;
-
-		ret = usb4_switch_configure_link(sw);
-	} else {
-		if (sw->config.vendor_id != PCI_VENDOR_ID_INTEL)
-			tb_sw_warn(sw, "unknown switch vendor id %#x\n",
-				   sw->config.vendor_id);
-
-		if (!sw->cap_plug_events) {
-			tb_sw_warn(sw, "cannot find TB_VSE_CAP_PLUG_EVENTS aborting\n");
-			return -ENODEV;
-		}
-
-		/* Enumerate the switch */
-		ret = tb_sw_write(sw, (u32 *)&sw->config + 1, TB_CFG_SWITCH,
-				  ROUTER_CS_1, 3);
-		if (ret)
-			return ret;
-
->>>>>>> 778fbf41
 		ret = tb_lc_configure_link(sw);
 	}
 	if (ret)

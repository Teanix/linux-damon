/*
 *  scsi.c Copyright (C) 1992 Drew Eckhardt
 *         Copyright (C) 1993, 1994, 1995, 1999 Eric Youngdale
 *         Copyright (C) 2002, 2003 Christoph Hellwig
 *
 *  generic mid-level SCSI driver
 *      Initial versions: Drew Eckhardt
 *      Subsequent revisions: Eric Youngdale
 *
 *  <drew@colorado.edu>
 *
 *  Bug correction thanks go to :
 *      Rik Faith <faith@cs.unc.edu>
 *      Tommy Thorn <tthorn>
 *      Thomas Wuensche <tw@fgb1.fgb.mw.tu-muenchen.de>
 *
 *  Modified by Eric Youngdale eric@andante.org or ericy@gnu.ai.mit.edu to
 *  add scatter-gather, multiple outstanding request, and other
 *  enhancements.
 *
 *  Native multichannel, wide scsi, /proc/scsi and hot plugging
 *  support added by Michael Neuffer <mike@i-connect.net>
 *
 *  Added request_module("scsi_hostadapter") for kerneld:
 *  (Put an "alias scsi_hostadapter your_hostadapter" in /etc/modprobe.conf)
 *  Bjorn Ekwall  <bj0rn@blox.se>
 *  (changed to kmod)
 *
 *  Major improvements to the timeout, abort, and reset processing,
 *  as well as performance modifications for large queue depths by
 *  Leonard N. Zubkoff <lnz@dandelion.com>
 *
 *  Converted cli() code to spinlocks, Ingo Molnar
 *
 *  Jiffies wrap fixes (host->resetting), 3 Dec 1998 Andrea Arcangeli
 *
 *  out_of_space hacks, D. Gilbert (dpg) 990608
 */

#include <linux/module.h>
#include <linux/moduleparam.h>
#include <linux/kernel.h>
#include <linux/timer.h>
#include <linux/string.h>
#include <linux/slab.h>
#include <linux/blkdev.h>
#include <linux/delay.h>
#include <linux/init.h>
#include <linux/completion.h>
#include <linux/unistd.h>
#include <linux/spinlock.h>
#include <linux/kmod.h>
#include <linux/interrupt.h>
#include <linux/notifier.h>
#include <linux/cpu.h>
#include <linux/mutex.h>
#include <linux/async.h>
#include <asm/unaligned.h>

#include <scsi/scsi.h>
#include <scsi/scsi_cmnd.h>
#include <scsi/scsi_dbg.h>
#include <scsi/scsi_device.h>
#include <scsi/scsi_driver.h>
#include <scsi/scsi_eh.h>
#include <scsi/scsi_host.h>
#include <scsi/scsi_tcq.h>

#include "scsi_priv.h"
#include "scsi_logging.h"

#define CREATE_TRACE_POINTS
#include <trace/events/scsi.h>

/*
 * Definitions and constants.
 */

/*
 * Note - the initial logging level can be set here to log events at boot time.
 * After the system is up, you may enable logging via the /proc interface.
 */
unsigned int scsi_logging_level;
#if defined(CONFIG_SCSI_LOGGING)
EXPORT_SYMBOL(scsi_logging_level);
#endif

/* sd, scsi core and power management need to coordinate flushing async actions */
ASYNC_DOMAIN(scsi_sd_probe_domain);
EXPORT_SYMBOL(scsi_sd_probe_domain);

/*
 * Separate domain (from scsi_sd_probe_domain) to maximize the benefit of
 * asynchronous system resume operations.  It is marked 'exclusive' to avoid
 * being included in the async_synchronize_full() that is invoked by
 * dpm_resume()
 */
ASYNC_DOMAIN_EXCLUSIVE(scsi_sd_pm_domain);
EXPORT_SYMBOL(scsi_sd_pm_domain);

/* NB: These are exposed through /proc/scsi/scsi and form part of the ABI.
 * You may not alter any existing entry (although adding new ones is
 * encouraged once assigned by ANSI/INCITS T10
 */
static const char *const scsi_device_types[] = {
	"Direct-Access    ",
	"Sequential-Access",
	"Printer          ",
	"Processor        ",
	"WORM             ",
	"CD-ROM           ",
	"Scanner          ",
	"Optical Device   ",
	"Medium Changer   ",
	"Communications   ",
	"ASC IT8          ",
	"ASC IT8          ",
	"RAID             ",
	"Enclosure        ",
	"Direct-Access-RBC",
	"Optical card     ",
	"Bridge controller",
	"Object storage   ",
	"Automation/Drive ",
	"Security Manager ",
	"Direct-Access-ZBC",
};

/**
 * scsi_device_type - Return 17 char string indicating device type.
 * @type: type number to look up
 */

const char * scsi_device_type(unsigned type)
{
	if (type == 0x1e)
		return "Well-known LUN   ";
	if (type == 0x1f)
		return "No Device        ";
	if (type >= ARRAY_SIZE(scsi_device_types))
		return "Unknown          ";
	return scsi_device_types[type];
}

EXPORT_SYMBOL(scsi_device_type);

struct scsi_host_cmd_pool {
	struct kmem_cache	*cmd_slab;
	struct kmem_cache	*sense_slab;
	unsigned int		users;
	char			*cmd_name;
	char			*sense_name;
	unsigned int		slab_flags;
	gfp_t			gfp_mask;
};

static struct scsi_host_cmd_pool scsi_cmd_pool = {
	.cmd_name	= "scsi_cmd_cache",
	.sense_name	= "scsi_sense_cache",
	.slab_flags	= SLAB_HWCACHE_ALIGN,
};

static struct scsi_host_cmd_pool scsi_cmd_dma_pool = {
	.cmd_name	= "scsi_cmd_cache(DMA)",
	.sense_name	= "scsi_sense_cache(DMA)",
	.slab_flags	= SLAB_HWCACHE_ALIGN|SLAB_CACHE_DMA,
	.gfp_mask	= __GFP_DMA,
};

static DEFINE_MUTEX(host_cmd_pool_mutex);

/**
 * scsi_host_free_command - internal function to release a command
 * @shost:	host to free the command for
 * @cmd:	command to release
 *
 * the command must previously have been allocated by
 * scsi_host_alloc_command.
 */
static void
scsi_host_free_command(struct Scsi_Host *shost, struct scsi_cmnd *cmd)
{
	struct scsi_host_cmd_pool *pool = shost->cmd_pool;

	if (cmd->prot_sdb)
		kmem_cache_free(scsi_sdb_cache, cmd->prot_sdb);
	kmem_cache_free(pool->sense_slab, cmd->sense_buffer);
	kmem_cache_free(pool->cmd_slab, cmd);
}

/**
 * scsi_host_alloc_command - internal function to allocate command
 * @shost:	SCSI host whose pool to allocate from
 * @gfp_mask:	mask for the allocation
 *
 * Returns a fully allocated command with sense buffer and protection
 * data buffer (where applicable) or NULL on failure
 */
static struct scsi_cmnd *
scsi_host_alloc_command(struct Scsi_Host *shost, gfp_t gfp_mask)
{
	struct scsi_host_cmd_pool *pool = shost->cmd_pool;
	struct scsi_cmnd *cmd;

	cmd = kmem_cache_zalloc(pool->cmd_slab, gfp_mask | pool->gfp_mask);
	if (!cmd)
		goto fail;

	cmd->sense_buffer = kmem_cache_alloc(pool->sense_slab,
					     gfp_mask | pool->gfp_mask);
	if (!cmd->sense_buffer)
		goto fail_free_cmd;

	if (scsi_host_get_prot(shost) >= SHOST_DIX_TYPE0_PROTECTION) {
		cmd->prot_sdb = kmem_cache_zalloc(scsi_sdb_cache, gfp_mask);
		if (!cmd->prot_sdb)
			goto fail_free_sense;
	}

	return cmd;

fail_free_sense:
	kmem_cache_free(pool->sense_slab, cmd->sense_buffer);
fail_free_cmd:
	kmem_cache_free(pool->cmd_slab, cmd);
fail:
	return NULL;
}

/**
 * __scsi_get_command - Allocate a struct scsi_cmnd
 * @shost: host to transmit command
 * @gfp_mask: allocation mask
 *
 * Description: allocate a struct scsi_cmd from host's slab, recycling from the
 *              host's free_list if necessary.
 */
static struct scsi_cmnd *
__scsi_get_command(struct Scsi_Host *shost, gfp_t gfp_mask)
{
	struct scsi_cmnd *cmd = scsi_host_alloc_command(shost, gfp_mask);

	if (unlikely(!cmd)) {
		unsigned long flags;

		spin_lock_irqsave(&shost->free_list_lock, flags);
		if (likely(!list_empty(&shost->free_list))) {
			cmd = list_entry(shost->free_list.next,
					 struct scsi_cmnd, list);
			list_del_init(&cmd->list);
		}
		spin_unlock_irqrestore(&shost->free_list_lock, flags);

		if (cmd) {
			void *buf, *prot;

			buf = cmd->sense_buffer;
			prot = cmd->prot_sdb;

			memset(cmd, 0, sizeof(*cmd));

			cmd->sense_buffer = buf;
			cmd->prot_sdb = prot;
		}
	}

	return cmd;
}

/**
 * scsi_get_command - Allocate and setup a scsi command block
 * @dev: parent scsi device
 * @gfp_mask: allocator flags
 *
 * Returns:	The allocated scsi command structure.
 */
struct scsi_cmnd *scsi_get_command(struct scsi_device *dev, gfp_t gfp_mask)
{
	struct scsi_cmnd *cmd = __scsi_get_command(dev->host, gfp_mask);
	unsigned long flags;

	if (unlikely(cmd == NULL))
		return NULL;

	cmd->device = dev;
	INIT_LIST_HEAD(&cmd->list);
	INIT_DELAYED_WORK(&cmd->abort_work, scmd_eh_abort_handler);
	spin_lock_irqsave(&dev->list_lock, flags);
	list_add_tail(&cmd->list, &dev->cmd_list);
	spin_unlock_irqrestore(&dev->list_lock, flags);
	cmd->jiffies_at_alloc = jiffies;
	return cmd;
}

/**
 * __scsi_put_command - Free a struct scsi_cmnd
 * @shost: dev->host
 * @cmd: Command to free
 */
static void __scsi_put_command(struct Scsi_Host *shost, struct scsi_cmnd *cmd)
{
	unsigned long flags;

	if (unlikely(list_empty(&shost->free_list))) {
		spin_lock_irqsave(&shost->free_list_lock, flags);
		if (list_empty(&shost->free_list)) {
			list_add(&cmd->list, &shost->free_list);
			cmd = NULL;
		}
		spin_unlock_irqrestore(&shost->free_list_lock, flags);
	}

	if (likely(cmd != NULL))
		scsi_host_free_command(shost, cmd);
}

/**
 * scsi_put_command - Free a scsi command block
 * @cmd: command block to free
 *
 * Returns:	Nothing.
 *
 * Notes:	The command must not belong to any lists.
 */
void scsi_put_command(struct scsi_cmnd *cmd)
{
	unsigned long flags;

	/* serious error if the command hasn't come from a device list */
	spin_lock_irqsave(&cmd->device->list_lock, flags);
	BUG_ON(list_empty(&cmd->list));
	list_del_init(&cmd->list);
	spin_unlock_irqrestore(&cmd->device->list_lock, flags);

	BUG_ON(delayed_work_pending(&cmd->abort_work));

	__scsi_put_command(cmd->device->host, cmd);
}

static struct scsi_host_cmd_pool *
scsi_find_host_cmd_pool(struct Scsi_Host *shost)
{
	if (shost->hostt->cmd_size)
		return shost->hostt->cmd_pool;
	if (shost->unchecked_isa_dma)
		return &scsi_cmd_dma_pool;
	return &scsi_cmd_pool;
}

static void
scsi_free_host_cmd_pool(struct scsi_host_cmd_pool *pool)
{
	kfree(pool->sense_name);
	kfree(pool->cmd_name);
	kfree(pool);
}

static struct scsi_host_cmd_pool *
scsi_alloc_host_cmd_pool(struct Scsi_Host *shost)
{
	struct scsi_host_template *hostt = shost->hostt;
	struct scsi_host_cmd_pool *pool;

	pool = kzalloc(sizeof(*pool), GFP_KERNEL);
	if (!pool)
		return NULL;

	pool->cmd_name = kasprintf(GFP_KERNEL, "%s_cmd", hostt->proc_name);
	pool->sense_name = kasprintf(GFP_KERNEL, "%s_sense", hostt->proc_name);
	if (!pool->cmd_name || !pool->sense_name) {
		scsi_free_host_cmd_pool(pool);
		return NULL;
	}

	pool->slab_flags = SLAB_HWCACHE_ALIGN;
	if (shost->unchecked_isa_dma) {
		pool->slab_flags |= SLAB_CACHE_DMA;
		pool->gfp_mask = __GFP_DMA;
	}

	if (hostt->cmd_size)
		hostt->cmd_pool = pool;

	return pool;
}

static struct scsi_host_cmd_pool *
scsi_get_host_cmd_pool(struct Scsi_Host *shost)
{
	struct scsi_host_template *hostt = shost->hostt;
	struct scsi_host_cmd_pool *retval = NULL, *pool;
	size_t cmd_size = sizeof(struct scsi_cmnd) + hostt->cmd_size;

	/*
	 * Select a command slab for this host and create it if not
	 * yet existent.
	 */
	mutex_lock(&host_cmd_pool_mutex);
	pool = scsi_find_host_cmd_pool(shost);
	if (!pool) {
		pool = scsi_alloc_host_cmd_pool(shost);
		if (!pool)
			goto out;
	}

	if (!pool->users) {
		pool->cmd_slab = kmem_cache_create(pool->cmd_name, cmd_size, 0,
						   pool->slab_flags, NULL);
		if (!pool->cmd_slab)
			goto out_free_pool;

		pool->sense_slab = kmem_cache_create(pool->sense_name,
						     SCSI_SENSE_BUFFERSIZE, 0,
						     pool->slab_flags, NULL);
		if (!pool->sense_slab)
			goto out_free_slab;
	}

	pool->users++;
	retval = pool;
out:
	mutex_unlock(&host_cmd_pool_mutex);
	return retval;

out_free_slab:
	kmem_cache_destroy(pool->cmd_slab);
out_free_pool:
	if (hostt->cmd_size) {
		scsi_free_host_cmd_pool(pool);
		hostt->cmd_pool = NULL;
	}
	goto out;
}

static void scsi_put_host_cmd_pool(struct Scsi_Host *shost)
{
	struct scsi_host_template *hostt = shost->hostt;
	struct scsi_host_cmd_pool *pool;

	mutex_lock(&host_cmd_pool_mutex);
	pool = scsi_find_host_cmd_pool(shost);

	/*
	 * This may happen if a driver has a mismatched get and put
	 * of the command pool; the driver should be implicated in
	 * the stack trace
	 */
	BUG_ON(pool->users == 0);

	if (!--pool->users) {
		kmem_cache_destroy(pool->cmd_slab);
		kmem_cache_destroy(pool->sense_slab);
		if (hostt->cmd_size) {
			scsi_free_host_cmd_pool(pool);
			hostt->cmd_pool = NULL;
		}
	}
	mutex_unlock(&host_cmd_pool_mutex);
}

/**
 * scsi_setup_command_freelist - Setup the command freelist for a scsi host.
 * @shost: host to allocate the freelist for.
 *
 * Description: The command freelist protects against system-wide out of memory
 * deadlock by preallocating one SCSI command structure for each host, so the
 * system can always write to a swap file on a device associated with that host.
 *
 * Returns:	Nothing.
 */
int scsi_setup_command_freelist(struct Scsi_Host *shost)
{
	const gfp_t gfp_mask = shost->unchecked_isa_dma ? GFP_DMA : GFP_KERNEL;
	struct scsi_cmnd *cmd;

	spin_lock_init(&shost->free_list_lock);
	INIT_LIST_HEAD(&shost->free_list);

	shost->cmd_pool = scsi_get_host_cmd_pool(shost);
	if (!shost->cmd_pool)
		return -ENOMEM;

	/*
	 * Get one backup command for this host.
	 */
	cmd = scsi_host_alloc_command(shost, gfp_mask);
	if (!cmd) {
		scsi_put_host_cmd_pool(shost);
		shost->cmd_pool = NULL;
		return -ENOMEM;
	}
	list_add(&cmd->list, &shost->free_list);
	return 0;
}

/**
 * scsi_destroy_command_freelist - Release the command freelist for a scsi host.
 * @shost: host whose freelist is going to be destroyed
 */
void scsi_destroy_command_freelist(struct Scsi_Host *shost)
{
	/*
	 * If cmd_pool is NULL the free list was not initialized, so
	 * do not attempt to release resources.
	 */
	if (!shost->cmd_pool)
		return;

	while (!list_empty(&shost->free_list)) {
		struct scsi_cmnd *cmd;

		cmd = list_entry(shost->free_list.next, struct scsi_cmnd, list);
		list_del_init(&cmd->list);
		scsi_host_free_command(shost, cmd);
	}
	shost->cmd_pool = NULL;
	scsi_put_host_cmd_pool(shost);
}

#ifdef CONFIG_SCSI_LOGGING
void scsi_log_send(struct scsi_cmnd *cmd)
{
	unsigned int level;

	/*
	 * If ML QUEUE log level is greater than or equal to:
	 *
	 * 1: nothing (match completion)
	 *
	 * 2: log opcode + command of all commands + cmd address
	 *
	 * 3: same as 2
	 *
	 * 4: same as 3 plus dump extra junk
	 */
	if (unlikely(scsi_logging_level)) {
		level = SCSI_LOG_LEVEL(SCSI_LOG_MLQUEUE_SHIFT,
				       SCSI_LOG_MLQUEUE_BITS);
		if (level > 1) {
			scmd_printk(KERN_INFO, cmd,
				    "Send: scmd 0x%p\n", cmd);
			scsi_print_command(cmd);
			if (level > 3) {
				printk(KERN_INFO "buffer = 0x%p, bufflen = %d,"
				       " queuecommand 0x%p\n",
					scsi_sglist(cmd), scsi_bufflen(cmd),
					cmd->device->host->hostt->queuecommand);

			}
		}
	}
}

void scsi_log_completion(struct scsi_cmnd *cmd, int disposition)
{
	unsigned int level;

	/*
	 * If ML COMPLETE log level is greater than or equal to:
	 *
	 * 1: log disposition, result, opcode + command, and conditionally
	 * sense data for failures or non SUCCESS dispositions.
	 *
	 * 2: same as 1 but for all command completions.
	 *
	 * 3: same as 2
	 *
	 * 4: same as 3 plus dump extra junk
	 */
	if (unlikely(scsi_logging_level)) {
		level = SCSI_LOG_LEVEL(SCSI_LOG_MLCOMPLETE_SHIFT,
				       SCSI_LOG_MLCOMPLETE_BITS);
		if (((level > 0) && (cmd->result || disposition != SUCCESS)) ||
		    (level > 1)) {
			scsi_print_result(cmd, "Done: ", disposition);
			scsi_print_command(cmd);
			if (status_byte(cmd->result) & CHECK_CONDITION)
				scsi_print_sense(cmd);
			if (level > 3)
				scmd_printk(KERN_INFO, cmd,
					    "scsi host busy %d failed %d\n",
					    atomic_read(&cmd->device->host->host_busy),
					    cmd->device->host->host_failed);
		}
	}
}
#endif

/**
 * scsi_cmd_get_serial - Assign a serial number to a command
 * @host: the scsi host
 * @cmd: command to assign serial number to
 *
 * Description: a serial number identifies a request for error recovery
 * and debugging purposes.  Protected by the Host_Lock of host.
 */
void scsi_cmd_get_serial(struct Scsi_Host *host, struct scsi_cmnd *cmd)
{
	cmd->serial_number = host->cmd_serial_number++;
	if (cmd->serial_number == 0) 
		cmd->serial_number = host->cmd_serial_number++;
}
EXPORT_SYMBOL(scsi_cmd_get_serial);

/**
<<<<<<< HEAD
 * scsi_dispatch_command - Dispatch a command to the low-level driver.
 * @cmd: command block we are dispatching.
 *
 * Return: nonzero return request was rejected and device's queue needs to be
 * plugged.
 */
int scsi_dispatch_cmd(struct scsi_cmnd *cmd)
{
	struct Scsi_Host *host = cmd->device->host;
	int rtn = 0;

	atomic_inc(&cmd->device->iorequest_cnt);

	/* check if the device is still usable */
	if (unlikely(cmd->device->sdev_state == SDEV_DEL)) {
		/* in SDEV_DEL we error all commands. DID_NO_CONNECT
		 * returns an immediate error upwards, and signals
		 * that the device is no longer present */
		cmd->result = DID_NO_CONNECT << 16;
		goto done;
	}

	/* Check to see if the scsi lld made this device blocked. */
	if (unlikely(scsi_device_blocked(cmd->device))) {
		/*
		 * in blocked state, the command is just put back on
		 * the device queue.  The suspend state has already
		 * blocked the queue so future requests should not
		 * occur until the device transitions out of the
		 * suspend state.
		 */
		SCSI_LOG_MLQUEUE(3, scmd_printk(KERN_INFO, cmd,
			"queuecommand : device blocked\n"));
		return SCSI_MLQUEUE_DEVICE_BUSY;
	}

	/* Store the LUN value in cmnd, if needed. */
	if (cmd->device->lun_in_cdb)
		cmd->cmnd[1] = (cmd->cmnd[1] & 0x1f) |
			       (cmd->device->lun << 5 & 0xe0);

	scsi_log_send(cmd);

	/*
	 * Before we queue this command, check if the command
	 * length exceeds what the host adapter can handle.
	 */
	if (cmd->cmd_len > cmd->device->host->max_cmd_len) {
		SCSI_LOG_MLQUEUE(3, scmd_printk(KERN_INFO, cmd,
			       "queuecommand : command too long. "
			       "cdb_size=%d host->max_cmd_len=%d\n",
			       cmd->cmd_len, cmd->device->host->max_cmd_len));
		cmd->result = (DID_ABORT << 16);
		goto done;
	}

	if (unlikely(host->shost_state == SHOST_DEL)) {
		cmd->result = (DID_NO_CONNECT << 16);
		goto done;

	}

	trace_scsi_dispatch_cmd_start(cmd);
	rtn = host->hostt->queuecommand(host, cmd);
	if (rtn) {
		trace_scsi_dispatch_cmd_error(cmd, rtn);
		if (rtn != SCSI_MLQUEUE_DEVICE_BUSY &&
		    rtn != SCSI_MLQUEUE_TARGET_BUSY)
			rtn = SCSI_MLQUEUE_HOST_BUSY;

		SCSI_LOG_MLQUEUE(3, scmd_printk(KERN_INFO, cmd,
			"queuecommand : request rejected\n"));
	}

	return rtn;
 done:
	cmd->scsi_done(cmd);
	return 0;
}

/**
=======
>>>>>>> e529fea9
 * scsi_finish_command - cleanup and pass command back to upper layer
 * @cmd: the command
 *
 * Description: Pass command off to upper layer for finishing of I/O
 *              request, waking processes that are waiting on results,
 *              etc.
 */
void scsi_finish_command(struct scsi_cmnd *cmd)
{
	struct scsi_device *sdev = cmd->device;
	struct scsi_target *starget = scsi_target(sdev);
	struct Scsi_Host *shost = sdev->host;
	struct scsi_driver *drv;
	unsigned int good_bytes;

	scsi_device_unbusy(sdev);

	/*
	 * Clear the flags that say that the device/target/host is no longer
	 * capable of accepting new commands.
	 */
	if (atomic_read(&shost->host_blocked))
		atomic_set(&shost->host_blocked, 0);
	if (atomic_read(&starget->target_blocked))
		atomic_set(&starget->target_blocked, 0);
	if (atomic_read(&sdev->device_blocked))
		atomic_set(&sdev->device_blocked, 0);

	/*
	 * If we have valid sense information, then some kind of recovery
	 * must have taken place.  Make a note of this.
	 */
	if (SCSI_SENSE_VALID(cmd))
		cmd->result |= (DRIVER_SENSE << 24);

	SCSI_LOG_MLCOMPLETE(4, sdev_printk(KERN_INFO, sdev,
				"Notifying upper driver of completion "
				"(result %x)\n", cmd->result));

	good_bytes = scsi_bufflen(cmd);
        if (cmd->request->cmd_type != REQ_TYPE_BLOCK_PC) {
		int old_good_bytes = good_bytes;
		drv = scsi_cmd_to_driver(cmd);
		if (drv->done)
			good_bytes = drv->done(cmd);
		/*
		 * USB may not give sense identifying bad sector and
		 * simply return a residue instead, so subtract off the
		 * residue if drv->done() error processing indicates no
		 * change to the completion length.
		 */
		if (good_bytes == old_good_bytes)
			good_bytes -= scsi_get_resid(cmd);
	}
	scsi_io_completion(cmd, good_bytes);
}

/**
 * scsi_change_queue_depth - change a device's queue depth
 * @sdev: SCSI Device in question
 * @depth: number of commands allowed to be queued to the driver
 *
 * Sets the device queue depth and returns the new value.
 */
int scsi_change_queue_depth(struct scsi_device *sdev, int depth)
{
	unsigned long flags;

	if (depth <= 0)
		goto out;

	spin_lock_irqsave(sdev->request_queue->queue_lock, flags);

	/*
	 * Check to see if the queue is managed by the block layer.
	 * If it is, and we fail to adjust the depth, exit.
	 *
	 * Do not resize the tag map if it is a host wide share bqt,
	 * because the size should be the hosts's can_queue. If there
	 * is more IO than the LLD's can_queue (so there are not enuogh
	 * tags) request_fn's host queue ready check will handle it.
	 */
	if (!shost_use_blk_mq(sdev->host) && !sdev->host->bqt) {
		if (blk_queue_tagged(sdev->request_queue) &&
		    blk_queue_resize_tags(sdev->request_queue, depth) != 0)
			goto out_unlock;
	}

	sdev->queue_depth = depth;
out_unlock:
	spin_unlock_irqrestore(sdev->request_queue->queue_lock, flags);
out:
	return sdev->queue_depth;
}
EXPORT_SYMBOL(scsi_change_queue_depth);

/**
 * scsi_track_queue_full - track QUEUE_FULL events to adjust queue depth
 * @sdev: SCSI Device in question
 * @depth: Current number of outstanding SCSI commands on this device,
 *         not counting the one returned as QUEUE_FULL.
 *
 * Description:	This function will track successive QUEUE_FULL events on a
 * 		specific SCSI device to determine if and when there is a
 * 		need to adjust the queue depth on the device.
 *
 * Returns:	0 - No change needed, >0 - Adjust queue depth to this new depth,
 * 		-1 - Drop back to untagged operation using host->cmd_per_lun
 * 			as the untagged command depth
 *
 * Lock Status:	None held on entry
 *
 * Notes:	Low level drivers may call this at any time and we will do
 * 		"The Right Thing."  We are interrupt context safe.
 */
int scsi_track_queue_full(struct scsi_device *sdev, int depth)
{

	/*
	 * Don't let QUEUE_FULLs on the same
	 * jiffies count, they could all be from
	 * same event.
	 */
	if ((jiffies >> 4) == (sdev->last_queue_full_time >> 4))
		return 0;

	sdev->last_queue_full_time = jiffies;
	if (sdev->last_queue_full_depth != depth) {
		sdev->last_queue_full_count = 1;
		sdev->last_queue_full_depth = depth;
	} else {
		sdev->last_queue_full_count++;
	}

	if (sdev->last_queue_full_count <= 10)
		return 0;
	if (sdev->last_queue_full_depth < 8) {
		/* Drop back to untagged */
		scsi_set_tag_type(sdev, 0);
		scsi_change_queue_depth(sdev, sdev->host->cmd_per_lun);
		return -1;
	}

	return scsi_change_queue_depth(sdev, depth);
}
EXPORT_SYMBOL(scsi_track_queue_full);

/**
 * scsi_change_queue_type() - Change a device's queue type
 * @sdev:     The SCSI device whose queue depth is to change
 * @tag_type: Identifier for queue type
 */
int scsi_change_queue_type(struct scsi_device *sdev, int tag_type)
{
	if (!sdev->tagged_supported)
		return 0;

	scsi_set_tag_type(sdev, tag_type);
	return tag_type;

}
EXPORT_SYMBOL(scsi_change_queue_type);

/**
 * scsi_vpd_inquiry - Request a device provide us with a VPD page
 * @sdev: The device to ask
 * @buffer: Where to put the result
 * @page: Which Vital Product Data to return
 * @len: The length of the buffer
 *
 * This is an internal helper function.  You probably want to use
 * scsi_get_vpd_page instead.
 *
 * Returns size of the vpd page on success or a negative error number.
 */
static int scsi_vpd_inquiry(struct scsi_device *sdev, unsigned char *buffer,
							u8 page, unsigned len)
{
	int result;
	unsigned char cmd[16];

	if (len < 4)
		return -EINVAL;

	cmd[0] = INQUIRY;
	cmd[1] = 1;		/* EVPD */
	cmd[2] = page;
	cmd[3] = len >> 8;
	cmd[4] = len & 0xff;
	cmd[5] = 0;		/* Control byte */

	/*
	 * I'm not convinced we need to try quite this hard to get VPD, but
	 * all the existing users tried this hard.
	 */
	result = scsi_execute_req(sdev, cmd, DMA_FROM_DEVICE, buffer,
				  len, NULL, 30 * HZ, 3, NULL);
	if (result)
		return -EIO;

	/* Sanity check that we got the page back that we asked for */
	if (buffer[1] != page)
		return -EIO;

	return get_unaligned_be16(&buffer[2]) + 4;
}

/**
 * scsi_get_vpd_page - Get Vital Product Data from a SCSI device
 * @sdev: The device to ask
 * @page: Which Vital Product Data to return
 * @buf: where to store the VPD
 * @buf_len: number of bytes in the VPD buffer area
 *
 * SCSI devices may optionally supply Vital Product Data.  Each 'page'
 * of VPD is defined in the appropriate SCSI document (eg SPC, SBC).
 * If the device supports this VPD page, this routine returns a pointer
 * to a buffer containing the data from that page.  The caller is
 * responsible for calling kfree() on this pointer when it is no longer
 * needed.  If we cannot retrieve the VPD page this routine returns %NULL.
 */
int scsi_get_vpd_page(struct scsi_device *sdev, u8 page, unsigned char *buf,
		      int buf_len)
{
	int i, result;

	if (sdev->skip_vpd_pages)
		goto fail;

	/* Ask for all the pages supported by this device */
	result = scsi_vpd_inquiry(sdev, buf, 0, buf_len);
	if (result < 4)
		goto fail;

	/* If the user actually wanted this page, we can skip the rest */
	if (page == 0)
		return 0;

	for (i = 4; i < min(result, buf_len); i++)
		if (buf[i] == page)
			goto found;

	if (i < result && i >= buf_len)
		/* ran off the end of the buffer, give us benefit of doubt */
		goto found;
	/* The device claims it doesn't support the requested page */
	goto fail;

 found:
	result = scsi_vpd_inquiry(sdev, buf, page, buf_len);
	if (result < 0)
		goto fail;

	return 0;

 fail:
	return -EINVAL;
}
EXPORT_SYMBOL_GPL(scsi_get_vpd_page);

/**
 * scsi_attach_vpd - Attach Vital Product Data to a SCSI device structure
 * @sdev: The device to ask
 *
 * Attach the 'Device Identification' VPD page (0x83) and the
 * 'Unit Serial Number' VPD page (0x80) to a SCSI device
 * structure. This information can be used to identify the device
 * uniquely.
 */
void scsi_attach_vpd(struct scsi_device *sdev)
{
	int result, i;
	int vpd_len = SCSI_VPD_PG_LEN;
	int pg80_supported = 0;
	int pg83_supported = 0;
	unsigned char *vpd_buf;

	if (sdev->skip_vpd_pages)
		return;
retry_pg0:
	vpd_buf = kmalloc(vpd_len, GFP_KERNEL);
	if (!vpd_buf)
		return;

	/* Ask for all the pages supported by this device */
	result = scsi_vpd_inquiry(sdev, vpd_buf, 0, vpd_len);
	if (result < 0) {
		kfree(vpd_buf);
		return;
	}
	if (result > vpd_len) {
		vpd_len = result;
		kfree(vpd_buf);
		goto retry_pg0;
	}

	for (i = 4; i < result; i++) {
		if (vpd_buf[i] == 0x80)
			pg80_supported = 1;
		if (vpd_buf[i] == 0x83)
			pg83_supported = 1;
	}
	kfree(vpd_buf);
	vpd_len = SCSI_VPD_PG_LEN;

	if (pg80_supported) {
retry_pg80:
		vpd_buf = kmalloc(vpd_len, GFP_KERNEL);
		if (!vpd_buf)
			return;

		result = scsi_vpd_inquiry(sdev, vpd_buf, 0x80, vpd_len);
		if (result < 0) {
			kfree(vpd_buf);
			return;
		}
		if (result > vpd_len) {
			vpd_len = result;
			kfree(vpd_buf);
			goto retry_pg80;
		}
		sdev->vpd_pg80_len = result;
		sdev->vpd_pg80 = vpd_buf;
		vpd_len = SCSI_VPD_PG_LEN;
	}

	if (pg83_supported) {
retry_pg83:
		vpd_buf = kmalloc(vpd_len, GFP_KERNEL);
		if (!vpd_buf)
			return;

		result = scsi_vpd_inquiry(sdev, vpd_buf, 0x83, vpd_len);
		if (result < 0) {
			kfree(vpd_buf);
			return;
		}
		if (result > vpd_len) {
			vpd_len = result;
			kfree(vpd_buf);
			goto retry_pg83;
		}
		sdev->vpd_pg83_len = result;
		sdev->vpd_pg83 = vpd_buf;
	}
}

/**
 * scsi_report_opcode - Find out if a given command opcode is supported
 * @sdev:	scsi device to query
 * @buffer:	scratch buffer (must be at least 20 bytes long)
 * @len:	length of buffer
 * @opcode:	opcode for command to look up
 *
 * Uses the REPORT SUPPORTED OPERATION CODES to look up the given
 * opcode. Returns -EINVAL if RSOC fails, 0 if the command opcode is
 * unsupported and 1 if the device claims to support the command.
 */
int scsi_report_opcode(struct scsi_device *sdev, unsigned char *buffer,
		       unsigned int len, unsigned char opcode)
{
	unsigned char cmd[16];
	struct scsi_sense_hdr sshdr;
	int result;

	if (sdev->no_report_opcodes || sdev->scsi_level < SCSI_SPC_3)
		return -EINVAL;

	memset(cmd, 0, 16);
	cmd[0] = MAINTENANCE_IN;
	cmd[1] = MI_REPORT_SUPPORTED_OPERATION_CODES;
	cmd[2] = 1;		/* One command format */
	cmd[3] = opcode;
	put_unaligned_be32(len, &cmd[6]);
	memset(buffer, 0, len);

	result = scsi_execute_req(sdev, cmd, DMA_FROM_DEVICE, buffer, len,
				  &sshdr, 30 * HZ, 3, NULL);

	if (result && scsi_sense_valid(&sshdr) &&
	    sshdr.sense_key == ILLEGAL_REQUEST &&
	    (sshdr.asc == 0x20 || sshdr.asc == 0x24) && sshdr.ascq == 0x00)
		return -EINVAL;

	if ((buffer[1] & 3) == 3) /* Command supported */
		return 1;

	return 0;
}
EXPORT_SYMBOL(scsi_report_opcode);

/**
 * scsi_device_get  -  get an additional reference to a scsi_device
 * @sdev:	device to get a reference to
 *
 * Description: Gets a reference to the scsi_device and increments the use count
 * of the underlying LLDD module.  You must hold host_lock of the
 * parent Scsi_Host or already have a reference when calling this.
 */
int scsi_device_get(struct scsi_device *sdev)
{
	if (sdev->sdev_state == SDEV_DEL)
		return -ENXIO;
	if (!get_device(&sdev->sdev_gendev))
		return -ENXIO;
	/* We can fail this if we're doing SCSI operations
	 * from module exit (like cache flush) */
	try_module_get(sdev->host->hostt->module);

	return 0;
}
EXPORT_SYMBOL(scsi_device_get);

/**
 * scsi_device_put  -  release a reference to a scsi_device
 * @sdev:	device to release a reference on.
 *
 * Description: Release a reference to the scsi_device and decrements the use
 * count of the underlying LLDD module.  The device is freed once the last
 * user vanishes.
 */
void scsi_device_put(struct scsi_device *sdev)
{
#ifdef CONFIG_MODULE_UNLOAD
	struct module *module = sdev->host->hostt->module;

	/* The module refcount will be zero if scsi_device_get()
	 * was called from a module removal routine */
	if (module && module_refcount(module) != 0)
		module_put(module);
#endif
	put_device(&sdev->sdev_gendev);
}
EXPORT_SYMBOL(scsi_device_put);

/* helper for shost_for_each_device, see that for documentation */
struct scsi_device *__scsi_iterate_devices(struct Scsi_Host *shost,
					   struct scsi_device *prev)
{
	struct list_head *list = (prev ? &prev->siblings : &shost->__devices);
	struct scsi_device *next = NULL;
	unsigned long flags;

	spin_lock_irqsave(shost->host_lock, flags);
	while (list->next != &shost->__devices) {
		next = list_entry(list->next, struct scsi_device, siblings);
		/* skip devices that we can't get a reference to */
		if (!scsi_device_get(next))
			break;
		next = NULL;
		list = list->next;
	}
	spin_unlock_irqrestore(shost->host_lock, flags);

	if (prev)
		scsi_device_put(prev);
	return next;
}
EXPORT_SYMBOL(__scsi_iterate_devices);

/**
 * starget_for_each_device  -  helper to walk all devices of a target
 * @starget:	target whose devices we want to iterate over.
 * @data:	Opaque passed to each function call.
 * @fn:		Function to call on each device
 *
 * This traverses over each device of @starget.  The devices have
 * a reference that must be released by scsi_host_put when breaking
 * out of the loop.
 */
void starget_for_each_device(struct scsi_target *starget, void *data,
		     void (*fn)(struct scsi_device *, void *))
{
	struct Scsi_Host *shost = dev_to_shost(starget->dev.parent);
	struct scsi_device *sdev;

	shost_for_each_device(sdev, shost) {
		if ((sdev->channel == starget->channel) &&
		    (sdev->id == starget->id))
			fn(sdev, data);
	}
}
EXPORT_SYMBOL(starget_for_each_device);

/**
 * __starget_for_each_device - helper to walk all devices of a target (UNLOCKED)
 * @starget:	target whose devices we want to iterate over.
 * @data:	parameter for callback @fn()
 * @fn:		callback function that is invoked for each device
 *
 * This traverses over each device of @starget.  It does _not_
 * take a reference on the scsi_device, so the whole loop must be
 * protected by shost->host_lock.
 *
 * Note:  The only reason why drivers would want to use this is because
 * they need to access the device list in irq context.  Otherwise you
 * really want to use starget_for_each_device instead.
 **/
void __starget_for_each_device(struct scsi_target *starget, void *data,
			       void (*fn)(struct scsi_device *, void *))
{
	struct Scsi_Host *shost = dev_to_shost(starget->dev.parent);
	struct scsi_device *sdev;

	__shost_for_each_device(sdev, shost) {
		if ((sdev->channel == starget->channel) &&
		    (sdev->id == starget->id))
			fn(sdev, data);
	}
}
EXPORT_SYMBOL(__starget_for_each_device);

/**
 * __scsi_device_lookup_by_target - find a device given the target (UNLOCKED)
 * @starget:	SCSI target pointer
 * @lun:	SCSI Logical Unit Number
 *
 * Description: Looks up the scsi_device with the specified @lun for a given
 * @starget.  The returned scsi_device does not have an additional
 * reference.  You must hold the host's host_lock over this call and
 * any access to the returned scsi_device. A scsi_device in state
 * SDEV_DEL is skipped.
 *
 * Note:  The only reason why drivers should use this is because
 * they need to access the device list in irq context.  Otherwise you
 * really want to use scsi_device_lookup_by_target instead.
 **/
struct scsi_device *__scsi_device_lookup_by_target(struct scsi_target *starget,
						   u64 lun)
{
	struct scsi_device *sdev;

	list_for_each_entry(sdev, &starget->devices, same_target_siblings) {
		if (sdev->sdev_state == SDEV_DEL)
			continue;
		if (sdev->lun ==lun)
			return sdev;
	}

	return NULL;
}
EXPORT_SYMBOL(__scsi_device_lookup_by_target);

/**
 * scsi_device_lookup_by_target - find a device given the target
 * @starget:	SCSI target pointer
 * @lun:	SCSI Logical Unit Number
 *
 * Description: Looks up the scsi_device with the specified @lun for a given
 * @starget.  The returned scsi_device has an additional reference that
 * needs to be released with scsi_device_put once you're done with it.
 **/
struct scsi_device *scsi_device_lookup_by_target(struct scsi_target *starget,
						 u64 lun)
{
	struct scsi_device *sdev;
	struct Scsi_Host *shost = dev_to_shost(starget->dev.parent);
	unsigned long flags;

	spin_lock_irqsave(shost->host_lock, flags);
	sdev = __scsi_device_lookup_by_target(starget, lun);
	if (sdev && scsi_device_get(sdev))
		sdev = NULL;
	spin_unlock_irqrestore(shost->host_lock, flags);

	return sdev;
}
EXPORT_SYMBOL(scsi_device_lookup_by_target);

/**
 * __scsi_device_lookup - find a device given the host (UNLOCKED)
 * @shost:	SCSI host pointer
 * @channel:	SCSI channel (zero if only one channel)
 * @id:		SCSI target number (physical unit number)
 * @lun:	SCSI Logical Unit Number
 *
 * Description: Looks up the scsi_device with the specified @channel, @id, @lun
 * for a given host. The returned scsi_device does not have an additional
 * reference.  You must hold the host's host_lock over this call and any access
 * to the returned scsi_device.
 *
 * Note:  The only reason why drivers would want to use this is because
 * they need to access the device list in irq context.  Otherwise you
 * really want to use scsi_device_lookup instead.
 **/
struct scsi_device *__scsi_device_lookup(struct Scsi_Host *shost,
		uint channel, uint id, u64 lun)
{
	struct scsi_device *sdev;

	list_for_each_entry(sdev, &shost->__devices, siblings) {
		if (sdev->channel == channel && sdev->id == id &&
				sdev->lun ==lun)
			return sdev;
	}

	return NULL;
}
EXPORT_SYMBOL(__scsi_device_lookup);

/**
 * scsi_device_lookup - find a device given the host
 * @shost:	SCSI host pointer
 * @channel:	SCSI channel (zero if only one channel)
 * @id:		SCSI target number (physical unit number)
 * @lun:	SCSI Logical Unit Number
 *
 * Description: Looks up the scsi_device with the specified @channel, @id, @lun
 * for a given host.  The returned scsi_device has an additional reference that
 * needs to be released with scsi_device_put once you're done with it.
 **/
struct scsi_device *scsi_device_lookup(struct Scsi_Host *shost,
		uint channel, uint id, u64 lun)
{
	struct scsi_device *sdev;
	unsigned long flags;

	spin_lock_irqsave(shost->host_lock, flags);
	sdev = __scsi_device_lookup(shost, channel, id, lun);
	if (sdev && scsi_device_get(sdev))
		sdev = NULL;
	spin_unlock_irqrestore(shost->host_lock, flags);

	return sdev;
}
EXPORT_SYMBOL(scsi_device_lookup);

MODULE_DESCRIPTION("SCSI core");
MODULE_LICENSE("GPL");

module_param(scsi_logging_level, int, S_IRUGO|S_IWUSR);
MODULE_PARM_DESC(scsi_logging_level, "a bit mask of logging levels");

#ifdef CONFIG_SCSI_MQ_DEFAULT
bool scsi_use_blk_mq = true;
#else
bool scsi_use_blk_mq = false;
#endif
module_param_named(use_blk_mq, scsi_use_blk_mq, bool, S_IWUSR | S_IRUGO);

static int __init init_scsi(void)
{
	int error;

	error = scsi_init_queue();
	if (error)
		return error;
	error = scsi_init_procfs();
	if (error)
		goto cleanup_queue;
	error = scsi_init_devinfo();
	if (error)
		goto cleanup_procfs;
	error = scsi_init_hosts();
	if (error)
		goto cleanup_devlist;
	error = scsi_init_sysctl();
	if (error)
		goto cleanup_hosts;
	error = scsi_sysfs_register();
	if (error)
		goto cleanup_sysctl;

	scsi_netlink_init();

	printk(KERN_NOTICE "SCSI subsystem initialized\n");
	return 0;

cleanup_sysctl:
	scsi_exit_sysctl();
cleanup_hosts:
	scsi_exit_hosts();
cleanup_devlist:
	scsi_exit_devinfo();
cleanup_procfs:
	scsi_exit_procfs();
cleanup_queue:
	scsi_exit_queue();
	printk(KERN_ERR "SCSI subsystem failed to initialize, error = %d\n",
	       -error);
	return error;
}

static void __exit exit_scsi(void)
{
	scsi_netlink_exit();
	scsi_sysfs_unregister();
	scsi_exit_sysctl();
	scsi_exit_hosts();
	scsi_exit_devinfo();
	scsi_exit_procfs();
	scsi_exit_queue();
	async_unregister_domain(&scsi_sd_probe_domain);
}

subsys_initcall(init_scsi);
module_exit(exit_scsi);<|MERGE_RESOLUTION|>--- conflicted
+++ resolved
@@ -603,90 +603,6 @@
 EXPORT_SYMBOL(scsi_cmd_get_serial);
 
 /**
-<<<<<<< HEAD
- * scsi_dispatch_command - Dispatch a command to the low-level driver.
- * @cmd: command block we are dispatching.
- *
- * Return: nonzero return request was rejected and device's queue needs to be
- * plugged.
- */
-int scsi_dispatch_cmd(struct scsi_cmnd *cmd)
-{
-	struct Scsi_Host *host = cmd->device->host;
-	int rtn = 0;
-
-	atomic_inc(&cmd->device->iorequest_cnt);
-
-	/* check if the device is still usable */
-	if (unlikely(cmd->device->sdev_state == SDEV_DEL)) {
-		/* in SDEV_DEL we error all commands. DID_NO_CONNECT
-		 * returns an immediate error upwards, and signals
-		 * that the device is no longer present */
-		cmd->result = DID_NO_CONNECT << 16;
-		goto done;
-	}
-
-	/* Check to see if the scsi lld made this device blocked. */
-	if (unlikely(scsi_device_blocked(cmd->device))) {
-		/*
-		 * in blocked state, the command is just put back on
-		 * the device queue.  The suspend state has already
-		 * blocked the queue so future requests should not
-		 * occur until the device transitions out of the
-		 * suspend state.
-		 */
-		SCSI_LOG_MLQUEUE(3, scmd_printk(KERN_INFO, cmd,
-			"queuecommand : device blocked\n"));
-		return SCSI_MLQUEUE_DEVICE_BUSY;
-	}
-
-	/* Store the LUN value in cmnd, if needed. */
-	if (cmd->device->lun_in_cdb)
-		cmd->cmnd[1] = (cmd->cmnd[1] & 0x1f) |
-			       (cmd->device->lun << 5 & 0xe0);
-
-	scsi_log_send(cmd);
-
-	/*
-	 * Before we queue this command, check if the command
-	 * length exceeds what the host adapter can handle.
-	 */
-	if (cmd->cmd_len > cmd->device->host->max_cmd_len) {
-		SCSI_LOG_MLQUEUE(3, scmd_printk(KERN_INFO, cmd,
-			       "queuecommand : command too long. "
-			       "cdb_size=%d host->max_cmd_len=%d\n",
-			       cmd->cmd_len, cmd->device->host->max_cmd_len));
-		cmd->result = (DID_ABORT << 16);
-		goto done;
-	}
-
-	if (unlikely(host->shost_state == SHOST_DEL)) {
-		cmd->result = (DID_NO_CONNECT << 16);
-		goto done;
-
-	}
-
-	trace_scsi_dispatch_cmd_start(cmd);
-	rtn = host->hostt->queuecommand(host, cmd);
-	if (rtn) {
-		trace_scsi_dispatch_cmd_error(cmd, rtn);
-		if (rtn != SCSI_MLQUEUE_DEVICE_BUSY &&
-		    rtn != SCSI_MLQUEUE_TARGET_BUSY)
-			rtn = SCSI_MLQUEUE_HOST_BUSY;
-
-		SCSI_LOG_MLQUEUE(3, scmd_printk(KERN_INFO, cmd,
-			"queuecommand : request rejected\n"));
-	}
-
-	return rtn;
- done:
-	cmd->scsi_done(cmd);
-	return 0;
-}
-
-/**
-=======
->>>>>>> e529fea9
  * scsi_finish_command - cleanup and pass command back to upper layer
  * @cmd: the command
  *

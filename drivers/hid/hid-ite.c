--- conflicted
+++ resolved
@@ -41,14 +41,9 @@
 	{ HID_USB_DEVICE(USB_VENDOR_ID_ITE, USB_DEVICE_ID_ITE8595) },
 	{ HID_USB_DEVICE(USB_VENDOR_ID_258A, USB_DEVICE_ID_258A_6A88) },
 	/* ITE8595 USB kbd ctlr, with Synaptics touchpad connected to it. */
-<<<<<<< HEAD
-	{ HID_USB_DEVICE(USB_VENDOR_ID_SYNAPTICS,
-			 USB_DEVICE_ID_SYNAPTICS_ACER_SWITCH5_012) },
-=======
 	{ HID_DEVICE(BUS_USB, HID_GROUP_GENERIC,
 		     USB_VENDOR_ID_SYNAPTICS,
 		     USB_DEVICE_ID_SYNAPTICS_ACER_SWITCH5_012) },
->>>>>>> beae5619
 	{ }
 };
 MODULE_DEVICE_TABLE(hid, ite_devices);

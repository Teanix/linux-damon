menu "PCI host controller drivers"
	depends on PCI

config PCI_DRA7XX
	bool "TI DRA7xx PCIe controller"
	select PCIE_DW
	depends on OF && HAS_IOMEM && TI_PIPE3
	help
	 Enables support for the PCIe controller in the DRA7xx SoC.  There
	 are two instances of PCIe controller in DRA7xx.  This controller can
	 act both as EP and RC.  This reuses the Designware core.

config PCI_MVEBU
	bool "Marvell EBU PCIe controller"
	depends on ARCH_MVEBU || ARCH_DOVE
	depends on OF

config PCIE_DW
	bool

config PCI_EXYNOS
	bool "Samsung Exynos PCIe controller"
	depends on SOC_EXYNOS5440
	select PCIEPORTBUS
	select PCIE_DW

config PCI_IMX6
	bool "Freescale i.MX6 PCIe controller"
	depends on SOC_IMX6Q
	select PCIEPORTBUS
	select PCIE_DW

config PCI_TEGRA
	bool "NVIDIA Tegra PCIe controller"
	depends on ARCH_TEGRA && !ARM64
	help
	  Say Y here if you want support for the PCIe host controller found
	  on NVIDIA Tegra SoCs.

config PCI_RCAR_GEN2
	bool "Renesas R-Car Gen2 Internal PCI controller"
	depends on ARCH_SHMOBILE || (ARM && COMPILE_TEST)
	help
	  Say Y here if you want internal PCI support on R-Car Gen2 SoC.
	  There are 3 internal PCI controllers available with a single
	  built-in EHCI/OHCI host controller present on each one.

config PCI_RCAR_GEN2_PCIE
	bool "Renesas R-Car PCIe controller"
	depends on ARCH_SHMOBILE || (ARM && COMPILE_TEST)
	help
	  Say Y here if you want PCIe controller support on R-Car Gen2 SoCs.

config PCI_HOST_GENERIC
	bool "Generic PCI host controller"
	depends on ARM && OF
	help
	  Say Y here if you want to support a simple generic PCI host
	  controller, such as the one emulated by kvmtool.

config PCIE_SPEAR13XX
	bool "STMicroelectronics SPEAr PCIe controller"
	depends on ARCH_SPEAR13XX
	select PCIEPORTBUS
	select PCIE_DW
	help
	  Say Y here if you want PCIe support on SPEAr13XX SoCs.

config PCI_KEYSTONE
	bool "TI Keystone PCIe controller"
	depends on ARCH_KEYSTONE
	select PCIE_DW
	select PCIEPORTBUS
	help
	  Say Y here if you want to enable PCI controller support on Keystone
	  SoCs. The PCI controller on Keystone is based on Designware hardware
	  and therefore the driver re-uses the Designware core functions to
	  implement the driver.

config PCIE_XILINX
	bool "Xilinx AXI PCIe host bridge support"
	depends on ARCH_ZYNQ
	help
	  Say 'Y' here if you want kernel to support the Xilinx AXI PCIe
	  Host Bridge driver.

config PCI_XGENE
	bool "X-Gene PCIe controller"
	depends on ARCH_XGENE
	depends on OF
	select PCIEPORTBUS
	help
	  Say Y here if you want internal PCI support on APM X-Gene SoC.
	  There are 5 internal PCIe ports available. Each port is GEN3 capable
	  and have varied lanes from x1 to x8.

<<<<<<< HEAD
=======
config PCI_LAYERSCAPE
	bool "Freescale Layerscape PCIe controller"
	depends on OF && ARM
	select PCIE_DW
	select MFD_SYSCON
	help
	  Say Y here if you want PCIe controller support on Layerscape SoCs.

>>>>>>> e529fea9
endmenu<|MERGE_RESOLUTION|>--- conflicted
+++ resolved
@@ -94,8 +94,6 @@
 	  There are 5 internal PCIe ports available. Each port is GEN3 capable
 	  and have varied lanes from x1 to x8.
 
-<<<<<<< HEAD
-=======
 config PCI_LAYERSCAPE
 	bool "Freescale Layerscape PCIe controller"
 	depends on OF && ARM
@@ -104,5 +102,4 @@
 	help
 	  Say Y here if you want PCIe controller support on Layerscape SoCs.
 
->>>>>>> e529fea9
 endmenu
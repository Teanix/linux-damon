--- conflicted
+++ resolved
@@ -1589,7 +1589,6 @@
 static void ffs_fs_free_fc(struct fs_context *fc)
 {
 	struct ffs_sb_fill_data *ctx = fc->fs_private;
-<<<<<<< HEAD
 
 	if (ctx) {
 		if (ctx->ffs_data) {
@@ -1597,15 +1596,6 @@
 			ffs_data_put(ctx->ffs_data);
 		}
 
-=======
-
-	if (ctx) {
-		if (ctx->ffs_data) {
-			ffs_release_dev(ctx->ffs_data);
-			ffs_data_put(ctx->ffs_data);
-		}
-
->>>>>>> 348b80b2
 		kfree(ctx);
 	}
 }

--- conflicted
+++ resolved
@@ -313,11 +313,7 @@
 
 config USB_MV_UDC
 	tristate "Marvell USB2.0 Device Controller"
-<<<<<<< HEAD
-	depends on GENERIC_HARDIRQS && HAS_DMA
-=======
 	depends on HAS_DMA
->>>>>>> ffee9210
 	help
 	  Marvell Socs (including PXA and MMP series) include a high speed
 	  USB2.0 OTG controller, which can be configured as high speed or

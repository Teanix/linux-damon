/*
 * sata_mv.c - Marvell SATA support
 *
 * Copyright 2008-2009: Marvell Corporation, all rights reserved.
 * Copyright 2005: EMC Corporation, all rights reserved.
 * Copyright 2005 Red Hat, Inc.  All rights reserved.
 *
 * Originally written by Brett Russ.
 * Extensive overhaul and enhancement by Mark Lord <mlord@pobox.com>.
 *
 * Please ALWAYS copy linux-ide@vger.kernel.org on emails.
 *
 * This program is free software; you can redistribute it and/or modify
 * it under the terms of the GNU General Public License as published by
 * the Free Software Foundation; version 2 of the License.
 *
 * This program is distributed in the hope that it will be useful,
 * but WITHOUT ANY WARRANTY; without even the implied warranty of
 * MERCHANTABILITY or FITNESS FOR A PARTICULAR PURPOSE.  See the
 * GNU General Public License for more details.
 *
 * You should have received a copy of the GNU General Public License
 * along with this program; if not, write to the Free Software
 * Foundation, Inc., 59 Temple Place, Suite 330, Boston, MA  02111-1307  USA
 *
 */

/*
 * sata_mv TODO list:
 *
 * --> Develop a low-power-consumption strategy, and implement it.
 *
 * --> Add sysfs attributes for per-chip / per-HC IRQ coalescing thresholds.
 *
 * --> [Experiment, Marvell value added] Is it possible to use target
 *       mode to cross-connect two Linux boxes with Marvell cards?  If so,
 *       creating LibATA target mode support would be very interesting.
 *
 *       Target mode, for those without docs, is the ability to directly
 *       connect two SATA ports.
 */

/*
 * 80x1-B2 errata PCI#11:
 *
 * Users of the 6041/6081 Rev.B2 chips (current is C0)
 * should be careful to insert those cards only onto PCI-X bus #0,
 * and only in device slots 0..7, not higher.  The chips may not
 * work correctly otherwise  (note: this is a pretty rare condition).
 */

#include <linux/kernel.h>
#include <linux/module.h>
#include <linux/pci.h>
#include <linux/init.h>
#include <linux/blkdev.h>
#include <linux/delay.h>
#include <linux/interrupt.h>
#include <linux/dmapool.h>
#include <linux/dma-mapping.h>
#include <linux/device.h>
#include <linux/clk.h>
#include <linux/phy/phy.h>
#include <linux/platform_device.h>
#include <linux/ata_platform.h>
#include <linux/mbus.h>
#include <linux/bitops.h>
#include <linux/gfp.h>
#include <linux/of.h>
#include <linux/of_irq.h>
#include <scsi/scsi_host.h>
#include <scsi/scsi_cmnd.h>
#include <scsi/scsi_device.h>
#include <linux/libata.h>

#define DRV_NAME	"sata_mv"
#define DRV_VERSION	"1.28"

/*
 * module options
 */

#ifdef CONFIG_PCI
static int msi;
module_param(msi, int, S_IRUGO);
MODULE_PARM_DESC(msi, "Enable use of PCI MSI (0=off, 1=on)");
#endif

static int irq_coalescing_io_count;
module_param(irq_coalescing_io_count, int, S_IRUGO);
MODULE_PARM_DESC(irq_coalescing_io_count,
		 "IRQ coalescing I/O count threshold (0..255)");

static int irq_coalescing_usecs;
module_param(irq_coalescing_usecs, int, S_IRUGO);
MODULE_PARM_DESC(irq_coalescing_usecs,
		 "IRQ coalescing time threshold in usecs");

enum {
	/* BAR's are enumerated in terms of pci_resource_start() terms */
	MV_PRIMARY_BAR		= 0,	/* offset 0x10: memory space */
	MV_IO_BAR		= 2,	/* offset 0x18: IO space */
	MV_MISC_BAR		= 3,	/* offset 0x1c: FLASH, NVRAM, SRAM */

	MV_MAJOR_REG_AREA_SZ	= 0x10000,	/* 64KB */
	MV_MINOR_REG_AREA_SZ	= 0x2000,	/* 8KB */

	/* For use with both IRQ coalescing methods ("all ports" or "per-HC" */
	COAL_CLOCKS_PER_USEC	= 150,		/* for calculating COAL_TIMEs */
	MAX_COAL_TIME_THRESHOLD	= ((1 << 24) - 1), /* internal clocks count */
	MAX_COAL_IO_COUNT	= 255,		/* completed I/O count */

	MV_PCI_REG_BASE		= 0,

	/*
	 * Per-chip ("all ports") interrupt coalescing feature.
	 * This is only for GEN_II / GEN_IIE hardware.
	 *
	 * Coalescing defers the interrupt until either the IO_THRESHOLD
	 * (count of completed I/Os) is met, or the TIME_THRESHOLD is met.
	 */
	COAL_REG_BASE		= 0x18000,
	IRQ_COAL_CAUSE		= (COAL_REG_BASE + 0x08),
	ALL_PORTS_COAL_IRQ	= (1 << 4),	/* all ports irq event */

	IRQ_COAL_IO_THRESHOLD   = (COAL_REG_BASE + 0xcc),
	IRQ_COAL_TIME_THRESHOLD = (COAL_REG_BASE + 0xd0),

	/*
	 * Registers for the (unused here) transaction coalescing feature:
	 */
	TRAN_COAL_CAUSE_LO	= (COAL_REG_BASE + 0x88),
	TRAN_COAL_CAUSE_HI	= (COAL_REG_BASE + 0x8c),

	SATAHC0_REG_BASE	= 0x20000,
	FLASH_CTL		= 0x1046c,
	GPIO_PORT_CTL		= 0x104f0,
	RESET_CFG		= 0x180d8,

	MV_PCI_REG_SZ		= MV_MAJOR_REG_AREA_SZ,
	MV_SATAHC_REG_SZ	= MV_MAJOR_REG_AREA_SZ,
	MV_SATAHC_ARBTR_REG_SZ	= MV_MINOR_REG_AREA_SZ,		/* arbiter */
	MV_PORT_REG_SZ		= MV_MINOR_REG_AREA_SZ,

	MV_MAX_Q_DEPTH		= 32,
	MV_MAX_Q_DEPTH_MASK	= MV_MAX_Q_DEPTH - 1,

	/* CRQB needs alignment on a 1KB boundary. Size == 1KB
	 * CRPB needs alignment on a 256B boundary. Size == 256B
	 * ePRD (SG) entries need alignment on a 16B boundary. Size == 16B
	 */
	MV_CRQB_Q_SZ		= (32 * MV_MAX_Q_DEPTH),
	MV_CRPB_Q_SZ		= (8 * MV_MAX_Q_DEPTH),
	MV_MAX_SG_CT		= 256,
	MV_SG_TBL_SZ		= (16 * MV_MAX_SG_CT),

	/* Determine hc from 0-7 port: hc = port >> MV_PORT_HC_SHIFT */
	MV_PORT_HC_SHIFT	= 2,
	MV_PORTS_PER_HC		= (1 << MV_PORT_HC_SHIFT), /* 4 */
	/* Determine hc port from 0-7 port: hardport = port & MV_PORT_MASK */
	MV_PORT_MASK		= (MV_PORTS_PER_HC - 1),   /* 3 */

	/* Host Flags */
	MV_FLAG_DUAL_HC		= (1 << 30),  /* two SATA Host Controllers */

	MV_COMMON_FLAGS		= ATA_FLAG_SATA | ATA_FLAG_PIO_POLLING,

	MV_GEN_I_FLAGS		= MV_COMMON_FLAGS | ATA_FLAG_NO_ATAPI,

	MV_GEN_II_FLAGS		= MV_COMMON_FLAGS | ATA_FLAG_NCQ |
				  ATA_FLAG_PMP | ATA_FLAG_ACPI_SATA,

	MV_GEN_IIE_FLAGS	= MV_GEN_II_FLAGS | ATA_FLAG_AN,

	CRQB_FLAG_READ		= (1 << 0),
	CRQB_TAG_SHIFT		= 1,
	CRQB_IOID_SHIFT		= 6,	/* CRQB Gen-II/IIE IO Id shift */
	CRQB_PMP_SHIFT		= 12,	/* CRQB Gen-II/IIE PMP shift */
	CRQB_HOSTQ_SHIFT	= 17,	/* CRQB Gen-II/IIE HostQueTag shift */
	CRQB_CMD_ADDR_SHIFT	= 8,
	CRQB_CMD_CS		= (0x2 << 11),
	CRQB_CMD_LAST		= (1 << 15),

	CRPB_FLAG_STATUS_SHIFT	= 8,
	CRPB_IOID_SHIFT_6	= 5,	/* CRPB Gen-II IO Id shift */
	CRPB_IOID_SHIFT_7	= 7,	/* CRPB Gen-IIE IO Id shift */

	EPRD_FLAG_END_OF_TBL	= (1 << 31),

	/* PCI interface registers */

	MV_PCI_COMMAND		= 0xc00,
	MV_PCI_COMMAND_MWRCOM	= (1 << 4),	/* PCI Master Write Combining */
	MV_PCI_COMMAND_MRDTRIG	= (1 << 7),	/* PCI Master Read Trigger */

	PCI_MAIN_CMD_STS	= 0xd30,
	STOP_PCI_MASTER		= (1 << 2),
	PCI_MASTER_EMPTY	= (1 << 3),
	GLOB_SFT_RST		= (1 << 4),

	MV_PCI_MODE		= 0xd00,
	MV_PCI_MODE_MASK	= 0x30,

	MV_PCI_EXP_ROM_BAR_CTL	= 0xd2c,
	MV_PCI_DISC_TIMER	= 0xd04,
	MV_PCI_MSI_TRIGGER	= 0xc38,
	MV_PCI_SERR_MASK	= 0xc28,
	MV_PCI_XBAR_TMOUT	= 0x1d04,
	MV_PCI_ERR_LOW_ADDRESS	= 0x1d40,
	MV_PCI_ERR_HIGH_ADDRESS	= 0x1d44,
	MV_PCI_ERR_ATTRIBUTE	= 0x1d48,
	MV_PCI_ERR_COMMAND	= 0x1d50,

	PCI_IRQ_CAUSE		= 0x1d58,
	PCI_IRQ_MASK		= 0x1d5c,
	PCI_UNMASK_ALL_IRQS	= 0x7fffff,	/* bits 22-0 */

	PCIE_IRQ_CAUSE		= 0x1900,
	PCIE_IRQ_MASK		= 0x1910,
	PCIE_UNMASK_ALL_IRQS	= 0x40a,	/* assorted bits */

	/* Host Controller Main Interrupt Cause/Mask registers (1 per-chip) */
	PCI_HC_MAIN_IRQ_CAUSE	= 0x1d60,
	PCI_HC_MAIN_IRQ_MASK	= 0x1d64,
	SOC_HC_MAIN_IRQ_CAUSE	= 0x20020,
	SOC_HC_MAIN_IRQ_MASK	= 0x20024,
	ERR_IRQ			= (1 << 0),	/* shift by (2 * port #) */
	DONE_IRQ		= (1 << 1),	/* shift by (2 * port #) */
	HC0_IRQ_PEND		= 0x1ff,	/* bits 0-8 = HC0's ports */
	HC_SHIFT		= 9,		/* bits 9-17 = HC1's ports */
	DONE_IRQ_0_3		= 0x000000aa,	/* DONE_IRQ ports 0,1,2,3 */
	DONE_IRQ_4_7		= (DONE_IRQ_0_3 << HC_SHIFT),  /* 4,5,6,7 */
	PCI_ERR			= (1 << 18),
	TRAN_COAL_LO_DONE	= (1 << 19),	/* transaction coalescing */
	TRAN_COAL_HI_DONE	= (1 << 20),	/* transaction coalescing */
	PORTS_0_3_COAL_DONE	= (1 << 8),	/* HC0 IRQ coalescing */
	PORTS_4_7_COAL_DONE	= (1 << 17),	/* HC1 IRQ coalescing */
	ALL_PORTS_COAL_DONE	= (1 << 21),	/* GEN_II(E) IRQ coalescing */
	GPIO_INT		= (1 << 22),
	SELF_INT		= (1 << 23),
	TWSI_INT		= (1 << 24),
	HC_MAIN_RSVD		= (0x7f << 25),	/* bits 31-25 */
	HC_MAIN_RSVD_5		= (0x1fff << 19), /* bits 31-19 */
	HC_MAIN_RSVD_SOC	= (0x3fffffb << 6),     /* bits 31-9, 7-6 */

	/* SATAHC registers */
	HC_CFG			= 0x00,

	HC_IRQ_CAUSE		= 0x14,
	DMA_IRQ			= (1 << 0),	/* shift by port # */
	HC_COAL_IRQ		= (1 << 4),	/* IRQ coalescing */
	DEV_IRQ			= (1 << 8),	/* shift by port # */

	/*
	 * Per-HC (Host-Controller) interrupt coalescing feature.
	 * This is present on all chip generations.
	 *
	 * Coalescing defers the interrupt until either the IO_THRESHOLD
	 * (count of completed I/Os) is met, or the TIME_THRESHOLD is met.
	 */
	HC_IRQ_COAL_IO_THRESHOLD	= 0x000c,
	HC_IRQ_COAL_TIME_THRESHOLD	= 0x0010,

	SOC_LED_CTRL		= 0x2c,
	SOC_LED_CTRL_BLINK	= (1 << 0),	/* Active LED blink */
	SOC_LED_CTRL_ACT_PRESENCE = (1 << 2),	/* Multiplex dev presence */
						/*  with dev activity LED */

	/* Shadow block registers */
	SHD_BLK			= 0x100,
	SHD_CTL_AST		= 0x20,		/* ofs from SHD_BLK */

	/* SATA registers */
	SATA_STATUS		= 0x300,  /* ctrl, err regs follow status */
	SATA_ACTIVE		= 0x350,
	FIS_IRQ_CAUSE		= 0x364,
	FIS_IRQ_CAUSE_AN	= (1 << 9),	/* async notification */

	LTMODE			= 0x30c,	/* requires read-after-write */
	LTMODE_BIT8		= (1 << 8),	/* unknown, but necessary */

	PHY_MODE2		= 0x330,
	PHY_MODE3		= 0x310,

	PHY_MODE4		= 0x314,	/* requires read-after-write */
	PHY_MODE4_CFG_MASK	= 0x00000003,	/* phy internal config field */
	PHY_MODE4_CFG_VALUE	= 0x00000001,	/* phy internal config field */
	PHY_MODE4_RSVD_ZEROS	= 0x5de3fffa,	/* Gen2e always write zeros */
	PHY_MODE4_RSVD_ONES	= 0x00000005,	/* Gen2e always write ones */

	SATA_IFCTL		= 0x344,
	SATA_TESTCTL		= 0x348,
	SATA_IFSTAT		= 0x34c,
	VENDOR_UNIQUE_FIS	= 0x35c,

	FISCFG			= 0x360,
	FISCFG_WAIT_DEV_ERR	= (1 << 8),	/* wait for host on DevErr */
	FISCFG_SINGLE_SYNC	= (1 << 16),	/* SYNC on DMA activation */

	PHY_MODE9_GEN2		= 0x398,
	PHY_MODE9_GEN1		= 0x39c,
	PHYCFG_OFS		= 0x3a0,	/* only in 65n devices */

	MV5_PHY_MODE		= 0x74,
	MV5_LTMODE		= 0x30,
	MV5_PHY_CTL		= 0x0C,
	SATA_IFCFG		= 0x050,
	LP_PHY_CTL		= 0x058,

	MV_M2_PREAMP_MASK	= 0x7e0,

	/* Port registers */
	EDMA_CFG		= 0,
	EDMA_CFG_Q_DEPTH	= 0x1f,		/* max device queue depth */
	EDMA_CFG_NCQ		= (1 << 5),	/* for R/W FPDMA queued */
	EDMA_CFG_NCQ_GO_ON_ERR	= (1 << 14),	/* continue on error */
	EDMA_CFG_RD_BRST_EXT	= (1 << 11),	/* read burst 512B */
	EDMA_CFG_WR_BUFF_LEN	= (1 << 13),	/* write buffer 512B */
	EDMA_CFG_EDMA_FBS	= (1 << 16),	/* EDMA FIS-Based Switching */
	EDMA_CFG_FBS		= (1 << 26),	/* FIS-Based Switching */

	EDMA_ERR_IRQ_CAUSE	= 0x8,
	EDMA_ERR_IRQ_MASK	= 0xc,
	EDMA_ERR_D_PAR		= (1 << 0),	/* UDMA data parity err */
	EDMA_ERR_PRD_PAR	= (1 << 1),	/* UDMA PRD parity err */
	EDMA_ERR_DEV		= (1 << 2),	/* device error */
	EDMA_ERR_DEV_DCON	= (1 << 3),	/* device disconnect */
	EDMA_ERR_DEV_CON	= (1 << 4),	/* device connected */
	EDMA_ERR_SERR		= (1 << 5),	/* SError bits [WBDST] raised */
	EDMA_ERR_SELF_DIS	= (1 << 7),	/* Gen II/IIE self-disable */
	EDMA_ERR_SELF_DIS_5	= (1 << 8),	/* Gen I self-disable */
	EDMA_ERR_BIST_ASYNC	= (1 << 8),	/* BIST FIS or Async Notify */
	EDMA_ERR_TRANS_IRQ_7	= (1 << 8),	/* Gen IIE transprt layer irq */
	EDMA_ERR_CRQB_PAR	= (1 << 9),	/* CRQB parity error */
	EDMA_ERR_CRPB_PAR	= (1 << 10),	/* CRPB parity error */
	EDMA_ERR_INTRL_PAR	= (1 << 11),	/* internal parity error */
	EDMA_ERR_IORDY		= (1 << 12),	/* IORdy timeout */

	EDMA_ERR_LNK_CTRL_RX	= (0xf << 13),	/* link ctrl rx error */
	EDMA_ERR_LNK_CTRL_RX_0	= (1 << 13),	/* transient: CRC err */
	EDMA_ERR_LNK_CTRL_RX_1	= (1 << 14),	/* transient: FIFO err */
	EDMA_ERR_LNK_CTRL_RX_2	= (1 << 15),	/* fatal: caught SYNC */
	EDMA_ERR_LNK_CTRL_RX_3	= (1 << 16),	/* transient: FIS rx err */

	EDMA_ERR_LNK_DATA_RX	= (0xf << 17),	/* link data rx error */

	EDMA_ERR_LNK_CTRL_TX	= (0x1f << 21),	/* link ctrl tx error */
	EDMA_ERR_LNK_CTRL_TX_0	= (1 << 21),	/* transient: CRC err */
	EDMA_ERR_LNK_CTRL_TX_1	= (1 << 22),	/* transient: FIFO err */
	EDMA_ERR_LNK_CTRL_TX_2	= (1 << 23),	/* transient: caught SYNC */
	EDMA_ERR_LNK_CTRL_TX_3	= (1 << 24),	/* transient: caught DMAT */
	EDMA_ERR_LNK_CTRL_TX_4	= (1 << 25),	/* transient: FIS collision */

	EDMA_ERR_LNK_DATA_TX	= (0x1f << 26),	/* link data tx error */

	EDMA_ERR_TRANS_PROTO	= (1 << 31),	/* transport protocol error */
	EDMA_ERR_OVERRUN_5	= (1 << 5),
	EDMA_ERR_UNDERRUN_5	= (1 << 6),

	EDMA_ERR_IRQ_TRANSIENT  = EDMA_ERR_LNK_CTRL_RX_0 |
				  EDMA_ERR_LNK_CTRL_RX_1 |
				  EDMA_ERR_LNK_CTRL_RX_3 |
				  EDMA_ERR_LNK_CTRL_TX,

	EDMA_EH_FREEZE		= EDMA_ERR_D_PAR |
				  EDMA_ERR_PRD_PAR |
				  EDMA_ERR_DEV_DCON |
				  EDMA_ERR_DEV_CON |
				  EDMA_ERR_SERR |
				  EDMA_ERR_SELF_DIS |
				  EDMA_ERR_CRQB_PAR |
				  EDMA_ERR_CRPB_PAR |
				  EDMA_ERR_INTRL_PAR |
				  EDMA_ERR_IORDY |
				  EDMA_ERR_LNK_CTRL_RX_2 |
				  EDMA_ERR_LNK_DATA_RX |
				  EDMA_ERR_LNK_DATA_TX |
				  EDMA_ERR_TRANS_PROTO,

	EDMA_EH_FREEZE_5	= EDMA_ERR_D_PAR |
				  EDMA_ERR_PRD_PAR |
				  EDMA_ERR_DEV_DCON |
				  EDMA_ERR_DEV_CON |
				  EDMA_ERR_OVERRUN_5 |
				  EDMA_ERR_UNDERRUN_5 |
				  EDMA_ERR_SELF_DIS_5 |
				  EDMA_ERR_CRQB_PAR |
				  EDMA_ERR_CRPB_PAR |
				  EDMA_ERR_INTRL_PAR |
				  EDMA_ERR_IORDY,

	EDMA_REQ_Q_BASE_HI	= 0x10,
	EDMA_REQ_Q_IN_PTR	= 0x14,		/* also contains BASE_LO */

	EDMA_REQ_Q_OUT_PTR	= 0x18,
	EDMA_REQ_Q_PTR_SHIFT	= 5,

	EDMA_RSP_Q_BASE_HI	= 0x1c,
	EDMA_RSP_Q_IN_PTR	= 0x20,
	EDMA_RSP_Q_OUT_PTR	= 0x24,		/* also contains BASE_LO */
	EDMA_RSP_Q_PTR_SHIFT	= 3,

	EDMA_CMD		= 0x28,		/* EDMA command register */
	EDMA_EN			= (1 << 0),	/* enable EDMA */
	EDMA_DS			= (1 << 1),	/* disable EDMA; self-negated */
	EDMA_RESET		= (1 << 2),	/* reset eng/trans/link/phy */

	EDMA_STATUS		= 0x30,		/* EDMA engine status */
	EDMA_STATUS_CACHE_EMPTY	= (1 << 6),	/* GenIIe command cache empty */
	EDMA_STATUS_IDLE	= (1 << 7),	/* GenIIe EDMA enabled/idle */

	EDMA_IORDY_TMOUT	= 0x34,
	EDMA_ARB_CFG		= 0x38,

	EDMA_HALTCOND		= 0x60,		/* GenIIe halt conditions */
	EDMA_UNKNOWN_RSVD	= 0x6C,		/* GenIIe unknown/reserved */

	BMDMA_CMD		= 0x224,	/* bmdma command register */
	BMDMA_STATUS		= 0x228,	/* bmdma status register */
	BMDMA_PRD_LOW		= 0x22c,	/* bmdma PRD addr 31:0 */
	BMDMA_PRD_HIGH		= 0x230,	/* bmdma PRD addr 63:32 */

	/* Host private flags (hp_flags) */
	MV_HP_FLAG_MSI		= (1 << 0),
	MV_HP_ERRATA_50XXB0	= (1 << 1),
	MV_HP_ERRATA_50XXB2	= (1 << 2),
	MV_HP_ERRATA_60X1B2	= (1 << 3),
	MV_HP_ERRATA_60X1C0	= (1 << 4),
	MV_HP_GEN_I		= (1 << 6),	/* Generation I: 50xx */
	MV_HP_GEN_II		= (1 << 7),	/* Generation II: 60xx */
	MV_HP_GEN_IIE		= (1 << 8),	/* Generation IIE: 6042/7042 */
	MV_HP_PCIE		= (1 << 9),	/* PCIe bus/regs: 7042 */
	MV_HP_CUT_THROUGH	= (1 << 10),	/* can use EDMA cut-through */
	MV_HP_FLAG_SOC		= (1 << 11),	/* SystemOnChip, no PCI */
	MV_HP_QUIRK_LED_BLINK_EN = (1 << 12),	/* is led blinking enabled? */
	MV_HP_FIX_LP_PHY_CTL	= (1 << 13),	/* fix speed in LP_PHY_CTL ? */

	/* Port private flags (pp_flags) */
	MV_PP_FLAG_EDMA_EN	= (1 << 0),	/* is EDMA engine enabled? */
	MV_PP_FLAG_NCQ_EN	= (1 << 1),	/* is EDMA set up for NCQ? */
	MV_PP_FLAG_FBS_EN	= (1 << 2),	/* is EDMA set up for FBS? */
	MV_PP_FLAG_DELAYED_EH	= (1 << 3),	/* delayed dev err handling */
	MV_PP_FLAG_FAKE_ATA_BUSY = (1 << 4),	/* ignore initial ATA_DRDY */
};

#define IS_GEN_I(hpriv) ((hpriv)->hp_flags & MV_HP_GEN_I)
#define IS_GEN_II(hpriv) ((hpriv)->hp_flags & MV_HP_GEN_II)
#define IS_GEN_IIE(hpriv) ((hpriv)->hp_flags & MV_HP_GEN_IIE)
#define IS_PCIE(hpriv) ((hpriv)->hp_flags & MV_HP_PCIE)
#define IS_SOC(hpriv) ((hpriv)->hp_flags & MV_HP_FLAG_SOC)

#define WINDOW_CTRL(i)		(0x20030 + ((i) << 4))
#define WINDOW_BASE(i)		(0x20034 + ((i) << 4))

enum {
	/* DMA boundary 0xffff is required by the s/g splitting
	 * we need on /length/ in mv_fill-sg().
	 */
	MV_DMA_BOUNDARY		= 0xffffU,

	/* mask of register bits containing lower 32 bits
	 * of EDMA request queue DMA address
	 */
	EDMA_REQ_Q_BASE_LO_MASK	= 0xfffffc00U,

	/* ditto, for response queue */
	EDMA_RSP_Q_BASE_LO_MASK	= 0xffffff00U,
};

enum chip_type {
	chip_504x,
	chip_508x,
	chip_5080,
	chip_604x,
	chip_608x,
	chip_6042,
	chip_7042,
	chip_soc,
};

/* Command ReQuest Block: 32B */
struct mv_crqb {
	__le32			sg_addr;
	__le32			sg_addr_hi;
	__le16			ctrl_flags;
	__le16			ata_cmd[11];
};

struct mv_crqb_iie {
	__le32			addr;
	__le32			addr_hi;
	__le32			flags;
	__le32			len;
	__le32			ata_cmd[4];
};

/* Command ResPonse Block: 8B */
struct mv_crpb {
	__le16			id;
	__le16			flags;
	__le32			tmstmp;
};

/* EDMA Physical Region Descriptor (ePRD); A.K.A. SG */
struct mv_sg {
	__le32			addr;
	__le32			flags_size;
	__le32			addr_hi;
	__le32			reserved;
};

/*
 * We keep a local cache of a few frequently accessed port
 * registers here, to avoid having to read them (very slow)
 * when switching between EDMA and non-EDMA modes.
 */
struct mv_cached_regs {
	u32			fiscfg;
	u32			ltmode;
	u32			haltcond;
	u32			unknown_rsvd;
};

struct mv_port_priv {
	struct mv_crqb		*crqb;
	dma_addr_t		crqb_dma;
	struct mv_crpb		*crpb;
	dma_addr_t		crpb_dma;
	struct mv_sg		*sg_tbl[MV_MAX_Q_DEPTH];
	dma_addr_t		sg_tbl_dma[MV_MAX_Q_DEPTH];

	unsigned int		req_idx;
	unsigned int		resp_idx;

	u32			pp_flags;
	struct mv_cached_regs	cached;
	unsigned int		delayed_eh_pmp_map;
};

struct mv_port_signal {
	u32			amps;
	u32			pre;
};

struct mv_host_priv {
	u32			hp_flags;
	unsigned int 		board_idx;
	u32			main_irq_mask;
	struct mv_port_signal	signal[8];
	const struct mv_hw_ops	*ops;
	int			n_ports;
	void __iomem		*base;
	void __iomem		*main_irq_cause_addr;
	void __iomem		*main_irq_mask_addr;
	u32			irq_cause_offset;
	u32			irq_mask_offset;
	u32			unmask_all_irqs;

	/*
	 * Needed on some devices that require their clocks to be enabled.
	 * These are optional: if the platform device does not have any
	 * clocks, they won't be used.  Also, if the underlying hardware
	 * does not support the common clock framework (CONFIG_HAVE_CLK=n),
	 * all the clock operations become no-ops (see clk.h).
	 */
	struct clk		*clk;
	struct clk              **port_clks;
	/*
	 * Some devices have a SATA PHY which can be enabled/disabled
	 * in order to save power. These are optional: if the platform
	 * devices does not have any phy, they won't be used.
	 */
	struct phy		**port_phys;
	/*
	 * These consistent DMA memory pools give us guaranteed
	 * alignment for hardware-accessed data structures,
	 * and less memory waste in accomplishing the alignment.
	 */
	struct dma_pool		*crqb_pool;
	struct dma_pool		*crpb_pool;
	struct dma_pool		*sg_tbl_pool;
};

struct mv_hw_ops {
	void (*phy_errata)(struct mv_host_priv *hpriv, void __iomem *mmio,
			   unsigned int port);
	void (*enable_leds)(struct mv_host_priv *hpriv, void __iomem *mmio);
	void (*read_preamp)(struct mv_host_priv *hpriv, int idx,
			   void __iomem *mmio);
	int (*reset_hc)(struct mv_host_priv *hpriv, void __iomem *mmio,
			unsigned int n_hc);
	void (*reset_flash)(struct mv_host_priv *hpriv, void __iomem *mmio);
	void (*reset_bus)(struct ata_host *host, void __iomem *mmio);
};

static int mv_scr_read(struct ata_link *link, unsigned int sc_reg_in, u32 *val);
static int mv_scr_write(struct ata_link *link, unsigned int sc_reg_in, u32 val);
static int mv5_scr_read(struct ata_link *link, unsigned int sc_reg_in, u32 *val);
static int mv5_scr_write(struct ata_link *link, unsigned int sc_reg_in, u32 val);
static int mv_port_start(struct ata_port *ap);
static void mv_port_stop(struct ata_port *ap);
static int mv_qc_defer(struct ata_queued_cmd *qc);
static void mv_qc_prep(struct ata_queued_cmd *qc);
static void mv_qc_prep_iie(struct ata_queued_cmd *qc);
static unsigned int mv_qc_issue(struct ata_queued_cmd *qc);
static int mv_hardreset(struct ata_link *link, unsigned int *class,
			unsigned long deadline);
static void mv_eh_freeze(struct ata_port *ap);
static void mv_eh_thaw(struct ata_port *ap);
static void mv6_dev_config(struct ata_device *dev);

static void mv5_phy_errata(struct mv_host_priv *hpriv, void __iomem *mmio,
			   unsigned int port);
static void mv5_enable_leds(struct mv_host_priv *hpriv, void __iomem *mmio);
static void mv5_read_preamp(struct mv_host_priv *hpriv, int idx,
			   void __iomem *mmio);
static int mv5_reset_hc(struct mv_host_priv *hpriv, void __iomem *mmio,
			unsigned int n_hc);
static void mv5_reset_flash(struct mv_host_priv *hpriv, void __iomem *mmio);
static void mv5_reset_bus(struct ata_host *host, void __iomem *mmio);

static void mv6_phy_errata(struct mv_host_priv *hpriv, void __iomem *mmio,
			   unsigned int port);
static void mv6_enable_leds(struct mv_host_priv *hpriv, void __iomem *mmio);
static void mv6_read_preamp(struct mv_host_priv *hpriv, int idx,
			   void __iomem *mmio);
static int mv6_reset_hc(struct mv_host_priv *hpriv, void __iomem *mmio,
			unsigned int n_hc);
static void mv6_reset_flash(struct mv_host_priv *hpriv, void __iomem *mmio);
static void mv_soc_enable_leds(struct mv_host_priv *hpriv,
				      void __iomem *mmio);
static void mv_soc_read_preamp(struct mv_host_priv *hpriv, int idx,
				      void __iomem *mmio);
static int mv_soc_reset_hc(struct mv_host_priv *hpriv,
				  void __iomem *mmio, unsigned int n_hc);
static void mv_soc_reset_flash(struct mv_host_priv *hpriv,
				      void __iomem *mmio);
static void mv_soc_reset_bus(struct ata_host *host, void __iomem *mmio);
static void mv_soc_65n_phy_errata(struct mv_host_priv *hpriv,
				  void __iomem *mmio, unsigned int port);
static void mv_reset_pci_bus(struct ata_host *host, void __iomem *mmio);
static void mv_reset_channel(struct mv_host_priv *hpriv, void __iomem *mmio,
			     unsigned int port_no);
static int mv_stop_edma(struct ata_port *ap);
static int mv_stop_edma_engine(void __iomem *port_mmio);
static void mv_edma_cfg(struct ata_port *ap, int want_ncq, int want_edma);

static void mv_pmp_select(struct ata_port *ap, int pmp);
static int mv_pmp_hardreset(struct ata_link *link, unsigned int *class,
				unsigned long deadline);
static int  mv_softreset(struct ata_link *link, unsigned int *class,
				unsigned long deadline);
static void mv_pmp_error_handler(struct ata_port *ap);
static void mv_process_crpb_entries(struct ata_port *ap,
					struct mv_port_priv *pp);

static void mv_sff_irq_clear(struct ata_port *ap);
static int mv_check_atapi_dma(struct ata_queued_cmd *qc);
static void mv_bmdma_setup(struct ata_queued_cmd *qc);
static void mv_bmdma_start(struct ata_queued_cmd *qc);
static void mv_bmdma_stop(struct ata_queued_cmd *qc);
static u8   mv_bmdma_status(struct ata_port *ap);
static u8 mv_sff_check_status(struct ata_port *ap);

/* .sg_tablesize is (MV_MAX_SG_CT / 2) in the structures below
 * because we have to allow room for worst case splitting of
 * PRDs for 64K boundaries in mv_fill_sg().
 */
#ifdef CONFIG_PCI
static struct scsi_host_template mv5_sht = {
	ATA_BASE_SHT(DRV_NAME),
	.sg_tablesize		= MV_MAX_SG_CT / 2,
	.dma_boundary		= MV_DMA_BOUNDARY,
};
#endif
static struct scsi_host_template mv6_sht = {
	ATA_NCQ_SHT(DRV_NAME),
	.can_queue		= MV_MAX_Q_DEPTH - 1,
	.sg_tablesize		= MV_MAX_SG_CT / 2,
	.dma_boundary		= MV_DMA_BOUNDARY,
};

static struct ata_port_operations mv5_ops = {
	.inherits		= &ata_sff_port_ops,

	.lost_interrupt		= ATA_OP_NULL,

	.qc_defer		= mv_qc_defer,
	.qc_prep		= mv_qc_prep,
	.qc_issue		= mv_qc_issue,

	.freeze			= mv_eh_freeze,
	.thaw			= mv_eh_thaw,
	.hardreset		= mv_hardreset,

	.scr_read		= mv5_scr_read,
	.scr_write		= mv5_scr_write,

	.port_start		= mv_port_start,
	.port_stop		= mv_port_stop,
};

static struct ata_port_operations mv6_ops = {
	.inherits		= &ata_bmdma_port_ops,

	.lost_interrupt		= ATA_OP_NULL,

	.qc_defer		= mv_qc_defer,
	.qc_prep		= mv_qc_prep,
	.qc_issue		= mv_qc_issue,

	.dev_config             = mv6_dev_config,

	.freeze			= mv_eh_freeze,
	.thaw			= mv_eh_thaw,
	.hardreset		= mv_hardreset,
	.softreset		= mv_softreset,
	.pmp_hardreset		= mv_pmp_hardreset,
	.pmp_softreset		= mv_softreset,
	.error_handler		= mv_pmp_error_handler,

	.scr_read		= mv_scr_read,
	.scr_write		= mv_scr_write,

	.sff_check_status	= mv_sff_check_status,
	.sff_irq_clear		= mv_sff_irq_clear,
	.check_atapi_dma	= mv_check_atapi_dma,
	.bmdma_setup		= mv_bmdma_setup,
	.bmdma_start		= mv_bmdma_start,
	.bmdma_stop		= mv_bmdma_stop,
	.bmdma_status		= mv_bmdma_status,

	.port_start		= mv_port_start,
	.port_stop		= mv_port_stop,
};

static struct ata_port_operations mv_iie_ops = {
	.inherits		= &mv6_ops,
	.dev_config		= ATA_OP_NULL,
	.qc_prep		= mv_qc_prep_iie,
};

static const struct ata_port_info mv_port_info[] = {
	{  /* chip_504x */
		.flags		= MV_GEN_I_FLAGS,
		.pio_mask	= ATA_PIO4,
		.udma_mask	= ATA_UDMA6,
		.port_ops	= &mv5_ops,
	},
	{  /* chip_508x */
		.flags		= MV_GEN_I_FLAGS | MV_FLAG_DUAL_HC,
		.pio_mask	= ATA_PIO4,
		.udma_mask	= ATA_UDMA6,
		.port_ops	= &mv5_ops,
	},
	{  /* chip_5080 */
		.flags		= MV_GEN_I_FLAGS | MV_FLAG_DUAL_HC,
		.pio_mask	= ATA_PIO4,
		.udma_mask	= ATA_UDMA6,
		.port_ops	= &mv5_ops,
	},
	{  /* chip_604x */
		.flags		= MV_GEN_II_FLAGS,
		.pio_mask	= ATA_PIO4,
		.udma_mask	= ATA_UDMA6,
		.port_ops	= &mv6_ops,
	},
	{  /* chip_608x */
		.flags		= MV_GEN_II_FLAGS | MV_FLAG_DUAL_HC,
		.pio_mask	= ATA_PIO4,
		.udma_mask	= ATA_UDMA6,
		.port_ops	= &mv6_ops,
	},
	{  /* chip_6042 */
		.flags		= MV_GEN_IIE_FLAGS,
		.pio_mask	= ATA_PIO4,
		.udma_mask	= ATA_UDMA6,
		.port_ops	= &mv_iie_ops,
	},
	{  /* chip_7042 */
		.flags		= MV_GEN_IIE_FLAGS,
		.pio_mask	= ATA_PIO4,
		.udma_mask	= ATA_UDMA6,
		.port_ops	= &mv_iie_ops,
	},
	{  /* chip_soc */
		.flags		= MV_GEN_IIE_FLAGS,
		.pio_mask	= ATA_PIO4,
		.udma_mask	= ATA_UDMA6,
		.port_ops	= &mv_iie_ops,
	},
};

static const struct pci_device_id mv_pci_tbl[] = {
	{ PCI_VDEVICE(MARVELL, 0x5040), chip_504x },
	{ PCI_VDEVICE(MARVELL, 0x5041), chip_504x },
	{ PCI_VDEVICE(MARVELL, 0x5080), chip_5080 },
	{ PCI_VDEVICE(MARVELL, 0x5081), chip_508x },
	/* RocketRAID 1720/174x have different identifiers */
	{ PCI_VDEVICE(TTI, 0x1720), chip_6042 },
	{ PCI_VDEVICE(TTI, 0x1740), chip_6042 },
	{ PCI_VDEVICE(TTI, 0x1742), chip_6042 },

	{ PCI_VDEVICE(MARVELL, 0x6040), chip_604x },
	{ PCI_VDEVICE(MARVELL, 0x6041), chip_604x },
	{ PCI_VDEVICE(MARVELL, 0x6042), chip_6042 },
	{ PCI_VDEVICE(MARVELL, 0x6080), chip_608x },
	{ PCI_VDEVICE(MARVELL, 0x6081), chip_608x },

	{ PCI_VDEVICE(ADAPTEC2, 0x0241), chip_604x },

	/* Adaptec 1430SA */
	{ PCI_VDEVICE(ADAPTEC2, 0x0243), chip_7042 },

	/* Marvell 7042 support */
	{ PCI_VDEVICE(MARVELL, 0x7042), chip_7042 },

	/* Highpoint RocketRAID PCIe series */
	{ PCI_VDEVICE(TTI, 0x2300), chip_7042 },
	{ PCI_VDEVICE(TTI, 0x2310), chip_7042 },

	{ }			/* terminate list */
};

static const struct mv_hw_ops mv5xxx_ops = {
	.phy_errata		= mv5_phy_errata,
	.enable_leds		= mv5_enable_leds,
	.read_preamp		= mv5_read_preamp,
	.reset_hc		= mv5_reset_hc,
	.reset_flash		= mv5_reset_flash,
	.reset_bus		= mv5_reset_bus,
};

static const struct mv_hw_ops mv6xxx_ops = {
	.phy_errata		= mv6_phy_errata,
	.enable_leds		= mv6_enable_leds,
	.read_preamp		= mv6_read_preamp,
	.reset_hc		= mv6_reset_hc,
	.reset_flash		= mv6_reset_flash,
	.reset_bus		= mv_reset_pci_bus,
};

static const struct mv_hw_ops mv_soc_ops = {
	.phy_errata		= mv6_phy_errata,
	.enable_leds		= mv_soc_enable_leds,
	.read_preamp		= mv_soc_read_preamp,
	.reset_hc		= mv_soc_reset_hc,
	.reset_flash		= mv_soc_reset_flash,
	.reset_bus		= mv_soc_reset_bus,
};

static const struct mv_hw_ops mv_soc_65n_ops = {
	.phy_errata		= mv_soc_65n_phy_errata,
	.enable_leds		= mv_soc_enable_leds,
	.reset_hc		= mv_soc_reset_hc,
	.reset_flash		= mv_soc_reset_flash,
	.reset_bus		= mv_soc_reset_bus,
};

/*
 * Functions
 */

static inline void writelfl(unsigned long data, void __iomem *addr)
{
	writel(data, addr);
	(void) readl(addr);	/* flush to avoid PCI posted write */
}

static inline unsigned int mv_hc_from_port(unsigned int port)
{
	return port >> MV_PORT_HC_SHIFT;
}

static inline unsigned int mv_hardport_from_port(unsigned int port)
{
	return port & MV_PORT_MASK;
}

/*
 * Consolidate some rather tricky bit shift calculations.
 * This is hot-path stuff, so not a function.
 * Simple code, with two return values, so macro rather than inline.
 *
 * port is the sole input, in range 0..7.
 * shift is one output, for use with main_irq_cause / main_irq_mask registers.
 * hardport is the other output, in range 0..3.
 *
 * Note that port and hardport may be the same variable in some cases.
 */
#define MV_PORT_TO_SHIFT_AND_HARDPORT(port, shift, hardport)	\
{								\
	shift    = mv_hc_from_port(port) * HC_SHIFT;		\
	hardport = mv_hardport_from_port(port);			\
	shift   += hardport * 2;				\
}

static inline void __iomem *mv_hc_base(void __iomem *base, unsigned int hc)
{
	return (base + SATAHC0_REG_BASE + (hc * MV_SATAHC_REG_SZ));
}

static inline void __iomem *mv_hc_base_from_port(void __iomem *base,
						 unsigned int port)
{
	return mv_hc_base(base, mv_hc_from_port(port));
}

static inline void __iomem *mv_port_base(void __iomem *base, unsigned int port)
{
	return  mv_hc_base_from_port(base, port) +
		MV_SATAHC_ARBTR_REG_SZ +
		(mv_hardport_from_port(port) * MV_PORT_REG_SZ);
}

static void __iomem *mv5_phy_base(void __iomem *mmio, unsigned int port)
{
	void __iomem *hc_mmio = mv_hc_base_from_port(mmio, port);
	unsigned long ofs = (mv_hardport_from_port(port) + 1) * 0x100UL;

	return hc_mmio + ofs;
}

static inline void __iomem *mv_host_base(struct ata_host *host)
{
	struct mv_host_priv *hpriv = host->private_data;
	return hpriv->base;
}

static inline void __iomem *mv_ap_base(struct ata_port *ap)
{
	return mv_port_base(mv_host_base(ap->host), ap->port_no);
}

static inline int mv_get_hc_count(unsigned long port_flags)
{
	return ((port_flags & MV_FLAG_DUAL_HC) ? 2 : 1);
}

/**
 *      mv_save_cached_regs - (re-)initialize cached port registers
 *      @ap: the port whose registers we are caching
 *
 *	Initialize the local cache of port registers,
 *	so that reading them over and over again can
 *	be avoided on the hotter paths of this driver.
 *	This saves a few microseconds each time we switch
 *	to/from EDMA mode to perform (eg.) a drive cache flush.
 */
static void mv_save_cached_regs(struct ata_port *ap)
{
	void __iomem *port_mmio = mv_ap_base(ap);
	struct mv_port_priv *pp = ap->private_data;

	pp->cached.fiscfg = readl(port_mmio + FISCFG);
	pp->cached.ltmode = readl(port_mmio + LTMODE);
	pp->cached.haltcond = readl(port_mmio + EDMA_HALTCOND);
	pp->cached.unknown_rsvd = readl(port_mmio + EDMA_UNKNOWN_RSVD);
}

/**
 *      mv_write_cached_reg - write to a cached port register
 *      @addr: hardware address of the register
 *      @old: pointer to cached value of the register
 *      @new: new value for the register
 *
 *	Write a new value to a cached register,
 *	but only if the value is different from before.
 */
static inline void mv_write_cached_reg(void __iomem *addr, u32 *old, u32 new)
{
	if (new != *old) {
		unsigned long laddr;
		*old = new;
		/*
		 * Workaround for 88SX60x1-B2 FEr SATA#13:
		 * Read-after-write is needed to prevent generating 64-bit
		 * write cycles on the PCI bus for SATA interface registers
		 * at offsets ending in 0x4 or 0xc.
		 *
		 * Looks like a lot of fuss, but it avoids an unnecessary
		 * +1 usec read-after-write delay for unaffected registers.
		 */
		laddr = (long)addr & 0xffff;
		if (laddr >= 0x300 && laddr <= 0x33c) {
			laddr &= 0x000f;
			if (laddr == 0x4 || laddr == 0xc) {
				writelfl(new, addr); /* read after write */
				return;
			}
		}
		writel(new, addr); /* unaffected by the errata */
	}
}

static void mv_set_edma_ptrs(void __iomem *port_mmio,
			     struct mv_host_priv *hpriv,
			     struct mv_port_priv *pp)
{
	u32 index;

	/*
	 * initialize request queue
	 */
	pp->req_idx &= MV_MAX_Q_DEPTH_MASK;	/* paranoia */
	index = pp->req_idx << EDMA_REQ_Q_PTR_SHIFT;

	WARN_ON(pp->crqb_dma & 0x3ff);
	writel((pp->crqb_dma >> 16) >> 16, port_mmio + EDMA_REQ_Q_BASE_HI);
	writelfl((pp->crqb_dma & EDMA_REQ_Q_BASE_LO_MASK) | index,
		 port_mmio + EDMA_REQ_Q_IN_PTR);
	writelfl(index, port_mmio + EDMA_REQ_Q_OUT_PTR);

	/*
	 * initialize response queue
	 */
	pp->resp_idx &= MV_MAX_Q_DEPTH_MASK;	/* paranoia */
	index = pp->resp_idx << EDMA_RSP_Q_PTR_SHIFT;

	WARN_ON(pp->crpb_dma & 0xff);
	writel((pp->crpb_dma >> 16) >> 16, port_mmio + EDMA_RSP_Q_BASE_HI);
	writelfl(index, port_mmio + EDMA_RSP_Q_IN_PTR);
	writelfl((pp->crpb_dma & EDMA_RSP_Q_BASE_LO_MASK) | index,
		 port_mmio + EDMA_RSP_Q_OUT_PTR);
}

static void mv_write_main_irq_mask(u32 mask, struct mv_host_priv *hpriv)
{
	/*
	 * When writing to the main_irq_mask in hardware,
	 * we must ensure exclusivity between the interrupt coalescing bits
	 * and the corresponding individual port DONE_IRQ bits.
	 *
	 * Note that this register is really an "IRQ enable" register,
	 * not an "IRQ mask" register as Marvell's naming might suggest.
	 */
	if (mask & (ALL_PORTS_COAL_DONE | PORTS_0_3_COAL_DONE))
		mask &= ~DONE_IRQ_0_3;
	if (mask & (ALL_PORTS_COAL_DONE | PORTS_4_7_COAL_DONE))
		mask &= ~DONE_IRQ_4_7;
	writelfl(mask, hpriv->main_irq_mask_addr);
}

static void mv_set_main_irq_mask(struct ata_host *host,
				 u32 disable_bits, u32 enable_bits)
{
	struct mv_host_priv *hpriv = host->private_data;
	u32 old_mask, new_mask;

	old_mask = hpriv->main_irq_mask;
	new_mask = (old_mask & ~disable_bits) | enable_bits;
	if (new_mask != old_mask) {
		hpriv->main_irq_mask = new_mask;
		mv_write_main_irq_mask(new_mask, hpriv);
	}
}

static void mv_enable_port_irqs(struct ata_port *ap,
				     unsigned int port_bits)
{
	unsigned int shift, hardport, port = ap->port_no;
	u32 disable_bits, enable_bits;

	MV_PORT_TO_SHIFT_AND_HARDPORT(port, shift, hardport);

	disable_bits = (DONE_IRQ | ERR_IRQ) << shift;
	enable_bits  = port_bits << shift;
	mv_set_main_irq_mask(ap->host, disable_bits, enable_bits);
}

static void mv_clear_and_enable_port_irqs(struct ata_port *ap,
					  void __iomem *port_mmio,
					  unsigned int port_irqs)
{
	struct mv_host_priv *hpriv = ap->host->private_data;
	int hardport = mv_hardport_from_port(ap->port_no);
	void __iomem *hc_mmio = mv_hc_base_from_port(
				mv_host_base(ap->host), ap->port_no);
	u32 hc_irq_cause;

	/* clear EDMA event indicators, if any */
	writelfl(0, port_mmio + EDMA_ERR_IRQ_CAUSE);

	/* clear pending irq events */
	hc_irq_cause = ~((DEV_IRQ | DMA_IRQ) << hardport);
	writelfl(hc_irq_cause, hc_mmio + HC_IRQ_CAUSE);

	/* clear FIS IRQ Cause */
	if (IS_GEN_IIE(hpriv))
		writelfl(0, port_mmio + FIS_IRQ_CAUSE);

	mv_enable_port_irqs(ap, port_irqs);
}

static void mv_set_irq_coalescing(struct ata_host *host,
				  unsigned int count, unsigned int usecs)
{
	struct mv_host_priv *hpriv = host->private_data;
	void __iomem *mmio = hpriv->base, *hc_mmio;
	u32 coal_enable = 0;
	unsigned long flags;
	unsigned int clks, is_dual_hc = hpriv->n_ports > MV_PORTS_PER_HC;
	const u32 coal_disable = PORTS_0_3_COAL_DONE | PORTS_4_7_COAL_DONE |
							ALL_PORTS_COAL_DONE;

	/* Disable IRQ coalescing if either threshold is zero */
	if (!usecs || !count) {
		clks = count = 0;
	} else {
		/* Respect maximum limits of the hardware */
		clks = usecs * COAL_CLOCKS_PER_USEC;
		if (clks > MAX_COAL_TIME_THRESHOLD)
			clks = MAX_COAL_TIME_THRESHOLD;
		if (count > MAX_COAL_IO_COUNT)
			count = MAX_COAL_IO_COUNT;
	}

	spin_lock_irqsave(&host->lock, flags);
	mv_set_main_irq_mask(host, coal_disable, 0);

	if (is_dual_hc && !IS_GEN_I(hpriv)) {
		/*
		 * GEN_II/GEN_IIE with dual host controllers:
		 * one set of global thresholds for the entire chip.
		 */
		writel(clks,  mmio + IRQ_COAL_TIME_THRESHOLD);
		writel(count, mmio + IRQ_COAL_IO_THRESHOLD);
		/* clear leftover coal IRQ bit */
		writel(~ALL_PORTS_COAL_IRQ, mmio + IRQ_COAL_CAUSE);
		if (count)
			coal_enable = ALL_PORTS_COAL_DONE;
		clks = count = 0; /* force clearing of regular regs below */
	}

	/*
	 * All chips: independent thresholds for each HC on the chip.
	 */
	hc_mmio = mv_hc_base_from_port(mmio, 0);
	writel(clks,  hc_mmio + HC_IRQ_COAL_TIME_THRESHOLD);
	writel(count, hc_mmio + HC_IRQ_COAL_IO_THRESHOLD);
	writel(~HC_COAL_IRQ, hc_mmio + HC_IRQ_CAUSE);
	if (count)
		coal_enable |= PORTS_0_3_COAL_DONE;
	if (is_dual_hc) {
		hc_mmio = mv_hc_base_from_port(mmio, MV_PORTS_PER_HC);
		writel(clks,  hc_mmio + HC_IRQ_COAL_TIME_THRESHOLD);
		writel(count, hc_mmio + HC_IRQ_COAL_IO_THRESHOLD);
		writel(~HC_COAL_IRQ, hc_mmio + HC_IRQ_CAUSE);
		if (count)
			coal_enable |= PORTS_4_7_COAL_DONE;
	}

	mv_set_main_irq_mask(host, 0, coal_enable);
	spin_unlock_irqrestore(&host->lock, flags);
}

/**
 *      mv_start_edma - Enable eDMA engine
 *      @base: port base address
 *      @pp: port private data
 *
 *      Verify the local cache of the eDMA state is accurate with a
 *      WARN_ON.
 *
 *      LOCKING:
 *      Inherited from caller.
 */
static void mv_start_edma(struct ata_port *ap, void __iomem *port_mmio,
			 struct mv_port_priv *pp, u8 protocol)
{
	int want_ncq = (protocol == ATA_PROT_NCQ);

	if (pp->pp_flags & MV_PP_FLAG_EDMA_EN) {
		int using_ncq = ((pp->pp_flags & MV_PP_FLAG_NCQ_EN) != 0);
		if (want_ncq != using_ncq)
			mv_stop_edma(ap);
	}
	if (!(pp->pp_flags & MV_PP_FLAG_EDMA_EN)) {
		struct mv_host_priv *hpriv = ap->host->private_data;

		mv_edma_cfg(ap, want_ncq, 1);

		mv_set_edma_ptrs(port_mmio, hpriv, pp);
		mv_clear_and_enable_port_irqs(ap, port_mmio, DONE_IRQ|ERR_IRQ);

		writelfl(EDMA_EN, port_mmio + EDMA_CMD);
		pp->pp_flags |= MV_PP_FLAG_EDMA_EN;
	}
}

static void mv_wait_for_edma_empty_idle(struct ata_port *ap)
{
	void __iomem *port_mmio = mv_ap_base(ap);
	const u32 empty_idle = (EDMA_STATUS_CACHE_EMPTY | EDMA_STATUS_IDLE);
	const int per_loop = 5, timeout = (15 * 1000 / per_loop);
	int i;

	/*
	 * Wait for the EDMA engine to finish transactions in progress.
	 * No idea what a good "timeout" value might be, but measurements
	 * indicate that it often requires hundreds of microseconds
	 * with two drives in-use.  So we use the 15msec value above
	 * as a rough guess at what even more drives might require.
	 */
	for (i = 0; i < timeout; ++i) {
		u32 edma_stat = readl(port_mmio + EDMA_STATUS);
		if ((edma_stat & empty_idle) == empty_idle)
			break;
		udelay(per_loop);
	}
	/* ata_port_info(ap, "%s: %u+ usecs\n", __func__, i); */
}

/**
 *      mv_stop_edma_engine - Disable eDMA engine
 *      @port_mmio: io base address
 *
 *      LOCKING:
 *      Inherited from caller.
 */
static int mv_stop_edma_engine(void __iomem *port_mmio)
{
	int i;

	/* Disable eDMA.  The disable bit auto clears. */
	writelfl(EDMA_DS, port_mmio + EDMA_CMD);

	/* Wait for the chip to confirm eDMA is off. */
	for (i = 10000; i > 0; i--) {
		u32 reg = readl(port_mmio + EDMA_CMD);
		if (!(reg & EDMA_EN))
			return 0;
		udelay(10);
	}
	return -EIO;
}

static int mv_stop_edma(struct ata_port *ap)
{
	void __iomem *port_mmio = mv_ap_base(ap);
	struct mv_port_priv *pp = ap->private_data;
	int err = 0;

	if (!(pp->pp_flags & MV_PP_FLAG_EDMA_EN))
		return 0;
	pp->pp_flags &= ~MV_PP_FLAG_EDMA_EN;
	mv_wait_for_edma_empty_idle(ap);
	if (mv_stop_edma_engine(port_mmio)) {
		ata_port_err(ap, "Unable to stop eDMA\n");
		err = -EIO;
	}
	mv_edma_cfg(ap, 0, 0);
	return err;
}

#ifdef ATA_DEBUG
static void mv_dump_mem(void __iomem *start, unsigned bytes)
{
	int b, w;
	for (b = 0; b < bytes; ) {
		DPRINTK("%p: ", start + b);
		for (w = 0; b < bytes && w < 4; w++) {
			printk("%08x ", readl(start + b));
			b += sizeof(u32);
		}
		printk("\n");
	}
}
#endif
#if defined(ATA_DEBUG) || defined(CONFIG_PCI)
static void mv_dump_pci_cfg(struct pci_dev *pdev, unsigned bytes)
{
#ifdef ATA_DEBUG
	int b, w;
	u32 dw;
	for (b = 0; b < bytes; ) {
		DPRINTK("%02x: ", b);
		for (w = 0; b < bytes && w < 4; w++) {
			(void) pci_read_config_dword(pdev, b, &dw);
			printk("%08x ", dw);
			b += sizeof(u32);
		}
		printk("\n");
	}
#endif
}
#endif
static void mv_dump_all_regs(void __iomem *mmio_base, int port,
			     struct pci_dev *pdev)
{
#ifdef ATA_DEBUG
	void __iomem *hc_base = mv_hc_base(mmio_base,
					   port >> MV_PORT_HC_SHIFT);
	void __iomem *port_base;
	int start_port, num_ports, p, start_hc, num_hcs, hc;

	if (0 > port) {
		start_hc = start_port = 0;
		num_ports = 8;		/* shld be benign for 4 port devs */
		num_hcs = 2;
	} else {
		start_hc = port >> MV_PORT_HC_SHIFT;
		start_port = port;
		num_ports = num_hcs = 1;
	}
	DPRINTK("All registers for port(s) %u-%u:\n", start_port,
		num_ports > 1 ? num_ports - 1 : start_port);

	if (NULL != pdev) {
		DPRINTK("PCI config space regs:\n");
		mv_dump_pci_cfg(pdev, 0x68);
	}
	DPRINTK("PCI regs:\n");
	mv_dump_mem(mmio_base+0xc00, 0x3c);
	mv_dump_mem(mmio_base+0xd00, 0x34);
	mv_dump_mem(mmio_base+0xf00, 0x4);
	mv_dump_mem(mmio_base+0x1d00, 0x6c);
	for (hc = start_hc; hc < start_hc + num_hcs; hc++) {
		hc_base = mv_hc_base(mmio_base, hc);
		DPRINTK("HC regs (HC %i):\n", hc);
		mv_dump_mem(hc_base, 0x1c);
	}
	for (p = start_port; p < start_port + num_ports; p++) {
		port_base = mv_port_base(mmio_base, p);
		DPRINTK("EDMA regs (port %i):\n", p);
		mv_dump_mem(port_base, 0x54);
		DPRINTK("SATA regs (port %i):\n", p);
		mv_dump_mem(port_base+0x300, 0x60);
	}
#endif
}

static unsigned int mv_scr_offset(unsigned int sc_reg_in)
{
	unsigned int ofs;

	switch (sc_reg_in) {
	case SCR_STATUS:
	case SCR_CONTROL:
	case SCR_ERROR:
		ofs = SATA_STATUS + (sc_reg_in * sizeof(u32));
		break;
	case SCR_ACTIVE:
		ofs = SATA_ACTIVE;   /* active is not with the others */
		break;
	default:
		ofs = 0xffffffffU;
		break;
	}
	return ofs;
}

static int mv_scr_read(struct ata_link *link, unsigned int sc_reg_in, u32 *val)
{
	unsigned int ofs = mv_scr_offset(sc_reg_in);

	if (ofs != 0xffffffffU) {
		*val = readl(mv_ap_base(link->ap) + ofs);
		return 0;
	} else
		return -EINVAL;
}

static int mv_scr_write(struct ata_link *link, unsigned int sc_reg_in, u32 val)
{
	unsigned int ofs = mv_scr_offset(sc_reg_in);

	if (ofs != 0xffffffffU) {
		void __iomem *addr = mv_ap_base(link->ap) + ofs;
		struct mv_host_priv *hpriv = link->ap->host->private_data;
		if (sc_reg_in == SCR_CONTROL) {
			/*
			 * Workaround for 88SX60x1 FEr SATA#26:
			 *
			 * COMRESETs have to take care not to accidentally
			 * put the drive to sleep when writing SCR_CONTROL.
			 * Setting bits 12..15 prevents this problem.
			 *
			 * So if we see an outbound COMMRESET, set those bits.
			 * Ditto for the followup write that clears the reset.
			 *
			 * The proprietary driver does this for
			 * all chip versions, and so do we.
			 */
			if ((val & 0xf) == 1 || (readl(addr) & 0xf) == 1)
				val |= 0xf000;

			if (hpriv->hp_flags & MV_HP_FIX_LP_PHY_CTL) {
				void __iomem *lp_phy_addr =
					mv_ap_base(link->ap) + LP_PHY_CTL;
				/*
				 * Set PHY speed according to SControl speed.
				 */
				if ((val & 0xf0) == 0x10)
					writelfl(0x7, lp_phy_addr);
				else
					writelfl(0x227, lp_phy_addr);
			}
		}
		writelfl(val, addr);
		return 0;
	} else
		return -EINVAL;
}

static void mv6_dev_config(struct ata_device *adev)
{
	/*
	 * Deal with Gen-II ("mv6") hardware quirks/restrictions:
	 *
	 * Gen-II does not support NCQ over a port multiplier
	 *  (no FIS-based switching).
	 */
	if (adev->flags & ATA_DFLAG_NCQ) {
		if (sata_pmp_attached(adev->link->ap)) {
			adev->flags &= ~ATA_DFLAG_NCQ;
			ata_dev_info(adev,
				"NCQ disabled for command-based switching\n");
		}
	}
}

static int mv_qc_defer(struct ata_queued_cmd *qc)
{
	struct ata_link *link = qc->dev->link;
	struct ata_port *ap = link->ap;
	struct mv_port_priv *pp = ap->private_data;

	/*
	 * Don't allow new commands if we're in a delayed EH state
	 * for NCQ and/or FIS-based switching.
	 */
	if (pp->pp_flags & MV_PP_FLAG_DELAYED_EH)
		return ATA_DEFER_PORT;

	/* PIO commands need exclusive link: no other commands [DMA or PIO]
	 * can run concurrently.
	 * set excl_link when we want to send a PIO command in DMA mode
	 * or a non-NCQ command in NCQ mode.
	 * When we receive a command from that link, and there are no
	 * outstanding commands, mark a flag to clear excl_link and let
	 * the command go through.
	 */
	if (unlikely(ap->excl_link)) {
		if (link == ap->excl_link) {
			if (ap->nr_active_links)
				return ATA_DEFER_PORT;
			qc->flags |= ATA_QCFLAG_CLEAR_EXCL;
			return 0;
		} else
			return ATA_DEFER_PORT;
	}

	/*
	 * If the port is completely idle, then allow the new qc.
	 */
	if (ap->nr_active_links == 0)
		return 0;

	/*
	 * The port is operating in host queuing mode (EDMA) with NCQ
	 * enabled, allow multiple NCQ commands.  EDMA also allows
	 * queueing multiple DMA commands but libata core currently
	 * doesn't allow it.
	 */
	if ((pp->pp_flags & MV_PP_FLAG_EDMA_EN) &&
	    (pp->pp_flags & MV_PP_FLAG_NCQ_EN)) {
		if (ata_is_ncq(qc->tf.protocol))
			return 0;
		else {
			ap->excl_link = link;
			return ATA_DEFER_PORT;
		}
	}

	return ATA_DEFER_PORT;
}

static void mv_config_fbs(struct ata_port *ap, int want_ncq, int want_fbs)
{
	struct mv_port_priv *pp = ap->private_data;
	void __iomem *port_mmio;

	u32 fiscfg,   *old_fiscfg   = &pp->cached.fiscfg;
	u32 ltmode,   *old_ltmode   = &pp->cached.ltmode;
	u32 haltcond, *old_haltcond = &pp->cached.haltcond;

	ltmode   = *old_ltmode & ~LTMODE_BIT8;
	haltcond = *old_haltcond | EDMA_ERR_DEV;

	if (want_fbs) {
		fiscfg = *old_fiscfg | FISCFG_SINGLE_SYNC;
		ltmode = *old_ltmode | LTMODE_BIT8;
		if (want_ncq)
			haltcond &= ~EDMA_ERR_DEV;
		else
			fiscfg |=  FISCFG_WAIT_DEV_ERR;
	} else {
		fiscfg = *old_fiscfg & ~(FISCFG_SINGLE_SYNC | FISCFG_WAIT_DEV_ERR);
	}

	port_mmio = mv_ap_base(ap);
	mv_write_cached_reg(port_mmio + FISCFG, old_fiscfg, fiscfg);
	mv_write_cached_reg(port_mmio + LTMODE, old_ltmode, ltmode);
	mv_write_cached_reg(port_mmio + EDMA_HALTCOND, old_haltcond, haltcond);
}

static void mv_60x1_errata_sata25(struct ata_port *ap, int want_ncq)
{
	struct mv_host_priv *hpriv = ap->host->private_data;
	u32 old, new;

	/* workaround for 88SX60x1 FEr SATA#25 (part 1) */
	old = readl(hpriv->base + GPIO_PORT_CTL);
	if (want_ncq)
		new = old | (1 << 22);
	else
		new = old & ~(1 << 22);
	if (new != old)
		writel(new, hpriv->base + GPIO_PORT_CTL);
}

/**
 *	mv_bmdma_enable - set a magic bit on GEN_IIE to allow bmdma
 *	@ap: Port being initialized
 *
 *	There are two DMA modes on these chips:  basic DMA, and EDMA.
 *
 *	Bit-0 of the "EDMA RESERVED" register enables/disables use
 *	of basic DMA on the GEN_IIE versions of the chips.
 *
 *	This bit survives EDMA resets, and must be set for basic DMA
 *	to function, and should be cleared when EDMA is active.
 */
static void mv_bmdma_enable_iie(struct ata_port *ap, int enable_bmdma)
{
	struct mv_port_priv *pp = ap->private_data;
	u32 new, *old = &pp->cached.unknown_rsvd;

	if (enable_bmdma)
		new = *old | 1;
	else
		new = *old & ~1;
	mv_write_cached_reg(mv_ap_base(ap) + EDMA_UNKNOWN_RSVD, old, new);
}

/*
 * SOC chips have an issue whereby the HDD LEDs don't always blink
 * during I/O when NCQ is enabled. Enabling a special "LED blink" mode
 * of the SOC takes care of it, generating a steady blink rate when
 * any drive on the chip is active.
 *
 * Unfortunately, the blink mode is a global hardware setting for the SOC,
 * so we must use it whenever at least one port on the SOC has NCQ enabled.
 *
 * We turn "LED blink" off when NCQ is not in use anywhere, because the normal
 * LED operation works then, and provides better (more accurate) feedback.
 *
 * Note that this code assumes that an SOC never has more than one HC onboard.
 */
static void mv_soc_led_blink_enable(struct ata_port *ap)
{
	struct ata_host *host = ap->host;
	struct mv_host_priv *hpriv = host->private_data;
	void __iomem *hc_mmio;
	u32 led_ctrl;

	if (hpriv->hp_flags & MV_HP_QUIRK_LED_BLINK_EN)
		return;
	hpriv->hp_flags |= MV_HP_QUIRK_LED_BLINK_EN;
	hc_mmio = mv_hc_base_from_port(mv_host_base(host), ap->port_no);
	led_ctrl = readl(hc_mmio + SOC_LED_CTRL);
	writel(led_ctrl | SOC_LED_CTRL_BLINK, hc_mmio + SOC_LED_CTRL);
}

static void mv_soc_led_blink_disable(struct ata_port *ap)
{
	struct ata_host *host = ap->host;
	struct mv_host_priv *hpriv = host->private_data;
	void __iomem *hc_mmio;
	u32 led_ctrl;
	unsigned int port;

	if (!(hpriv->hp_flags & MV_HP_QUIRK_LED_BLINK_EN))
		return;

	/* disable led-blink only if no ports are using NCQ */
	for (port = 0; port < hpriv->n_ports; port++) {
		struct ata_port *this_ap = host->ports[port];
		struct mv_port_priv *pp = this_ap->private_data;

		if (pp->pp_flags & MV_PP_FLAG_NCQ_EN)
			return;
	}

	hpriv->hp_flags &= ~MV_HP_QUIRK_LED_BLINK_EN;
	hc_mmio = mv_hc_base_from_port(mv_host_base(host), ap->port_no);
	led_ctrl = readl(hc_mmio + SOC_LED_CTRL);
	writel(led_ctrl & ~SOC_LED_CTRL_BLINK, hc_mmio + SOC_LED_CTRL);
}

static void mv_edma_cfg(struct ata_port *ap, int want_ncq, int want_edma)
{
	u32 cfg;
	struct mv_port_priv *pp    = ap->private_data;
	struct mv_host_priv *hpriv = ap->host->private_data;
	void __iomem *port_mmio    = mv_ap_base(ap);

	/* set up non-NCQ EDMA configuration */
	cfg = EDMA_CFG_Q_DEPTH;		/* always 0x1f for *all* chips */
	pp->pp_flags &=
	  ~(MV_PP_FLAG_FBS_EN | MV_PP_FLAG_NCQ_EN | MV_PP_FLAG_FAKE_ATA_BUSY);

	if (IS_GEN_I(hpriv))
		cfg |= (1 << 8);	/* enab config burst size mask */

	else if (IS_GEN_II(hpriv)) {
		cfg |= EDMA_CFG_RD_BRST_EXT | EDMA_CFG_WR_BUFF_LEN;
		mv_60x1_errata_sata25(ap, want_ncq);

	} else if (IS_GEN_IIE(hpriv)) {
		int want_fbs = sata_pmp_attached(ap);
		/*
		 * Possible future enhancement:
		 *
		 * The chip can use FBS with non-NCQ, if we allow it,
		 * But first we need to have the error handling in place
		 * for this mode (datasheet section 7.3.15.4.2.3).
		 * So disallow non-NCQ FBS for now.
		 */
		want_fbs &= want_ncq;

		mv_config_fbs(ap, want_ncq, want_fbs);

		if (want_fbs) {
			pp->pp_flags |= MV_PP_FLAG_FBS_EN;
			cfg |= EDMA_CFG_EDMA_FBS; /* FIS-based switching */
		}

		cfg |= (1 << 23);	/* do not mask PM field in rx'd FIS */
		if (want_edma) {
			cfg |= (1 << 22); /* enab 4-entry host queue cache */
			if (!IS_SOC(hpriv))
				cfg |= (1 << 18); /* enab early completion */
		}
		if (hpriv->hp_flags & MV_HP_CUT_THROUGH)
			cfg |= (1 << 17); /* enab cut-thru (dis stor&forwrd) */
		mv_bmdma_enable_iie(ap, !want_edma);

		if (IS_SOC(hpriv)) {
			if (want_ncq)
				mv_soc_led_blink_enable(ap);
			else
				mv_soc_led_blink_disable(ap);
		}
	}

	if (want_ncq) {
		cfg |= EDMA_CFG_NCQ;
		pp->pp_flags |=  MV_PP_FLAG_NCQ_EN;
	}

	writelfl(cfg, port_mmio + EDMA_CFG);
}

static void mv_port_free_dma_mem(struct ata_port *ap)
{
	struct mv_host_priv *hpriv = ap->host->private_data;
	struct mv_port_priv *pp = ap->private_data;
	int tag;

	if (pp->crqb) {
		dma_pool_free(hpriv->crqb_pool, pp->crqb, pp->crqb_dma);
		pp->crqb = NULL;
	}
	if (pp->crpb) {
		dma_pool_free(hpriv->crpb_pool, pp->crpb, pp->crpb_dma);
		pp->crpb = NULL;
	}
	/*
	 * For GEN_I, there's no NCQ, so we have only a single sg_tbl.
	 * For later hardware, we have one unique sg_tbl per NCQ tag.
	 */
	for (tag = 0; tag < MV_MAX_Q_DEPTH; ++tag) {
		if (pp->sg_tbl[tag]) {
			if (tag == 0 || !IS_GEN_I(hpriv))
				dma_pool_free(hpriv->sg_tbl_pool,
					      pp->sg_tbl[tag],
					      pp->sg_tbl_dma[tag]);
			pp->sg_tbl[tag] = NULL;
		}
	}
}

/**
 *      mv_port_start - Port specific init/start routine.
 *      @ap: ATA channel to manipulate
 *
 *      Allocate and point to DMA memory, init port private memory,
 *      zero indices.
 *
 *      LOCKING:
 *      Inherited from caller.
 */
static int mv_port_start(struct ata_port *ap)
{
	struct device *dev = ap->host->dev;
	struct mv_host_priv *hpriv = ap->host->private_data;
	struct mv_port_priv *pp;
	unsigned long flags;
	int tag;

	pp = devm_kzalloc(dev, sizeof(*pp), GFP_KERNEL);
	if (!pp)
		return -ENOMEM;
	ap->private_data = pp;

	pp->crqb = dma_pool_alloc(hpriv->crqb_pool, GFP_KERNEL, &pp->crqb_dma);
	if (!pp->crqb)
		return -ENOMEM;
	memset(pp->crqb, 0, MV_CRQB_Q_SZ);

	pp->crpb = dma_pool_alloc(hpriv->crpb_pool, GFP_KERNEL, &pp->crpb_dma);
	if (!pp->crpb)
		goto out_port_free_dma_mem;
	memset(pp->crpb, 0, MV_CRPB_Q_SZ);

	/* 6041/6081 Rev. "C0" (and newer) are okay with async notify */
	if (hpriv->hp_flags & MV_HP_ERRATA_60X1C0)
		ap->flags |= ATA_FLAG_AN;
	/*
	 * For GEN_I, there's no NCQ, so we only allocate a single sg_tbl.
	 * For later hardware, we need one unique sg_tbl per NCQ tag.
	 */
	for (tag = 0; tag < MV_MAX_Q_DEPTH; ++tag) {
		if (tag == 0 || !IS_GEN_I(hpriv)) {
			pp->sg_tbl[tag] = dma_pool_alloc(hpriv->sg_tbl_pool,
					      GFP_KERNEL, &pp->sg_tbl_dma[tag]);
			if (!pp->sg_tbl[tag])
				goto out_port_free_dma_mem;
		} else {
			pp->sg_tbl[tag]     = pp->sg_tbl[0];
			pp->sg_tbl_dma[tag] = pp->sg_tbl_dma[0];
		}
	}

	spin_lock_irqsave(ap->lock, flags);
	mv_save_cached_regs(ap);
	mv_edma_cfg(ap, 0, 0);
	spin_unlock_irqrestore(ap->lock, flags);

	return 0;

out_port_free_dma_mem:
	mv_port_free_dma_mem(ap);
	return -ENOMEM;
}

/**
 *      mv_port_stop - Port specific cleanup/stop routine.
 *      @ap: ATA channel to manipulate
 *
 *      Stop DMA, cleanup port memory.
 *
 *      LOCKING:
 *      This routine uses the host lock to protect the DMA stop.
 */
static void mv_port_stop(struct ata_port *ap)
{
	unsigned long flags;

	spin_lock_irqsave(ap->lock, flags);
	mv_stop_edma(ap);
	mv_enable_port_irqs(ap, 0);
	spin_unlock_irqrestore(ap->lock, flags);
	mv_port_free_dma_mem(ap);
}

/**
 *      mv_fill_sg - Fill out the Marvell ePRD (scatter gather) entries
 *      @qc: queued command whose SG list to source from
 *
 *      Populate the SG list and mark the last entry.
 *
 *      LOCKING:
 *      Inherited from caller.
 */
static void mv_fill_sg(struct ata_queued_cmd *qc)
{
	struct mv_port_priv *pp = qc->ap->private_data;
	struct scatterlist *sg;
	struct mv_sg *mv_sg, *last_sg = NULL;
	unsigned int si;

	mv_sg = pp->sg_tbl[qc->tag];
	for_each_sg(qc->sg, sg, qc->n_elem, si) {
		dma_addr_t addr = sg_dma_address(sg);
		u32 sg_len = sg_dma_len(sg);

		while (sg_len) {
			u32 offset = addr & 0xffff;
			u32 len = sg_len;

			if (offset + len > 0x10000)
				len = 0x10000 - offset;

			mv_sg->addr = cpu_to_le32(addr & 0xffffffff);
			mv_sg->addr_hi = cpu_to_le32((addr >> 16) >> 16);
			mv_sg->flags_size = cpu_to_le32(len & 0xffff);
			mv_sg->reserved = 0;

			sg_len -= len;
			addr += len;

			last_sg = mv_sg;
			mv_sg++;
		}
	}

	if (likely(last_sg))
		last_sg->flags_size |= cpu_to_le32(EPRD_FLAG_END_OF_TBL);
	mb(); /* ensure data structure is visible to the chipset */
}

static void mv_crqb_pack_cmd(__le16 *cmdw, u8 data, u8 addr, unsigned last)
{
	u16 tmp = data | (addr << CRQB_CMD_ADDR_SHIFT) | CRQB_CMD_CS |
		(last ? CRQB_CMD_LAST : 0);
	*cmdw = cpu_to_le16(tmp);
}

/**
 *	mv_sff_irq_clear - Clear hardware interrupt after DMA.
 *	@ap: Port associated with this ATA transaction.
 *
 *	We need this only for ATAPI bmdma transactions,
 *	as otherwise we experience spurious interrupts
 *	after libata-sff handles the bmdma interrupts.
 */
static void mv_sff_irq_clear(struct ata_port *ap)
{
	mv_clear_and_enable_port_irqs(ap, mv_ap_base(ap), ERR_IRQ);
}

/**
 *	mv_check_atapi_dma - Filter ATAPI cmds which are unsuitable for DMA.
 *	@qc: queued command to check for chipset/DMA compatibility.
 *
 *	The bmdma engines cannot handle speculative data sizes
 *	(bytecount under/over flow).  So only allow DMA for
 *	data transfer commands with known data sizes.
 *
 *	LOCKING:
 *	Inherited from caller.
 */
static int mv_check_atapi_dma(struct ata_queued_cmd *qc)
{
	struct scsi_cmnd *scmd = qc->scsicmd;

	if (scmd) {
		switch (scmd->cmnd[0]) {
		case READ_6:
		case READ_10:
		case READ_12:
		case WRITE_6:
		case WRITE_10:
		case WRITE_12:
		case GPCMD_READ_CD:
		case GPCMD_SEND_DVD_STRUCTURE:
		case GPCMD_SEND_CUE_SHEET:
			return 0; /* DMA is safe */
		}
	}
	return -EOPNOTSUPP; /* use PIO instead */
}

/**
 *	mv_bmdma_setup - Set up BMDMA transaction
 *	@qc: queued command to prepare DMA for.
 *
 *	LOCKING:
 *	Inherited from caller.
 */
static void mv_bmdma_setup(struct ata_queued_cmd *qc)
{
	struct ata_port *ap = qc->ap;
	void __iomem *port_mmio = mv_ap_base(ap);
	struct mv_port_priv *pp = ap->private_data;

	mv_fill_sg(qc);

	/* clear all DMA cmd bits */
	writel(0, port_mmio + BMDMA_CMD);

	/* load PRD table addr. */
	writel((pp->sg_tbl_dma[qc->tag] >> 16) >> 16,
		port_mmio + BMDMA_PRD_HIGH);
	writelfl(pp->sg_tbl_dma[qc->tag],
		port_mmio + BMDMA_PRD_LOW);

	/* issue r/w command */
	ap->ops->sff_exec_command(ap, &qc->tf);
}

/**
 *	mv_bmdma_start - Start a BMDMA transaction
 *	@qc: queued command to start DMA on.
 *
 *	LOCKING:
 *	Inherited from caller.
 */
static void mv_bmdma_start(struct ata_queued_cmd *qc)
{
	struct ata_port *ap = qc->ap;
	void __iomem *port_mmio = mv_ap_base(ap);
	unsigned int rw = (qc->tf.flags & ATA_TFLAG_WRITE);
	u32 cmd = (rw ? 0 : ATA_DMA_WR) | ATA_DMA_START;

	/* start host DMA transaction */
	writelfl(cmd, port_mmio + BMDMA_CMD);
}

/**
 *	mv_bmdma_stop - Stop BMDMA transfer
 *	@qc: queued command to stop DMA on.
 *
 *	Clears the ATA_DMA_START flag in the bmdma control register
 *
 *	LOCKING:
 *	Inherited from caller.
 */
static void mv_bmdma_stop_ap(struct ata_port *ap)
{
	void __iomem *port_mmio = mv_ap_base(ap);
	u32 cmd;

	/* clear start/stop bit */
	cmd = readl(port_mmio + BMDMA_CMD);
	if (cmd & ATA_DMA_START) {
		cmd &= ~ATA_DMA_START;
		writelfl(cmd, port_mmio + BMDMA_CMD);

		/* one-PIO-cycle guaranteed wait, per spec, for HDMA1:0 transition */
		ata_sff_dma_pause(ap);
	}
}

static void mv_bmdma_stop(struct ata_queued_cmd *qc)
{
	mv_bmdma_stop_ap(qc->ap);
}

/**
 *	mv_bmdma_status - Read BMDMA status
 *	@ap: port for which to retrieve DMA status.
 *
 *	Read and return equivalent of the sff BMDMA status register.
 *
 *	LOCKING:
 *	Inherited from caller.
 */
static u8 mv_bmdma_status(struct ata_port *ap)
{
	void __iomem *port_mmio = mv_ap_base(ap);
	u32 reg, status;

	/*
	 * Other bits are valid only if ATA_DMA_ACTIVE==0,
	 * and the ATA_DMA_INTR bit doesn't exist.
	 */
	reg = readl(port_mmio + BMDMA_STATUS);
	if (reg & ATA_DMA_ACTIVE)
		status = ATA_DMA_ACTIVE;
	else if (reg & ATA_DMA_ERR)
		status = (reg & ATA_DMA_ERR) | ATA_DMA_INTR;
	else {
		/*
		 * Just because DMA_ACTIVE is 0 (DMA completed),
		 * this does _not_ mean the device is "done".
		 * So we should not yet be signalling ATA_DMA_INTR
		 * in some cases.  Eg. DSM/TRIM, and perhaps others.
		 */
		mv_bmdma_stop_ap(ap);
		if (ioread8(ap->ioaddr.altstatus_addr) & ATA_BUSY)
			status = 0;
		else
			status = ATA_DMA_INTR;
	}
	return status;
}

static void mv_rw_multi_errata_sata24(struct ata_queued_cmd *qc)
{
	struct ata_taskfile *tf = &qc->tf;
	/*
	 * Workaround for 88SX60x1 FEr SATA#24.
	 *
	 * Chip may corrupt WRITEs if multi_count >= 4kB.
	 * Note that READs are unaffected.
	 *
	 * It's not clear if this errata really means "4K bytes",
	 * or if it always happens for multi_count > 7
	 * regardless of device sector_size.
	 *
	 * So, for safety, any write with multi_count > 7
	 * gets converted here into a regular PIO write instead:
	 */
	if ((tf->flags & ATA_TFLAG_WRITE) && is_multi_taskfile(tf)) {
		if (qc->dev->multi_count > 7) {
			switch (tf->command) {
			case ATA_CMD_WRITE_MULTI:
				tf->command = ATA_CMD_PIO_WRITE;
				break;
			case ATA_CMD_WRITE_MULTI_FUA_EXT:
				tf->flags &= ~ATA_TFLAG_FUA; /* ugh */
				/* fall through */
			case ATA_CMD_WRITE_MULTI_EXT:
				tf->command = ATA_CMD_PIO_WRITE_EXT;
				break;
			}
		}
	}
}

/**
 *      mv_qc_prep - Host specific command preparation.
 *      @qc: queued command to prepare
 *
 *      This routine simply redirects to the general purpose routine
 *      if command is not DMA.  Else, it handles prep of the CRQB
 *      (command request block), does some sanity checking, and calls
 *      the SG load routine.
 *
 *      LOCKING:
 *      Inherited from caller.
 */
static void mv_qc_prep(struct ata_queued_cmd *qc)
{
	struct ata_port *ap = qc->ap;
	struct mv_port_priv *pp = ap->private_data;
	__le16 *cw;
	struct ata_taskfile *tf = &qc->tf;
	u16 flags = 0;
	unsigned in_index;

	switch (tf->protocol) {
	case ATA_PROT_DMA:
		if (tf->command == ATA_CMD_DSM)
			return;
		/* fall-thru */
	case ATA_PROT_NCQ:
		break;	/* continue below */
	case ATA_PROT_PIO:
		mv_rw_multi_errata_sata24(qc);
		return;
	default:
		return;
	}

	/* Fill in command request block
	 */
	if (!(tf->flags & ATA_TFLAG_WRITE))
		flags |= CRQB_FLAG_READ;
	WARN_ON(MV_MAX_Q_DEPTH <= qc->tag);
	flags |= qc->tag << CRQB_TAG_SHIFT;
	flags |= (qc->dev->link->pmp & 0xf) << CRQB_PMP_SHIFT;

	/* get current queue index from software */
	in_index = pp->req_idx;

	pp->crqb[in_index].sg_addr =
		cpu_to_le32(pp->sg_tbl_dma[qc->tag] & 0xffffffff);
	pp->crqb[in_index].sg_addr_hi =
		cpu_to_le32((pp->sg_tbl_dma[qc->tag] >> 16) >> 16);
	pp->crqb[in_index].ctrl_flags = cpu_to_le16(flags);

	cw = &pp->crqb[in_index].ata_cmd[0];

	/* Sadly, the CRQB cannot accommodate all registers--there are
	 * only 11 bytes...so we must pick and choose required
	 * registers based on the command.  So, we drop feature and
	 * hob_feature for [RW] DMA commands, but they are needed for
	 * NCQ.  NCQ will drop hob_nsect, which is not needed there
	 * (nsect is used only for the tag; feat/hob_feat hold true nsect).
	 */
	switch (tf->command) {
	case ATA_CMD_READ:
	case ATA_CMD_READ_EXT:
	case ATA_CMD_WRITE:
	case ATA_CMD_WRITE_EXT:
	case ATA_CMD_WRITE_FUA_EXT:
		mv_crqb_pack_cmd(cw++, tf->hob_nsect, ATA_REG_NSECT, 0);
		break;
	case ATA_CMD_FPDMA_READ:
	case ATA_CMD_FPDMA_WRITE:
		mv_crqb_pack_cmd(cw++, tf->hob_feature, ATA_REG_FEATURE, 0);
		mv_crqb_pack_cmd(cw++, tf->feature, ATA_REG_FEATURE, 0);
		break;
	default:
		/* The only other commands EDMA supports in non-queued and
		 * non-NCQ mode are: [RW] STREAM DMA and W DMA FUA EXT, none
		 * of which are defined/used by Linux.  If we get here, this
		 * driver needs work.
		 *
		 * FIXME: modify libata to give qc_prep a return value and
		 * return error here.
		 */
		BUG_ON(tf->command);
		break;
	}
	mv_crqb_pack_cmd(cw++, tf->nsect, ATA_REG_NSECT, 0);
	mv_crqb_pack_cmd(cw++, tf->hob_lbal, ATA_REG_LBAL, 0);
	mv_crqb_pack_cmd(cw++, tf->lbal, ATA_REG_LBAL, 0);
	mv_crqb_pack_cmd(cw++, tf->hob_lbam, ATA_REG_LBAM, 0);
	mv_crqb_pack_cmd(cw++, tf->lbam, ATA_REG_LBAM, 0);
	mv_crqb_pack_cmd(cw++, tf->hob_lbah, ATA_REG_LBAH, 0);
	mv_crqb_pack_cmd(cw++, tf->lbah, ATA_REG_LBAH, 0);
	mv_crqb_pack_cmd(cw++, tf->device, ATA_REG_DEVICE, 0);
	mv_crqb_pack_cmd(cw++, tf->command, ATA_REG_CMD, 1);	/* last */

	if (!(qc->flags & ATA_QCFLAG_DMAMAP))
		return;
	mv_fill_sg(qc);
}

/**
 *      mv_qc_prep_iie - Host specific command preparation.
 *      @qc: queued command to prepare
 *
 *      This routine simply redirects to the general purpose routine
 *      if command is not DMA.  Else, it handles prep of the CRQB
 *      (command request block), does some sanity checking, and calls
 *      the SG load routine.
 *
 *      LOCKING:
 *      Inherited from caller.
 */
static void mv_qc_prep_iie(struct ata_queued_cmd *qc)
{
	struct ata_port *ap = qc->ap;
	struct mv_port_priv *pp = ap->private_data;
	struct mv_crqb_iie *crqb;
	struct ata_taskfile *tf = &qc->tf;
	unsigned in_index;
	u32 flags = 0;

	if ((tf->protocol != ATA_PROT_DMA) &&
	    (tf->protocol != ATA_PROT_NCQ))
		return;
	if (tf->command == ATA_CMD_DSM)
		return;  /* use bmdma for this */

	/* Fill in Gen IIE command request block */
	if (!(tf->flags & ATA_TFLAG_WRITE))
		flags |= CRQB_FLAG_READ;

	WARN_ON(MV_MAX_Q_DEPTH <= qc->tag);
	flags |= qc->tag << CRQB_TAG_SHIFT;
	flags |= qc->tag << CRQB_HOSTQ_SHIFT;
	flags |= (qc->dev->link->pmp & 0xf) << CRQB_PMP_SHIFT;

	/* get current queue index from software */
	in_index = pp->req_idx;

	crqb = (struct mv_crqb_iie *) &pp->crqb[in_index];
	crqb->addr = cpu_to_le32(pp->sg_tbl_dma[qc->tag] & 0xffffffff);
	crqb->addr_hi = cpu_to_le32((pp->sg_tbl_dma[qc->tag] >> 16) >> 16);
	crqb->flags = cpu_to_le32(flags);

	crqb->ata_cmd[0] = cpu_to_le32(
			(tf->command << 16) |
			(tf->feature << 24)
		);
	crqb->ata_cmd[1] = cpu_to_le32(
			(tf->lbal << 0) |
			(tf->lbam << 8) |
			(tf->lbah << 16) |
			(tf->device << 24)
		);
	crqb->ata_cmd[2] = cpu_to_le32(
			(tf->hob_lbal << 0) |
			(tf->hob_lbam << 8) |
			(tf->hob_lbah << 16) |
			(tf->hob_feature << 24)
		);
	crqb->ata_cmd[3] = cpu_to_le32(
			(tf->nsect << 0) |
			(tf->hob_nsect << 8)
		);

	if (!(qc->flags & ATA_QCFLAG_DMAMAP))
		return;
	mv_fill_sg(qc);
}

/**
 *	mv_sff_check_status - fetch device status, if valid
 *	@ap: ATA port to fetch status from
 *
 *	When using command issue via mv_qc_issue_fis(),
 *	the initial ATA_BUSY state does not show up in the
 *	ATA status (shadow) register.  This can confuse libata!
 *
 *	So we have a hook here to fake ATA_BUSY for that situation,
 *	until the first time a BUSY, DRQ, or ERR bit is seen.
 *
 *	The rest of the time, it simply returns the ATA status register.
 */
static u8 mv_sff_check_status(struct ata_port *ap)
{
	u8 stat = ioread8(ap->ioaddr.status_addr);
	struct mv_port_priv *pp = ap->private_data;

	if (pp->pp_flags & MV_PP_FLAG_FAKE_ATA_BUSY) {
		if (stat & (ATA_BUSY | ATA_DRQ | ATA_ERR))
			pp->pp_flags &= ~MV_PP_FLAG_FAKE_ATA_BUSY;
		else
			stat = ATA_BUSY;
	}
	return stat;
}

/**
 *	mv_send_fis - Send a FIS, using the "Vendor-Unique FIS" register
 *	@fis: fis to be sent
 *	@nwords: number of 32-bit words in the fis
 */
static unsigned int mv_send_fis(struct ata_port *ap, u32 *fis, int nwords)
{
	void __iomem *port_mmio = mv_ap_base(ap);
	u32 ifctl, old_ifctl, ifstat;
	int i, timeout = 200, final_word = nwords - 1;

	/* Initiate FIS transmission mode */
	old_ifctl = readl(port_mmio + SATA_IFCTL);
	ifctl = 0x100 | (old_ifctl & 0xf);
	writelfl(ifctl, port_mmio + SATA_IFCTL);

	/* Send all words of the FIS except for the final word */
	for (i = 0; i < final_word; ++i)
		writel(fis[i], port_mmio + VENDOR_UNIQUE_FIS);

	/* Flag end-of-transmission, and then send the final word */
	writelfl(ifctl | 0x200, port_mmio + SATA_IFCTL);
	writelfl(fis[final_word], port_mmio + VENDOR_UNIQUE_FIS);

	/*
	 * Wait for FIS transmission to complete.
	 * This typically takes just a single iteration.
	 */
	do {
		ifstat = readl(port_mmio + SATA_IFSTAT);
	} while (!(ifstat & 0x1000) && --timeout);

	/* Restore original port configuration */
	writelfl(old_ifctl, port_mmio + SATA_IFCTL);

	/* See if it worked */
	if ((ifstat & 0x3000) != 0x1000) {
		ata_port_warn(ap, "%s transmission error, ifstat=%08x\n",
			      __func__, ifstat);
		return AC_ERR_OTHER;
	}
	return 0;
}

/**
 *	mv_qc_issue_fis - Issue a command directly as a FIS
 *	@qc: queued command to start
 *
 *	Note that the ATA shadow registers are not updated
 *	after command issue, so the device will appear "READY"
 *	if polled, even while it is BUSY processing the command.
 *
 *	So we use a status hook to fake ATA_BUSY until the drive changes state.
 *
 *	Note: we don't get updated shadow regs on *completion*
 *	of non-data commands. So avoid sending them via this function,
 *	as they will appear to have completed immediately.
 *
 *	GEN_IIE has special registers that we could get the result tf from,
 *	but earlier chipsets do not.  For now, we ignore those registers.
 */
static unsigned int mv_qc_issue_fis(struct ata_queued_cmd *qc)
{
	struct ata_port *ap = qc->ap;
	struct mv_port_priv *pp = ap->private_data;
	struct ata_link *link = qc->dev->link;
	u32 fis[5];
	int err = 0;

	ata_tf_to_fis(&qc->tf, link->pmp, 1, (void *)fis);
	err = mv_send_fis(ap, fis, ARRAY_SIZE(fis));
	if (err)
		return err;

	switch (qc->tf.protocol) {
	case ATAPI_PROT_PIO:
		pp->pp_flags |= MV_PP_FLAG_FAKE_ATA_BUSY;
		/* fall through */
	case ATAPI_PROT_NODATA:
		ap->hsm_task_state = HSM_ST_FIRST;
		break;
	case ATA_PROT_PIO:
		pp->pp_flags |= MV_PP_FLAG_FAKE_ATA_BUSY;
		if (qc->tf.flags & ATA_TFLAG_WRITE)
			ap->hsm_task_state = HSM_ST_FIRST;
		else
			ap->hsm_task_state = HSM_ST;
		break;
	default:
		ap->hsm_task_state = HSM_ST_LAST;
		break;
	}

	if (qc->tf.flags & ATA_TFLAG_POLLING)
		ata_sff_queue_pio_task(link, 0);
	return 0;
}

/**
 *      mv_qc_issue - Initiate a command to the host
 *      @qc: queued command to start
 *
 *      This routine simply redirects to the general purpose routine
 *      if command is not DMA.  Else, it sanity checks our local
 *      caches of the request producer/consumer indices then enables
 *      DMA and bumps the request producer index.
 *
 *      LOCKING:
 *      Inherited from caller.
 */
static unsigned int mv_qc_issue(struct ata_queued_cmd *qc)
{
	static int limit_warnings = 10;
	struct ata_port *ap = qc->ap;
	void __iomem *port_mmio = mv_ap_base(ap);
	struct mv_port_priv *pp = ap->private_data;
	u32 in_index;
	unsigned int port_irqs;

	pp->pp_flags &= ~MV_PP_FLAG_FAKE_ATA_BUSY; /* paranoia */

	switch (qc->tf.protocol) {
	case ATA_PROT_DMA:
		if (qc->tf.command == ATA_CMD_DSM) {
			if (!ap->ops->bmdma_setup)  /* no bmdma on GEN_I */
				return AC_ERR_OTHER;
			break;  /* use bmdma for this */
		}
		/* fall thru */
	case ATA_PROT_NCQ:
		mv_start_edma(ap, port_mmio, pp, qc->tf.protocol);
		pp->req_idx = (pp->req_idx + 1) & MV_MAX_Q_DEPTH_MASK;
		in_index = pp->req_idx << EDMA_REQ_Q_PTR_SHIFT;

		/* Write the request in pointer to kick the EDMA to life */
		writelfl((pp->crqb_dma & EDMA_REQ_Q_BASE_LO_MASK) | in_index,
					port_mmio + EDMA_REQ_Q_IN_PTR);
		return 0;

	case ATA_PROT_PIO:
		/*
		 * Errata SATA#16, SATA#24: warn if multiple DRQs expected.
		 *
		 * Someday, we might implement special polling workarounds
		 * for these, but it all seems rather unnecessary since we
		 * normally use only DMA for commands which transfer more
		 * than a single block of data.
		 *
		 * Much of the time, this could just work regardless.
		 * So for now, just log the incident, and allow the attempt.
		 */
		if (limit_warnings > 0 && (qc->nbytes / qc->sect_size) > 1) {
			--limit_warnings;
			ata_link_warn(qc->dev->link, DRV_NAME
				      ": attempting PIO w/multiple DRQ: "
				      "this may fail due to h/w errata\n");
		}
		/* drop through */
	case ATA_PROT_NODATA:
	case ATAPI_PROT_PIO:
	case ATAPI_PROT_NODATA:
		if (ap->flags & ATA_FLAG_PIO_POLLING)
			qc->tf.flags |= ATA_TFLAG_POLLING;
		break;
	}

	if (qc->tf.flags & ATA_TFLAG_POLLING)
		port_irqs = ERR_IRQ;	/* mask device interrupt when polling */
	else
		port_irqs = ERR_IRQ | DONE_IRQ;	/* unmask all interrupts */

	/*
	 * We're about to send a non-EDMA capable command to the
	 * port.  Turn off EDMA so there won't be problems accessing
	 * shadow block, etc registers.
	 */
	mv_stop_edma(ap);
	mv_clear_and_enable_port_irqs(ap, mv_ap_base(ap), port_irqs);
	mv_pmp_select(ap, qc->dev->link->pmp);

	if (qc->tf.command == ATA_CMD_READ_LOG_EXT) {
		struct mv_host_priv *hpriv = ap->host->private_data;
		/*
		 * Workaround for 88SX60x1 FEr SATA#25 (part 2).
		 *
		 * After any NCQ error, the READ_LOG_EXT command
		 * from libata-eh *must* use mv_qc_issue_fis().
		 * Otherwise it might fail, due to chip errata.
		 *
		 * Rather than special-case it, we'll just *always*
		 * use this method here for READ_LOG_EXT, making for
		 * easier testing.
		 */
		if (IS_GEN_II(hpriv))
			return mv_qc_issue_fis(qc);
	}
	return ata_bmdma_qc_issue(qc);
}

static struct ata_queued_cmd *mv_get_active_qc(struct ata_port *ap)
{
	struct mv_port_priv *pp = ap->private_data;
	struct ata_queued_cmd *qc;

	if (pp->pp_flags & MV_PP_FLAG_NCQ_EN)
		return NULL;
	qc = ata_qc_from_tag(ap, ap->link.active_tag);
	if (qc && !(qc->tf.flags & ATA_TFLAG_POLLING))
		return qc;
	return NULL;
}

static void mv_pmp_error_handler(struct ata_port *ap)
{
	unsigned int pmp, pmp_map;
	struct mv_port_priv *pp = ap->private_data;

	if (pp->pp_flags & MV_PP_FLAG_DELAYED_EH) {
		/*
		 * Perform NCQ error analysis on failed PMPs
		 * before we freeze the port entirely.
		 *
		 * The failed PMPs are marked earlier by mv_pmp_eh_prep().
		 */
		pmp_map = pp->delayed_eh_pmp_map;
		pp->pp_flags &= ~MV_PP_FLAG_DELAYED_EH;
		for (pmp = 0; pmp_map != 0; pmp++) {
			unsigned int this_pmp = (1 << pmp);
			if (pmp_map & this_pmp) {
				struct ata_link *link = &ap->pmp_link[pmp];
				pmp_map &= ~this_pmp;
				ata_eh_analyze_ncq_error(link);
			}
		}
		ata_port_freeze(ap);
	}
	sata_pmp_error_handler(ap);
}

static unsigned int mv_get_err_pmp_map(struct ata_port *ap)
{
	void __iomem *port_mmio = mv_ap_base(ap);

	return readl(port_mmio + SATA_TESTCTL) >> 16;
}

static void mv_pmp_eh_prep(struct ata_port *ap, unsigned int pmp_map)
{
	struct ata_eh_info *ehi;
	unsigned int pmp;

	/*
	 * Initialize EH info for PMPs which saw device errors
	 */
	ehi = &ap->link.eh_info;
	for (pmp = 0; pmp_map != 0; pmp++) {
		unsigned int this_pmp = (1 << pmp);
		if (pmp_map & this_pmp) {
			struct ata_link *link = &ap->pmp_link[pmp];

			pmp_map &= ~this_pmp;
			ehi = &link->eh_info;
			ata_ehi_clear_desc(ehi);
			ata_ehi_push_desc(ehi, "dev err");
			ehi->err_mask |= AC_ERR_DEV;
			ehi->action |= ATA_EH_RESET;
			ata_link_abort(link);
		}
	}
}

static int mv_req_q_empty(struct ata_port *ap)
{
	void __iomem *port_mmio = mv_ap_base(ap);
	u32 in_ptr, out_ptr;

	in_ptr  = (readl(port_mmio + EDMA_REQ_Q_IN_PTR)
			>> EDMA_REQ_Q_PTR_SHIFT) & MV_MAX_Q_DEPTH_MASK;
	out_ptr = (readl(port_mmio + EDMA_REQ_Q_OUT_PTR)
			>> EDMA_REQ_Q_PTR_SHIFT) & MV_MAX_Q_DEPTH_MASK;
	return (in_ptr == out_ptr);	/* 1 == queue_is_empty */
}

static int mv_handle_fbs_ncq_dev_err(struct ata_port *ap)
{
	struct mv_port_priv *pp = ap->private_data;
	int failed_links;
	unsigned int old_map, new_map;

	/*
	 * Device error during FBS+NCQ operation:
	 *
	 * Set a port flag to prevent further I/O being enqueued.
	 * Leave the EDMA running to drain outstanding commands from this port.
	 * Perform the post-mortem/EH only when all responses are complete.
	 * Follow recovery sequence from 6042/7042 datasheet (7.3.15.4.2.2).
	 */
	if (!(pp->pp_flags & MV_PP_FLAG_DELAYED_EH)) {
		pp->pp_flags |= MV_PP_FLAG_DELAYED_EH;
		pp->delayed_eh_pmp_map = 0;
	}
	old_map = pp->delayed_eh_pmp_map;
	new_map = old_map | mv_get_err_pmp_map(ap);

	if (old_map != new_map) {
		pp->delayed_eh_pmp_map = new_map;
		mv_pmp_eh_prep(ap, new_map & ~old_map);
	}
	failed_links = hweight16(new_map);

	ata_port_info(ap,
		      "%s: pmp_map=%04x qc_map=%04x failed_links=%d nr_active_links=%d\n",
		      __func__, pp->delayed_eh_pmp_map,
		      ap->qc_active, failed_links,
		      ap->nr_active_links);

	if (ap->nr_active_links <= failed_links && mv_req_q_empty(ap)) {
		mv_process_crpb_entries(ap, pp);
		mv_stop_edma(ap);
		mv_eh_freeze(ap);
		ata_port_info(ap, "%s: done\n", __func__);
		return 1;	/* handled */
	}
	ata_port_info(ap, "%s: waiting\n", __func__);
	return 1;	/* handled */
}

static int mv_handle_fbs_non_ncq_dev_err(struct ata_port *ap)
{
	/*
	 * Possible future enhancement:
	 *
	 * FBS+non-NCQ operation is not yet implemented.
	 * See related notes in mv_edma_cfg().
	 *
	 * Device error during FBS+non-NCQ operation:
	 *
	 * We need to snapshot the shadow registers for each failed command.
	 * Follow recovery sequence from 6042/7042 datasheet (7.3.15.4.2.3).
	 */
	return 0;	/* not handled */
}

static int mv_handle_dev_err(struct ata_port *ap, u32 edma_err_cause)
{
	struct mv_port_priv *pp = ap->private_data;

	if (!(pp->pp_flags & MV_PP_FLAG_EDMA_EN))
		return 0;	/* EDMA was not active: not handled */
	if (!(pp->pp_flags & MV_PP_FLAG_FBS_EN))
		return 0;	/* FBS was not active: not handled */

	if (!(edma_err_cause & EDMA_ERR_DEV))
		return 0;	/* non DEV error: not handled */
	edma_err_cause &= ~EDMA_ERR_IRQ_TRANSIENT;
	if (edma_err_cause & ~(EDMA_ERR_DEV | EDMA_ERR_SELF_DIS))
		return 0;	/* other problems: not handled */

	if (pp->pp_flags & MV_PP_FLAG_NCQ_EN) {
		/*
		 * EDMA should NOT have self-disabled for this case.
		 * If it did, then something is wrong elsewhere,
		 * and we cannot handle it here.
		 */
		if (edma_err_cause & EDMA_ERR_SELF_DIS) {
			ata_port_warn(ap, "%s: err_cause=0x%x pp_flags=0x%x\n",
				      __func__, edma_err_cause, pp->pp_flags);
			return 0; /* not handled */
		}
		return mv_handle_fbs_ncq_dev_err(ap);
	} else {
		/*
		 * EDMA should have self-disabled for this case.
		 * If it did not, then something is wrong elsewhere,
		 * and we cannot handle it here.
		 */
		if (!(edma_err_cause & EDMA_ERR_SELF_DIS)) {
			ata_port_warn(ap, "%s: err_cause=0x%x pp_flags=0x%x\n",
				      __func__, edma_err_cause, pp->pp_flags);
			return 0; /* not handled */
		}
		return mv_handle_fbs_non_ncq_dev_err(ap);
	}
	return 0;	/* not handled */
}

static void mv_unexpected_intr(struct ata_port *ap, int edma_was_enabled)
{
	struct ata_eh_info *ehi = &ap->link.eh_info;
	char *when = "idle";

	ata_ehi_clear_desc(ehi);
	if (edma_was_enabled) {
		when = "EDMA enabled";
	} else {
		struct ata_queued_cmd *qc = ata_qc_from_tag(ap, ap->link.active_tag);
		if (qc && (qc->tf.flags & ATA_TFLAG_POLLING))
			when = "polling";
	}
	ata_ehi_push_desc(ehi, "unexpected device interrupt while %s", when);
	ehi->err_mask |= AC_ERR_OTHER;
	ehi->action   |= ATA_EH_RESET;
	ata_port_freeze(ap);
}

/**
 *      mv_err_intr - Handle error interrupts on the port
 *      @ap: ATA channel to manipulate
 *
 *      Most cases require a full reset of the chip's state machine,
 *      which also performs a COMRESET.
 *      Also, if the port disabled DMA, update our cached copy to match.
 *
 *      LOCKING:
 *      Inherited from caller.
 */
static void mv_err_intr(struct ata_port *ap)
{
	void __iomem *port_mmio = mv_ap_base(ap);
	u32 edma_err_cause, eh_freeze_mask, serr = 0;
	u32 fis_cause = 0;
	struct mv_port_priv *pp = ap->private_data;
	struct mv_host_priv *hpriv = ap->host->private_data;
	unsigned int action = 0, err_mask = 0;
	struct ata_eh_info *ehi = &ap->link.eh_info;
	struct ata_queued_cmd *qc;
	int abort = 0;

	/*
	 * Read and clear the SError and err_cause bits.
	 * For GenIIe, if EDMA_ERR_TRANS_IRQ_7 is set, we also must read/clear
	 * the FIS_IRQ_CAUSE register before clearing edma_err_cause.
	 */
	sata_scr_read(&ap->link, SCR_ERROR, &serr);
	sata_scr_write_flush(&ap->link, SCR_ERROR, serr);

	edma_err_cause = readl(port_mmio + EDMA_ERR_IRQ_CAUSE);
	if (IS_GEN_IIE(hpriv) && (edma_err_cause & EDMA_ERR_TRANS_IRQ_7)) {
		fis_cause = readl(port_mmio + FIS_IRQ_CAUSE);
		writelfl(~fis_cause, port_mmio + FIS_IRQ_CAUSE);
	}
	writelfl(~edma_err_cause, port_mmio + EDMA_ERR_IRQ_CAUSE);

	if (edma_err_cause & EDMA_ERR_DEV) {
		/*
		 * Device errors during FIS-based switching operation
		 * require special handling.
		 */
		if (mv_handle_dev_err(ap, edma_err_cause))
			return;
	}

	qc = mv_get_active_qc(ap);
	ata_ehi_clear_desc(ehi);
	ata_ehi_push_desc(ehi, "edma_err_cause=%08x pp_flags=%08x",
			  edma_err_cause, pp->pp_flags);

	if (IS_GEN_IIE(hpriv) && (edma_err_cause & EDMA_ERR_TRANS_IRQ_7)) {
		ata_ehi_push_desc(ehi, "fis_cause=%08x", fis_cause);
		if (fis_cause & FIS_IRQ_CAUSE_AN) {
			u32 ec = edma_err_cause &
			       ~(EDMA_ERR_TRANS_IRQ_7 | EDMA_ERR_IRQ_TRANSIENT);
			sata_async_notification(ap);
			if (!ec)
				return; /* Just an AN; no need for the nukes */
			ata_ehi_push_desc(ehi, "SDB notify");
		}
	}
	/*
	 * All generations share these EDMA error cause bits:
	 */
	if (edma_err_cause & EDMA_ERR_DEV) {
		err_mask |= AC_ERR_DEV;
		action |= ATA_EH_RESET;
		ata_ehi_push_desc(ehi, "dev error");
	}
	if (edma_err_cause & (EDMA_ERR_D_PAR | EDMA_ERR_PRD_PAR |
			EDMA_ERR_CRQB_PAR | EDMA_ERR_CRPB_PAR |
			EDMA_ERR_INTRL_PAR)) {
		err_mask |= AC_ERR_ATA_BUS;
		action |= ATA_EH_RESET;
		ata_ehi_push_desc(ehi, "parity error");
	}
	if (edma_err_cause & (EDMA_ERR_DEV_DCON | EDMA_ERR_DEV_CON)) {
		ata_ehi_hotplugged(ehi);
		ata_ehi_push_desc(ehi, edma_err_cause & EDMA_ERR_DEV_DCON ?
			"dev disconnect" : "dev connect");
		action |= ATA_EH_RESET;
	}

	/*
	 * Gen-I has a different SELF_DIS bit,
	 * different FREEZE bits, and no SERR bit:
	 */
	if (IS_GEN_I(hpriv)) {
		eh_freeze_mask = EDMA_EH_FREEZE_5;
		if (edma_err_cause & EDMA_ERR_SELF_DIS_5) {
			pp->pp_flags &= ~MV_PP_FLAG_EDMA_EN;
			ata_ehi_push_desc(ehi, "EDMA self-disable");
		}
	} else {
		eh_freeze_mask = EDMA_EH_FREEZE;
		if (edma_err_cause & EDMA_ERR_SELF_DIS) {
			pp->pp_flags &= ~MV_PP_FLAG_EDMA_EN;
			ata_ehi_push_desc(ehi, "EDMA self-disable");
		}
		if (edma_err_cause & EDMA_ERR_SERR) {
			ata_ehi_push_desc(ehi, "SError=%08x", serr);
			err_mask |= AC_ERR_ATA_BUS;
			action |= ATA_EH_RESET;
		}
	}

	if (!err_mask) {
		err_mask = AC_ERR_OTHER;
		action |= ATA_EH_RESET;
	}

	ehi->serror |= serr;
	ehi->action |= action;

	if (qc)
		qc->err_mask |= err_mask;
	else
		ehi->err_mask |= err_mask;

	if (err_mask == AC_ERR_DEV) {
		/*
		 * Cannot do ata_port_freeze() here,
		 * because it would kill PIO access,
		 * which is needed for further diagnosis.
		 */
		mv_eh_freeze(ap);
		abort = 1;
	} else if (edma_err_cause & eh_freeze_mask) {
		/*
		 * Note to self: ata_port_freeze() calls ata_port_abort()
		 */
		ata_port_freeze(ap);
	} else {
		abort = 1;
	}

	if (abort) {
		if (qc)
			ata_link_abort(qc->dev->link);
		else
			ata_port_abort(ap);
	}
}

static bool mv_process_crpb_response(struct ata_port *ap,
		struct mv_crpb *response, unsigned int tag, int ncq_enabled)
{
	u8 ata_status;
	u16 edma_status = le16_to_cpu(response->flags);

	/*
	 * edma_status from a response queue entry:
	 *   LSB is from EDMA_ERR_IRQ_CAUSE (non-NCQ only).
	 *   MSB is saved ATA status from command completion.
	 */
	if (!ncq_enabled) {
		u8 err_cause = edma_status & 0xff & ~EDMA_ERR_DEV;
		if (err_cause) {
			/*
			 * Error will be seen/handled by
			 * mv_err_intr().  So do nothing at all here.
			 */
			return false;
		}
	}
	ata_status = edma_status >> CRPB_FLAG_STATUS_SHIFT;
	if (!ac_err_mask(ata_status))
		return true;
	/* else: leave it for mv_err_intr() */
	return false;
}

static void mv_process_crpb_entries(struct ata_port *ap, struct mv_port_priv *pp)
{
	void __iomem *port_mmio = mv_ap_base(ap);
	struct mv_host_priv *hpriv = ap->host->private_data;
	u32 in_index;
	bool work_done = false;
	u32 done_mask = 0;
	int ncq_enabled = (pp->pp_flags & MV_PP_FLAG_NCQ_EN);

	/* Get the hardware queue position index */
	in_index = (readl(port_mmio + EDMA_RSP_Q_IN_PTR)
			>> EDMA_RSP_Q_PTR_SHIFT) & MV_MAX_Q_DEPTH_MASK;

	/* Process new responses from since the last time we looked */
	while (in_index != pp->resp_idx) {
		unsigned int tag;
		struct mv_crpb *response = &pp->crpb[pp->resp_idx];

		pp->resp_idx = (pp->resp_idx + 1) & MV_MAX_Q_DEPTH_MASK;

		if (IS_GEN_I(hpriv)) {
			/* 50xx: no NCQ, only one command active at a time */
			tag = ap->link.active_tag;
		} else {
			/* Gen II/IIE: get command tag from CRPB entry */
			tag = le16_to_cpu(response->id) & 0x1f;
		}
		if (mv_process_crpb_response(ap, response, tag, ncq_enabled))
			done_mask |= 1 << tag;
		work_done = true;
	}

	if (work_done) {
		ata_qc_complete_multiple(ap, ap->qc_active ^ done_mask);

		/* Update the software queue position index in hardware */
		writelfl((pp->crpb_dma & EDMA_RSP_Q_BASE_LO_MASK) |
			 (pp->resp_idx << EDMA_RSP_Q_PTR_SHIFT),
			 port_mmio + EDMA_RSP_Q_OUT_PTR);
	}
}

static void mv_port_intr(struct ata_port *ap, u32 port_cause)
{
	struct mv_port_priv *pp;
	int edma_was_enabled;

	/*
	 * Grab a snapshot of the EDMA_EN flag setting,
	 * so that we have a consistent view for this port,
	 * even if something we call of our routines changes it.
	 */
	pp = ap->private_data;
	edma_was_enabled = (pp->pp_flags & MV_PP_FLAG_EDMA_EN);
	/*
	 * Process completed CRPB response(s) before other events.
	 */
	if (edma_was_enabled && (port_cause & DONE_IRQ)) {
		mv_process_crpb_entries(ap, pp);
		if (pp->pp_flags & MV_PP_FLAG_DELAYED_EH)
			mv_handle_fbs_ncq_dev_err(ap);
	}
	/*
	 * Handle chip-reported errors, or continue on to handle PIO.
	 */
	if (unlikely(port_cause & ERR_IRQ)) {
		mv_err_intr(ap);
	} else if (!edma_was_enabled) {
		struct ata_queued_cmd *qc = mv_get_active_qc(ap);
		if (qc)
			ata_bmdma_port_intr(ap, qc);
		else
			mv_unexpected_intr(ap, edma_was_enabled);
	}
}

/**
 *      mv_host_intr - Handle all interrupts on the given host controller
 *      @host: host specific structure
 *      @main_irq_cause: Main interrupt cause register for the chip.
 *
 *      LOCKING:
 *      Inherited from caller.
 */
static int mv_host_intr(struct ata_host *host, u32 main_irq_cause)
{
	struct mv_host_priv *hpriv = host->private_data;
	void __iomem *mmio = hpriv->base, *hc_mmio;
	unsigned int handled = 0, port;

	/* If asserted, clear the "all ports" IRQ coalescing bit */
	if (main_irq_cause & ALL_PORTS_COAL_DONE)
		writel(~ALL_PORTS_COAL_IRQ, mmio + IRQ_COAL_CAUSE);

	for (port = 0; port < hpriv->n_ports; port++) {
		struct ata_port *ap = host->ports[port];
		unsigned int p, shift, hardport, port_cause;

		MV_PORT_TO_SHIFT_AND_HARDPORT(port, shift, hardport);
		/*
		 * Each hc within the host has its own hc_irq_cause register,
		 * where the interrupting ports bits get ack'd.
		 */
		if (hardport == 0) {	/* first port on this hc ? */
			u32 hc_cause = (main_irq_cause >> shift) & HC0_IRQ_PEND;
			u32 port_mask, ack_irqs;
			/*
			 * Skip this entire hc if nothing pending for any ports
			 */
			if (!hc_cause) {
				port += MV_PORTS_PER_HC - 1;
				continue;
			}
			/*
			 * We don't need/want to read the hc_irq_cause register,
			 * because doing so hurts performance, and
			 * main_irq_cause already gives us everything we need.
			 *
			 * But we do have to *write* to the hc_irq_cause to ack
			 * the ports that we are handling this time through.
			 *
			 * This requires that we create a bitmap for those
			 * ports which interrupted us, and use that bitmap
			 * to ack (only) those ports via hc_irq_cause.
			 */
			ack_irqs = 0;
			if (hc_cause & PORTS_0_3_COAL_DONE)
				ack_irqs = HC_COAL_IRQ;
			for (p = 0; p < MV_PORTS_PER_HC; ++p) {
				if ((port + p) >= hpriv->n_ports)
					break;
				port_mask = (DONE_IRQ | ERR_IRQ) << (p * 2);
				if (hc_cause & port_mask)
					ack_irqs |= (DMA_IRQ | DEV_IRQ) << p;
			}
			hc_mmio = mv_hc_base_from_port(mmio, port);
			writelfl(~ack_irqs, hc_mmio + HC_IRQ_CAUSE);
			handled = 1;
		}
		/*
		 * Handle interrupts signalled for this port:
		 */
		port_cause = (main_irq_cause >> shift) & (DONE_IRQ | ERR_IRQ);
		if (port_cause)
			mv_port_intr(ap, port_cause);
	}
	return handled;
}

static int mv_pci_error(struct ata_host *host, void __iomem *mmio)
{
	struct mv_host_priv *hpriv = host->private_data;
	struct ata_port *ap;
	struct ata_queued_cmd *qc;
	struct ata_eh_info *ehi;
	unsigned int i, err_mask, printed = 0;
	u32 err_cause;

	err_cause = readl(mmio + hpriv->irq_cause_offset);

	dev_err(host->dev, "PCI ERROR; PCI IRQ cause=0x%08x\n", err_cause);

	DPRINTK("All regs @ PCI error\n");
	mv_dump_all_regs(mmio, -1, to_pci_dev(host->dev));

	writelfl(0, mmio + hpriv->irq_cause_offset);

	for (i = 0; i < host->n_ports; i++) {
		ap = host->ports[i];
		if (!ata_link_offline(&ap->link)) {
			ehi = &ap->link.eh_info;
			ata_ehi_clear_desc(ehi);
			if (!printed++)
				ata_ehi_push_desc(ehi,
					"PCI err cause 0x%08x", err_cause);
			err_mask = AC_ERR_HOST_BUS;
			ehi->action = ATA_EH_RESET;
			qc = ata_qc_from_tag(ap, ap->link.active_tag);
			if (qc)
				qc->err_mask |= err_mask;
			else
				ehi->err_mask |= err_mask;

			ata_port_freeze(ap);
		}
	}
	return 1;	/* handled */
}

/**
 *      mv_interrupt - Main interrupt event handler
 *      @irq: unused
 *      @dev_instance: private data; in this case the host structure
 *
 *      Read the read only register to determine if any host
 *      controllers have pending interrupts.  If so, call lower level
 *      routine to handle.  Also check for PCI errors which are only
 *      reported here.
 *
 *      LOCKING:
 *      This routine holds the host lock while processing pending
 *      interrupts.
 */
static irqreturn_t mv_interrupt(int irq, void *dev_instance)
{
	struct ata_host *host = dev_instance;
	struct mv_host_priv *hpriv = host->private_data;
	unsigned int handled = 0;
	int using_msi = hpriv->hp_flags & MV_HP_FLAG_MSI;
	u32 main_irq_cause, pending_irqs;

	spin_lock(&host->lock);

	/* for MSI:  block new interrupts while in here */
	if (using_msi)
		mv_write_main_irq_mask(0, hpriv);

	main_irq_cause = readl(hpriv->main_irq_cause_addr);
	pending_irqs   = main_irq_cause & hpriv->main_irq_mask;
	/*
	 * Deal with cases where we either have nothing pending, or have read
	 * a bogus register value which can indicate HW removal or PCI fault.
	 */
	if (pending_irqs && main_irq_cause != 0xffffffffU) {
		if (unlikely((pending_irqs & PCI_ERR) && !IS_SOC(hpriv)))
			handled = mv_pci_error(host, hpriv->base);
		else
			handled = mv_host_intr(host, pending_irqs);
	}

	/* for MSI: unmask; interrupt cause bits will retrigger now */
	if (using_msi)
		mv_write_main_irq_mask(hpriv->main_irq_mask, hpriv);

	spin_unlock(&host->lock);

	return IRQ_RETVAL(handled);
}

static unsigned int mv5_scr_offset(unsigned int sc_reg_in)
{
	unsigned int ofs;

	switch (sc_reg_in) {
	case SCR_STATUS:
	case SCR_ERROR:
	case SCR_CONTROL:
		ofs = sc_reg_in * sizeof(u32);
		break;
	default:
		ofs = 0xffffffffU;
		break;
	}
	return ofs;
}

static int mv5_scr_read(struct ata_link *link, unsigned int sc_reg_in, u32 *val)
{
	struct mv_host_priv *hpriv = link->ap->host->private_data;
	void __iomem *mmio = hpriv->base;
	void __iomem *addr = mv5_phy_base(mmio, link->ap->port_no);
	unsigned int ofs = mv5_scr_offset(sc_reg_in);

	if (ofs != 0xffffffffU) {
		*val = readl(addr + ofs);
		return 0;
	} else
		return -EINVAL;
}

static int mv5_scr_write(struct ata_link *link, unsigned int sc_reg_in, u32 val)
{
	struct mv_host_priv *hpriv = link->ap->host->private_data;
	void __iomem *mmio = hpriv->base;
	void __iomem *addr = mv5_phy_base(mmio, link->ap->port_no);
	unsigned int ofs = mv5_scr_offset(sc_reg_in);

	if (ofs != 0xffffffffU) {
		writelfl(val, addr + ofs);
		return 0;
	} else
		return -EINVAL;
}

static void mv5_reset_bus(struct ata_host *host, void __iomem *mmio)
{
	struct pci_dev *pdev = to_pci_dev(host->dev);
	int early_5080;

	early_5080 = (pdev->device == 0x5080) && (pdev->revision == 0);

	if (!early_5080) {
		u32 tmp = readl(mmio + MV_PCI_EXP_ROM_BAR_CTL);
		tmp |= (1 << 0);
		writel(tmp, mmio + MV_PCI_EXP_ROM_BAR_CTL);
	}

	mv_reset_pci_bus(host, mmio);
}

static void mv5_reset_flash(struct mv_host_priv *hpriv, void __iomem *mmio)
{
	writel(0x0fcfffff, mmio + FLASH_CTL);
}

static void mv5_read_preamp(struct mv_host_priv *hpriv, int idx,
			   void __iomem *mmio)
{
	void __iomem *phy_mmio = mv5_phy_base(mmio, idx);
	u32 tmp;

	tmp = readl(phy_mmio + MV5_PHY_MODE);

	hpriv->signal[idx].pre = tmp & 0x1800;	/* bits 12:11 */
	hpriv->signal[idx].amps = tmp & 0xe0;	/* bits 7:5 */
}

static void mv5_enable_leds(struct mv_host_priv *hpriv, void __iomem *mmio)
{
	u32 tmp;

	writel(0, mmio + GPIO_PORT_CTL);

	/* FIXME: handle MV_HP_ERRATA_50XXB2 errata */

	tmp = readl(mmio + MV_PCI_EXP_ROM_BAR_CTL);
	tmp |= ~(1 << 0);
	writel(tmp, mmio + MV_PCI_EXP_ROM_BAR_CTL);
}

static void mv5_phy_errata(struct mv_host_priv *hpriv, void __iomem *mmio,
			   unsigned int port)
{
	void __iomem *phy_mmio = mv5_phy_base(mmio, port);
	const u32 mask = (1<<12) | (1<<11) | (1<<7) | (1<<6) | (1<<5);
	u32 tmp;
	int fix_apm_sq = (hpriv->hp_flags & MV_HP_ERRATA_50XXB0);

	if (fix_apm_sq) {
		tmp = readl(phy_mmio + MV5_LTMODE);
		tmp |= (1 << 19);
		writel(tmp, phy_mmio + MV5_LTMODE);

		tmp = readl(phy_mmio + MV5_PHY_CTL);
		tmp &= ~0x3;
		tmp |= 0x1;
		writel(tmp, phy_mmio + MV5_PHY_CTL);
	}

	tmp = readl(phy_mmio + MV5_PHY_MODE);
	tmp &= ~mask;
	tmp |= hpriv->signal[port].pre;
	tmp |= hpriv->signal[port].amps;
	writel(tmp, phy_mmio + MV5_PHY_MODE);
}


#undef ZERO
#define ZERO(reg) writel(0, port_mmio + (reg))
static void mv5_reset_hc_port(struct mv_host_priv *hpriv, void __iomem *mmio,
			     unsigned int port)
{
	void __iomem *port_mmio = mv_port_base(mmio, port);

	mv_reset_channel(hpriv, mmio, port);

	ZERO(0x028);	/* command */
	writel(0x11f, port_mmio + EDMA_CFG);
	ZERO(0x004);	/* timer */
	ZERO(0x008);	/* irq err cause */
	ZERO(0x00c);	/* irq err mask */
	ZERO(0x010);	/* rq bah */
	ZERO(0x014);	/* rq inp */
	ZERO(0x018);	/* rq outp */
	ZERO(0x01c);	/* respq bah */
	ZERO(0x024);	/* respq outp */
	ZERO(0x020);	/* respq inp */
	ZERO(0x02c);	/* test control */
	writel(0xbc, port_mmio + EDMA_IORDY_TMOUT);
}
#undef ZERO

#define ZERO(reg) writel(0, hc_mmio + (reg))
static void mv5_reset_one_hc(struct mv_host_priv *hpriv, void __iomem *mmio,
			unsigned int hc)
{
	void __iomem *hc_mmio = mv_hc_base(mmio, hc);
	u32 tmp;

	ZERO(0x00c);
	ZERO(0x010);
	ZERO(0x014);
	ZERO(0x018);

	tmp = readl(hc_mmio + 0x20);
	tmp &= 0x1c1c1c1c;
	tmp |= 0x03030303;
	writel(tmp, hc_mmio + 0x20);
}
#undef ZERO

static int mv5_reset_hc(struct mv_host_priv *hpriv, void __iomem *mmio,
			unsigned int n_hc)
{
	unsigned int hc, port;

	for (hc = 0; hc < n_hc; hc++) {
		for (port = 0; port < MV_PORTS_PER_HC; port++)
			mv5_reset_hc_port(hpriv, mmio,
					  (hc * MV_PORTS_PER_HC) + port);

		mv5_reset_one_hc(hpriv, mmio, hc);
	}

	return 0;
}

#undef ZERO
#define ZERO(reg) writel(0, mmio + (reg))
static void mv_reset_pci_bus(struct ata_host *host, void __iomem *mmio)
{
	struct mv_host_priv *hpriv = host->private_data;
	u32 tmp;

	tmp = readl(mmio + MV_PCI_MODE);
	tmp &= 0xff00ffff;
	writel(tmp, mmio + MV_PCI_MODE);

	ZERO(MV_PCI_DISC_TIMER);
	ZERO(MV_PCI_MSI_TRIGGER);
	writel(0x000100ff, mmio + MV_PCI_XBAR_TMOUT);
	ZERO(MV_PCI_SERR_MASK);
	ZERO(hpriv->irq_cause_offset);
	ZERO(hpriv->irq_mask_offset);
	ZERO(MV_PCI_ERR_LOW_ADDRESS);
	ZERO(MV_PCI_ERR_HIGH_ADDRESS);
	ZERO(MV_PCI_ERR_ATTRIBUTE);
	ZERO(MV_PCI_ERR_COMMAND);
}
#undef ZERO

static void mv6_reset_flash(struct mv_host_priv *hpriv, void __iomem *mmio)
{
	u32 tmp;

	mv5_reset_flash(hpriv, mmio);

	tmp = readl(mmio + GPIO_PORT_CTL);
	tmp &= 0x3;
	tmp |= (1 << 5) | (1 << 6);
	writel(tmp, mmio + GPIO_PORT_CTL);
}

/**
 *      mv6_reset_hc - Perform the 6xxx global soft reset
 *      @mmio: base address of the HBA
 *
 *      This routine only applies to 6xxx parts.
 *
 *      LOCKING:
 *      Inherited from caller.
 */
static int mv6_reset_hc(struct mv_host_priv *hpriv, void __iomem *mmio,
			unsigned int n_hc)
{
	void __iomem *reg = mmio + PCI_MAIN_CMD_STS;
	int i, rc = 0;
	u32 t;

	/* Following procedure defined in PCI "main command and status
	 * register" table.
	 */
	t = readl(reg);
	writel(t | STOP_PCI_MASTER, reg);

	for (i = 0; i < 1000; i++) {
		udelay(1);
		t = readl(reg);
		if (PCI_MASTER_EMPTY & t)
			break;
	}
	if (!(PCI_MASTER_EMPTY & t)) {
		printk(KERN_ERR DRV_NAME ": PCI master won't flush\n");
		rc = 1;
		goto done;
	}

	/* set reset */
	i = 5;
	do {
		writel(t | GLOB_SFT_RST, reg);
		t = readl(reg);
		udelay(1);
	} while (!(GLOB_SFT_RST & t) && (i-- > 0));

	if (!(GLOB_SFT_RST & t)) {
		printk(KERN_ERR DRV_NAME ": can't set global reset\n");
		rc = 1;
		goto done;
	}

	/* clear reset and *reenable the PCI master* (not mentioned in spec) */
	i = 5;
	do {
		writel(t & ~(GLOB_SFT_RST | STOP_PCI_MASTER), reg);
		t = readl(reg);
		udelay(1);
	} while ((GLOB_SFT_RST & t) && (i-- > 0));

	if (GLOB_SFT_RST & t) {
		printk(KERN_ERR DRV_NAME ": can't clear global reset\n");
		rc = 1;
	}
done:
	return rc;
}

static void mv6_read_preamp(struct mv_host_priv *hpriv, int idx,
			   void __iomem *mmio)
{
	void __iomem *port_mmio;
	u32 tmp;

	tmp = readl(mmio + RESET_CFG);
	if ((tmp & (1 << 0)) == 0) {
		hpriv->signal[idx].amps = 0x7 << 8;
		hpriv->signal[idx].pre = 0x1 << 5;
		return;
	}

	port_mmio = mv_port_base(mmio, idx);
	tmp = readl(port_mmio + PHY_MODE2);

	hpriv->signal[idx].amps = tmp & 0x700;	/* bits 10:8 */
	hpriv->signal[idx].pre = tmp & 0xe0;	/* bits 7:5 */
}

static void mv6_enable_leds(struct mv_host_priv *hpriv, void __iomem *mmio)
{
	writel(0x00000060, mmio + GPIO_PORT_CTL);
}

static void mv6_phy_errata(struct mv_host_priv *hpriv, void __iomem *mmio,
			   unsigned int port)
{
	void __iomem *port_mmio = mv_port_base(mmio, port);

	u32 hp_flags = hpriv->hp_flags;
	int fix_phy_mode2 =
		hp_flags & (MV_HP_ERRATA_60X1B2 | MV_HP_ERRATA_60X1C0);
	int fix_phy_mode4 =
		hp_flags & (MV_HP_ERRATA_60X1B2 | MV_HP_ERRATA_60X1C0);
	u32 m2, m3;

	if (fix_phy_mode2) {
		m2 = readl(port_mmio + PHY_MODE2);
		m2 &= ~(1 << 16);
		m2 |= (1 << 31);
		writel(m2, port_mmio + PHY_MODE2);

		udelay(200);

		m2 = readl(port_mmio + PHY_MODE2);
		m2 &= ~((1 << 16) | (1 << 31));
		writel(m2, port_mmio + PHY_MODE2);

		udelay(200);
	}

	/*
	 * Gen-II/IIe PHY_MODE3 errata RM#2:
	 * Achieves better receiver noise performance than the h/w default:
	 */
	m3 = readl(port_mmio + PHY_MODE3);
	m3 = (m3 & 0x1f) | (0x5555601 << 5);

	/* Guideline 88F5182 (GL# SATA-S11) */
	if (IS_SOC(hpriv))
		m3 &= ~0x1c;

	if (fix_phy_mode4) {
		u32 m4 = readl(port_mmio + PHY_MODE4);
		/*
		 * Enforce reserved-bit restrictions on GenIIe devices only.
		 * For earlier chipsets, force only the internal config field
		 *  (workaround for errata FEr SATA#10 part 1).
		 */
		if (IS_GEN_IIE(hpriv))
			m4 = (m4 & ~PHY_MODE4_RSVD_ZEROS) | PHY_MODE4_RSVD_ONES;
		else
			m4 = (m4 & ~PHY_MODE4_CFG_MASK) | PHY_MODE4_CFG_VALUE;
		writel(m4, port_mmio + PHY_MODE4);
	}
	/*
	 * Workaround for 60x1-B2 errata SATA#13:
	 * Any write to PHY_MODE4 (above) may corrupt PHY_MODE3,
	 * so we must always rewrite PHY_MODE3 after PHY_MODE4.
	 * Or ensure we use writelfl() when writing PHY_MODE4.
	 */
	writel(m3, port_mmio + PHY_MODE3);

	/* Revert values of pre-emphasis and signal amps to the saved ones */
	m2 = readl(port_mmio + PHY_MODE2);

	m2 &= ~MV_M2_PREAMP_MASK;
	m2 |= hpriv->signal[port].amps;
	m2 |= hpriv->signal[port].pre;
	m2 &= ~(1 << 16);

	/* according to mvSata 3.6.1, some IIE values are fixed */
	if (IS_GEN_IIE(hpriv)) {
		m2 &= ~0xC30FF01F;
		m2 |= 0x0000900F;
	}

	writel(m2, port_mmio + PHY_MODE2);
}

/* TODO: use the generic LED interface to configure the SATA Presence */
/* & Acitivy LEDs on the board */
static void mv_soc_enable_leds(struct mv_host_priv *hpriv,
				      void __iomem *mmio)
{
	return;
}

static void mv_soc_read_preamp(struct mv_host_priv *hpriv, int idx,
			   void __iomem *mmio)
{
	void __iomem *port_mmio;
	u32 tmp;

	port_mmio = mv_port_base(mmio, idx);
	tmp = readl(port_mmio + PHY_MODE2);

	hpriv->signal[idx].amps = tmp & 0x700;	/* bits 10:8 */
	hpriv->signal[idx].pre = tmp & 0xe0;	/* bits 7:5 */
}

#undef ZERO
#define ZERO(reg) writel(0, port_mmio + (reg))
static void mv_soc_reset_hc_port(struct mv_host_priv *hpriv,
					void __iomem *mmio, unsigned int port)
{
	void __iomem *port_mmio = mv_port_base(mmio, port);

	mv_reset_channel(hpriv, mmio, port);

	ZERO(0x028);		/* command */
	writel(0x101f, port_mmio + EDMA_CFG);
	ZERO(0x004);		/* timer */
	ZERO(0x008);		/* irq err cause */
	ZERO(0x00c);		/* irq err mask */
	ZERO(0x010);		/* rq bah */
	ZERO(0x014);		/* rq inp */
	ZERO(0x018);		/* rq outp */
	ZERO(0x01c);		/* respq bah */
	ZERO(0x024);		/* respq outp */
	ZERO(0x020);		/* respq inp */
	ZERO(0x02c);		/* test control */
	writel(0x800, port_mmio + EDMA_IORDY_TMOUT);
}

#undef ZERO

#define ZERO(reg) writel(0, hc_mmio + (reg))
static void mv_soc_reset_one_hc(struct mv_host_priv *hpriv,
				       void __iomem *mmio)
{
	void __iomem *hc_mmio = mv_hc_base(mmio, 0);

	ZERO(0x00c);
	ZERO(0x010);
	ZERO(0x014);

}

#undef ZERO

static int mv_soc_reset_hc(struct mv_host_priv *hpriv,
				  void __iomem *mmio, unsigned int n_hc)
{
	unsigned int port;

	for (port = 0; port < hpriv->n_ports; port++)
		mv_soc_reset_hc_port(hpriv, mmio, port);

	mv_soc_reset_one_hc(hpriv, mmio);

	return 0;
}

static void mv_soc_reset_flash(struct mv_host_priv *hpriv,
				      void __iomem *mmio)
{
	return;
}

static void mv_soc_reset_bus(struct ata_host *host, void __iomem *mmio)
{
	return;
}

static void mv_soc_65n_phy_errata(struct mv_host_priv *hpriv,
				  void __iomem *mmio, unsigned int port)
{
	void __iomem *port_mmio = mv_port_base(mmio, port);
	u32	reg;

	reg = readl(port_mmio + PHY_MODE3);
	reg &= ~(0x3 << 27);	/* SELMUPF (bits 28:27) to 1 */
	reg |= (0x1 << 27);
	reg &= ~(0x3 << 29);	/* SELMUPI (bits 30:29) to 1 */
	reg |= (0x1 << 29);
	writel(reg, port_mmio + PHY_MODE3);

	reg = readl(port_mmio + PHY_MODE4);
	reg &= ~0x1;	/* SATU_OD8 (bit 0) to 0, reserved bit 16 must be set */
	reg |= (0x1 << 16);
	writel(reg, port_mmio + PHY_MODE4);

	reg = readl(port_mmio + PHY_MODE9_GEN2);
	reg &= ~0xf;	/* TXAMP[3:0] (bits 3:0) to 8 */
	reg |= 0x8;
	reg &= ~(0x1 << 14);	/* TXAMP[4] (bit 14) to 0 */
	writel(reg, port_mmio + PHY_MODE9_GEN2);

	reg = readl(port_mmio + PHY_MODE9_GEN1);
	reg &= ~0xf;	/* TXAMP[3:0] (bits 3:0) to 8 */
	reg |= 0x8;
	reg &= ~(0x1 << 14);	/* TXAMP[4] (bit 14) to 0 */
	writel(reg, port_mmio + PHY_MODE9_GEN1);
}

/**
 *	soc_is_65 - check if the soc is 65 nano device
 *
 *	Detect the type of the SoC, this is done by reading the PHYCFG_OFS
 *	register, this register should contain non-zero value and it exists only
 *	in the 65 nano devices, when reading it from older devices we get 0.
 */
static bool soc_is_65n(struct mv_host_priv *hpriv)
{
	void __iomem *port0_mmio = mv_port_base(hpriv->base, 0);

	if (readl(port0_mmio + PHYCFG_OFS))
		return true;
	return false;
}

static void mv_setup_ifcfg(void __iomem *port_mmio, int want_gen2i)
{
	u32 ifcfg = readl(port_mmio + SATA_IFCFG);

	ifcfg = (ifcfg & 0xf7f) | 0x9b1000;	/* from chip spec */
	if (want_gen2i)
		ifcfg |= (1 << 7);		/* enable gen2i speed */
	writelfl(ifcfg, port_mmio + SATA_IFCFG);
}

static void mv_reset_channel(struct mv_host_priv *hpriv, void __iomem *mmio,
			     unsigned int port_no)
{
	void __iomem *port_mmio = mv_port_base(mmio, port_no);

	/*
	 * The datasheet warns against setting EDMA_RESET when EDMA is active
	 * (but doesn't say what the problem might be).  So we first try
	 * to disable the EDMA engine before doing the EDMA_RESET operation.
	 */
	mv_stop_edma_engine(port_mmio);
	writelfl(EDMA_RESET, port_mmio + EDMA_CMD);

	if (!IS_GEN_I(hpriv)) {
		/* Enable 3.0gb/s link speed: this survives EDMA_RESET */
		mv_setup_ifcfg(port_mmio, 1);
	}
	/*
	 * Strobing EDMA_RESET here causes a hard reset of the SATA transport,
	 * link, and physical layers.  It resets all SATA interface registers
	 * (except for SATA_IFCFG), and issues a COMRESET to the dev.
	 */
	writelfl(EDMA_RESET, port_mmio + EDMA_CMD);
	udelay(25);	/* allow reset propagation */
	writelfl(0, port_mmio + EDMA_CMD);

	hpriv->ops->phy_errata(hpriv, mmio, port_no);

	if (IS_GEN_I(hpriv))
		mdelay(1);
}

static void mv_pmp_select(struct ata_port *ap, int pmp)
{
	if (sata_pmp_supported(ap)) {
		void __iomem *port_mmio = mv_ap_base(ap);
		u32 reg = readl(port_mmio + SATA_IFCTL);
		int old = reg & 0xf;

		if (old != pmp) {
			reg = (reg & ~0xf) | pmp;
			writelfl(reg, port_mmio + SATA_IFCTL);
		}
	}
}

static int mv_pmp_hardreset(struct ata_link *link, unsigned int *class,
				unsigned long deadline)
{
	mv_pmp_select(link->ap, sata_srst_pmp(link));
	return sata_std_hardreset(link, class, deadline);
}

static int mv_softreset(struct ata_link *link, unsigned int *class,
				unsigned long deadline)
{
	mv_pmp_select(link->ap, sata_srst_pmp(link));
	return ata_sff_softreset(link, class, deadline);
}

static int mv_hardreset(struct ata_link *link, unsigned int *class,
			unsigned long deadline)
{
	struct ata_port *ap = link->ap;
	struct mv_host_priv *hpriv = ap->host->private_data;
	struct mv_port_priv *pp = ap->private_data;
	void __iomem *mmio = hpriv->base;
	int rc, attempts = 0, extra = 0;
	u32 sstatus;
	bool online;

	mv_reset_channel(hpriv, mmio, ap->port_no);
	pp->pp_flags &= ~MV_PP_FLAG_EDMA_EN;
	pp->pp_flags &=
	  ~(MV_PP_FLAG_FBS_EN | MV_PP_FLAG_NCQ_EN | MV_PP_FLAG_FAKE_ATA_BUSY);

	/* Workaround for errata FEr SATA#10 (part 2) */
	do {
		const unsigned long *timing =
				sata_ehc_deb_timing(&link->eh_context);

		rc = sata_link_hardreset(link, timing, deadline + extra,
					 &online, NULL);
		rc = online ? -EAGAIN : rc;
		if (rc)
			return rc;
		sata_scr_read(link, SCR_STATUS, &sstatus);
		if (!IS_GEN_I(hpriv) && ++attempts >= 5 && sstatus == 0x121) {
			/* Force 1.5gb/s link speed and try again */
			mv_setup_ifcfg(mv_ap_base(ap), 0);
			if (time_after(jiffies + HZ, deadline))
				extra = HZ; /* only extend it once, max */
		}
	} while (sstatus != 0x0 && sstatus != 0x113 && sstatus != 0x123);
	mv_save_cached_regs(ap);
	mv_edma_cfg(ap, 0, 0);

	return rc;
}

static void mv_eh_freeze(struct ata_port *ap)
{
	mv_stop_edma(ap);
	mv_enable_port_irqs(ap, 0);
}

static void mv_eh_thaw(struct ata_port *ap)
{
	struct mv_host_priv *hpriv = ap->host->private_data;
	unsigned int port = ap->port_no;
	unsigned int hardport = mv_hardport_from_port(port);
	void __iomem *hc_mmio = mv_hc_base_from_port(hpriv->base, port);
	void __iomem *port_mmio = mv_ap_base(ap);
	u32 hc_irq_cause;

	/* clear EDMA errors on this port */
	writel(0, port_mmio + EDMA_ERR_IRQ_CAUSE);

	/* clear pending irq events */
	hc_irq_cause = ~((DEV_IRQ | DMA_IRQ) << hardport);
	writelfl(hc_irq_cause, hc_mmio + HC_IRQ_CAUSE);

	mv_enable_port_irqs(ap, ERR_IRQ);
}

/**
 *      mv_port_init - Perform some early initialization on a single port.
 *      @port: libata data structure storing shadow register addresses
 *      @port_mmio: base address of the port
 *
 *      Initialize shadow register mmio addresses, clear outstanding
 *      interrupts on the port, and unmask interrupts for the future
 *      start of the port.
 *
 *      LOCKING:
 *      Inherited from caller.
 */
static void mv_port_init(struct ata_ioports *port,  void __iomem *port_mmio)
{
	void __iomem *serr, *shd_base = port_mmio + SHD_BLK;

	/* PIO related setup
	 */
	port->data_addr = shd_base + (sizeof(u32) * ATA_REG_DATA);
	port->error_addr =
		port->feature_addr = shd_base + (sizeof(u32) * ATA_REG_ERR);
	port->nsect_addr = shd_base + (sizeof(u32) * ATA_REG_NSECT);
	port->lbal_addr = shd_base + (sizeof(u32) * ATA_REG_LBAL);
	port->lbam_addr = shd_base + (sizeof(u32) * ATA_REG_LBAM);
	port->lbah_addr = shd_base + (sizeof(u32) * ATA_REG_LBAH);
	port->device_addr = shd_base + (sizeof(u32) * ATA_REG_DEVICE);
	port->status_addr =
		port->command_addr = shd_base + (sizeof(u32) * ATA_REG_STATUS);
	/* special case: control/altstatus doesn't have ATA_REG_ address */
	port->altstatus_addr = port->ctl_addr = shd_base + SHD_CTL_AST;

	/* Clear any currently outstanding port interrupt conditions */
	serr = port_mmio + mv_scr_offset(SCR_ERROR);
	writelfl(readl(serr), serr);
	writelfl(0, port_mmio + EDMA_ERR_IRQ_CAUSE);

	/* unmask all non-transient EDMA error interrupts */
	writelfl(~EDMA_ERR_IRQ_TRANSIENT, port_mmio + EDMA_ERR_IRQ_MASK);

	VPRINTK("EDMA cfg=0x%08x EDMA IRQ err cause/mask=0x%08x/0x%08x\n",
		readl(port_mmio + EDMA_CFG),
		readl(port_mmio + EDMA_ERR_IRQ_CAUSE),
		readl(port_mmio + EDMA_ERR_IRQ_MASK));
}

static unsigned int mv_in_pcix_mode(struct ata_host *host)
{
	struct mv_host_priv *hpriv = host->private_data;
	void __iomem *mmio = hpriv->base;
	u32 reg;

	if (IS_SOC(hpriv) || !IS_PCIE(hpriv))
		return 0;	/* not PCI-X capable */
	reg = readl(mmio + MV_PCI_MODE);
	if ((reg & MV_PCI_MODE_MASK) == 0)
		return 0;	/* conventional PCI mode */
	return 1;	/* chip is in PCI-X mode */
}

static int mv_pci_cut_through_okay(struct ata_host *host)
{
	struct mv_host_priv *hpriv = host->private_data;
	void __iomem *mmio = hpriv->base;
	u32 reg;

	if (!mv_in_pcix_mode(host)) {
		reg = readl(mmio + MV_PCI_COMMAND);
		if (reg & MV_PCI_COMMAND_MRDTRIG)
			return 0; /* not okay */
	}
	return 1; /* okay */
}

static void mv_60x1b2_errata_pci7(struct ata_host *host)
{
	struct mv_host_priv *hpriv = host->private_data;
	void __iomem *mmio = hpriv->base;

	/* workaround for 60x1-B2 errata PCI#7 */
	if (mv_in_pcix_mode(host)) {
		u32 reg = readl(mmio + MV_PCI_COMMAND);
		writelfl(reg & ~MV_PCI_COMMAND_MWRCOM, mmio + MV_PCI_COMMAND);
	}
}

static int mv_chip_id(struct ata_host *host, unsigned int board_idx)
{
	struct pci_dev *pdev = to_pci_dev(host->dev);
	struct mv_host_priv *hpriv = host->private_data;
	u32 hp_flags = hpriv->hp_flags;

	switch (board_idx) {
	case chip_5080:
		hpriv->ops = &mv5xxx_ops;
		hp_flags |= MV_HP_GEN_I;

		switch (pdev->revision) {
		case 0x1:
			hp_flags |= MV_HP_ERRATA_50XXB0;
			break;
		case 0x3:
			hp_flags |= MV_HP_ERRATA_50XXB2;
			break;
		default:
			dev_warn(&pdev->dev,
				 "Applying 50XXB2 workarounds to unknown rev\n");
			hp_flags |= MV_HP_ERRATA_50XXB2;
			break;
		}
		break;

	case chip_504x:
	case chip_508x:
		hpriv->ops = &mv5xxx_ops;
		hp_flags |= MV_HP_GEN_I;

		switch (pdev->revision) {
		case 0x0:
			hp_flags |= MV_HP_ERRATA_50XXB0;
			break;
		case 0x3:
			hp_flags |= MV_HP_ERRATA_50XXB2;
			break;
		default:
			dev_warn(&pdev->dev,
				 "Applying B2 workarounds to unknown rev\n");
			hp_flags |= MV_HP_ERRATA_50XXB2;
			break;
		}
		break;

	case chip_604x:
	case chip_608x:
		hpriv->ops = &mv6xxx_ops;
		hp_flags |= MV_HP_GEN_II;

		switch (pdev->revision) {
		case 0x7:
			mv_60x1b2_errata_pci7(host);
			hp_flags |= MV_HP_ERRATA_60X1B2;
			break;
		case 0x9:
			hp_flags |= MV_HP_ERRATA_60X1C0;
			break;
		default:
			dev_warn(&pdev->dev,
				 "Applying B2 workarounds to unknown rev\n");
			hp_flags |= MV_HP_ERRATA_60X1B2;
			break;
		}
		break;

	case chip_7042:
		hp_flags |= MV_HP_PCIE | MV_HP_CUT_THROUGH;
		if (pdev->vendor == PCI_VENDOR_ID_TTI &&
		    (pdev->device == 0x2300 || pdev->device == 0x2310))
		{
			/*
			 * Highpoint RocketRAID PCIe 23xx series cards:
			 *
			 * Unconfigured drives are treated as "Legacy"
			 * by the BIOS, and it overwrites sector 8 with
			 * a "Lgcy" metadata block prior to Linux boot.
			 *
			 * Configured drives (RAID or JBOD) leave sector 8
			 * alone, but instead overwrite a high numbered
			 * sector for the RAID metadata.  This sector can
			 * be determined exactly, by truncating the physical
			 * drive capacity to a nice even GB value.
			 *
			 * RAID metadata is at: (dev->n_sectors & ~0xfffff)
			 *
			 * Warn the user, lest they think we're just buggy.
			 */
			printk(KERN_WARNING DRV_NAME ": Highpoint RocketRAID"
				" BIOS CORRUPTS DATA on all attached drives,"
				" regardless of if/how they are configured."
				" BEWARE!\n");
			printk(KERN_WARNING DRV_NAME ": For data safety, do not"
				" use sectors 8-9 on \"Legacy\" drives,"
				" and avoid the final two gigabytes on"
				" all RocketRAID BIOS initialized drives.\n");
		}
		/* drop through */
	case chip_6042:
		hpriv->ops = &mv6xxx_ops;
		hp_flags |= MV_HP_GEN_IIE;
		if (board_idx == chip_6042 && mv_pci_cut_through_okay(host))
			hp_flags |= MV_HP_CUT_THROUGH;

		switch (pdev->revision) {
		case 0x2: /* Rev.B0: the first/only public release */
			hp_flags |= MV_HP_ERRATA_60X1C0;
			break;
		default:
			dev_warn(&pdev->dev,
				 "Applying 60X1C0 workarounds to unknown rev\n");
			hp_flags |= MV_HP_ERRATA_60X1C0;
			break;
		}
		break;
	case chip_soc:
		if (soc_is_65n(hpriv))
			hpriv->ops = &mv_soc_65n_ops;
		else
			hpriv->ops = &mv_soc_ops;
		hp_flags |= MV_HP_FLAG_SOC | MV_HP_GEN_IIE |
			MV_HP_ERRATA_60X1C0;
		break;

	default:
		dev_err(host->dev, "BUG: invalid board index %u\n", board_idx);
		return 1;
	}

	hpriv->hp_flags = hp_flags;
	if (hp_flags & MV_HP_PCIE) {
		hpriv->irq_cause_offset	= PCIE_IRQ_CAUSE;
		hpriv->irq_mask_offset	= PCIE_IRQ_MASK;
		hpriv->unmask_all_irqs	= PCIE_UNMASK_ALL_IRQS;
	} else {
		hpriv->irq_cause_offset	= PCI_IRQ_CAUSE;
		hpriv->irq_mask_offset	= PCI_IRQ_MASK;
		hpriv->unmask_all_irqs	= PCI_UNMASK_ALL_IRQS;
	}

	return 0;
}

/**
 *      mv_init_host - Perform some early initialization of the host.
 *	@host: ATA host to initialize
 *
 *      If possible, do an early global reset of the host.  Then do
 *      our port init and clear/unmask all/relevant host interrupts.
 *
 *      LOCKING:
 *      Inherited from caller.
 */
static int mv_init_host(struct ata_host *host)
{
	int rc = 0, n_hc, port, hc;
	struct mv_host_priv *hpriv = host->private_data;
	void __iomem *mmio = hpriv->base;

	rc = mv_chip_id(host, hpriv->board_idx);
	if (rc)
		goto done;

	if (IS_SOC(hpriv)) {
		hpriv->main_irq_cause_addr = mmio + SOC_HC_MAIN_IRQ_CAUSE;
		hpriv->main_irq_mask_addr  = mmio + SOC_HC_MAIN_IRQ_MASK;
	} else {
		hpriv->main_irq_cause_addr = mmio + PCI_HC_MAIN_IRQ_CAUSE;
		hpriv->main_irq_mask_addr  = mmio + PCI_HC_MAIN_IRQ_MASK;
	}

	/* initialize shadow irq mask with register's value */
	hpriv->main_irq_mask = readl(hpriv->main_irq_mask_addr);

	/* global interrupt mask: 0 == mask everything */
	mv_set_main_irq_mask(host, ~0, 0);

	n_hc = mv_get_hc_count(host->ports[0]->flags);

	for (port = 0; port < host->n_ports; port++)
		if (hpriv->ops->read_preamp)
			hpriv->ops->read_preamp(hpriv, port, mmio);

	rc = hpriv->ops->reset_hc(hpriv, mmio, n_hc);
	if (rc)
		goto done;

	hpriv->ops->reset_flash(hpriv, mmio);
	hpriv->ops->reset_bus(host, mmio);
	hpriv->ops->enable_leds(hpriv, mmio);

	for (port = 0; port < host->n_ports; port++) {
		struct ata_port *ap = host->ports[port];
		void __iomem *port_mmio = mv_port_base(mmio, port);

		mv_port_init(&ap->ioaddr, port_mmio);
	}

	for (hc = 0; hc < n_hc; hc++) {
		void __iomem *hc_mmio = mv_hc_base(mmio, hc);

		VPRINTK("HC%i: HC config=0x%08x HC IRQ cause "
			"(before clear)=0x%08x\n", hc,
			readl(hc_mmio + HC_CFG),
			readl(hc_mmio + HC_IRQ_CAUSE));

		/* Clear any currently outstanding hc interrupt conditions */
		writelfl(0, hc_mmio + HC_IRQ_CAUSE);
	}

	if (!IS_SOC(hpriv)) {
		/* Clear any currently outstanding host interrupt conditions */
		writelfl(0, mmio + hpriv->irq_cause_offset);

		/* and unmask interrupt generation for host regs */
		writelfl(hpriv->unmask_all_irqs, mmio + hpriv->irq_mask_offset);
	}

	/*
	 * enable only global host interrupts for now.
	 * The per-port interrupts get done later as ports are set up.
	 */
	mv_set_main_irq_mask(host, 0, PCI_ERR);
	mv_set_irq_coalescing(host, irq_coalescing_io_count,
				    irq_coalescing_usecs);
done:
	return rc;
}

static int mv_create_dma_pools(struct mv_host_priv *hpriv, struct device *dev)
{
	hpriv->crqb_pool   = dmam_pool_create("crqb_q", dev, MV_CRQB_Q_SZ,
							     MV_CRQB_Q_SZ, 0);
	if (!hpriv->crqb_pool)
		return -ENOMEM;

	hpriv->crpb_pool   = dmam_pool_create("crpb_q", dev, MV_CRPB_Q_SZ,
							     MV_CRPB_Q_SZ, 0);
	if (!hpriv->crpb_pool)
		return -ENOMEM;

	hpriv->sg_tbl_pool = dmam_pool_create("sg_tbl", dev, MV_SG_TBL_SZ,
							     MV_SG_TBL_SZ, 0);
	if (!hpriv->sg_tbl_pool)
		return -ENOMEM;

	return 0;
}

static void mv_conf_mbus_windows(struct mv_host_priv *hpriv,
				 const struct mbus_dram_target_info *dram)
{
	int i;

	for (i = 0; i < 4; i++) {
		writel(0, hpriv->base + WINDOW_CTRL(i));
		writel(0, hpriv->base + WINDOW_BASE(i));
	}

	for (i = 0; i < dram->num_cs; i++) {
		const struct mbus_dram_window *cs = dram->cs + i;

		writel(((cs->size - 1) & 0xffff0000) |
			(cs->mbus_attr << 8) |
			(dram->mbus_dram_target_id << 4) | 1,
			hpriv->base + WINDOW_CTRL(i));
		writel(cs->base, hpriv->base + WINDOW_BASE(i));
	}
}

/**
 *      mv_platform_probe - handle a positive probe of an soc Marvell
 *      host
 *      @pdev: platform device found
 *
 *      LOCKING:
 *      Inherited from caller.
 */
static int mv_platform_probe(struct platform_device *pdev)
{
	const struct mv_sata_platform_data *mv_platform_data;
	const struct mbus_dram_target_info *dram;
	const struct ata_port_info *ppi[] =
	    { &mv_port_info[chip_soc], NULL };
	struct ata_host *host;
	struct mv_host_priv *hpriv;
	struct resource *res;
	int n_ports = 0, irq = 0;
	int rc;
	int port;

	ata_print_version_once(&pdev->dev, DRV_VERSION);

	/*
	 * Simple resource validation ..
	 */
	if (unlikely(pdev->num_resources != 2)) {
		dev_err(&pdev->dev, "invalid number of resources\n");
		return -EINVAL;
	}

	/*
	 * Get the register base first
	 */
	res = platform_get_resource(pdev, IORESOURCE_MEM, 0);
	if (res == NULL)
		return -EINVAL;

	/* allocate host */
	if (pdev->dev.of_node) {
		of_property_read_u32(pdev->dev.of_node, "nr-ports", &n_ports);
		irq = irq_of_parse_and_map(pdev->dev.of_node, 0);
	} else {
		mv_platform_data = dev_get_platdata(&pdev->dev);
		n_ports = mv_platform_data->n_ports;
		irq = platform_get_irq(pdev, 0);
	}

	host = ata_host_alloc_pinfo(&pdev->dev, ppi, n_ports);
	hpriv = devm_kzalloc(&pdev->dev, sizeof(*hpriv), GFP_KERNEL);

	if (!host || !hpriv)
		return -ENOMEM;
	hpriv->port_clks = devm_kzalloc(&pdev->dev,
					sizeof(struct clk *) * n_ports,
					GFP_KERNEL);
	if (!hpriv->port_clks)
		return -ENOMEM;
	hpriv->port_phys = devm_kzalloc(&pdev->dev,
					sizeof(struct phy *) * n_ports,
					GFP_KERNEL);
	if (!hpriv->port_phys)
		return -ENOMEM;
	host->private_data = hpriv;
	hpriv->board_idx = chip_soc;

	host->iomap = NULL;
	hpriv->base = devm_ioremap(&pdev->dev, res->start,
				   resource_size(res));
	hpriv->base -= SATAHC0_REG_BASE;

	hpriv->clk = clk_get(&pdev->dev, NULL);
	if (IS_ERR(hpriv->clk))
		dev_notice(&pdev->dev, "cannot get optional clkdev\n");
	else
		clk_prepare_enable(hpriv->clk);

	for (port = 0; port < n_ports; port++) {
		char port_number[16];
		sprintf(port_number, "%d", port);
		hpriv->port_clks[port] = clk_get(&pdev->dev, port_number);
		if (!IS_ERR(hpriv->port_clks[port]))
			clk_prepare_enable(hpriv->port_clks[port]);

		sprintf(port_number, "port%d", port);
		hpriv->port_phys[port] = devm_phy_optional_get(&pdev->dev,
							       port_number);
		if (IS_ERR(hpriv->port_phys[port])) {
			rc = PTR_ERR(hpriv->port_phys[port]);
			hpriv->port_phys[port] = NULL;
<<<<<<< HEAD
			if (rc != -EPROBE_DEFER)
				dev_warn(&pdev->dev, "error getting phy %d",
					rc);
=======
			if ((rc != -EPROBE_DEFER) && (rc != -ENODEV))
				dev_warn(&pdev->dev, "error getting phy");

			/* Cleanup only the initialized ports */
			hpriv->n_ports = port;
>>>>>>> 6a9bacaf
			goto err;
		} else
			phy_power_on(hpriv->port_phys[port]);
	}

	/* All the ports have been initialized */
	hpriv->n_ports = n_ports;

	/*
	 * (Re-)program MBUS remapping windows if we are asked to.
	 */
	dram = mv_mbus_dram_info();
	if (dram)
		mv_conf_mbus_windows(hpriv, dram);

	rc = mv_create_dma_pools(hpriv, &pdev->dev);
	if (rc)
		goto err;

	/*
	 * To allow disk hotplug on Armada 370/XP SoCs, the PHY speed must be
	 * updated in the LP_PHY_CTL register.
	 */
	if (pdev->dev.of_node &&
		of_device_is_compatible(pdev->dev.of_node,
					"marvell,armada-370-sata"))
		hpriv->hp_flags |= MV_HP_FIX_LP_PHY_CTL;

	/* initialize adapter */
	rc = mv_init_host(host);
	if (rc)
		goto err;

	dev_info(&pdev->dev, "slots %u ports %d\n",
		 (unsigned)MV_MAX_Q_DEPTH, host->n_ports);

	rc = ata_host_activate(host, irq, mv_interrupt, IRQF_SHARED, &mv6_sht);
	if (!rc)
		return 0;

err:
	if (!IS_ERR(hpriv->clk)) {
		clk_disable_unprepare(hpriv->clk);
		clk_put(hpriv->clk);
	}
	for (port = 0; port < hpriv->n_ports; port++) {
		if (!IS_ERR(hpriv->port_clks[port])) {
			clk_disable_unprepare(hpriv->port_clks[port]);
			clk_put(hpriv->port_clks[port]);
		}
		if (hpriv->port_phys[port])
			phy_power_off(hpriv->port_phys[port]);
	}

	return rc;
}

/*
 *
 *      mv_platform_remove    -       unplug a platform interface
 *      @pdev: platform device
 *
 *      A platform bus SATA device has been unplugged. Perform the needed
 *      cleanup. Also called on module unload for any active devices.
 */
static int mv_platform_remove(struct platform_device *pdev)
{
	struct ata_host *host = platform_get_drvdata(pdev);
	struct mv_host_priv *hpriv = host->private_data;
	int port;
	ata_host_detach(host);

	if (!IS_ERR(hpriv->clk)) {
		clk_disable_unprepare(hpriv->clk);
		clk_put(hpriv->clk);
	}
	for (port = 0; port < host->n_ports; port++) {
		if (!IS_ERR(hpriv->port_clks[port])) {
			clk_disable_unprepare(hpriv->port_clks[port]);
			clk_put(hpriv->port_clks[port]);
		}
		if (hpriv->port_phys[port])
			phy_power_off(hpriv->port_phys[port]);
	}
	return 0;
}

#ifdef CONFIG_PM
static int mv_platform_suspend(struct platform_device *pdev, pm_message_t state)
{
	struct ata_host *host = platform_get_drvdata(pdev);
	if (host)
		return ata_host_suspend(host, state);
	else
		return 0;
}

static int mv_platform_resume(struct platform_device *pdev)
{
	struct ata_host *host = platform_get_drvdata(pdev);
	const struct mbus_dram_target_info *dram;
	int ret;

	if (host) {
		struct mv_host_priv *hpriv = host->private_data;

		/*
		 * (Re-)program MBUS remapping windows if we are asked to.
		 */
		dram = mv_mbus_dram_info();
		if (dram)
			mv_conf_mbus_windows(hpriv, dram);

		/* initialize adapter */
		ret = mv_init_host(host);
		if (ret) {
			printk(KERN_ERR DRV_NAME ": Error during HW init\n");
			return ret;
		}
		ata_host_resume(host);
	}

	return 0;
}
#else
#define mv_platform_suspend NULL
#define mv_platform_resume NULL
#endif

#ifdef CONFIG_OF
static struct of_device_id mv_sata_dt_ids[] = {
	{ .compatible = "marvell,armada-370-sata", },
	{ .compatible = "marvell,orion-sata", },
	{},
};
MODULE_DEVICE_TABLE(of, mv_sata_dt_ids);
#endif

static struct platform_driver mv_platform_driver = {
	.probe		= mv_platform_probe,
	.remove		= mv_platform_remove,
	.suspend	= mv_platform_suspend,
	.resume		= mv_platform_resume,
	.driver		= {
		.name = DRV_NAME,
		.owner = THIS_MODULE,
		.of_match_table = of_match_ptr(mv_sata_dt_ids),
	},
};


#ifdef CONFIG_PCI
static int mv_pci_init_one(struct pci_dev *pdev,
			   const struct pci_device_id *ent);
#ifdef CONFIG_PM
static int mv_pci_device_resume(struct pci_dev *pdev);
#endif


static struct pci_driver mv_pci_driver = {
	.name			= DRV_NAME,
	.id_table		= mv_pci_tbl,
	.probe			= mv_pci_init_one,
	.remove			= ata_pci_remove_one,
#ifdef CONFIG_PM
	.suspend		= ata_pci_device_suspend,
	.resume			= mv_pci_device_resume,
#endif

};

/* move to PCI layer or libata core? */
static int pci_go_64(struct pci_dev *pdev)
{
	int rc;

	if (!pci_set_dma_mask(pdev, DMA_BIT_MASK(64))) {
		rc = pci_set_consistent_dma_mask(pdev, DMA_BIT_MASK(64));
		if (rc) {
			rc = pci_set_consistent_dma_mask(pdev, DMA_BIT_MASK(32));
			if (rc) {
				dev_err(&pdev->dev,
					"64-bit DMA enable failed\n");
				return rc;
			}
		}
	} else {
		rc = pci_set_dma_mask(pdev, DMA_BIT_MASK(32));
		if (rc) {
			dev_err(&pdev->dev, "32-bit DMA enable failed\n");
			return rc;
		}
		rc = pci_set_consistent_dma_mask(pdev, DMA_BIT_MASK(32));
		if (rc) {
			dev_err(&pdev->dev,
				"32-bit consistent DMA enable failed\n");
			return rc;
		}
	}

	return rc;
}

/**
 *      mv_print_info - Dump key info to kernel log for perusal.
 *      @host: ATA host to print info about
 *
 *      FIXME: complete this.
 *
 *      LOCKING:
 *      Inherited from caller.
 */
static void mv_print_info(struct ata_host *host)
{
	struct pci_dev *pdev = to_pci_dev(host->dev);
	struct mv_host_priv *hpriv = host->private_data;
	u8 scc;
	const char *scc_s, *gen;

	/* Use this to determine the HW stepping of the chip so we know
	 * what errata to workaround
	 */
	pci_read_config_byte(pdev, PCI_CLASS_DEVICE, &scc);
	if (scc == 0)
		scc_s = "SCSI";
	else if (scc == 0x01)
		scc_s = "RAID";
	else
		scc_s = "?";

	if (IS_GEN_I(hpriv))
		gen = "I";
	else if (IS_GEN_II(hpriv))
		gen = "II";
	else if (IS_GEN_IIE(hpriv))
		gen = "IIE";
	else
		gen = "?";

	dev_info(&pdev->dev, "Gen-%s %u slots %u ports %s mode IRQ via %s\n",
		 gen, (unsigned)MV_MAX_Q_DEPTH, host->n_ports,
		 scc_s, (MV_HP_FLAG_MSI & hpriv->hp_flags) ? "MSI" : "INTx");
}

/**
 *      mv_pci_init_one - handle a positive probe of a PCI Marvell host
 *      @pdev: PCI device found
 *      @ent: PCI device ID entry for the matched host
 *
 *      LOCKING:
 *      Inherited from caller.
 */
static int mv_pci_init_one(struct pci_dev *pdev,
			   const struct pci_device_id *ent)
{
	unsigned int board_idx = (unsigned int)ent->driver_data;
	const struct ata_port_info *ppi[] = { &mv_port_info[board_idx], NULL };
	struct ata_host *host;
	struct mv_host_priv *hpriv;
	int n_ports, port, rc;

	ata_print_version_once(&pdev->dev, DRV_VERSION);

	/* allocate host */
	n_ports = mv_get_hc_count(ppi[0]->flags) * MV_PORTS_PER_HC;

	host = ata_host_alloc_pinfo(&pdev->dev, ppi, n_ports);
	hpriv = devm_kzalloc(&pdev->dev, sizeof(*hpriv), GFP_KERNEL);
	if (!host || !hpriv)
		return -ENOMEM;
	host->private_data = hpriv;
	hpriv->n_ports = n_ports;
	hpriv->board_idx = board_idx;

	/* acquire resources */
	rc = pcim_enable_device(pdev);
	if (rc)
		return rc;

	rc = pcim_iomap_regions(pdev, 1 << MV_PRIMARY_BAR, DRV_NAME);
	if (rc == -EBUSY)
		pcim_pin_device(pdev);
	if (rc)
		return rc;
	host->iomap = pcim_iomap_table(pdev);
	hpriv->base = host->iomap[MV_PRIMARY_BAR];

	rc = pci_go_64(pdev);
	if (rc)
		return rc;

	rc = mv_create_dma_pools(hpriv, &pdev->dev);
	if (rc)
		return rc;

	for (port = 0; port < host->n_ports; port++) {
		struct ata_port *ap = host->ports[port];
		void __iomem *port_mmio = mv_port_base(hpriv->base, port);
		unsigned int offset = port_mmio - hpriv->base;

		ata_port_pbar_desc(ap, MV_PRIMARY_BAR, -1, "mmio");
		ata_port_pbar_desc(ap, MV_PRIMARY_BAR, offset, "port");
	}

	/* initialize adapter */
	rc = mv_init_host(host);
	if (rc)
		return rc;

	/* Enable message-switched interrupts, if requested */
	if (msi && pci_enable_msi(pdev) == 0)
		hpriv->hp_flags |= MV_HP_FLAG_MSI;

	mv_dump_pci_cfg(pdev, 0x68);
	mv_print_info(host);

	pci_set_master(pdev);
	pci_try_set_mwi(pdev);
	return ata_host_activate(host, pdev->irq, mv_interrupt, IRQF_SHARED,
				 IS_GEN_I(hpriv) ? &mv5_sht : &mv6_sht);
}

#ifdef CONFIG_PM
static int mv_pci_device_resume(struct pci_dev *pdev)
{
	struct ata_host *host = pci_get_drvdata(pdev);
	int rc;

	rc = ata_pci_device_do_resume(pdev);
	if (rc)
		return rc;

	/* initialize adapter */
	rc = mv_init_host(host);
	if (rc)
		return rc;

	ata_host_resume(host);

	return 0;
}
#endif
#endif

static int __init mv_init(void)
{
	int rc = -ENODEV;
#ifdef CONFIG_PCI
	rc = pci_register_driver(&mv_pci_driver);
	if (rc < 0)
		return rc;
#endif
	rc = platform_driver_register(&mv_platform_driver);

#ifdef CONFIG_PCI
	if (rc < 0)
		pci_unregister_driver(&mv_pci_driver);
#endif
	return rc;
}

static void __exit mv_exit(void)
{
#ifdef CONFIG_PCI
	pci_unregister_driver(&mv_pci_driver);
#endif
	platform_driver_unregister(&mv_platform_driver);
}

MODULE_AUTHOR("Brett Russ");
MODULE_DESCRIPTION("SCSI low-level driver for Marvell SATA controllers");
MODULE_LICENSE("GPL");
MODULE_DEVICE_TABLE(pci, mv_pci_tbl);
MODULE_VERSION(DRV_VERSION);
MODULE_ALIAS("platform:" DRV_NAME);

module_init(mv_init);
module_exit(mv_exit);<|MERGE_RESOLUTION|>--- conflicted
+++ resolved
@@ -4130,17 +4130,12 @@
 		if (IS_ERR(hpriv->port_phys[port])) {
 			rc = PTR_ERR(hpriv->port_phys[port]);
 			hpriv->port_phys[port] = NULL;
-<<<<<<< HEAD
 			if (rc != -EPROBE_DEFER)
 				dev_warn(&pdev->dev, "error getting phy %d",
 					rc);
-=======
-			if ((rc != -EPROBE_DEFER) && (rc != -ENODEV))
-				dev_warn(&pdev->dev, "error getting phy");
 
 			/* Cleanup only the initialized ports */
 			hpriv->n_ports = port;
->>>>>>> 6a9bacaf
 			goto err;
 		} else
 			phy_power_on(hpriv->port_phys[port]);

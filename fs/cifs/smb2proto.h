/*
 *   fs/cifs/smb2proto.h
 *
 *   Copyright (c) International Business Machines  Corp., 2002, 2011
 *                 Etersoft, 2012
 *   Author(s): Steve French (sfrench@us.ibm.com)
 *              Pavel Shilovsky (pshilovsky@samba.org) 2012
 *
 *   This library is free software; you can redistribute it and/or modify
 *   it under the terms of the GNU Lesser General Public License as published
 *   by the Free Software Foundation; either version 2.1 of the License, or
 *   (at your option) any later version.
 *
 *   This library is distributed in the hope that it will be useful,
 *   but WITHOUT ANY WARRANTY; without even the implied warranty of
 *   MERCHANTABILITY or FITNESS FOR A PARTICULAR PURPOSE.  See
 *   the GNU Lesser General Public License for more details.
 *
 *   You should have received a copy of the GNU Lesser General Public License
 *   along with this library; if not, write to the Free Software
 *   Foundation, Inc., 59 Temple Place, Suite 330, Boston, MA 02111-1307 USA
 */
#ifndef _SMB2PROTO_H
#define _SMB2PROTO_H
#include <linux/nls.h>
#include <linux/key-type.h>

struct statfs;
struct smb_rqst;

/*
 *****************************************************************
 * All Prototypes
 *****************************************************************
 */
extern int map_smb2_to_linux_error(char *buf, bool log_err);
extern int smb2_check_message(char *buf, unsigned int length);
extern unsigned int smb2_calc_size(void *buf);
extern char *smb2_get_data_area_len(int *off, int *len, struct smb2_hdr *hdr);
extern __le16 *cifs_convert_path_to_utf16(const char *from,
					  struct cifs_sb_info *cifs_sb);

extern int smb2_verify_signature(struct smb_rqst *, struct TCP_Server_Info *);
extern int smb2_check_receive(struct mid_q_entry *mid,
			      struct TCP_Server_Info *server, bool log_error);
extern struct mid_q_entry *smb2_setup_request(struct cifs_ses *ses,
			      struct smb_rqst *rqst);
extern struct mid_q_entry *smb2_setup_async_request(
			struct TCP_Server_Info *server, struct smb_rqst *rqst);
extern void smb2_echo_request(struct work_struct *work);
extern __le32 smb2_get_lease_state(struct cifsInodeInfo *cinode);
extern __u8 smb2_map_lease_to_oplock(__le32 lease_state);
extern bool smb2_is_valid_oplock_break(char *buffer,
				       struct TCP_Server_Info *srv);

extern void move_smb2_info_to_cifs(FILE_ALL_INFO *dst,
				   struct smb2_file_all_info *src);
extern int smb2_query_path_info(const unsigned int xid, struct cifs_tcon *tcon,
				struct cifs_sb_info *cifs_sb,
				const char *full_path, FILE_ALL_INFO *data,
				bool *adjust_tz);
<<<<<<< HEAD
=======
extern int smb2_set_path_size(const unsigned int xid, struct cifs_tcon *tcon,
			      const char *full_path, __u64 size,
			      struct cifs_sb_info *cifs_sb, bool set_alloc);
extern int smb2_set_file_info(struct inode *inode, const char *full_path,
			      FILE_BASIC_INFO *buf, const unsigned int xid);
>>>>>>> 4a8e43fe
extern int smb2_mkdir(const unsigned int xid, struct cifs_tcon *tcon,
		      const char *name, struct cifs_sb_info *cifs_sb);
extern void smb2_mkdir_setinfo(struct inode *inode, const char *full_path,
			       struct cifs_sb_info *cifs_sb,
			       struct cifs_tcon *tcon, const unsigned int xid);
extern int smb2_rmdir(const unsigned int xid, struct cifs_tcon *tcon,
		      const char *name, struct cifs_sb_info *cifs_sb);
<<<<<<< HEAD
=======
extern int smb2_unlink(const unsigned int xid, struct cifs_tcon *tcon,
		       const char *name, struct cifs_sb_info *cifs_sb);
extern int smb2_rename_path(const unsigned int xid, struct cifs_tcon *tcon,
			    const char *from_name, const char *to_name,
			    struct cifs_sb_info *cifs_sb);
extern int smb2_create_hardlink(const unsigned int xid, struct cifs_tcon *tcon,
				const char *from_name, const char *to_name,
				struct cifs_sb_info *cifs_sb);

extern int smb2_open_file(const unsigned int xid, struct cifs_tcon *tcon,
			  const char *full_path, int disposition,
			  int desired_access, int create_options,
			  struct cifs_fid *fid, __u32 *oplock,
			  FILE_ALL_INFO *buf, struct cifs_sb_info *cifs_sb);
extern void smb2_set_oplock_level(struct cifsInodeInfo *cinode, __u32 oplock);
extern int smb2_unlock_range(struct cifsFileInfo *cfile,
			     struct file_lock *flock, const unsigned int xid);
extern int smb2_push_mandatory_locks(struct cifsFileInfo *cfile);
>>>>>>> 4a8e43fe

/*
 * SMB2 Worker functions - most of protocol specific implementation details
 * are contained within these calls.
 */
extern int SMB2_negotiate(const unsigned int xid, struct cifs_ses *ses);
extern int SMB2_sess_setup(const unsigned int xid, struct cifs_ses *ses,
			   const struct nls_table *nls_cp);
extern int SMB2_logoff(const unsigned int xid, struct cifs_ses *ses);
extern int SMB2_tcon(const unsigned int xid, struct cifs_ses *ses,
		     const char *tree, struct cifs_tcon *tcon,
		     const struct nls_table *);
extern int SMB2_tdis(const unsigned int xid, struct cifs_tcon *tcon);
extern int SMB2_open(const unsigned int xid, struct cifs_tcon *tcon,
		     __le16 *path, u64 *persistent_fid, u64 *volatile_fid,
		     __u32 desired_access, __u32 create_disposition,
		     __u32 file_attributes, __u32 create_options,
		     __u8 *oplock, struct smb2_file_all_info *buf);
extern int SMB2_close(const unsigned int xid, struct cifs_tcon *tcon,
		      u64 persistent_file_id, u64 volatile_file_id);
extern int SMB2_flush(const unsigned int xid, struct cifs_tcon *tcon,
		      u64 persistent_file_id, u64 volatile_file_id);
extern int SMB2_query_info(const unsigned int xid, struct cifs_tcon *tcon,
			   u64 persistent_file_id, u64 volatile_file_id,
			   struct smb2_file_all_info *data);
extern int SMB2_get_srv_num(const unsigned int xid, struct cifs_tcon *tcon,
			    u64 persistent_fid, u64 volatile_fid,
			    __le64 *uniqueid);
extern int smb2_async_readv(struct cifs_readdata *rdata);
extern int SMB2_read(const unsigned int xid, struct cifs_io_parms *io_parms,
		     unsigned int *nbytes, char **buf, int *buf_type);
extern int smb2_async_writev(struct cifs_writedata *wdata);
extern int SMB2_write(const unsigned int xid, struct cifs_io_parms *io_parms,
		      unsigned int *nbytes, struct kvec *iov, int n_vec);
extern int SMB2_echo(struct TCP_Server_Info *server);
extern int SMB2_query_directory(const unsigned int xid, struct cifs_tcon *tcon,
				u64 persistent_fid, u64 volatile_fid, int index,
				struct cifs_search_info *srch_inf);
extern int SMB2_rename(const unsigned int xid, struct cifs_tcon *tcon,
		       u64 persistent_fid, u64 volatile_fid,
		       __le16 *target_file);
extern int SMB2_set_hardlink(const unsigned int xid, struct cifs_tcon *tcon,
			     u64 persistent_fid, u64 volatile_fid,
			     __le16 *target_file);
extern int SMB2_set_eof(const unsigned int xid, struct cifs_tcon *tcon,
			u64 persistent_fid, u64 volatile_fid, u32 pid,
			__le64 *eof);
extern int SMB2_set_info(const unsigned int xid, struct cifs_tcon *tcon,
			 u64 persistent_fid, u64 volatile_fid,
			 FILE_BASIC_INFO *buf);
extern int SMB2_oplock_break(const unsigned int xid, struct cifs_tcon *tcon,
			     const u64 persistent_fid, const u64 volatile_fid,
			     const __u8 oplock_level);
extern int SMB2_QFS_info(const unsigned int xid, struct cifs_tcon *tcon,
			 u64 persistent_file_id, u64 volatile_file_id,
			 struct kstatfs *FSData);
extern int SMB2_lock(const unsigned int xid, struct cifs_tcon *tcon,
		     const __u64 persist_fid, const __u64 volatile_fid,
		     const __u32 pid, const __u64 length, const __u64 offset,
		     const __u32 lockFlags, const bool wait);
extern int smb2_lockv(const unsigned int xid, struct cifs_tcon *tcon,
		      const __u64 persist_fid, const __u64 volatile_fid,
		      const __u32 pid, const __u32 num_lock,
		      struct smb2_lock_element *buf);
extern int SMB2_lease_break(const unsigned int xid, struct cifs_tcon *tcon,
			    __u8 *lease_key, const __le32 lease_state);

#endif			/* _SMB2PROTO_H */<|MERGE_RESOLUTION|>--- conflicted
+++ resolved
@@ -59,14 +59,11 @@
 				struct cifs_sb_info *cifs_sb,
 				const char *full_path, FILE_ALL_INFO *data,
 				bool *adjust_tz);
-<<<<<<< HEAD
-=======
 extern int smb2_set_path_size(const unsigned int xid, struct cifs_tcon *tcon,
 			      const char *full_path, __u64 size,
 			      struct cifs_sb_info *cifs_sb, bool set_alloc);
 extern int smb2_set_file_info(struct inode *inode, const char *full_path,
 			      FILE_BASIC_INFO *buf, const unsigned int xid);
->>>>>>> 4a8e43fe
 extern int smb2_mkdir(const unsigned int xid, struct cifs_tcon *tcon,
 		      const char *name, struct cifs_sb_info *cifs_sb);
 extern void smb2_mkdir_setinfo(struct inode *inode, const char *full_path,
@@ -74,8 +71,6 @@
 			       struct cifs_tcon *tcon, const unsigned int xid);
 extern int smb2_rmdir(const unsigned int xid, struct cifs_tcon *tcon,
 		      const char *name, struct cifs_sb_info *cifs_sb);
-<<<<<<< HEAD
-=======
 extern int smb2_unlink(const unsigned int xid, struct cifs_tcon *tcon,
 		       const char *name, struct cifs_sb_info *cifs_sb);
 extern int smb2_rename_path(const unsigned int xid, struct cifs_tcon *tcon,
@@ -94,7 +89,6 @@
 extern int smb2_unlock_range(struct cifsFileInfo *cfile,
 			     struct file_lock *flock, const unsigned int xid);
 extern int smb2_push_mandatory_locks(struct cifsFileInfo *cfile);
->>>>>>> 4a8e43fe
 
 /*
  * SMB2 Worker functions - most of protocol specific implementation details

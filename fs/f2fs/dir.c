--- conflicted
+++ resolved
@@ -144,17 +144,9 @@
 			max_len = 0;
 		}
 
-<<<<<<< HEAD
-		/*
-		 * For the most part, it should be a bug when name_len is zero.
-		 * We stop here for figuring out where the bugs has occurred.
-		 */
-		f2fs_bug_on(F2FS_P_SB(dentry_page), !de->name_len);
-=======
 		/* remain bug on condition */
 		if (unlikely(!de->name_len))
 			d->max = -1;
->>>>>>> e529fea9
 
 		bit_pos += GET_DENTRY_SLOTS(le16_to_cpu(de->name_len));
 	}
@@ -649,10 +641,6 @@
 {
 	struct	f2fs_dentry_block *dentry_blk;
 	unsigned int bit_pos;
-<<<<<<< HEAD
-	struct inode *dir = page->mapping->host;
-=======
->>>>>>> e529fea9
 	int slots = GET_DENTRY_SLOTS(le16_to_cpu(dentry->name_len));
 	int i;
 
@@ -676,34 +664,8 @@
 
 	dir->i_ctime = dir->i_mtime = CURRENT_TIME;
 
-<<<<<<< HEAD
-	if (inode) {
-		struct f2fs_sb_info *sbi = F2FS_I_SB(dir);
-
-		down_write(&F2FS_I(inode)->i_sem);
-
-		if (S_ISDIR(inode->i_mode)) {
-			drop_nlink(dir);
-			update_inode_page(dir);
-		}
-		inode->i_ctime = CURRENT_TIME;
-		drop_nlink(inode);
-		if (S_ISDIR(inode->i_mode)) {
-			drop_nlink(inode);
-			i_size_write(inode, 0);
-		}
-		up_write(&F2FS_I(inode)->i_sem);
-		update_inode_page(inode);
-
-		if (inode->i_nlink == 0)
-			add_orphan_inode(sbi, inode->i_ino);
-		else
-			release_orphan_inode(sbi);
-	}
-=======
 	if (inode)
 		f2fs_drop_nlink(dir, inode, NULL);
->>>>>>> e529fea9
 
 	if (bit_pos == NR_DENTRY_IN_BLOCK) {
 		truncate_hole(dir, page->index, page->index + 1);

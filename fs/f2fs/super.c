--- conflicted
+++ resolved
@@ -383,10 +383,7 @@
 	fi->i_advise = 0;
 	rwlock_init(&fi->ext.ext_lock);
 	init_rwsem(&fi->i_sem);
-<<<<<<< HEAD
-=======
 	INIT_RADIX_TREE(&fi->inmem_root, GFP_NOFS);
->>>>>>> e529fea9
 	INIT_LIST_HEAD(&fi->inmem_pages);
 	mutex_init(&fi->inmem_lock);
 
@@ -487,15 +484,9 @@
 	trace_f2fs_sync_fs(sb, sync);
 
 	if (sync) {
-<<<<<<< HEAD
-		struct cp_control cpc = {
-			.reason = CP_SYNC,
-		};
-=======
 		struct cp_control cpc;
 
 		cpc.reason = test_opt(sbi, FASTBOOT) ? CP_UMOUNT : CP_SYNC;
->>>>>>> e529fea9
 		mutex_lock(&sbi->gc_mutex);
 		write_checkpoint(sbi, &cpc);
 		mutex_unlock(&sbi->gc_mutex);

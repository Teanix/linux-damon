--- conflicted
+++ resolved
@@ -205,20 +205,14 @@
 		unsigned		sq_mask;
 		unsigned		sq_thread_idle;
 		unsigned		cached_sq_dropped;
-<<<<<<< HEAD
-=======
 		atomic_t		cached_cq_overflow;
->>>>>>> 348b80b2
 		struct io_uring_sqe	*sq_sqes;
 
 		struct list_head	defer_list;
 		struct list_head	timeout_list;
-<<<<<<< HEAD
-=======
 		struct list_head	cq_overflow_list;
 
 		wait_queue_head_t	inflight_wait;
->>>>>>> 348b80b2
 	} ____cacheline_aligned_in_smp;
 
 	struct io_rings	*rings;
@@ -228,23 +222,6 @@
 	struct task_struct	*sqo_thread;	/* if using sq thread polling */
 	struct mm_struct	*sqo_mm;
 	wait_queue_head_t	sqo_wait;
-<<<<<<< HEAD
-	struct completion	sqo_thread_started;
-
-	struct {
-		unsigned		cached_cq_tail;
-		atomic_t		cached_cq_overflow;
-		unsigned		cq_entries;
-		unsigned		cq_mask;
-		struct wait_queue_head	cq_wait;
-		struct fasync_struct	*cq_fasync;
-		struct eventfd_ctx	*cq_ev_fd;
-		atomic_t		cq_timeouts;
-	} ____cacheline_aligned_in_smp;
-
-	struct io_rings	*rings;
-=======
->>>>>>> 348b80b2
 
 	/*
 	 * If used, fixed file set. Writers must ensure that ->refs is dead,
@@ -328,11 +305,6 @@
 struct io_timeout {
 	struct file			*file;
 	struct io_timeout_data		*data;
-};
-
-struct io_timeout {
-	struct file			*file;
-	struct hrtimer			timer;
 };
 
 /*
@@ -373,12 +345,6 @@
 #define REQ_F_LINK		64	/* linked sqes */
 #define REQ_F_LINK_TIMEOUT	128	/* has linked timeout */
 #define REQ_F_FAIL_LINK		256	/* fail rest of links */
-<<<<<<< HEAD
-#define REQ_F_SHADOW_DRAIN	512	/* link-drain shadow req */
-#define REQ_F_TIMEOUT		1024	/* timeout request */
-#define REQ_F_ISREG		2048	/* regular file */
-#define REQ_F_MUST_PUNT		4096	/* must be punted even for NONBLOCK */
-=======
 #define REQ_F_DRAIN_LINK	512	/* link should be fully drained */
 #define REQ_F_TIMEOUT		1024	/* timeout request */
 #define REQ_F_ISREG		2048	/* regular file */
@@ -387,7 +353,6 @@
 #define REQ_F_INFLIGHT		16384	/* on inflight list */
 #define REQ_F_COMP_LOCKED	32768	/* completion under lock */
 #define REQ_F_FREE_SQE		65536	/* free sqe if not async queued */
->>>>>>> 348b80b2
 	u64			user_data;
 	u32			result;
 	u32			sequence;
@@ -420,14 +385,8 @@
 	unsigned int		ios_left;
 };
 
-<<<<<<< HEAD
-static void io_sq_wq_submit_work(struct work_struct *work);
-static void io_cqring_fill_event(struct io_ring_ctx *ctx, u64 ki_user_data,
-				 long res);
-=======
 static void io_wq_submit_work(struct io_wq_work **workptr);
 static void io_cqring_fill_event(struct io_kiocb *req, long res);
->>>>>>> 348b80b2
 static void __io_free_req(struct io_kiocb *req);
 static void io_put_req(struct io_kiocb *req);
 static void io_double_put_req(struct io_kiocb *req);
@@ -491,12 +450,9 @@
 	ctx->cancel_tree = RB_ROOT;
 	INIT_LIST_HEAD(&ctx->defer_list);
 	INIT_LIST_HEAD(&ctx->timeout_list);
-<<<<<<< HEAD
-=======
 	init_waitqueue_head(&ctx->inflight_wait);
 	spin_lock_init(&ctx->inflight_lock);
 	INIT_LIST_HEAD(&ctx->inflight_list);
->>>>>>> 348b80b2
 	return ctx;
 err:
 	if (ctx->fallback_req)
@@ -506,36 +462,20 @@
 	return NULL;
 }
 
-<<<<<<< HEAD
-static inline bool __io_sequence_defer(struct io_ring_ctx *ctx,
-				       struct io_kiocb *req)
-{
+static inline bool __req_need_defer(struct io_kiocb *req)
+{
+	struct io_ring_ctx *ctx = req->ctx;
+
 	return req->sequence != ctx->cached_cq_tail + ctx->cached_sq_dropped
 					+ atomic_read(&ctx->cached_cq_overflow);
 }
 
-static inline bool io_sequence_defer(struct io_ring_ctx *ctx,
-				     struct io_kiocb *req)
-=======
-static inline bool __req_need_defer(struct io_kiocb *req)
->>>>>>> 348b80b2
-{
-	struct io_ring_ctx *ctx = req->ctx;
-
-	return req->sequence != ctx->cached_cq_tail + ctx->cached_sq_dropped
-					+ atomic_read(&ctx->cached_cq_overflow);
-}
-
 static inline bool req_need_defer(struct io_kiocb *req)
 {
 	if ((req->flags & (REQ_F_IO_DRAIN|REQ_F_IO_DRAINED)) == REQ_F_IO_DRAIN)
 		return __req_need_defer(req);
 
-<<<<<<< HEAD
-	return __io_sequence_defer(ctx, req);
-=======
 	return false;
->>>>>>> 348b80b2
 }
 
 static struct io_kiocb *io_get_deferred_req(struct io_ring_ctx *ctx)
@@ -543,24 +483,7 @@
 	struct io_kiocb *req;
 
 	req = list_first_entry_or_null(&ctx->defer_list, struct io_kiocb, list);
-<<<<<<< HEAD
-	if (req && !io_sequence_defer(ctx, req)) {
-		list_del_init(&req->list);
-		return req;
-	}
-
-	return NULL;
-}
-
-static struct io_kiocb *io_get_timeout_req(struct io_ring_ctx *ctx)
-{
-	struct io_kiocb *req;
-
-	req = list_first_entry_or_null(&ctx->timeout_list, struct io_kiocb, list);
-	if (req && !__io_sequence_defer(ctx, req)) {
-=======
 	if (req && !req_need_defer(req)) {
->>>>>>> 348b80b2
 		list_del_init(&req->list);
 		return req;
 	}
@@ -602,17 +525,6 @@
 
 static inline bool io_sqe_needs_user(const struct io_uring_sqe *sqe)
 {
-<<<<<<< HEAD
-	int rw = 0;
-
-	if (req->submit.sqe) {
-		switch (req->submit.sqe->opcode) {
-		case IORING_OP_WRITEV:
-		case IORING_OP_WRITE_FIXED:
-			rw = !(req->rw.ki_flags & IOCB_DIRECT);
-			break;
-		}
-=======
 	u8 opcode = READ_ONCE(sqe->opcode);
 
 	return !(opcode == IORING_OP_READ_FIXED ||
@@ -685,30 +597,6 @@
 		list_del_init(&req->list);
 		io_cqring_fill_event(req, 0);
 		io_put_req(req);
->>>>>>> 348b80b2
-	}
-}
-
-static void io_kill_timeouts(struct io_ring_ctx *ctx)
-{
-	struct io_kiocb *req, *tmp;
-
-	spin_lock_irq(&ctx->completion_lock);
-	list_for_each_entry_safe(req, tmp, &ctx->timeout_list, list)
-		io_kill_timeout(req);
-	spin_unlock_irq(&ctx->completion_lock);
-}
-
-static void io_kill_timeout(struct io_kiocb *req)
-{
-	int ret;
-
-	ret = hrtimer_try_to_cancel(&req->timeout.timer);
-	if (ret != -1) {
-		atomic_inc(&req->ctx->cq_timeouts);
-		list_del(&req->list);
-		io_cqring_fill_event(req->ctx, req->user_data, 0);
-		__io_free_req(req);
 	}
 }
 
@@ -841,14 +729,9 @@
 		WRITE_ONCE(ctx->rings->cq_overflow,
 				atomic_inc_return(&ctx->cached_cq_overflow));
 	} else {
-<<<<<<< HEAD
-		WRITE_ONCE(ctx->rings->cq_overflow,
-				atomic_inc_return(&ctx->cached_cq_overflow));
-=======
 		refcount_inc(&req->refs);
 		req->result = res;
 		list_add_tail(&req->list, &ctx->cq_overflow_list);
->>>>>>> 348b80b2
 	}
 }
 
@@ -865,8 +748,6 @@
 	io_cqring_ev_posted(ctx);
 }
 
-<<<<<<< HEAD
-=======
 static inline bool io_is_fallback_req(struct io_kiocb *req)
 {
 	return req == (struct io_kiocb *)
@@ -884,7 +765,6 @@
 	return NULL;
 }
 
->>>>>>> 348b80b2
 static struct io_kiocb *io_get_req(struct io_ring_ctx *ctx,
 				   struct io_submit_state *state)
 {
@@ -934,14 +814,10 @@
 	req->result = 0;
 	INIT_IO_WORK(&req->work, io_wq_submit_work);
 	return req;
-<<<<<<< HEAD
-out:
-=======
 fallback:
 	req = io_get_fallback_req(ctx);
 	if (req)
 		goto got_it;
->>>>>>> 348b80b2
 	percpu_ref_put(&ctx->refs);
 	return NULL;
 }
@@ -963,10 +839,6 @@
 		kfree(req->sqe);
 	if (req->file && !(req->flags & REQ_F_FIXED_FILE))
 		fput(req->file);
-<<<<<<< HEAD
-	percpu_ref_put(&req->ctx->refs);
-	kmem_cache_free(req_cachep, req);
-=======
 	if (req->flags & REQ_F_INFLIGHT) {
 		unsigned long flags;
 
@@ -1000,7 +872,6 @@
 	}
 
 	return false;
->>>>>>> 348b80b2
 }
 
 static void io_req_link_next(struct io_kiocb *req, struct io_kiocb **nxtptr)
@@ -1173,14 +1044,6 @@
 	/* See comment at the top of this file */
 	smp_rmb();
 	return READ_ONCE(rings->cq.tail) - READ_ONCE(rings->cq.head);
-}
-
-static inline unsigned int io_sqring_entries(struct io_ring_ctx *ctx)
-{
-	struct io_rings *rings = ctx->rings;
-
-	/* make sure SQ entry isn't read before tail */
-	return smp_load_acquire(&rings->sq.tail) - ctx->cached_sq_head;
 }
 
 static inline unsigned int io_sqring_entries(struct io_ring_ctx *ctx)
@@ -1793,56 +1656,7 @@
 	return ret;
 }
 
-<<<<<<< HEAD
-/*
- * For files that don't have ->read_iter() and ->write_iter(), handle them
- * by looping over ->read() or ->write() manually.
- */
-static ssize_t loop_rw_iter(int rw, struct file *file, struct kiocb *kiocb,
-			   struct iov_iter *iter)
-{
-	ssize_t ret = 0;
-
-	/*
-	 * Don't support polled IO through this interface, and we can't
-	 * support non-blocking either. For the latter, this just causes
-	 * the kiocb to be handled from an async context.
-	 */
-	if (kiocb->ki_flags & IOCB_HIPRI)
-		return -EOPNOTSUPP;
-	if (kiocb->ki_flags & IOCB_NOWAIT)
-		return -EAGAIN;
-
-	while (iov_iter_count(iter)) {
-		struct iovec iovec = iov_iter_iovec(iter);
-		ssize_t nr;
-
-		if (rw == READ) {
-			nr = file->f_op->read(file, iovec.iov_base,
-					      iovec.iov_len, &kiocb->ki_pos);
-		} else {
-			nr = file->f_op->write(file, iovec.iov_base,
-					       iovec.iov_len, &kiocb->ki_pos);
-		}
-
-		if (nr < 0) {
-			if (!ret)
-				ret = nr;
-			break;
-		}
-		ret += nr;
-		if (nr != iovec.iov_len)
-			break;
-		iov_iter_advance(iter, nr);
-	}
-
-	return ret;
-}
-
-static int io_read(struct io_kiocb *req, const struct sqe_submit *s,
-=======
 static int io_read(struct io_kiocb *req, struct io_kiocb **nxt,
->>>>>>> 348b80b2
 		   bool force_nonblock)
 {
 	struct iovec inline_vecs[UIO_FASTIOV], *iovec = inline_vecs;
@@ -1954,21 +1768,9 @@
 			ret2 = call_write_iter(file, kiocb, &iter);
 		else
 			ret2 = loop_rw_iter(WRITE, file, kiocb, &iter);
-<<<<<<< HEAD
-		if (!force_nonblock || ret2 != -EAGAIN) {
-			io_rw_done(kiocb, ret2);
-		} else {
-			/*
-			 * If ->needs_lock is true, we're already in async
-			 * context.
-			 */
-			if (!s->needs_lock)
-				io_async_list_note(WRITE, req, iov_count);
-=======
 		if (!force_nonblock || ret2 != -EAGAIN)
 			kiocb_done(kiocb, ret2, nxt, req->in_async);
 		else
->>>>>>> 348b80b2
 			ret = -EAGAIN;
 	}
 out_free:
@@ -2450,17 +2252,12 @@
 	if (!poll->file)
 		return -EBADF;
 
-<<<<<<< HEAD
-	req->submit.sqe = NULL;
-	INIT_WORK(&req->work, io_poll_complete_work);
-=======
 	poll->wait = kmalloc(sizeof(*poll->wait), GFP_KERNEL);
 	if (!poll->wait)
 		return -ENOMEM;
 
 	req->sqe = NULL;
 	INIT_IO_WORK(&req->work, io_poll_complete_work);
->>>>>>> 348b80b2
 	events = READ_ONCE(sqe->poll_events);
 	poll->events = demangle_poll(events) | EPOLLERR | EPOLLHUP;
 	RB_CLEAR_NODE(&req->rb_node);
@@ -2514,118 +2311,6 @@
 }
 
 static enum hrtimer_restart io_timeout_fn(struct hrtimer *timer)
-<<<<<<< HEAD
-{
-	struct io_ring_ctx *ctx;
-	struct io_kiocb *req, *prev;
-	unsigned long flags;
-
-	req = container_of(timer, struct io_kiocb, timeout.timer);
-	ctx = req->ctx;
-	atomic_inc(&ctx->cq_timeouts);
-
-	spin_lock_irqsave(&ctx->completion_lock, flags);
-	/*
-	 * Adjust the reqs sequence before the current one because it
-	 * will consume a slot in the cq_ring and the the cq_tail pointer
-	 * will be increased, otherwise other timeout reqs may return in
-	 * advance without waiting for enough wait_nr.
-	 */
-	prev = req;
-	list_for_each_entry_continue_reverse(prev, &ctx->timeout_list, list)
-		prev->sequence++;
-	list_del(&req->list);
-
-	io_cqring_fill_event(ctx, req->user_data, -ETIME);
-	io_commit_cqring(ctx);
-	spin_unlock_irqrestore(&ctx->completion_lock, flags);
-
-	io_cqring_ev_posted(ctx);
-
-	io_put_req(req);
-	return HRTIMER_NORESTART;
-}
-
-static int io_timeout(struct io_kiocb *req, const struct io_uring_sqe *sqe)
-{
-	unsigned count;
-	struct io_ring_ctx *ctx = req->ctx;
-	struct list_head *entry;
-	struct timespec64 ts;
-	unsigned span = 0;
-
-	if (unlikely(ctx->flags & IORING_SETUP_IOPOLL))
-		return -EINVAL;
-	if (sqe->flags || sqe->ioprio || sqe->buf_index || sqe->timeout_flags ||
-	    sqe->len != 1)
-		return -EINVAL;
-
-	if (get_timespec64(&ts, u64_to_user_ptr(sqe->addr)))
-		return -EFAULT;
-
-	/*
-	 * sqe->off holds how many events that need to occur for this
-	 * timeout event to be satisfied.
-	 */
-	count = READ_ONCE(sqe->off);
-	if (!count)
-		count = 1;
-
-	req->sequence = ctx->cached_sq_head + count - 1;
-	/* reuse it to store the count */
-	req->submit.sequence = count;
-	req->flags |= REQ_F_TIMEOUT;
-
-	/*
-	 * Insertion sort, ensuring the first entry in the list is always
-	 * the one we need first.
-	 */
-	spin_lock_irq(&ctx->completion_lock);
-	list_for_each_prev(entry, &ctx->timeout_list) {
-		struct io_kiocb *nxt = list_entry(entry, struct io_kiocb, list);
-		unsigned nxt_sq_head;
-		long long tmp, tmp_nxt;
-
-		/*
-		 * Since cached_sq_head + count - 1 can overflow, use type long
-		 * long to store it.
-		 */
-		tmp = (long long)ctx->cached_sq_head + count - 1;
-		nxt_sq_head = nxt->sequence - nxt->submit.sequence + 1;
-		tmp_nxt = (long long)nxt_sq_head + nxt->submit.sequence - 1;
-
-		/*
-		 * cached_sq_head may overflow, and it will never overflow twice
-		 * once there is some timeout req still be valid.
-		 */
-		if (ctx->cached_sq_head < nxt_sq_head)
-			tmp += UINT_MAX;
-
-		if (tmp > tmp_nxt)
-			break;
-
-		/*
-		 * Sequence of reqs after the insert one and itself should
-		 * be adjusted because each timeout req consumes a slot.
-		 */
-		span++;
-		nxt->sequence++;
-	}
-	req->sequence -= span;
-	list_add(&req->list, entry);
-	spin_unlock_irq(&ctx->completion_lock);
-
-	hrtimer_init(&req->timeout.timer, CLOCK_MONOTONIC, HRTIMER_MODE_REL);
-	req->timeout.timer.function = io_timeout_fn;
-	hrtimer_start(&req->timeout.timer, timespec64_to_ktime(ts),
-			HRTIMER_MODE_REL);
-	return 0;
-}
-
-static int io_req_defer(struct io_ring_ctx *ctx, struct io_kiocb *req,
-			const struct io_uring_sqe *sqe)
-=======
->>>>>>> 348b80b2
 {
 	struct io_timeout_data *data = container_of(timer,
 						struct io_timeout_data, timer);
@@ -3003,9 +2688,6 @@
 	case IORING_OP_ASYNC_CANCEL:
 		ret = io_async_cancel(req, req->sqe, nxt);
 		break;
-	case IORING_OP_TIMEOUT:
-		ret = io_timeout(req, s->sqe);
-		break;
 	default:
 		ret = -EINVAL;
 		break;
@@ -3153,41 +2835,11 @@
 	return 0;
 }
 
-<<<<<<< HEAD
-static int __io_queue_sqe(struct io_ring_ctx *ctx, struct io_kiocb *req,
-			struct sqe_submit *s)
-=======
 static int io_grab_files(struct io_kiocb *req)
->>>>>>> 348b80b2
 {
 	int ret = -EBADF;
 	struct io_ring_ctx *ctx = req->ctx;
 
-<<<<<<< HEAD
-	ret = __io_submit_sqe(ctx, req, s, true);
-
-	/*
-	 * We async punt it if the file wasn't marked NOWAIT, or if the file
-	 * doesn't support non-blocking read/write attempts
-	 */
-	if (ret == -EAGAIN && (!(req->flags & REQ_F_NOWAIT) ||
-	    (req->flags & REQ_F_MUST_PUNT))) {
-		struct io_uring_sqe *sqe_copy;
-
-		sqe_copy = kmemdup(s->sqe, sizeof(*sqe_copy), GFP_KERNEL);
-		if (sqe_copy) {
-			struct async_list *list;
-
-			s->sqe = sqe_copy;
-			memcpy(&req->submit, s, sizeof(*s));
-			list = io_async_list_from_sqe(ctx, s->sqe);
-			if (!io_add_to_prev_work(list, req)) {
-				if (list)
-					atomic_inc(&list->cnt);
-				INIT_WORK(&req->work, io_sq_wq_submit_work);
-				io_queue_async_work(ctx, req);
-			}
-=======
 	rcu_read_lock();
 	spin_lock_irq(&ctx->inflight_lock);
 	/*
@@ -3218,7 +2870,6 @@
 	unsigned long flags;
 
 	spin_lock_irqsave(&ctx->completion_lock, flags);
->>>>>>> 348b80b2
 
 	/*
 	 * We don't expect the list to be empty, that will only happen if we
@@ -3248,12 +2899,7 @@
 	return HRTIMER_NORESTART;
 }
 
-<<<<<<< HEAD
-static int io_queue_sqe(struct io_ring_ctx *ctx, struct io_kiocb *req,
-			struct sqe_submit *s)
-=======
 static void io_queue_linked_timeout(struct io_kiocb *req)
->>>>>>> 348b80b2
 {
 	struct io_ring_ctx *ctx = req->ctx;
 
@@ -3271,13 +2917,6 @@
 	}
 	spin_unlock_irq(&ctx->completion_lock);
 
-<<<<<<< HEAD
-	return __io_queue_sqe(ctx, req, s);
-}
-
-static int io_queue_link_head(struct io_ring_ctx *ctx, struct io_kiocb *req,
-			      struct sqe_submit *s, struct io_kiocb *shadow)
-=======
 	/* drop submission reference */
 	io_put_req(req);
 }
@@ -3298,35 +2937,19 @@
 }
 
 static void __io_queue_sqe(struct io_kiocb *req)
->>>>>>> 348b80b2
 {
 	struct io_kiocb *linked_timeout = io_prep_linked_timeout(req);
 	struct io_kiocb *nxt = NULL;
 	int ret;
 
-<<<<<<< HEAD
-	if (!shadow)
-		return io_queue_sqe(ctx, req, s);
-=======
 	ret = io_issue_sqe(req, &nxt, true);
 	if (nxt)
 		io_queue_async_work(nxt);
->>>>>>> 348b80b2
 
 	/*
 	 * We async punt it if the file wasn't marked NOWAIT, or if the file
 	 * doesn't support non-blocking read/write attempts
 	 */
-<<<<<<< HEAD
-	req->flags |= REQ_F_IO_DRAIN;
-	ret = io_req_defer(ctx, req, s->sqe);
-	if (ret) {
-		if (ret != -EIOCBQUEUED) {
-			io_free_req(req);
-			__io_free_req(shadow);
-			io_cqring_add_event(ctx, s->sqe->user_data, ret);
-			return 0;
-=======
 	if (ret == -EAGAIN && (!(req->flags & REQ_F_NOWAIT) ||
 	    (req->flags & REQ_F_MUST_PUNT))) {
 		struct io_uring_sqe *sqe_copy;
@@ -3342,7 +2965,6 @@
 			ret = io_grab_files(req);
 			if (ret)
 				goto err;
->>>>>>> 348b80b2
 		}
 
 		/*
@@ -3357,17 +2979,12 @@
 	/* drop submission reference */
 	io_put_req(req);
 
-<<<<<<< HEAD
-	if (need_submit)
-		return __io_queue_sqe(ctx, req, s);
-=======
 	if (linked_timeout) {
 		if (!ret)
 			io_queue_linked_timeout(linked_timeout);
 		else
 			io_put_req(linked_timeout);
 	}
->>>>>>> 348b80b2
 
 	/* and drop final reference, if we failed */
 	if (ret) {
@@ -3412,13 +3029,8 @@
 
 #define SQE_VALID_FLAGS	(IOSQE_FIXED_FILE|IOSQE_IO_DRAIN|IOSQE_IO_LINK)
 
-<<<<<<< HEAD
-static void io_submit_sqe(struct io_ring_ctx *ctx, struct sqe_submit *s,
-			  struct io_submit_state *state, struct io_kiocb **link)
-=======
 static void io_submit_sqe(struct io_kiocb *req, struct io_submit_state *state,
 			  struct io_kiocb **link)
->>>>>>> 348b80b2
 {
 	struct io_ring_ctx *ctx = req->ctx;
 	int ret;
@@ -3438,8 +3050,6 @@
 		io_double_put_req(req);
 		return;
 	}
-
-	req->user_data = s->sqe->user_data;
 
 	/*
 	 * If we already have a head request, queue this one for async
@@ -3482,11 +3092,7 @@
 		INIT_LIST_HEAD(&req->link_list);
 		*link = req;
 	} else {
-<<<<<<< HEAD
-		io_queue_sqe(ctx, req, s);
-=======
 		io_queue_sqe(req);
->>>>>>> 348b80b2
 	}
 }
 
@@ -3576,15 +3182,6 @@
 }
 
 static int io_submit_sqes(struct io_ring_ctx *ctx, unsigned int nr,
-<<<<<<< HEAD
-			  bool has_user, bool mm_fault)
-{
-	struct io_submit_state state, *statep = NULL;
-	struct io_kiocb *link = NULL;
-	struct io_kiocb *shadow_req = NULL;
-	bool prev_was_link = false;
-	int i, submitted = 0;
-=======
 			  struct file *ring_file, int ring_fd,
 			  struct mm_struct **mm, bool async)
 {
@@ -3627,7 +3224,6 @@
 		}
 
 		sqe_flags = req->sqe->flags;
->>>>>>> 348b80b2
 
 		req->ring_file = ring_file;
 		req->ring_fd = ring_fd;
@@ -3639,64 +3235,18 @@
 		io_submit_sqe(req, statep, &link);
 		submitted++;
 
-<<<<<<< HEAD
-	for (i = 0; i < nr; i++) {
-		struct sqe_submit s;
-
-		if (!io_get_sqring(ctx, &s))
-			break;
-
-=======
->>>>>>> 348b80b2
 		/*
 		 * If previous wasn't linked and we have a linked command,
 		 * that's the end of the chain. Submit the previous link.
 		 */
-<<<<<<< HEAD
-		if (!prev_was_link && link) {
-			io_queue_link_head(ctx, link, &link->submit, shadow_req);
-=======
 		if (!(sqe_flags & IOSQE_IO_LINK) && link) {
 			io_queue_link_head(link);
->>>>>>> 348b80b2
 			link = NULL;
-			shadow_req = NULL;
-		}
-<<<<<<< HEAD
-		prev_was_link = (s.sqe->flags & IOSQE_IO_LINK) != 0;
-
-		if (link && (s.sqe->flags & IOSQE_IO_DRAIN)) {
-			if (!shadow_req) {
-				shadow_req = io_get_req(ctx, NULL);
-				if (unlikely(!shadow_req))
-					goto out;
-				shadow_req->flags |= (REQ_F_IO_DRAIN | REQ_F_SHADOW_DRAIN);
-				refcount_dec(&shadow_req->refs);
-			}
-			shadow_req->sequence = s.sequence;
-		}
-
-out:
-		if (unlikely(mm_fault)) {
-			io_cqring_add_event(ctx, s.sqe->user_data,
-						-EFAULT);
-		} else {
-			s.has_user = has_user;
-			s.needs_lock = true;
-			s.needs_fixed_file = true;
-			io_submit_sqe(ctx, &s, statep, &link);
-			submitted++;
-		}
-	}
-
-	if (link)
-		io_queue_link_head(ctx, link, &link->submit, shadow_req);
-=======
+		}
 	}
 
 	if (link)
 		io_queue_link_head(link);
->>>>>>> 348b80b2
 	if (statep)
 		io_submit_state_end(&state);
 
@@ -3725,10 +3275,6 @@
 
 	ret = timeout = inflight = 0;
 	while (!kthread_should_park()) {
-<<<<<<< HEAD
-		bool mm_fault = false;
-=======
->>>>>>> 348b80b2
 		unsigned int to_submit;
 
 		if (inflight) {
@@ -3763,16 +3309,12 @@
 		}
 
 		to_submit = io_sqring_entries(ctx);
-<<<<<<< HEAD
-		if (!to_submit) {
-=======
 
 		/*
 		 * If submit got -EBUSY, flag us as needing the application
 		 * to enter the kernel to reap and flush events.
 		 */
 		if (!to_submit || ret == -EBUSY) {
->>>>>>> 348b80b2
 			/*
 			 * We're polling. If we're within the defined idle
 			 * period, then let us spin without work before going
@@ -3780,12 +3322,8 @@
 			 * more IO, we should wait for the application to
 			 * reap events and wake us up.
 			 */
-<<<<<<< HEAD
-			if (inflight || !time_after(jiffies, timeout)) {
-=======
 			if (inflight ||
 			    (!time_after(jiffies, timeout) && ret != -EBUSY)) {
->>>>>>> 348b80b2
 				cond_resched();
 				continue;
 			}
@@ -3811,11 +3349,7 @@
 			smp_mb();
 
 			to_submit = io_sqring_entries(ctx);
-<<<<<<< HEAD
-			if (!to_submit) {
-=======
 			if (!to_submit || ret == -EBUSY) {
->>>>>>> 348b80b2
 				if (kthread_should_park()) {
 					finish_wait(&ctx->sqo_wait, &wait);
 					break;
@@ -3833,28 +3367,10 @@
 			ctx->rings->sq_flags &= ~IORING_SQ_NEED_WAKEUP;
 		}
 
-<<<<<<< HEAD
-		/* Unless all new commands are FIXED regions, grab mm */
-		if (!cur_mm) {
-			mm_fault = !mmget_not_zero(ctx->sqo_mm);
-			if (!mm_fault) {
-				use_mm(ctx->sqo_mm);
-				cur_mm = ctx->sqo_mm;
-			}
-		}
-
-		to_submit = min(to_submit, ctx->sq_entries);
-		inflight += io_submit_sqes(ctx, to_submit, cur_mm != NULL,
-					   mm_fault);
-
-		/* Commit SQ ring head once we've consumed all SQEs */
-		io_commit_sqring(ctx);
-=======
 		to_submit = min(to_submit, ctx->sq_entries);
 		ret = io_submit_sqes(ctx, to_submit, NULL, -1, &cur_mm, true);
 		if (ret > 0)
 			inflight += ret;
->>>>>>> 348b80b2
 	}
 
 	set_fs(old_fs);
@@ -3869,65 +3385,6 @@
 	return 0;
 }
 
-<<<<<<< HEAD
-static int io_ring_submit(struct io_ring_ctx *ctx, unsigned int to_submit)
-{
-	struct io_submit_state state, *statep = NULL;
-	struct io_kiocb *link = NULL;
-	struct io_kiocb *shadow_req = NULL;
-	bool prev_was_link = false;
-	int i, submit = 0;
-
-	if (to_submit > IO_PLUG_THRESHOLD) {
-		io_submit_state_start(&state, ctx, to_submit);
-		statep = &state;
-	}
-
-	for (i = 0; i < to_submit; i++) {
-		struct sqe_submit s;
-
-		if (!io_get_sqring(ctx, &s))
-			break;
-
-		/*
-		 * If previous wasn't linked and we have a linked command,
-		 * that's the end of the chain. Submit the previous link.
-		 */
-		if (!prev_was_link && link) {
-			io_queue_link_head(ctx, link, &link->submit, shadow_req);
-			link = NULL;
-			shadow_req = NULL;
-		}
-		prev_was_link = (s.sqe->flags & IOSQE_IO_LINK) != 0;
-
-		if (link && (s.sqe->flags & IOSQE_IO_DRAIN)) {
-			if (!shadow_req) {
-				shadow_req = io_get_req(ctx, NULL);
-				if (unlikely(!shadow_req))
-					goto out;
-				shadow_req->flags |= (REQ_F_IO_DRAIN | REQ_F_SHADOW_DRAIN);
-				refcount_dec(&shadow_req->refs);
-			}
-			shadow_req->sequence = s.sequence;
-		}
-
-out:
-		s.has_user = true;
-		s.needs_lock = false;
-		s.needs_fixed_file = false;
-		submit++;
-		io_submit_sqe(ctx, &s, statep, &link);
-	}
-
-	if (link)
-		io_queue_link_head(ctx, link, &link->submit, shadow_req);
-	if (statep)
-		io_submit_state_end(statep);
-
-	io_commit_sqring(ctx);
-
-	return submit;
-=======
 struct io_wait_queue {
 	struct wait_queue_entry wq;
 	struct io_ring_ctx *ctx;
@@ -3956,39 +3413,6 @@
 
 	/* use noflush == true, as we can't safely rely on locking context */
 	if (!io_should_wake(iowq, true))
-		return -1;
-
-	return autoremove_wake_function(curr, mode, wake_flags, key);
->>>>>>> 348b80b2
-}
-
-struct io_wait_queue {
-	struct wait_queue_entry wq;
-	struct io_ring_ctx *ctx;
-	unsigned to_wait;
-	unsigned nr_timeouts;
-};
-
-static inline bool io_should_wake(struct io_wait_queue *iowq)
-{
-	struct io_ring_ctx *ctx = iowq->ctx;
-
-	/*
-	 * Wake up if we have enough events, or if a timeout occured since we
-	 * started waiting. For timeouts, we always want to return to userspace,
-	 * regardless of event count.
-	 */
-	return io_cqring_events(ctx->rings) >= iowq->to_wait ||
-			atomic_read(&ctx->cq_timeouts) != iowq->nr_timeouts;
-}
-
-static int io_wake_function(struct wait_queue_entry *curr, unsigned int mode,
-			    int wake_flags, void *key)
-{
-	struct io_wait_queue *iowq = container_of(curr, struct io_wait_queue,
-							wq);
-
-	if (!io_should_wake(iowq))
 		return -1;
 
 	return autoremove_wake_function(curr, mode, wake_flags, key);
@@ -4029,18 +3453,6 @@
 			return ret;
 	}
 
-<<<<<<< HEAD
-	ret = 0;
-	iowq.nr_timeouts = atomic_read(&ctx->cq_timeouts);
-	do {
-		prepare_to_wait_exclusive(&ctx->wait, &iowq.wq,
-						TASK_INTERRUPTIBLE);
-		if (io_should_wake(&iowq))
-			break;
-		schedule();
-		if (signal_pending(current)) {
-			ret = -ERESTARTSYS;
-=======
 	iowq.nr_timeouts = atomic_read(&ctx->cq_timeouts);
 	trace_io_uring_cqring_wait(ctx, min_events);
 	do {
@@ -4051,19 +3463,12 @@
 		schedule();
 		if (signal_pending(current)) {
 			ret = -EINTR;
->>>>>>> 348b80b2
 			break;
 		}
 	} while (1);
 	finish_wait(&ctx->wait, &iowq.wq);
 
-<<<<<<< HEAD
-	restore_saved_sigmask_unless(ret == -ERESTARTSYS);
-	if (ret == -ERESTARTSYS)
-		ret = -EINTR;
-=======
 	restore_saved_sigmask_unless(ret == -EINTR);
->>>>>>> 348b80b2
 
 	return READ_ONCE(rings->cq.head) == READ_ONCE(rings->cq.tail) ? ret : 0;
 }
@@ -4137,18 +3542,10 @@
 static void io_destruct_skb(struct sk_buff *skb)
 {
 	struct io_ring_ctx *ctx = skb->sk->sk_user_data;
-	int i;
-
-	for (i = 0; i < ARRAY_SIZE(ctx->sqo_wq); i++)
-		if (ctx->sqo_wq[i])
-			flush_workqueue(ctx->sqo_wq[i]);
-
-<<<<<<< HEAD
-=======
+
 	if (ctx->io_wq)
 		io_wq_flush(ctx->io_wq);
 
->>>>>>> 348b80b2
 	unix_destruct_scm(skb);
 }
 
@@ -5139,12 +4536,6 @@
 			wake_up(&ctx->sqo_wait);
 		submitted = to_submit;
 	} else if (to_submit) {
-<<<<<<< HEAD
-		to_submit = min(to_submit, ctx->sq_entries);
-
-		mutex_lock(&ctx->uring_lock);
-		submitted = io_ring_submit(ctx, to_submit);
-=======
 		struct mm_struct *cur_mm;
 
 		to_submit = min(to_submit, ctx->sq_entries);
@@ -5153,7 +4544,6 @@
 		cur_mm = ctx->sqo_mm;
 		submitted = io_submit_sqes(ctx, to_submit, f.file, fd,
 					   &cur_mm, false);
->>>>>>> 348b80b2
 		mutex_unlock(&ctx->uring_lock);
 	}
 	if (flags & IORING_ENTER_GETEVENTS) {
@@ -5358,12 +4748,8 @@
 	if (ret < 0)
 		goto err;
 
-<<<<<<< HEAD
-	p->features = IORING_FEAT_SINGLE_MMAP;
-=======
 	p->features = IORING_FEAT_SINGLE_MMAP | IORING_FEAT_NODROP;
 	trace_io_uring_create(ret, ctx, p->sq_entries, p->cq_entries, p->flags);
->>>>>>> 348b80b2
 	return ret;
 err:
 	io_ring_ctx_wait_and_kill(ctx);

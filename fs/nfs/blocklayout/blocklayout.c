--- conflicted
+++ resolved
@@ -378,11 +378,7 @@
 	loff_t offset = header->args.offset;
 	size_t count = header->args.count;
 	struct page **pages = header->args.pages;
-<<<<<<< HEAD
-	int pg_index = pg_index = header->args.pgbase >> PAGE_CACHE_SHIFT;
-=======
 	int pg_index = header->args.pgbase >> PAGE_CACHE_SHIFT;
->>>>>>> e529fea9
 	unsigned int pg_len;
 	struct blk_plug plug;
 	int i;

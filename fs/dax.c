/*
 * fs/dax.c - Direct Access filesystem code
 * Copyright (c) 2013-2014 Intel Corporation
 * Author: Matthew Wilcox <matthew.r.wilcox@intel.com>
 * Author: Ross Zwisler <ross.zwisler@linux.intel.com>
 *
 * This program is free software; you can redistribute it and/or modify it
 * under the terms and conditions of the GNU General Public License,
 * version 2, as published by the Free Software Foundation.
 *
 * This program is distributed in the hope it will be useful, but WITHOUT
 * ANY WARRANTY; without even the implied warranty of MERCHANTABILITY or
 * FITNESS FOR A PARTICULAR PURPOSE.  See the GNU General Public License for
 * more details.
 */

#include <linux/atomic.h>
#include <linux/blkdev.h>
#include <linux/buffer_head.h>
#include <linux/dax.h>
#include <linux/fs.h>
#include <linux/genhd.h>
#include <linux/highmem.h>
#include <linux/memcontrol.h>
#include <linux/mm.h>
#include <linux/mutex.h>
#include <linux/pagevec.h>
#include <linux/sched.h>
#include <linux/sched/signal.h>
#include <linux/uio.h>
#include <linux/vmstat.h>
#include <linux/pfn_t.h>
#include <linux/sizes.h>
#include <linux/mmu_notifier.h>
#include <linux/iomap.h>
#include "internal.h"

#define CREATE_TRACE_POINTS
#include <trace/events/fs_dax.h>

/* We choose 4096 entries - same as per-zone page wait tables */
#define DAX_WAIT_TABLE_BITS 12
#define DAX_WAIT_TABLE_ENTRIES (1 << DAX_WAIT_TABLE_BITS)

/* The 'colour' (ie low bits) within a PMD of a page offset.  */
#define PG_PMD_COLOUR	((PMD_SIZE >> PAGE_SHIFT) - 1)
#define PG_PMD_NR	(PMD_SIZE >> PAGE_SHIFT)

static wait_queue_head_t wait_table[DAX_WAIT_TABLE_ENTRIES];

static int __init init_dax_wait_table(void)
{
	int i;

	for (i = 0; i < DAX_WAIT_TABLE_ENTRIES; i++)
		init_waitqueue_head(wait_table + i);
	return 0;
}
fs_initcall(init_dax_wait_table);

/*
 * We use lowest available bit in exceptional entry for locking, one bit for
 * the entry size (PMD) and two more to tell us if the entry is a zero page or
 * an empty entry that is just used for locking.  In total four special bits.
 *
 * If the PMD bit isn't set the entry has size PAGE_SIZE, and if the ZERO_PAGE
 * and EMPTY bits aren't set the entry is a normal DAX entry with a filesystem
 * block allocation.
 */
#define RADIX_DAX_SHIFT		(RADIX_TREE_EXCEPTIONAL_SHIFT + 4)
#define RADIX_DAX_ENTRY_LOCK	(1 << RADIX_TREE_EXCEPTIONAL_SHIFT)
#define RADIX_DAX_PMD		(1 << (RADIX_TREE_EXCEPTIONAL_SHIFT + 1))
#define RADIX_DAX_ZERO_PAGE	(1 << (RADIX_TREE_EXCEPTIONAL_SHIFT + 2))
#define RADIX_DAX_EMPTY		(1 << (RADIX_TREE_EXCEPTIONAL_SHIFT + 3))

static unsigned long dax_radix_sector(void *entry)
{
	return (unsigned long)entry >> RADIX_DAX_SHIFT;
}

static void *dax_radix_locked_entry(sector_t sector, unsigned long flags)
{
	return (void *)(RADIX_TREE_EXCEPTIONAL_ENTRY | flags |
			((unsigned long)sector << RADIX_DAX_SHIFT) |
			RADIX_DAX_ENTRY_LOCK);
}

static unsigned int dax_radix_order(void *entry)
{
	if ((unsigned long)entry & RADIX_DAX_PMD)
		return PMD_SHIFT - PAGE_SHIFT;
	return 0;
}

static int dax_is_pmd_entry(void *entry)
{
	return (unsigned long)entry & RADIX_DAX_PMD;
}

static int dax_is_pte_entry(void *entry)
{
	return !((unsigned long)entry & RADIX_DAX_PMD);
}

static int dax_is_zero_entry(void *entry)
{
	return (unsigned long)entry & RADIX_DAX_ZERO_PAGE;
}

static int dax_is_empty_entry(void *entry)
{
	return (unsigned long)entry & RADIX_DAX_EMPTY;
}

/*
 * DAX radix tree locking
 */
struct exceptional_entry_key {
	struct address_space *mapping;
	pgoff_t entry_start;
};

struct wait_exceptional_entry_queue {
	wait_queue_entry_t wait;
	struct exceptional_entry_key key;
};

static wait_queue_head_t *dax_entry_waitqueue(struct address_space *mapping,
		pgoff_t index, void *entry, struct exceptional_entry_key *key)
{
	unsigned long hash;

	/*
	 * If 'entry' is a PMD, align the 'index' that we use for the wait
	 * queue to the start of that PMD.  This ensures that all offsets in
	 * the range covered by the PMD map to the same bit lock.
	 */
	if (dax_is_pmd_entry(entry))
		index &= ~PG_PMD_COLOUR;

	key->mapping = mapping;
	key->entry_start = index;

	hash = hash_long((unsigned long)mapping ^ index, DAX_WAIT_TABLE_BITS);
	return wait_table + hash;
}

static int wake_exceptional_entry_func(wait_queue_entry_t *wait, unsigned int mode,
				       int sync, void *keyp)
{
	struct exceptional_entry_key *key = keyp;
	struct wait_exceptional_entry_queue *ewait =
		container_of(wait, struct wait_exceptional_entry_queue, wait);

	if (key->mapping != ewait->key.mapping ||
	    key->entry_start != ewait->key.entry_start)
		return 0;
	return autoremove_wake_function(wait, mode, sync, NULL);
}

/*
 * We do not necessarily hold the mapping->tree_lock when we call this
 * function so it is possible that 'entry' is no longer a valid item in the
 * radix tree.  This is okay because all we really need to do is to find the
 * correct waitqueue where tasks might be waiting for that old 'entry' and
 * wake them.
 */
static void dax_wake_mapping_entry_waiter(struct address_space *mapping,
		pgoff_t index, void *entry, bool wake_all)
{
	struct exceptional_entry_key key;
	wait_queue_head_t *wq;

	wq = dax_entry_waitqueue(mapping, index, entry, &key);

	/*
	 * Checking for locked entry and prepare_to_wait_exclusive() happens
	 * under mapping->tree_lock, ditto for entry handling in our callers.
	 * So at this point all tasks that could have seen our entry locked
	 * must be in the waitqueue and the following check will see them.
	 */
	if (waitqueue_active(wq))
		__wake_up(wq, TASK_NORMAL, wake_all ? 0 : 1, &key);
}

/*
 * Check whether the given slot is locked. The function must be called with
 * mapping->tree_lock held
 */
static inline int slot_locked(struct address_space *mapping, void **slot)
{
	unsigned long entry = (unsigned long)
		radix_tree_deref_slot_protected(slot, &mapping->tree_lock);
	return entry & RADIX_DAX_ENTRY_LOCK;
}

/*
 * Mark the given slot is locked. The function must be called with
 * mapping->tree_lock held
 */
static inline void *lock_slot(struct address_space *mapping, void **slot)
{
	unsigned long entry = (unsigned long)
		radix_tree_deref_slot_protected(slot, &mapping->tree_lock);

	entry |= RADIX_DAX_ENTRY_LOCK;
	radix_tree_replace_slot(&mapping->page_tree, slot, (void *)entry);
	return (void *)entry;
}

/*
 * Mark the given slot is unlocked. The function must be called with
 * mapping->tree_lock held
 */
static inline void *unlock_slot(struct address_space *mapping, void **slot)
{
	unsigned long entry = (unsigned long)
		radix_tree_deref_slot_protected(slot, &mapping->tree_lock);

	entry &= ~(unsigned long)RADIX_DAX_ENTRY_LOCK;
	radix_tree_replace_slot(&mapping->page_tree, slot, (void *)entry);
	return (void *)entry;
}

/*
 * Lookup entry in radix tree, wait for it to become unlocked if it is
 * exceptional entry and return it. The caller must call
 * put_unlocked_mapping_entry() when he decided not to lock the entry or
 * put_locked_mapping_entry() when he locked the entry and now wants to
 * unlock it.
 *
 * The function must be called with mapping->tree_lock held.
 */
static void *get_unlocked_mapping_entry(struct address_space *mapping,
					pgoff_t index, void ***slotp)
{
	void *entry, **slot;
	struct wait_exceptional_entry_queue ewait;
	wait_queue_head_t *wq;

	init_wait(&ewait.wait);
	ewait.wait.func = wake_exceptional_entry_func;

	for (;;) {
		entry = __radix_tree_lookup(&mapping->page_tree, index, NULL,
					  &slot);
		if (!entry ||
		    WARN_ON_ONCE(!radix_tree_exceptional_entry(entry)) ||
		    !slot_locked(mapping, slot)) {
			if (slotp)
				*slotp = slot;
			return entry;
		}

		wq = dax_entry_waitqueue(mapping, index, entry, &ewait.key);
		prepare_to_wait_exclusive(wq, &ewait.wait,
					  TASK_UNINTERRUPTIBLE);
		spin_unlock_irq(&mapping->tree_lock);
		schedule();
		finish_wait(wq, &ewait.wait);
		spin_lock_irq(&mapping->tree_lock);
	}
}

static void dax_unlock_mapping_entry(struct address_space *mapping,
				     pgoff_t index)
{
	void *entry, **slot;

	spin_lock_irq(&mapping->tree_lock);
	entry = __radix_tree_lookup(&mapping->page_tree, index, NULL, &slot);
	if (WARN_ON_ONCE(!entry || !radix_tree_exceptional_entry(entry) ||
			 !slot_locked(mapping, slot))) {
		spin_unlock_irq(&mapping->tree_lock);
		return;
	}
	unlock_slot(mapping, slot);
	spin_unlock_irq(&mapping->tree_lock);
	dax_wake_mapping_entry_waiter(mapping, index, entry, false);
}

static void put_locked_mapping_entry(struct address_space *mapping,
		pgoff_t index)
{
	dax_unlock_mapping_entry(mapping, index);
}

/*
 * Called when we are done with radix tree entry we looked up via
 * get_unlocked_mapping_entry() and which we didn't lock in the end.
 */
static void put_unlocked_mapping_entry(struct address_space *mapping,
				       pgoff_t index, void *entry)
{
	if (!entry)
		return;

	/* We have to wake up next waiter for the radix tree entry lock */
	dax_wake_mapping_entry_waiter(mapping, index, entry, false);
}

/*
 * Find radix tree entry at given index. If it points to an exceptional entry,
 * return it with the radix tree entry locked. If the radix tree doesn't
 * contain given index, create an empty exceptional entry for the index and
 * return with it locked.
 *
 * When requesting an entry with size RADIX_DAX_PMD, grab_mapping_entry() will
 * either return that locked entry or will return an error.  This error will
 * happen if there are any 4k entries within the 2MiB range that we are
 * requesting.
 *
 * We always favor 4k entries over 2MiB entries. There isn't a flow where we
 * evict 4k entries in order to 'upgrade' them to a 2MiB entry.  A 2MiB
 * insertion will fail if it finds any 4k entries already in the tree, and a
 * 4k insertion will cause an existing 2MiB entry to be unmapped and
 * downgraded to 4k entries.  This happens for both 2MiB huge zero pages as
 * well as 2MiB empty entries.
 *
 * The exception to this downgrade path is for 2MiB DAX PMD entries that have
 * real storage backing them.  We will leave these real 2MiB DAX entries in
 * the tree, and PTE writes will simply dirty the entire 2MiB DAX entry.
 *
 * Note: Unlike filemap_fault() we don't honor FAULT_FLAG_RETRY flags. For
 * persistent memory the benefit is doubtful. We can add that later if we can
 * show it helps.
 */
static void *grab_mapping_entry(struct address_space *mapping, pgoff_t index,
		unsigned long size_flag)
{
	bool pmd_downgrade = false; /* splitting 2MiB entry into 4k entries? */
	void *entry, **slot;

restart:
	spin_lock_irq(&mapping->tree_lock);
	entry = get_unlocked_mapping_entry(mapping, index, &slot);

	if (WARN_ON_ONCE(entry && !radix_tree_exceptional_entry(entry))) {
		entry = ERR_PTR(-EIO);
		goto out_unlock;
	}

	if (entry) {
		if (size_flag & RADIX_DAX_PMD) {
			if (dax_is_pte_entry(entry)) {
				put_unlocked_mapping_entry(mapping, index,
						entry);
				entry = ERR_PTR(-EEXIST);
				goto out_unlock;
			}
		} else { /* trying to grab a PTE entry */
			if (dax_is_pmd_entry(entry) &&
			    (dax_is_zero_entry(entry) ||
			     dax_is_empty_entry(entry))) {
				pmd_downgrade = true;
			}
		}
	}

	/* No entry for given index? Make sure radix tree is big enough. */
	if (!entry || pmd_downgrade) {
		int err;

		if (pmd_downgrade) {
			/*
			 * Make sure 'entry' remains valid while we drop
			 * mapping->tree_lock.
			 */
			entry = lock_slot(mapping, slot);
		}

		spin_unlock_irq(&mapping->tree_lock);
		/*
		 * Besides huge zero pages the only other thing that gets
		 * downgraded are empty entries which don't need to be
		 * unmapped.
		 */
		if (pmd_downgrade && dax_is_zero_entry(entry))
			unmap_mapping_pages(mapping, index & ~PG_PMD_COLOUR,
							PG_PMD_NR, false);

		err = radix_tree_preload(
				mapping_gfp_mask(mapping) & ~__GFP_HIGHMEM);
		if (err) {
			if (pmd_downgrade)
				put_locked_mapping_entry(mapping, index);
			return ERR_PTR(err);
		}
		spin_lock_irq(&mapping->tree_lock);

		if (!entry) {
			/*
			 * We needed to drop the page_tree lock while calling
			 * radix_tree_preload() and we didn't have an entry to
			 * lock.  See if another thread inserted an entry at
			 * our index during this time.
			 */
			entry = __radix_tree_lookup(&mapping->page_tree, index,
					NULL, &slot);
			if (entry) {
				radix_tree_preload_end();
				spin_unlock_irq(&mapping->tree_lock);
				goto restart;
			}
		}

		if (pmd_downgrade) {
			radix_tree_delete(&mapping->page_tree, index);
			mapping->nrexceptional--;
			dax_wake_mapping_entry_waiter(mapping, index, entry,
					true);
		}

		entry = dax_radix_locked_entry(0, size_flag | RADIX_DAX_EMPTY);

		err = __radix_tree_insert(&mapping->page_tree, index,
				dax_radix_order(entry), entry);
		radix_tree_preload_end();
		if (err) {
			spin_unlock_irq(&mapping->tree_lock);
			/*
			 * Our insertion of a DAX entry failed, most likely
			 * because we were inserting a PMD entry and it
			 * collided with a PTE sized entry at a different
			 * index in the PMD range.  We haven't inserted
			 * anything into the radix tree and have no waiters to
			 * wake.
			 */
			return ERR_PTR(err);
		}
		/* Good, we have inserted empty locked entry into the tree. */
		mapping->nrexceptional++;
		spin_unlock_irq(&mapping->tree_lock);
		return entry;
	}
	entry = lock_slot(mapping, slot);
 out_unlock:
	spin_unlock_irq(&mapping->tree_lock);
	return entry;
}

static int __dax_invalidate_mapping_entry(struct address_space *mapping,
					  pgoff_t index, bool trunc)
{
	int ret = 0;
	void *entry;
	struct radix_tree_root *page_tree = &mapping->page_tree;

	spin_lock_irq(&mapping->tree_lock);
	entry = get_unlocked_mapping_entry(mapping, index, NULL);
	if (!entry || WARN_ON_ONCE(!radix_tree_exceptional_entry(entry)))
		goto out;
	if (!trunc &&
	    (radix_tree_tag_get(page_tree, index, PAGECACHE_TAG_DIRTY) ||
	     radix_tree_tag_get(page_tree, index, PAGECACHE_TAG_TOWRITE)))
		goto out;
	radix_tree_delete(page_tree, index);
	mapping->nrexceptional--;
	ret = 1;
out:
	put_unlocked_mapping_entry(mapping, index, entry);
	spin_unlock_irq(&mapping->tree_lock);
	return ret;
}
/*
 * Delete exceptional DAX entry at @index from @mapping. Wait for radix tree
 * entry to get unlocked before deleting it.
 */
int dax_delete_mapping_entry(struct address_space *mapping, pgoff_t index)
{
	int ret = __dax_invalidate_mapping_entry(mapping, index, true);

	/*
	 * This gets called from truncate / punch_hole path. As such, the caller
	 * must hold locks protecting against concurrent modifications of the
	 * radix tree (usually fs-private i_mmap_sem for writing). Since the
	 * caller has seen exceptional entry for this index, we better find it
	 * at that index as well...
	 */
	WARN_ON_ONCE(!ret);
	return ret;
}

/*
 * Invalidate exceptional DAX entry if it is clean.
 */
int dax_invalidate_mapping_entry_sync(struct address_space *mapping,
				      pgoff_t index)
{
	return __dax_invalidate_mapping_entry(mapping, index, false);
}

static int copy_user_dax(struct block_device *bdev, struct dax_device *dax_dev,
		sector_t sector, size_t size, struct page *to,
		unsigned long vaddr)
{
	void *vto, *kaddr;
	pgoff_t pgoff;
	pfn_t pfn;
	long rc;
	int id;

	rc = bdev_dax_pgoff(bdev, sector, size, &pgoff);
	if (rc)
		return rc;

	id = dax_read_lock();
	rc = dax_direct_access(dax_dev, pgoff, PHYS_PFN(size), &kaddr, &pfn);
	if (rc < 0) {
		dax_read_unlock(id);
		return rc;
	}
	vto = kmap_atomic(to);
	copy_user_page(vto, (void __force *)kaddr, vaddr, to);
	kunmap_atomic(vto);
	dax_read_unlock(id);
	return 0;
}

/*
 * By this point grab_mapping_entry() has ensured that we have a locked entry
 * of the appropriate size so we don't have to worry about downgrading PMDs to
 * PTEs.  If we happen to be trying to insert a PTE and there is a PMD
 * already in the tree, we will skip the insertion and just dirty the PMD as
 * appropriate.
 */
static void *dax_insert_mapping_entry(struct address_space *mapping,
				      struct vm_fault *vmf,
				      void *entry, sector_t sector,
				      unsigned long flags, bool dirty)
{
	struct radix_tree_root *page_tree = &mapping->page_tree;
	void *new_entry;
	pgoff_t index = vmf->pgoff;

	if (dirty)
		__mark_inode_dirty(mapping->host, I_DIRTY_PAGES);

	if (dax_is_zero_entry(entry) && !(flags & RADIX_DAX_ZERO_PAGE)) {
		/* we are replacing a zero page with block mapping */
		if (dax_is_pmd_entry(entry))
			unmap_mapping_pages(mapping, index & ~PG_PMD_COLOUR,
							PG_PMD_NR, false);
		else /* pte entry */
			unmap_mapping_pages(mapping, vmf->pgoff, 1, false);
	}

	spin_lock_irq(&mapping->tree_lock);
	new_entry = dax_radix_locked_entry(sector, flags);

	if (dax_is_zero_entry(entry) || dax_is_empty_entry(entry)) {
		/*
		 * Only swap our new entry into the radix tree if the current
		 * entry is a zero page or an empty entry.  If a normal PTE or
		 * PMD entry is already in the tree, we leave it alone.  This
		 * means that if we are trying to insert a PTE and the
		 * existing entry is a PMD, we will just leave the PMD in the
		 * tree and dirty it if necessary.
		 */
		struct radix_tree_node *node;
		void **slot;
		void *ret;

		ret = __radix_tree_lookup(page_tree, index, &node, &slot);
		WARN_ON_ONCE(ret != entry);
		__radix_tree_replace(page_tree, node, slot,
				     new_entry, NULL);
		entry = new_entry;
	}

	if (dirty)
		radix_tree_tag_set(page_tree, index, PAGECACHE_TAG_DIRTY);

	spin_unlock_irq(&mapping->tree_lock);
	return entry;
}

static inline unsigned long
pgoff_address(pgoff_t pgoff, struct vm_area_struct *vma)
{
	unsigned long address;

	address = vma->vm_start + ((pgoff - vma->vm_pgoff) << PAGE_SHIFT);
	VM_BUG_ON_VMA(address < vma->vm_start || address >= vma->vm_end, vma);
	return address;
}

/* Walk all mappings of a given index of a file and writeprotect them */
static void dax_mapping_entry_mkclean(struct address_space *mapping,
				      pgoff_t index, unsigned long pfn)
{
	struct vm_area_struct *vma;
	pte_t pte, *ptep = NULL;
	pmd_t *pmdp = NULL;
	spinlock_t *ptl;

	i_mmap_lock_read(mapping);
	vma_interval_tree_foreach(vma, &mapping->i_mmap, index, index) {
		unsigned long address, start, end;

		cond_resched();

		if (!(vma->vm_flags & VM_SHARED))
			continue;

		address = pgoff_address(index, vma);

		/*
		 * Note because we provide start/end to follow_pte_pmd it will
		 * call mmu_notifier_invalidate_range_start() on our behalf
		 * before taking any lock.
		 */
		if (follow_pte_pmd(vma->vm_mm, address, &start, &end, &ptep, &pmdp, &ptl))
			continue;

		/*
		 * No need to call mmu_notifier_invalidate_range() as we are
		 * downgrading page table protection not changing it to point
		 * to a new page.
		 *
		 * See Documentation/vm/mmu_notifier.txt
		 */
		if (pmdp) {
#ifdef CONFIG_FS_DAX_PMD
			pmd_t pmd;

			if (pfn != pmd_pfn(*pmdp))
				goto unlock_pmd;
			if (!pmd_dirty(*pmdp) && !pmd_write(*pmdp))
				goto unlock_pmd;

			flush_cache_page(vma, address, pfn);
			pmd = pmdp_huge_clear_flush(vma, address, pmdp);
			pmd = pmd_wrprotect(pmd);
			pmd = pmd_mkclean(pmd);
			set_pmd_at(vma->vm_mm, address, pmdp, pmd);
unlock_pmd:
#endif
			spin_unlock(ptl);
		} else {
			if (pfn != pte_pfn(*ptep))
				goto unlock_pte;
			if (!pte_dirty(*ptep) && !pte_write(*ptep))
				goto unlock_pte;

			flush_cache_page(vma, address, pfn);
			pte = ptep_clear_flush(vma, address, ptep);
			pte = pte_wrprotect(pte);
			pte = pte_mkclean(pte);
			set_pte_at(vma->vm_mm, address, ptep, pte);
unlock_pte:
			pte_unmap_unlock(ptep, ptl);
		}

		mmu_notifier_invalidate_range_end(vma->vm_mm, start, end);
	}
	i_mmap_unlock_read(mapping);
}

static int dax_writeback_one(struct block_device *bdev,
		struct dax_device *dax_dev, struct address_space *mapping,
		pgoff_t index, void *entry)
{
	struct radix_tree_root *page_tree = &mapping->page_tree;
	void *entry2, **slot, *kaddr;
	long ret = 0, id;
	sector_t sector;
	pgoff_t pgoff;
	size_t size;
	pfn_t pfn;

	/*
	 * A page got tagged dirty in DAX mapping? Something is seriously
	 * wrong.
	 */
	if (WARN_ON(!radix_tree_exceptional_entry(entry)))
		return -EIO;

	spin_lock_irq(&mapping->tree_lock);
	entry2 = get_unlocked_mapping_entry(mapping, index, &slot);
	/* Entry got punched out / reallocated? */
	if (!entry2 || WARN_ON_ONCE(!radix_tree_exceptional_entry(entry2)))
		goto put_unlocked;
	/*
	 * Entry got reallocated elsewhere? No need to writeback. We have to
	 * compare sectors as we must not bail out due to difference in lockbit
	 * or entry type.
	 */
	if (dax_radix_sector(entry2) != dax_radix_sector(entry))
		goto put_unlocked;
	if (WARN_ON_ONCE(dax_is_empty_entry(entry) ||
				dax_is_zero_entry(entry))) {
		ret = -EIO;
		goto put_unlocked;
	}

	/* Another fsync thread may have already written back this entry */
	if (!radix_tree_tag_get(page_tree, index, PAGECACHE_TAG_TOWRITE))
		goto put_unlocked;
	/* Lock the entry to serialize with page faults */
	entry = lock_slot(mapping, slot);
	/*
	 * We can clear the tag now but we have to be careful so that concurrent
	 * dax_writeback_one() calls for the same index cannot finish before we
	 * actually flush the caches. This is achieved as the calls will look
	 * at the entry only under tree_lock and once they do that they will
	 * see the entry locked and wait for it to unlock.
	 */
	radix_tree_tag_clear(page_tree, index, PAGECACHE_TAG_TOWRITE);
	spin_unlock_irq(&mapping->tree_lock);

	/*
	 * Even if dax_writeback_mapping_range() was given a wbc->range_start
	 * in the middle of a PMD, the 'index' we are given will be aligned to
	 * the start index of the PMD, as will the sector we pull from
	 * 'entry'.  This allows us to flush for PMD_SIZE and not have to
	 * worry about partial PMD writebacks.
	 */
	sector = dax_radix_sector(entry);
	size = PAGE_SIZE << dax_radix_order(entry);

	id = dax_read_lock();
	ret = bdev_dax_pgoff(bdev, sector, size, &pgoff);
	if (ret)
		goto dax_unlock;

	/*
	 * dax_direct_access() may sleep, so cannot hold tree_lock over
	 * its invocation.
	 */
	ret = dax_direct_access(dax_dev, pgoff, size / PAGE_SIZE, &kaddr, &pfn);
	if (ret < 0)
		goto dax_unlock;

	if (WARN_ON_ONCE(ret < size / PAGE_SIZE)) {
		ret = -EIO;
		goto dax_unlock;
	}

	dax_mapping_entry_mkclean(mapping, index, pfn_t_to_pfn(pfn));
	dax_flush(dax_dev, kaddr, size);
	/*
	 * After we have flushed the cache, we can clear the dirty tag. There
	 * cannot be new dirty data in the pfn after the flush has completed as
	 * the pfn mappings are writeprotected and fault waits for mapping
	 * entry lock.
	 */
	spin_lock_irq(&mapping->tree_lock);
	radix_tree_tag_clear(page_tree, index, PAGECACHE_TAG_DIRTY);
	spin_unlock_irq(&mapping->tree_lock);
	trace_dax_writeback_one(mapping->host, index, size >> PAGE_SHIFT);
 dax_unlock:
	dax_read_unlock(id);
	put_locked_mapping_entry(mapping, index);
	return ret;

 put_unlocked:
	put_unlocked_mapping_entry(mapping, index, entry2);
	spin_unlock_irq(&mapping->tree_lock);
	return ret;
}

/*
 * Flush the mapping to the persistent domain within the byte range of [start,
 * end]. This is required by data integrity operations to ensure file data is
 * on persistent storage prior to completion of the operation.
 */
int dax_writeback_mapping_range(struct address_space *mapping,
		struct block_device *bdev, struct writeback_control *wbc)
{
	struct inode *inode = mapping->host;
	pgoff_t start_index, end_index;
	pgoff_t indices[PAGEVEC_SIZE];
	struct dax_device *dax_dev;
	struct pagevec pvec;
	bool done = false;
	int i, ret = 0;

	if (WARN_ON_ONCE(inode->i_blkbits != PAGE_SHIFT))
		return -EIO;

	if (!mapping->nrexceptional || wbc->sync_mode != WB_SYNC_ALL)
		return 0;

	dax_dev = dax_get_by_host(bdev->bd_disk->disk_name);
	if (!dax_dev)
		return -EIO;

	start_index = wbc->range_start >> PAGE_SHIFT;
	end_index = wbc->range_end >> PAGE_SHIFT;

	trace_dax_writeback_range(inode, start_index, end_index);

	tag_pages_for_writeback(mapping, start_index, end_index);

	pagevec_init(&pvec);
	while (!done) {
		pvec.nr = find_get_entries_tag(mapping, start_index,
				PAGECACHE_TAG_TOWRITE, PAGEVEC_SIZE,
				pvec.pages, indices);

		if (pvec.nr == 0)
			break;

		for (i = 0; i < pvec.nr; i++) {
			if (indices[i] > end_index) {
				done = true;
				break;
			}

			ret = dax_writeback_one(bdev, dax_dev, mapping,
					indices[i], pvec.pages[i]);
			if (ret < 0) {
				mapping_set_error(mapping, ret);
				goto out;
			}
		}
		start_index = indices[pvec.nr - 1] + 1;
	}
out:
	put_dax(dax_dev);
	trace_dax_writeback_range_done(inode, start_index, end_index);
	return (ret < 0 ? ret : 0);
}
EXPORT_SYMBOL_GPL(dax_writeback_mapping_range);

static sector_t dax_iomap_sector(struct iomap *iomap, loff_t pos)
{
	return (iomap->addr + (pos & PAGE_MASK) - iomap->offset) >> 9;
}

static int dax_iomap_pfn(struct iomap *iomap, loff_t pos, size_t size,
			 pfn_t *pfnp)
{
	const sector_t sector = dax_iomap_sector(iomap, pos);
	pgoff_t pgoff;
	void *kaddr;
	int id, rc;
	long length;

	rc = bdev_dax_pgoff(iomap->bdev, sector, size, &pgoff);
	if (rc)
		return rc;
	id = dax_read_lock();
	length = dax_direct_access(iomap->dax_dev, pgoff, PHYS_PFN(size),
				   &kaddr, pfnp);
	if (length < 0) {
		rc = length;
		goto out;
	}
	rc = -EINVAL;
	if (PFN_PHYS(length) < size)
		goto out;
	if (pfn_t_to_pfn(*pfnp) & (PHYS_PFN(size)-1))
		goto out;
	/* For larger pages we need devmap */
	if (length > 1 && !pfn_t_devmap(*pfnp))
		goto out;
	rc = 0;
out:
	dax_read_unlock(id);
	return rc;
}

/*
 * The user has performed a load from a hole in the file.  Allocating a new
 * page in the file would cause excessive storage usage for workloads with
 * sparse files.  Instead we insert a read-only mapping of the 4k zero page.
 * If this page is ever written to we will re-fault and change the mapping to
 * point to real DAX storage instead.
 */
static int dax_load_hole(struct address_space *mapping, void *entry,
			 struct vm_fault *vmf)
{
	struct inode *inode = mapping->host;
	unsigned long vaddr = vmf->address;
	int ret = VM_FAULT_NOPAGE;
	struct page *zero_page;
	void *entry2;

	zero_page = ZERO_PAGE(0);
	if (unlikely(!zero_page)) {
		ret = VM_FAULT_OOM;
		goto out;
	}

	entry2 = dax_insert_mapping_entry(mapping, vmf, entry, 0,
			RADIX_DAX_ZERO_PAGE, false);
	if (IS_ERR(entry2)) {
		ret = VM_FAULT_SIGBUS;
		goto out;
	}

	vm_insert_mixed(vmf->vma, vaddr, page_to_pfn_t(zero_page));
out:
	trace_dax_load_hole(inode, vmf, ret);
	return ret;
}

static bool dax_range_is_aligned(struct block_device *bdev,
				 unsigned int offset, unsigned int length)
{
	unsigned short sector_size = bdev_logical_block_size(bdev);

	if (!IS_ALIGNED(offset, sector_size))
		return false;
	if (!IS_ALIGNED(length, sector_size))
		return false;

	return true;
}

int __dax_zero_page_range(struct block_device *bdev,
		struct dax_device *dax_dev, sector_t sector,
		unsigned int offset, unsigned int size)
{
	if (dax_range_is_aligned(bdev, offset, size)) {
		sector_t start_sector = sector + (offset >> 9);

		return blkdev_issue_zeroout(bdev, start_sector,
				size >> 9, GFP_NOFS, 0);
	} else {
		pgoff_t pgoff;
		long rc, id;
		void *kaddr;
		pfn_t pfn;

		rc = bdev_dax_pgoff(bdev, sector, PAGE_SIZE, &pgoff);
		if (rc)
			return rc;

		id = dax_read_lock();
		rc = dax_direct_access(dax_dev, pgoff, 1, &kaddr,
				&pfn);
		if (rc < 0) {
			dax_read_unlock(id);
			return rc;
		}
		memset(kaddr + offset, 0, size);
		dax_flush(dax_dev, kaddr + offset, size);
		dax_read_unlock(id);
	}
	return 0;
}
EXPORT_SYMBOL_GPL(__dax_zero_page_range);

static loff_t
dax_iomap_actor(struct inode *inode, loff_t pos, loff_t length, void *data,
		struct iomap *iomap)
{
	struct block_device *bdev = iomap->bdev;
	struct dax_device *dax_dev = iomap->dax_dev;
	struct iov_iter *iter = data;
	loff_t end = pos + length, done = 0;
	ssize_t ret = 0;
	int id;

	if (iov_iter_rw(iter) == READ) {
		end = min(end, i_size_read(inode));
		if (pos >= end)
			return 0;

		if (iomap->type == IOMAP_HOLE || iomap->type == IOMAP_UNWRITTEN)
			return iov_iter_zero(min(length, end - pos), iter);
	}

	if (WARN_ON_ONCE(iomap->type != IOMAP_MAPPED))
		return -EIO;

	/*
	 * Write can allocate block for an area which has a hole page mapped
	 * into page tables. We have to tear down these mappings so that data
	 * written by write(2) is visible in mmap.
	 */
	if (iomap->flags & IOMAP_F_NEW) {
		invalidate_inode_pages2_range(inode->i_mapping,
					      pos >> PAGE_SHIFT,
					      (end - 1) >> PAGE_SHIFT);
	}

	id = dax_read_lock();
	while (pos < end) {
		unsigned offset = pos & (PAGE_SIZE - 1);
		const size_t size = ALIGN(length + offset, PAGE_SIZE);
		const sector_t sector = dax_iomap_sector(iomap, pos);
		ssize_t map_len;
		pgoff_t pgoff;
		void *kaddr;
		pfn_t pfn;

		if (fatal_signal_pending(current)) {
			ret = -EINTR;
			break;
		}

		ret = bdev_dax_pgoff(bdev, sector, size, &pgoff);
		if (ret)
			break;

		map_len = dax_direct_access(dax_dev, pgoff, PHYS_PFN(size),
				&kaddr, &pfn);
		if (map_len < 0) {
			ret = map_len;
			break;
		}

		map_len = PFN_PHYS(map_len);
		kaddr += offset;
		map_len -= offset;
		if (map_len > end - pos)
			map_len = end - pos;

		/*
		 * The userspace address for the memory copy has already been
		 * validated via access_ok() in either vfs_read() or
		 * vfs_write(), depending on which operation we are doing.
		 */
		if (iov_iter_rw(iter) == WRITE)
			map_len = dax_copy_from_iter(dax_dev, pgoff, kaddr,
					map_len, iter);
		else
			map_len = copy_to_iter(kaddr, map_len, iter);
		if (map_len <= 0) {
			ret = map_len ? map_len : -EFAULT;
			break;
		}

		pos += map_len;
		length -= map_len;
		done += map_len;
	}
	dax_read_unlock(id);

	return done ? done : ret;
}

/**
 * dax_iomap_rw - Perform I/O to a DAX file
 * @iocb:	The control block for this I/O
 * @iter:	The addresses to do I/O from or to
 * @ops:	iomap ops passed from the file system
 *
 * This function performs read and write operations to directly mapped
 * persistent memory.  The callers needs to take care of read/write exclusion
 * and evicting any page cache pages in the region under I/O.
 */
ssize_t
dax_iomap_rw(struct kiocb *iocb, struct iov_iter *iter,
		const struct iomap_ops *ops)
{
	struct address_space *mapping = iocb->ki_filp->f_mapping;
	struct inode *inode = mapping->host;
	loff_t pos = iocb->ki_pos, ret = 0, done = 0;
	unsigned flags = 0;

	if (iov_iter_rw(iter) == WRITE) {
		lockdep_assert_held_exclusive(&inode->i_rwsem);
		flags |= IOMAP_WRITE;
	} else {
		lockdep_assert_held(&inode->i_rwsem);
	}

	while (iov_iter_count(iter)) {
		ret = iomap_apply(inode, pos, iov_iter_count(iter), flags, ops,
				iter, dax_iomap_actor);
		if (ret <= 0)
			break;
		pos += ret;
		done += ret;
	}

	iocb->ki_pos += done;
	return done ? done : ret;
}
EXPORT_SYMBOL_GPL(dax_iomap_rw);

static int dax_fault_return(int error)
{
	if (error == 0)
		return VM_FAULT_NOPAGE;
	if (error == -ENOMEM)
		return VM_FAULT_OOM;
	return VM_FAULT_SIGBUS;
}

/*
 * MAP_SYNC on a dax mapping guarantees dirty metadata is
 * flushed on write-faults (non-cow), but not read-faults.
 */
static bool dax_fault_is_synchronous(unsigned long flags,
		struct vm_area_struct *vma, struct iomap *iomap)
<<<<<<< HEAD
{
	return (flags & IOMAP_WRITE) && (vma->vm_flags & VM_SYNC)
		&& (iomap->flags & IOMAP_F_DIRTY);
}

static int dax_iomap_pte_fault(struct vm_fault *vmf, pfn_t *pfnp,
			       const struct iomap_ops *ops)
{
=======
{
	return (flags & IOMAP_WRITE) && (vma->vm_flags & VM_SYNC)
		&& (iomap->flags & IOMAP_F_DIRTY);
}

static int dax_iomap_pte_fault(struct vm_fault *vmf, pfn_t *pfnp,
			       int *iomap_errp, const struct iomap_ops *ops)
{
>>>>>>> 661e50bc
	struct vm_area_struct *vma = vmf->vma;
	struct address_space *mapping = vma->vm_file->f_mapping;
	struct inode *inode = mapping->host;
	unsigned long vaddr = vmf->address;
	loff_t pos = (loff_t)vmf->pgoff << PAGE_SHIFT;
	struct iomap iomap = { 0 };
	unsigned flags = IOMAP_FAULT;
	int error, major = 0;
	bool write = vmf->flags & FAULT_FLAG_WRITE;
	bool sync;
	int vmf_ret = 0;
	void *entry;
	pfn_t pfn;

	trace_dax_pte_fault(inode, vmf, vmf_ret);
	/*
	 * Check whether offset isn't beyond end of file now. Caller is supposed
	 * to hold locks serializing us with truncate / punch hole so this is
	 * a reliable test.
	 */
	if (pos >= i_size_read(inode)) {
		vmf_ret = VM_FAULT_SIGBUS;
		goto out;
	}

	if (write && !vmf->cow_page)
		flags |= IOMAP_WRITE;

	entry = grab_mapping_entry(mapping, vmf->pgoff, 0);
	if (IS_ERR(entry)) {
		vmf_ret = dax_fault_return(PTR_ERR(entry));
		goto out;
	}

	/*
	 * It is possible, particularly with mixed reads & writes to private
	 * mappings, that we have raced with a PMD fault that overlaps with
	 * the PTE we need to set up.  If so just return and the fault will be
	 * retried.
	 */
	if (pmd_trans_huge(*vmf->pmd) || pmd_devmap(*vmf->pmd)) {
		vmf_ret = VM_FAULT_NOPAGE;
		goto unlock_entry;
	}

	/*
	 * Note that we don't bother to use iomap_apply here: DAX required
	 * the file system block size to be equal the page size, which means
	 * that we never have to deal with more than a single extent here.
	 */
	error = ops->iomap_begin(inode, pos, PAGE_SIZE, flags, &iomap);
	if (iomap_errp)
		*iomap_errp = error;
	if (error) {
		vmf_ret = dax_fault_return(error);
		goto unlock_entry;
	}
	if (WARN_ON_ONCE(iomap.offset + iomap.length < pos + PAGE_SIZE)) {
		error = -EIO;	/* fs corruption? */
		goto error_finish_iomap;
	}

	if (vmf->cow_page) {
		sector_t sector = dax_iomap_sector(&iomap, pos);

		switch (iomap.type) {
		case IOMAP_HOLE:
		case IOMAP_UNWRITTEN:
			clear_user_highpage(vmf->cow_page, vaddr);
			break;
		case IOMAP_MAPPED:
			error = copy_user_dax(iomap.bdev, iomap.dax_dev,
					sector, PAGE_SIZE, vmf->cow_page, vaddr);
			break;
		default:
			WARN_ON_ONCE(1);
			error = -EIO;
			break;
		}

		if (error)
			goto error_finish_iomap;

		__SetPageUptodate(vmf->cow_page);
		vmf_ret = finish_fault(vmf);
		if (!vmf_ret)
			vmf_ret = VM_FAULT_DONE_COW;
		goto finish_iomap;
	}

	sync = dax_fault_is_synchronous(flags, vma, &iomap);

	switch (iomap.type) {
	case IOMAP_MAPPED:
		if (iomap.flags & IOMAP_F_NEW) {
			count_vm_event(PGMAJFAULT);
			count_memcg_event_mm(vma->vm_mm, PGMAJFAULT);
			major = VM_FAULT_MAJOR;
		}
		error = dax_iomap_pfn(&iomap, pos, PAGE_SIZE, &pfn);
		if (error < 0)
			goto error_finish_iomap;

		entry = dax_insert_mapping_entry(mapping, vmf, entry,
						 dax_iomap_sector(&iomap, pos),
						 0, write && !sync);
		if (IS_ERR(entry)) {
			error = PTR_ERR(entry);
			goto error_finish_iomap;
		}

		/*
		 * If we are doing synchronous page fault and inode needs fsync,
		 * we can insert PTE into page tables only after that happens.
		 * Skip insertion for now and return the pfn so that caller can
		 * insert it after fsync is done.
		 */
		if (sync) {
			if (WARN_ON_ONCE(!pfnp)) {
				error = -EIO;
				goto error_finish_iomap;
			}
			*pfnp = pfn;
			vmf_ret = VM_FAULT_NEEDDSYNC | major;
			goto finish_iomap;
		}
		trace_dax_insert_mapping(inode, vmf, entry);
		if (write)
			error = vm_insert_mixed_mkwrite(vma, vaddr, pfn);
		else
			error = vm_insert_mixed(vma, vaddr, pfn);

		/* -EBUSY is fine, somebody else faulted on the same PTE */
		if (error == -EBUSY)
			error = 0;
		break;
	case IOMAP_UNWRITTEN:
	case IOMAP_HOLE:
		if (!write) {
			vmf_ret = dax_load_hole(mapping, entry, vmf);
			goto finish_iomap;
		}
		/*FALLTHRU*/
	default:
		WARN_ON_ONCE(1);
		error = -EIO;
		break;
	}

 error_finish_iomap:
	vmf_ret = dax_fault_return(error) | major;
 finish_iomap:
	if (ops->iomap_end) {
		int copied = PAGE_SIZE;

		if (vmf_ret & VM_FAULT_ERROR)
			copied = 0;
		/*
		 * The fault is done by now and there's no way back (other
		 * thread may be already happily using PTE we have installed).
		 * Just ignore error from ->iomap_end since we cannot do much
		 * with it.
		 */
		ops->iomap_end(inode, pos, PAGE_SIZE, copied, flags, &iomap);
	}
 unlock_entry:
	put_locked_mapping_entry(mapping, vmf->pgoff);
 out:
	trace_dax_pte_fault_done(inode, vmf, vmf_ret);
	return vmf_ret;
}

#ifdef CONFIG_FS_DAX_PMD
<<<<<<< HEAD
/*
 * The 'colour' (ie low bits) within a PMD of a page offset.  This comes up
 * more often than one might expect in the below functions.
 */
#define PG_PMD_COLOUR	((PMD_SIZE >> PAGE_SHIFT) - 1)

=======
>>>>>>> 661e50bc
static int dax_pmd_load_hole(struct vm_fault *vmf, struct iomap *iomap,
		void *entry)
{
	struct address_space *mapping = vmf->vma->vm_file->f_mapping;
	unsigned long pmd_addr = vmf->address & PMD_MASK;
	struct inode *inode = mapping->host;
	struct page *zero_page;
	void *ret = NULL;
	spinlock_t *ptl;
	pmd_t pmd_entry;

	zero_page = mm_get_huge_zero_page(vmf->vma->vm_mm);

	if (unlikely(!zero_page))
		goto fallback;

	ret = dax_insert_mapping_entry(mapping, vmf, entry, 0,
			RADIX_DAX_PMD | RADIX_DAX_ZERO_PAGE, false);
	if (IS_ERR(ret))
		goto fallback;

	ptl = pmd_lock(vmf->vma->vm_mm, vmf->pmd);
	if (!pmd_none(*(vmf->pmd))) {
		spin_unlock(ptl);
		goto fallback;
	}

	pmd_entry = mk_pmd(zero_page, vmf->vma->vm_page_prot);
	pmd_entry = pmd_mkhuge(pmd_entry);
	set_pmd_at(vmf->vma->vm_mm, pmd_addr, vmf->pmd, pmd_entry);
	spin_unlock(ptl);
	trace_dax_pmd_load_hole(inode, vmf, zero_page, ret);
	return VM_FAULT_NOPAGE;

fallback:
	trace_dax_pmd_load_hole_fallback(inode, vmf, zero_page, ret);
	return VM_FAULT_FALLBACK;
}

static int dax_iomap_pmd_fault(struct vm_fault *vmf, pfn_t *pfnp,
			       const struct iomap_ops *ops)
{
	struct vm_area_struct *vma = vmf->vma;
	struct address_space *mapping = vma->vm_file->f_mapping;
	unsigned long pmd_addr = vmf->address & PMD_MASK;
	bool write = vmf->flags & FAULT_FLAG_WRITE;
	bool sync;
	unsigned int iomap_flags = (write ? IOMAP_WRITE : 0) | IOMAP_FAULT;
	struct inode *inode = mapping->host;
	int result = VM_FAULT_FALLBACK;
	struct iomap iomap = { 0 };
	pgoff_t max_pgoff, pgoff;
	void *entry;
	loff_t pos;
	int error;
	pfn_t pfn;

	/*
	 * Check whether offset isn't beyond end of file now. Caller is
	 * supposed to hold locks serializing us with truncate / punch hole so
	 * this is a reliable test.
	 */
	pgoff = linear_page_index(vma, pmd_addr);
	max_pgoff = DIV_ROUND_UP(i_size_read(inode), PAGE_SIZE);

	trace_dax_pmd_fault(inode, vmf, max_pgoff, 0);

	/*
	 * Make sure that the faulting address's PMD offset (color) matches
	 * the PMD offset from the start of the file.  This is necessary so
	 * that a PMD range in the page table overlaps exactly with a PMD
	 * range in the radix tree.
	 */
	if ((vmf->pgoff & PG_PMD_COLOUR) !=
	    ((vmf->address >> PAGE_SHIFT) & PG_PMD_COLOUR))
		goto fallback;

	/* Fall back to PTEs if we're going to COW */
	if (write && !(vma->vm_flags & VM_SHARED))
		goto fallback;

	/* If the PMD would extend outside the VMA */
	if (pmd_addr < vma->vm_start)
		goto fallback;
	if ((pmd_addr + PMD_SIZE) > vma->vm_end)
		goto fallback;

	if (pgoff >= max_pgoff) {
		result = VM_FAULT_SIGBUS;
		goto out;
	}

	/* If the PMD would extend beyond the file size */
	if ((pgoff | PG_PMD_COLOUR) >= max_pgoff)
		goto fallback;

	/*
	 * grab_mapping_entry() will make sure we get a 2MiB empty entry, a
	 * 2MiB zero page entry or a DAX PMD.  If it can't (because a 4k page
	 * is already in the tree, for instance), it will return -EEXIST and
	 * we just fall back to 4k entries.
	 */
	entry = grab_mapping_entry(mapping, pgoff, RADIX_DAX_PMD);
	if (IS_ERR(entry))
		goto fallback;

	/*
	 * It is possible, particularly with mixed reads & writes to private
	 * mappings, that we have raced with a PTE fault that overlaps with
	 * the PMD we need to set up.  If so just return and the fault will be
	 * retried.
	 */
	if (!pmd_none(*vmf->pmd) && !pmd_trans_huge(*vmf->pmd) &&
			!pmd_devmap(*vmf->pmd)) {
		result = 0;
		goto unlock_entry;
	}

	/*
	 * Note that we don't use iomap_apply here.  We aren't doing I/O, only
	 * setting up a mapping, so really we're using iomap_begin() as a way
	 * to look up our filesystem block.
	 */
	pos = (loff_t)pgoff << PAGE_SHIFT;
	error = ops->iomap_begin(inode, pos, PMD_SIZE, iomap_flags, &iomap);
	if (error)
		goto unlock_entry;

	if (iomap.offset + iomap.length < pos + PMD_SIZE)
		goto finish_iomap;

	sync = dax_fault_is_synchronous(iomap_flags, vma, &iomap);

	switch (iomap.type) {
	case IOMAP_MAPPED:
		error = dax_iomap_pfn(&iomap, pos, PMD_SIZE, &pfn);
		if (error < 0)
			goto finish_iomap;

		entry = dax_insert_mapping_entry(mapping, vmf, entry,
						dax_iomap_sector(&iomap, pos),
						RADIX_DAX_PMD, write && !sync);
		if (IS_ERR(entry))
			goto finish_iomap;

		/*
		 * If we are doing synchronous page fault and inode needs fsync,
		 * we can insert PMD into page tables only after that happens.
		 * Skip insertion for now and return the pfn so that caller can
		 * insert it after fsync is done.
		 */
		if (sync) {
			if (WARN_ON_ONCE(!pfnp))
				goto finish_iomap;
			*pfnp = pfn;
			result = VM_FAULT_NEEDDSYNC;
			goto finish_iomap;
		}

		trace_dax_pmd_insert_mapping(inode, vmf, PMD_SIZE, pfn, entry);
		result = vmf_insert_pfn_pmd(vma, vmf->address, vmf->pmd, pfn,
					    write);
		break;
	case IOMAP_UNWRITTEN:
	case IOMAP_HOLE:
		if (WARN_ON_ONCE(write))
			break;
		result = dax_pmd_load_hole(vmf, &iomap, entry);
		break;
	default:
		WARN_ON_ONCE(1);
		break;
	}

 finish_iomap:
	if (ops->iomap_end) {
		int copied = PMD_SIZE;

		if (result == VM_FAULT_FALLBACK)
			copied = 0;
		/*
		 * The fault is done by now and there's no way back (other
		 * thread may be already happily using PMD we have installed).
		 * Just ignore error from ->iomap_end since we cannot do much
		 * with it.
		 */
		ops->iomap_end(inode, pos, PMD_SIZE, copied, iomap_flags,
				&iomap);
	}
 unlock_entry:
	put_locked_mapping_entry(mapping, pgoff);
 fallback:
	if (result == VM_FAULT_FALLBACK) {
		split_huge_pmd(vma, vmf->pmd, vmf->address);
		count_vm_event(THP_FAULT_FALLBACK);
	}
out:
	trace_dax_pmd_fault_done(inode, vmf, max_pgoff, result);
	return result;
}
#else
static int dax_iomap_pmd_fault(struct vm_fault *vmf, pfn_t *pfnp,
			       const struct iomap_ops *ops)
{
	return VM_FAULT_FALLBACK;
}
#endif /* CONFIG_FS_DAX_PMD */

/**
 * dax_iomap_fault - handle a page fault on a DAX file
 * @vmf: The description of the fault
 * @pe_size: Size of the page to fault in
 * @pfnp: PFN to insert for synchronous faults if fsync is required
<<<<<<< HEAD
=======
 * @iomap_errp: Storage for detailed error code in case of error
>>>>>>> 661e50bc
 * @ops: Iomap ops passed from the file system
 *
 * When a page fault occurs, filesystems may call this helper in
 * their fault handler for DAX files. dax_iomap_fault() assumes the caller
 * has done all the necessary locking for page fault to proceed
 * successfully.
 */
int dax_iomap_fault(struct vm_fault *vmf, enum page_entry_size pe_size,
<<<<<<< HEAD
		    pfn_t *pfnp, const struct iomap_ops *ops)
{
	switch (pe_size) {
	case PE_SIZE_PTE:
		return dax_iomap_pte_fault(vmf, pfnp, ops);
=======
		    pfn_t *pfnp, int *iomap_errp, const struct iomap_ops *ops)
{
	switch (pe_size) {
	case PE_SIZE_PTE:
		return dax_iomap_pte_fault(vmf, pfnp, iomap_errp, ops);
>>>>>>> 661e50bc
	case PE_SIZE_PMD:
		return dax_iomap_pmd_fault(vmf, pfnp, ops);
	default:
		return VM_FAULT_FALLBACK;
	}
}
EXPORT_SYMBOL_GPL(dax_iomap_fault);

/**
 * dax_insert_pfn_mkwrite - insert PTE or PMD entry into page tables
 * @vmf: The description of the fault
 * @pe_size: Size of entry to be inserted
 * @pfn: PFN to insert
 *
 * This function inserts writeable PTE or PMD entry into page tables for mmaped
 * DAX file.  It takes care of marking corresponding radix tree entry as dirty
 * as well.
 */
static int dax_insert_pfn_mkwrite(struct vm_fault *vmf,
				  enum page_entry_size pe_size,
				  pfn_t pfn)
{
	struct address_space *mapping = vmf->vma->vm_file->f_mapping;
	void *entry, **slot;
	pgoff_t index = vmf->pgoff;
	int vmf_ret, error;

	spin_lock_irq(&mapping->tree_lock);
	entry = get_unlocked_mapping_entry(mapping, index, &slot);
	/* Did we race with someone splitting entry or so? */
	if (!entry ||
	    (pe_size == PE_SIZE_PTE && !dax_is_pte_entry(entry)) ||
	    (pe_size == PE_SIZE_PMD && !dax_is_pmd_entry(entry))) {
		put_unlocked_mapping_entry(mapping, index, entry);
		spin_unlock_irq(&mapping->tree_lock);
		trace_dax_insert_pfn_mkwrite_no_entry(mapping->host, vmf,
						      VM_FAULT_NOPAGE);
		return VM_FAULT_NOPAGE;
	}
	radix_tree_tag_set(&mapping->page_tree, index, PAGECACHE_TAG_DIRTY);
	entry = lock_slot(mapping, slot);
	spin_unlock_irq(&mapping->tree_lock);
	switch (pe_size) {
	case PE_SIZE_PTE:
		error = vm_insert_mixed_mkwrite(vmf->vma, vmf->address, pfn);
		vmf_ret = dax_fault_return(error);
		break;
#ifdef CONFIG_FS_DAX_PMD
	case PE_SIZE_PMD:
		vmf_ret = vmf_insert_pfn_pmd(vmf->vma, vmf->address, vmf->pmd,
			pfn, true);
		break;
#endif
	default:
		vmf_ret = VM_FAULT_FALLBACK;
	}
	put_locked_mapping_entry(mapping, index);
	trace_dax_insert_pfn_mkwrite(mapping->host, vmf, vmf_ret);
	return vmf_ret;
}

/**
 * dax_finish_sync_fault - finish synchronous page fault
 * @vmf: The description of the fault
 * @pe_size: Size of entry to be inserted
 * @pfn: PFN to insert
 *
 * This function ensures that the file range touched by the page fault is
 * stored persistently on the media and handles inserting of appropriate page
 * table entry.
 */
int dax_finish_sync_fault(struct vm_fault *vmf, enum page_entry_size pe_size,
			  pfn_t pfn)
{
	int err;
	loff_t start = ((loff_t)vmf->pgoff) << PAGE_SHIFT;
	size_t len = 0;

	if (pe_size == PE_SIZE_PTE)
		len = PAGE_SIZE;
	else if (pe_size == PE_SIZE_PMD)
		len = PMD_SIZE;
	else
		WARN_ON_ONCE(1);
	err = vfs_fsync_range(vmf->vma->vm_file, start, start + len - 1, 1);
	if (err)
		return VM_FAULT_SIGBUS;
	return dax_insert_pfn_mkwrite(vmf, pe_size, pfn);
}
EXPORT_SYMBOL_GPL(dax_finish_sync_fault);<|MERGE_RESOLUTION|>--- conflicted
+++ resolved
@@ -1089,25 +1089,14 @@
  */
 static bool dax_fault_is_synchronous(unsigned long flags,
 		struct vm_area_struct *vma, struct iomap *iomap)
-<<<<<<< HEAD
 {
 	return (flags & IOMAP_WRITE) && (vma->vm_flags & VM_SYNC)
 		&& (iomap->flags & IOMAP_F_DIRTY);
 }
 
 static int dax_iomap_pte_fault(struct vm_fault *vmf, pfn_t *pfnp,
-			       const struct iomap_ops *ops)
-{
-=======
-{
-	return (flags & IOMAP_WRITE) && (vma->vm_flags & VM_SYNC)
-		&& (iomap->flags & IOMAP_F_DIRTY);
-}
-
-static int dax_iomap_pte_fault(struct vm_fault *vmf, pfn_t *pfnp,
 			       int *iomap_errp, const struct iomap_ops *ops)
 {
->>>>>>> 661e50bc
 	struct vm_area_struct *vma = vmf->vma;
 	struct address_space *mapping = vma->vm_file->f_mapping;
 	struct inode *inode = mapping->host;
@@ -1281,15 +1270,6 @@
 }
 
 #ifdef CONFIG_FS_DAX_PMD
-<<<<<<< HEAD
-/*
- * The 'colour' (ie low bits) within a PMD of a page offset.  This comes up
- * more often than one might expect in the below functions.
- */
-#define PG_PMD_COLOUR	((PMD_SIZE >> PAGE_SHIFT) - 1)
-
-=======
->>>>>>> 661e50bc
 static int dax_pmd_load_hole(struct vm_fault *vmf, struct iomap *iomap,
 		void *entry)
 {
@@ -1503,10 +1483,7 @@
  * @vmf: The description of the fault
  * @pe_size: Size of the page to fault in
  * @pfnp: PFN to insert for synchronous faults if fsync is required
-<<<<<<< HEAD
-=======
  * @iomap_errp: Storage for detailed error code in case of error
->>>>>>> 661e50bc
  * @ops: Iomap ops passed from the file system
  *
  * When a page fault occurs, filesystems may call this helper in
@@ -1515,19 +1492,11 @@
  * successfully.
  */
 int dax_iomap_fault(struct vm_fault *vmf, enum page_entry_size pe_size,
-<<<<<<< HEAD
-		    pfn_t *pfnp, const struct iomap_ops *ops)
-{
-	switch (pe_size) {
-	case PE_SIZE_PTE:
-		return dax_iomap_pte_fault(vmf, pfnp, ops);
-=======
 		    pfn_t *pfnp, int *iomap_errp, const struct iomap_ops *ops)
 {
 	switch (pe_size) {
 	case PE_SIZE_PTE:
 		return dax_iomap_pte_fault(vmf, pfnp, iomap_errp, ops);
->>>>>>> 661e50bc
 	case PE_SIZE_PMD:
 		return dax_iomap_pmd_fault(vmf, pfnp, ops);
 	default:

/*
 * Copyright (c) 2000-2002,2005 Silicon Graphics, Inc.
 * All Rights Reserved.
 *
 * This program is free software; you can redistribute it and/or
 * modify it under the terms of the GNU General Public License as
 * published by the Free Software Foundation.
 *
 * This program is distributed in the hope that it would be useful,
 * but WITHOUT ANY WARRANTY; without even the implied warranty of
 * MERCHANTABILITY or FITNESS FOR A PARTICULAR PURPOSE.  See the
 * GNU General Public License for more details.
 *
 * You should have received a copy of the GNU General Public License
 * along with this program; if not, write the Free Software Foundation,
 * Inc.,  51 Franklin St, Fifth Floor, Boston, MA  02110-1301  USA
 */
#include "xfs.h"
#include "xfs_fs.h"
#include "xfs_shared.h"
#include "xfs_format.h"
#include "xfs_log_format.h"
#include "xfs_trans_resv.h"
#include "xfs_mount.h"
#include "xfs_inode.h"
#include "xfs_trans.h"
#include "xfs_buf_item.h"
#include "xfs_trans_priv.h"
#include "xfs_error.h"
#include "xfs_trace.h"

/*
 * Check to see if a buffer matching the given parameters is already
 * a part of the given transaction.
 */
STATIC struct xfs_buf *
xfs_trans_buf_item_match(
	struct xfs_trans	*tp,
	struct xfs_buftarg	*target,
	struct xfs_buf_map	*map,
	int			nmaps)
{
	struct xfs_log_item_desc *lidp;
	struct xfs_buf_log_item	*blip;
	int			len = 0;
	int			i;

	for (i = 0; i < nmaps; i++)
		len += map[i].bm_len;

	list_for_each_entry(lidp, &tp->t_items, lid_trans) {
		blip = (struct xfs_buf_log_item *)lidp->lid_item;
		if (blip->bli_item.li_type == XFS_LI_BUF &&
		    blip->bli_buf->b_target == target &&
		    XFS_BUF_ADDR(blip->bli_buf) == map[0].bm_bn &&
		    blip->bli_buf->b_length == len) {
			ASSERT(blip->bli_buf->b_map_count == nmaps);
			return blip->bli_buf;
		}
	}

	return NULL;
}

/*
 * Add the locked buffer to the transaction.
 *
 * The buffer must be locked, and it cannot be associated with any
 * transaction.
 *
 * If the buffer does not yet have a buf log item associated with it,
 * then allocate one for it.  Then add the buf item to the transaction.
 */
STATIC void
_xfs_trans_bjoin(
	struct xfs_trans	*tp,
	struct xfs_buf		*bp,
	int			reset_recur)
{
	struct xfs_buf_log_item	*bip;

	ASSERT(bp->b_transp == NULL);

	/*
	 * The xfs_buf_log_item pointer is stored in b_fsprivate.  If
	 * it doesn't have one yet, then allocate one and initialize it.
	 * The checks to see if one is there are in xfs_buf_item_init().
	 */
	xfs_buf_item_init(bp, tp->t_mountp);
	bip = bp->b_fspriv;
	ASSERT(!(bip->bli_flags & XFS_BLI_STALE));
	ASSERT(!(bip->__bli_format.blf_flags & XFS_BLF_CANCEL));
	ASSERT(!(bip->bli_flags & XFS_BLI_LOGGED));
	if (reset_recur)
		bip->bli_recur = 0;

	/*
	 * Take a reference for this transaction on the buf item.
	 */
	atomic_inc(&bip->bli_refcount);

	/*
	 * Get a log_item_desc to point at the new item.
	 */
	xfs_trans_add_item(tp, &bip->bli_item);

	/*
	 * Initialize b_fsprivate2 so we can find it with incore_match()
	 * in xfs_trans_get_buf() and friends above.
	 */
	bp->b_transp = tp;

}

void
xfs_trans_bjoin(
	struct xfs_trans	*tp,
	struct xfs_buf		*bp)
{
	_xfs_trans_bjoin(tp, bp, 0);
	trace_xfs_trans_bjoin(bp->b_fspriv);
}

/*
 * Get and lock the buffer for the caller if it is not already
 * locked within the given transaction.  If it is already locked
 * within the transaction, just increment its lock recursion count
 * and return a pointer to it.
 *
 * If the transaction pointer is NULL, make this just a normal
 * get_buf() call.
 */
struct xfs_buf *
xfs_trans_get_buf_map(
	struct xfs_trans	*tp,
	struct xfs_buftarg	*target,
	struct xfs_buf_map	*map,
	int			nmaps,
	xfs_buf_flags_t		flags)
{
	xfs_buf_t		*bp;
	xfs_buf_log_item_t	*bip;

	if (!tp)
		return xfs_buf_get_map(target, map, nmaps, flags);

	/*
	 * If we find the buffer in the cache with this transaction
	 * pointer in its b_fsprivate2 field, then we know we already
	 * have it locked.  In this case we just increment the lock
	 * recursion count and return the buffer to the caller.
	 */
	bp = xfs_trans_buf_item_match(tp, target, map, nmaps);
	if (bp != NULL) {
		ASSERT(xfs_buf_islocked(bp));
		if (XFS_FORCED_SHUTDOWN(tp->t_mountp)) {
			xfs_buf_stale(bp);
			XFS_BUF_DONE(bp);
		}

		ASSERT(bp->b_transp == tp);
		bip = bp->b_fspriv;
		ASSERT(bip != NULL);
		ASSERT(atomic_read(&bip->bli_refcount) > 0);
		bip->bli_recur++;
		trace_xfs_trans_get_buf_recur(bip);
		return bp;
	}

	bp = xfs_buf_get_map(target, map, nmaps, flags);
	if (bp == NULL) {
		return NULL;
	}

	ASSERT(!bp->b_error);

	_xfs_trans_bjoin(tp, bp, 1);
	trace_xfs_trans_get_buf(bp->b_fspriv);
	return bp;
}

/*
 * Get and lock the superblock buffer of this file system for the
 * given transaction.
 *
 * We don't need to use incore_match() here, because the superblock
 * buffer is a private buffer which we keep a pointer to in the
 * mount structure.
 */
xfs_buf_t *
xfs_trans_getsb(xfs_trans_t	*tp,
		struct xfs_mount *mp,
		int		flags)
{
	xfs_buf_t		*bp;
	xfs_buf_log_item_t	*bip;

	/*
	 * Default to just trying to lock the superblock buffer
	 * if tp is NULL.
	 */
	if (tp == NULL)
		return xfs_getsb(mp, flags);

	/*
	 * If the superblock buffer already has this transaction
	 * pointer in its b_fsprivate2 field, then we know we already
	 * have it locked.  In this case we just increment the lock
	 * recursion count and return the buffer to the caller.
	 */
	bp = mp->m_sb_bp;
	if (bp->b_transp == tp) {
		bip = bp->b_fspriv;
		ASSERT(bip != NULL);
		ASSERT(atomic_read(&bip->bli_refcount) > 0);
		bip->bli_recur++;
		trace_xfs_trans_getsb_recur(bip);
		return bp;
	}

	bp = xfs_getsb(mp, flags);
	if (bp == NULL)
		return NULL;

	_xfs_trans_bjoin(tp, bp, 1);
	trace_xfs_trans_getsb(bp->b_fspriv);
	return bp;
}

/*
 * Get and lock the buffer for the caller if it is not already
 * locked within the given transaction.  If it has not yet been
 * read in, read it from disk. If it is already locked
 * within the transaction and already read in, just increment its
 * lock recursion count and return a pointer to it.
 *
 * If the transaction pointer is NULL, make this just a normal
 * read_buf() call.
 */
int
xfs_trans_read_buf_map(
	struct xfs_mount	*mp,
	struct xfs_trans	*tp,
	struct xfs_buftarg	*target,
	struct xfs_buf_map	*map,
	int			nmaps,
	xfs_buf_flags_t		flags,
	struct xfs_buf		**bpp,
	const struct xfs_buf_ops *ops)
{
	struct xfs_buf		*bp = NULL;
	struct xfs_buf_log_item	*bip;
	int			error;

	*bpp = NULL;
	/*
	 * If we find the buffer in the cache with this transaction
	 * pointer in its b_fsprivate2 field, then we know we already
	 * have it locked.  If it is already read in we just increment
	 * the lock recursion count and return the buffer to the caller.
	 * If the buffer is not yet read in, then we read it in, increment
	 * the lock recursion count, and return it to the caller.
	 */
	if (tp)
		bp = xfs_trans_buf_item_match(tp, target, map, nmaps);
	if (bp) {
		ASSERT(xfs_buf_islocked(bp));
		ASSERT(bp->b_transp == tp);
		ASSERT(bp->b_fspriv != NULL);
		ASSERT(!bp->b_error);
<<<<<<< HEAD
		if (!(XFS_BUF_ISDONE(bp))) {
			trace_xfs_trans_read_buf_io(bp, _RET_IP_);
			ASSERT(!XFS_BUF_ISASYNC(bp));
			ASSERT(bp->b_iodone == NULL);
			XFS_BUF_READ(bp);
			bp->b_ops = ops;

			error = xfs_buf_submit_wait(bp);
			if (error) {
				if (!XFS_FORCED_SHUTDOWN(mp))
					xfs_buf_ioerror_alert(bp, __func__);
				xfs_buf_relse(bp);
				/*
				 * We can gracefully recover from most read
				 * errors. Ones we can't are those that happen
				 * after the transaction's already dirty.
				 */
				if (tp->t_flags & XFS_TRANS_DIRTY)
					xfs_force_shutdown(tp->t_mountp,
							SHUTDOWN_META_IO_ERROR);
				/* bad CRC means corrupted metadata */
				if (error == -EFSBADCRC)
					error = -EFSCORRUPTED;
				return error;
			}
		}
=======
		ASSERT(bp->b_flags & XBF_DONE);

>>>>>>> e529fea9
		/*
		 * We never locked this buf ourselves, so we shouldn't
		 * brelse it either. Just get out.
		 */
		if (XFS_FORCED_SHUTDOWN(mp)) {
			trace_xfs_trans_read_buf_shut(bp, _RET_IP_);
			return -EIO;
		}

		bip = bp->b_fspriv;
		bip->bli_recur++;

		ASSERT(atomic_read(&bip->bli_refcount) > 0);
		trace_xfs_trans_read_buf_recur(bip);
		*bpp = bp;
		return 0;
	}

	bp = xfs_buf_read_map(target, map, nmaps, flags, ops);
	if (!bp) {
		if (!(flags & XBF_TRYLOCK))
			return -ENOMEM;
		return tp ? 0 : -EAGAIN;
	}

	/*
	 * If we've had a read error, then the contents of the buffer are
	 * invalid and should not be used. To ensure that a followup read tries
	 * to pull the buffer from disk again, we clear the XBF_DONE flag and
	 * mark the buffer stale. This ensures that anyone who has a current
	 * reference to the buffer will interpret it's contents correctly and
	 * future cache lookups will also treat it as an empty, uninitialised
	 * buffer.
	 */
	if (bp->b_error) {
		error = bp->b_error;
		if (!XFS_FORCED_SHUTDOWN(mp))
			xfs_buf_ioerror_alert(bp, __func__);
		bp->b_flags &= ~XBF_DONE;
		xfs_buf_stale(bp);

		if (tp && (tp->t_flags & XFS_TRANS_DIRTY))
			xfs_force_shutdown(tp->t_mountp, SHUTDOWN_META_IO_ERROR);
		xfs_buf_relse(bp);

		/* bad CRC means corrupted metadata */
		if (error == -EFSBADCRC)
			error = -EFSCORRUPTED;
		return error;
	}

	if (XFS_FORCED_SHUTDOWN(mp)) {
		xfs_buf_relse(bp);
		trace_xfs_trans_read_buf_shut(bp, _RET_IP_);
		return -EIO;
	}

	if (tp)
		_xfs_trans_bjoin(tp, bp, 1);
	trace_xfs_trans_read_buf(bp->b_fspriv);
	*bpp = bp;
	return 0;

}

/*
 * Release the buffer bp which was previously acquired with one of the
 * xfs_trans_... buffer allocation routines if the buffer has not
 * been modified within this transaction.  If the buffer is modified
 * within this transaction, do decrement the recursion count but do
 * not release the buffer even if the count goes to 0.  If the buffer is not
 * modified within the transaction, decrement the recursion count and
 * release the buffer if the recursion count goes to 0.
 *
 * If the buffer is to be released and it was not modified before
 * this transaction began, then free the buf_log_item associated with it.
 *
 * If the transaction pointer is NULL, make this just a normal
 * brelse() call.
 */
void
xfs_trans_brelse(xfs_trans_t	*tp,
		 xfs_buf_t	*bp)
{
	xfs_buf_log_item_t	*bip;

	/*
	 * Default to a normal brelse() call if the tp is NULL.
	 */
	if (tp == NULL) {
		ASSERT(bp->b_transp == NULL);
		xfs_buf_relse(bp);
		return;
	}

	ASSERT(bp->b_transp == tp);
	bip = bp->b_fspriv;
	ASSERT(bip->bli_item.li_type == XFS_LI_BUF);
	ASSERT(!(bip->bli_flags & XFS_BLI_STALE));
	ASSERT(!(bip->__bli_format.blf_flags & XFS_BLF_CANCEL));
	ASSERT(atomic_read(&bip->bli_refcount) > 0);

	trace_xfs_trans_brelse(bip);

	/*
	 * If the release is just for a recursive lock,
	 * then decrement the count and return.
	 */
	if (bip->bli_recur > 0) {
		bip->bli_recur--;
		return;
	}

	/*
	 * If the buffer is dirty within this transaction, we can't
	 * release it until we commit.
	 */
	if (bip->bli_item.li_desc->lid_flags & XFS_LID_DIRTY)
		return;

	/*
	 * If the buffer has been invalidated, then we can't release
	 * it until the transaction commits to disk unless it is re-dirtied
	 * as part of this transaction.  This prevents us from pulling
	 * the item from the AIL before we should.
	 */
	if (bip->bli_flags & XFS_BLI_STALE)
		return;

	ASSERT(!(bip->bli_flags & XFS_BLI_LOGGED));

	/*
	 * Free up the log item descriptor tracking the released item.
	 */
	xfs_trans_del_item(&bip->bli_item);

	/*
	 * Clear the hold flag in the buf log item if it is set.
	 * We wouldn't want the next user of the buffer to
	 * get confused.
	 */
	if (bip->bli_flags & XFS_BLI_HOLD) {
		bip->bli_flags &= ~XFS_BLI_HOLD;
	}

	/*
	 * Drop our reference to the buf log item.
	 */
	atomic_dec(&bip->bli_refcount);

	/*
	 * If the buf item is not tracking data in the log, then
	 * we must free it before releasing the buffer back to the
	 * free pool.  Before releasing the buffer to the free pool,
	 * clear the transaction pointer in b_fsprivate2 to dissolve
	 * its relation to this transaction.
	 */
	if (!xfs_buf_item_dirty(bip)) {
/***
		ASSERT(bp->b_pincount == 0);
***/
		ASSERT(atomic_read(&bip->bli_refcount) == 0);
		ASSERT(!(bip->bli_item.li_flags & XFS_LI_IN_AIL));
		ASSERT(!(bip->bli_flags & XFS_BLI_INODE_ALLOC_BUF));
		xfs_buf_item_relse(bp);
	}

	bp->b_transp = NULL;
	xfs_buf_relse(bp);
}

/*
 * Mark the buffer as not needing to be unlocked when the buf item's
 * iop_unlock() routine is called.  The buffer must already be locked
 * and associated with the given transaction.
 */
/* ARGSUSED */
void
xfs_trans_bhold(xfs_trans_t	*tp,
		xfs_buf_t	*bp)
{
	xfs_buf_log_item_t	*bip = bp->b_fspriv;

	ASSERT(bp->b_transp == tp);
	ASSERT(bip != NULL);
	ASSERT(!(bip->bli_flags & XFS_BLI_STALE));
	ASSERT(!(bip->__bli_format.blf_flags & XFS_BLF_CANCEL));
	ASSERT(atomic_read(&bip->bli_refcount) > 0);

	bip->bli_flags |= XFS_BLI_HOLD;
	trace_xfs_trans_bhold(bip);
}

/*
 * Cancel the previous buffer hold request made on this buffer
 * for this transaction.
 */
void
xfs_trans_bhold_release(xfs_trans_t	*tp,
			xfs_buf_t	*bp)
{
	xfs_buf_log_item_t	*bip = bp->b_fspriv;

	ASSERT(bp->b_transp == tp);
	ASSERT(bip != NULL);
	ASSERT(!(bip->bli_flags & XFS_BLI_STALE));
	ASSERT(!(bip->__bli_format.blf_flags & XFS_BLF_CANCEL));
	ASSERT(atomic_read(&bip->bli_refcount) > 0);
	ASSERT(bip->bli_flags & XFS_BLI_HOLD);

	bip->bli_flags &= ~XFS_BLI_HOLD;
	trace_xfs_trans_bhold_release(bip);
}

/*
 * This is called to mark bytes first through last inclusive of the given
 * buffer as needing to be logged when the transaction is committed.
 * The buffer must already be associated with the given transaction.
 *
 * First and last are numbers relative to the beginning of this buffer,
 * so the first byte in the buffer is numbered 0 regardless of the
 * value of b_blkno.
 */
void
xfs_trans_log_buf(xfs_trans_t	*tp,
		  xfs_buf_t	*bp,
		  uint		first,
		  uint		last)
{
	xfs_buf_log_item_t	*bip = bp->b_fspriv;

	ASSERT(bp->b_transp == tp);
	ASSERT(bip != NULL);
	ASSERT(first <= last && last < BBTOB(bp->b_length));
	ASSERT(bp->b_iodone == NULL ||
	       bp->b_iodone == xfs_buf_iodone_callbacks);

	/*
	 * Mark the buffer as needing to be written out eventually,
	 * and set its iodone function to remove the buffer's buf log
	 * item from the AIL and free it when the buffer is flushed
	 * to disk.  See xfs_buf_attach_iodone() for more details
	 * on li_cb and xfs_buf_iodone_callbacks().
	 * If we end up aborting this transaction, we trap this buffer
	 * inside the b_bdstrat callback so that this won't get written to
	 * disk.
	 */
	XFS_BUF_DONE(bp);

	ASSERT(atomic_read(&bip->bli_refcount) > 0);
	bp->b_iodone = xfs_buf_iodone_callbacks;
	bip->bli_item.li_cb = xfs_buf_iodone;

	trace_xfs_trans_log_buf(bip);

	/*
	 * If we invalidated the buffer within this transaction, then
	 * cancel the invalidation now that we're dirtying the buffer
	 * again.  There are no races with the code in xfs_buf_item_unpin(),
	 * because we have a reference to the buffer this entire time.
	 */
	if (bip->bli_flags & XFS_BLI_STALE) {
		bip->bli_flags &= ~XFS_BLI_STALE;
		ASSERT(XFS_BUF_ISSTALE(bp));
		XFS_BUF_UNSTALE(bp);
		bip->__bli_format.blf_flags &= ~XFS_BLF_CANCEL;
	}

	tp->t_flags |= XFS_TRANS_DIRTY;
	bip->bli_item.li_desc->lid_flags |= XFS_LID_DIRTY;

	/*
	 * If we have an ordered buffer we are not logging any dirty range but
	 * it still needs to be marked dirty and that it has been logged.
	 */
	bip->bli_flags |= XFS_BLI_DIRTY | XFS_BLI_LOGGED;
	if (!(bip->bli_flags & XFS_BLI_ORDERED))
		xfs_buf_item_log(bip, first, last);
}


/*
 * Invalidate a buffer that is being used within a transaction.
 *
 * Typically this is because the blocks in the buffer are being freed, so we
 * need to prevent it from being written out when we're done.  Allowing it
 * to be written again might overwrite data in the free blocks if they are
 * reallocated to a file.
 *
 * We prevent the buffer from being written out by marking it stale.  We can't
 * get rid of the buf log item at this point because the buffer may still be
 * pinned by another transaction.  If that is the case, then we'll wait until
 * the buffer is committed to disk for the last time (we can tell by the ref
 * count) and free it in xfs_buf_item_unpin().  Until that happens we will
 * keep the buffer locked so that the buffer and buf log item are not reused.
 *
 * We also set the XFS_BLF_CANCEL flag in the buf log format structure and log
 * the buf item.  This will be used at recovery time to determine that copies
 * of the buffer in the log before this should not be replayed.
 *
 * We mark the item descriptor and the transaction dirty so that we'll hold
 * the buffer until after the commit.
 *
 * Since we're invalidating the buffer, we also clear the state about which
 * parts of the buffer have been logged.  We also clear the flag indicating
 * that this is an inode buffer since the data in the buffer will no longer
 * be valid.
 *
 * We set the stale bit in the buffer as well since we're getting rid of it.
 */
void
xfs_trans_binval(
	xfs_trans_t	*tp,
	xfs_buf_t	*bp)
{
	xfs_buf_log_item_t	*bip = bp->b_fspriv;
	int			i;

	ASSERT(bp->b_transp == tp);
	ASSERT(bip != NULL);
	ASSERT(atomic_read(&bip->bli_refcount) > 0);

	trace_xfs_trans_binval(bip);

	if (bip->bli_flags & XFS_BLI_STALE) {
		/*
		 * If the buffer is already invalidated, then
		 * just return.
		 */
		ASSERT(XFS_BUF_ISSTALE(bp));
		ASSERT(!(bip->bli_flags & (XFS_BLI_LOGGED | XFS_BLI_DIRTY)));
		ASSERT(!(bip->__bli_format.blf_flags & XFS_BLF_INODE_BUF));
		ASSERT(!(bip->__bli_format.blf_flags & XFS_BLFT_MASK));
		ASSERT(bip->__bli_format.blf_flags & XFS_BLF_CANCEL);
		ASSERT(bip->bli_item.li_desc->lid_flags & XFS_LID_DIRTY);
		ASSERT(tp->t_flags & XFS_TRANS_DIRTY);
		return;
	}

	xfs_buf_stale(bp);

	bip->bli_flags |= XFS_BLI_STALE;
	bip->bli_flags &= ~(XFS_BLI_INODE_BUF | XFS_BLI_LOGGED | XFS_BLI_DIRTY);
	bip->__bli_format.blf_flags &= ~XFS_BLF_INODE_BUF;
	bip->__bli_format.blf_flags |= XFS_BLF_CANCEL;
	bip->__bli_format.blf_flags &= ~XFS_BLFT_MASK;
	for (i = 0; i < bip->bli_format_count; i++) {
		memset(bip->bli_formats[i].blf_data_map, 0,
		       (bip->bli_formats[i].blf_map_size * sizeof(uint)));
	}
	bip->bli_item.li_desc->lid_flags |= XFS_LID_DIRTY;
	tp->t_flags |= XFS_TRANS_DIRTY;
}

/*
 * This call is used to indicate that the buffer contains on-disk inodes which
 * must be handled specially during recovery.  They require special handling
 * because only the di_next_unlinked from the inodes in the buffer should be
 * recovered.  The rest of the data in the buffer is logged via the inodes
 * themselves.
 *
 * All we do is set the XFS_BLI_INODE_BUF flag in the items flags so it can be
 * transferred to the buffer's log format structure so that we'll know what to
 * do at recovery time.
 */
void
xfs_trans_inode_buf(
	xfs_trans_t	*tp,
	xfs_buf_t	*bp)
{
	xfs_buf_log_item_t	*bip = bp->b_fspriv;

	ASSERT(bp->b_transp == tp);
	ASSERT(bip != NULL);
	ASSERT(atomic_read(&bip->bli_refcount) > 0);

	bip->bli_flags |= XFS_BLI_INODE_BUF;
	xfs_trans_buf_set_type(tp, bp, XFS_BLFT_DINO_BUF);
}

/*
 * This call is used to indicate that the buffer is going to
 * be staled and was an inode buffer. This means it gets
 * special processing during unpin - where any inodes
 * associated with the buffer should be removed from ail.
 * There is also special processing during recovery,
 * any replay of the inodes in the buffer needs to be
 * prevented as the buffer may have been reused.
 */
void
xfs_trans_stale_inode_buf(
	xfs_trans_t	*tp,
	xfs_buf_t	*bp)
{
	xfs_buf_log_item_t	*bip = bp->b_fspriv;

	ASSERT(bp->b_transp == tp);
	ASSERT(bip != NULL);
	ASSERT(atomic_read(&bip->bli_refcount) > 0);

	bip->bli_flags |= XFS_BLI_STALE_INODE;
	bip->bli_item.li_cb = xfs_buf_iodone;
	xfs_trans_buf_set_type(tp, bp, XFS_BLFT_DINO_BUF);
}

/*
 * Mark the buffer as being one which contains newly allocated
 * inodes.  We need to make sure that even if this buffer is
 * relogged as an 'inode buf' we still recover all of the inode
 * images in the face of a crash.  This works in coordination with
 * xfs_buf_item_committed() to ensure that the buffer remains in the
 * AIL at its original location even after it has been relogged.
 */
/* ARGSUSED */
void
xfs_trans_inode_alloc_buf(
	xfs_trans_t	*tp,
	xfs_buf_t	*bp)
{
	xfs_buf_log_item_t	*bip = bp->b_fspriv;

	ASSERT(bp->b_transp == tp);
	ASSERT(bip != NULL);
	ASSERT(atomic_read(&bip->bli_refcount) > 0);

	bip->bli_flags |= XFS_BLI_INODE_ALLOC_BUF;
	xfs_trans_buf_set_type(tp, bp, XFS_BLFT_DINO_BUF);
}

/*
 * Mark the buffer as ordered for this transaction. This means
 * that the contents of the buffer are not recorded in the transaction
 * but it is tracked in the AIL as though it was. This allows us
 * to record logical changes in transactions rather than the physical
 * changes we make to the buffer without changing writeback ordering
 * constraints of metadata buffers.
 */
void
xfs_trans_ordered_buf(
	struct xfs_trans	*tp,
	struct xfs_buf		*bp)
{
	struct xfs_buf_log_item	*bip = bp->b_fspriv;

	ASSERT(bp->b_transp == tp);
	ASSERT(bip != NULL);
	ASSERT(atomic_read(&bip->bli_refcount) > 0);

	bip->bli_flags |= XFS_BLI_ORDERED;
	trace_xfs_buf_item_ordered(bip);
}

/*
 * Set the type of the buffer for log recovery so that it can correctly identify
 * and hence attach the correct buffer ops to the buffer after replay.
 */
void
xfs_trans_buf_set_type(
	struct xfs_trans	*tp,
	struct xfs_buf		*bp,
	enum xfs_blft		type)
{
	struct xfs_buf_log_item	*bip = bp->b_fspriv;

	if (!tp)
		return;

	ASSERT(bp->b_transp == tp);
	ASSERT(bip != NULL);
	ASSERT(atomic_read(&bip->bli_refcount) > 0);

	xfs_blft_to_flags(&bip->__bli_format, type);
}

void
xfs_trans_buf_copy_type(
	struct xfs_buf		*dst_bp,
	struct xfs_buf		*src_bp)
{
	struct xfs_buf_log_item	*sbip = src_bp->b_fspriv;
	struct xfs_buf_log_item	*dbip = dst_bp->b_fspriv;
	enum xfs_blft		type;

	type = xfs_blft_from_flags(&sbip->__bli_format);
	xfs_blft_to_flags(&dbip->__bli_format, type);
}

/*
 * Similar to xfs_trans_inode_buf(), this marks the buffer as a cluster of
 * dquots. However, unlike in inode buffer recovery, dquot buffers get
 * recovered in their entirety. (Hence, no XFS_BLI_DQUOT_ALLOC_BUF flag).
 * The only thing that makes dquot buffers different from regular
 * buffers is that we must not replay dquot bufs when recovering
 * if a _corresponding_ quotaoff has happened. We also have to distinguish
 * between usr dquot bufs and grp dquot bufs, because usr and grp quotas
 * can be turned off independently.
 */
/* ARGSUSED */
void
xfs_trans_dquot_buf(
	xfs_trans_t	*tp,
	xfs_buf_t	*bp,
	uint		type)
{
	struct xfs_buf_log_item	*bip = bp->b_fspriv;

	ASSERT(type == XFS_BLF_UDQUOT_BUF ||
	       type == XFS_BLF_PDQUOT_BUF ||
	       type == XFS_BLF_GDQUOT_BUF);

	bip->__bli_format.blf_flags |= type;

	switch (type) {
	case XFS_BLF_UDQUOT_BUF:
		type = XFS_BLFT_UDQUOT_BUF;
		break;
	case XFS_BLF_PDQUOT_BUF:
		type = XFS_BLFT_PDQUOT_BUF;
		break;
	case XFS_BLF_GDQUOT_BUF:
		type = XFS_BLFT_GDQUOT_BUF;
		break;
	default:
		type = XFS_BLFT_UNKNOWN_BUF;
		break;
	}

	xfs_trans_buf_set_type(tp, bp, type);
}<|MERGE_RESOLUTION|>--- conflicted
+++ resolved
@@ -268,37 +268,8 @@
 		ASSERT(bp->b_transp == tp);
 		ASSERT(bp->b_fspriv != NULL);
 		ASSERT(!bp->b_error);
-<<<<<<< HEAD
-		if (!(XFS_BUF_ISDONE(bp))) {
-			trace_xfs_trans_read_buf_io(bp, _RET_IP_);
-			ASSERT(!XFS_BUF_ISASYNC(bp));
-			ASSERT(bp->b_iodone == NULL);
-			XFS_BUF_READ(bp);
-			bp->b_ops = ops;
-
-			error = xfs_buf_submit_wait(bp);
-			if (error) {
-				if (!XFS_FORCED_SHUTDOWN(mp))
-					xfs_buf_ioerror_alert(bp, __func__);
-				xfs_buf_relse(bp);
-				/*
-				 * We can gracefully recover from most read
-				 * errors. Ones we can't are those that happen
-				 * after the transaction's already dirty.
-				 */
-				if (tp->t_flags & XFS_TRANS_DIRTY)
-					xfs_force_shutdown(tp->t_mountp,
-							SHUTDOWN_META_IO_ERROR);
-				/* bad CRC means corrupted metadata */
-				if (error == -EFSBADCRC)
-					error = -EFSCORRUPTED;
-				return error;
-			}
-		}
-=======
 		ASSERT(bp->b_flags & XBF_DONE);
 
->>>>>>> e529fea9
 		/*
 		 * We never locked this buf ourselves, so we shouldn't
 		 * brelse it either. Just get out.

--- conflicted
+++ resolved
@@ -774,37 +774,11 @@
 	if (IS_ERR(op))
 		return PTR_ERR(op);
 
-<<<<<<< HEAD
 	afs_op_set_vnode(op, 0, vnode);
 	op->nr_files		= 1;
 	op->volstatus.buf	= buf;
 	op->ops			= &afs_get_volume_status_operation;
 	return afs_do_sync_operation(op);
-}
-=======
-	ret = -ERESTARTSYS;
-	if (afs_begin_vnode_operation(&fc, vnode, key, true)) {
-		fc.flags |= AFS_FS_CURSOR_NO_VSLEEP;
-		while (afs_select_fileserver(&fc)) {
-			fc.cb_break = afs_calc_vnode_cb_break(vnode);
-			afs_fs_get_volume_status(&fc, &vs);
-		}
-
-		afs_check_for_remote_deletion(&fc, fc.vnode);
-		ret = afs_end_vnode_operation(&fc);
-	}
-
-	key_put(key);
-
-	if (ret == 0) {
-		if (vs.max_quota == 0)
-			buf->f_blocks = vs.part_max_blocks;
-		else
-			buf->f_blocks = vs.max_quota;
-		buf->f_bavail = buf->f_bfree = buf->f_blocks - vs.blocks_in_use;
-	}
-
-	return ret;
 }
 
 #ifdef CONFIG_FSINFO
@@ -1008,5 +982,4 @@
 	return ret;
 }
 
-#endif /* CONFIG_FSINFO */
->>>>>>> 93737ccf
+#endif /* CONFIG_FSINFO */
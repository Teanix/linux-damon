--- conflicted
+++ resolved
@@ -189,17 +189,6 @@
 	spin_unlock_irq(&current->sighand->siglock);
 }
 
-void calculate_sigpending(void)
-{
-	/* Have any signals or users of TIF_SIGPENDING been delayed
-	 * until after fork?
-	 */
-	spin_lock_irq(&current->sighand->siglock);
-	set_tsk_thread_flag(current, TIF_SIGPENDING);
-	recalc_sigpending();
-	spin_unlock_irq(&current->sighand->siglock);
-}
-
 /* Given the mask, find the first available signal that should be serviced. */
 
 #define SYNCHRONOUS_MASK \
@@ -1041,11 +1030,7 @@
 }
 #endif
 
-<<<<<<< HEAD
-static int __send_signal(int sig, struct siginfo *info, struct task_struct *t,
-=======
 static int __send_signal(int sig, struct kernel_siginfo *info, struct task_struct *t,
->>>>>>> 0fd79184
 			enum pid_type type, int from_ancestor_ns)
 {
 	struct sigpending *pending;
@@ -1165,11 +1150,7 @@
 	return ret;
 }
 
-<<<<<<< HEAD
-static int send_signal(int sig, struct siginfo *info, struct task_struct *t,
-=======
 static int send_signal(int sig, struct kernel_siginfo *info, struct task_struct *t,
->>>>>>> 0fd79184
 			enum pid_type type)
 {
 	int from_ancestor_ns = 0;
@@ -1221,17 +1202,7 @@
 	return send_signal(sig, info, p, PIDTYPE_TGID);
 }
 
-<<<<<<< HEAD
-static int
-specific_send_sig_info(int sig, struct siginfo *info, struct task_struct *t)
-{
-	return send_signal(sig, info, t, PIDTYPE_PID);
-}
-
-int do_send_sig_info(int sig, struct siginfo *info, struct task_struct *p,
-=======
 int do_send_sig_info(int sig, struct kernel_siginfo *info, struct task_struct *p,
->>>>>>> 0fd79184
 			enum pid_type type)
 {
 	unsigned long flags;
@@ -1345,13 +1316,8 @@
 /*
  * send signal info to all the members of a group
  */
-<<<<<<< HEAD
-int group_send_sig_info(int sig, struct siginfo *info, struct task_struct *p,
-			enum pid_type type)
-=======
 int group_send_sig_info(int sig, struct kernel_siginfo *info,
 			struct task_struct *p, enum pid_type type)
->>>>>>> 0fd79184
 {
 	int ret;
 

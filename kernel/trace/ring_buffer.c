--- conflicted
+++ resolved
@@ -441,10 +441,7 @@
 struct ring_buffer_per_cpu {
 	int				cpu;
 	atomic_t			record_disabled;
-<<<<<<< HEAD
-=======
 	atomic_t			resize_disabled;
->>>>>>> 04d5ce62
 	struct trace_buffer	*buffer;
 	raw_spinlock_t			reader_lock;	/* serialize readers */
 	arch_spinlock_t			lock;

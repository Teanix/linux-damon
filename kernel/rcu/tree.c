--- conflicted
+++ resolved
@@ -277,11 +277,7 @@
 {
 	trace_rcu_utilization(TPS("Start context switch"));
 	rcu_sched_qs();
-<<<<<<< HEAD
-	rcu_preempt_note_context_switch(cpu);
-=======
 	rcu_preempt_note_context_switch();
->>>>>>> e529fea9
 	if (unlikely(raw_cpu_read(rcu_sched_qs_mask)))
 		rcu_momentary_dyntick_idle();
 	trace_rcu_utilization(TPS("End context switch"));
@@ -644,11 +640,8 @@
  */
 static void rcu_eqs_exit_common(long long oldval, int user)
 {
-<<<<<<< HEAD
-=======
 	struct rcu_dynticks *rdtp = this_cpu_ptr(&rcu_dynticks);
 
->>>>>>> e529fea9
 	rcu_dynticks_task_exit();
 	smp_mb__before_atomic();  /* Force ordering w/previous sojourn. */
 	atomic_inc(&rdtp->dynticks);
@@ -3061,10 +3054,7 @@
 			/* CPU hotplug operation in flight, use normal GP. */
 			wait_rcu_gp(call_rcu_sched);
 			atomic_long_inc(&rsp->expedited_normal);
-<<<<<<< HEAD
-=======
 			free_cpumask_var(cm);
->>>>>>> e529fea9
 			return;
 		}
 		snap = atomic_long_read(&rsp->expedited_start);

/*
	kmod, the new module loader (replaces kerneld)
	Kirk Petersen

	Reorganized not to be a daemon by Adam Richter, with guidance
	from Greg Zornetzer.

	Modified to avoid chroot and file sharing problems.
	Mikael Pettersson

	Limit the concurrent number of kmod modprobes to catch loops from
	"modprobe needs a service that is in a module".
	Keith Owens <kaos@ocs.com.au> December 1999

	Unblock all signals when we exec a usermode process.
	Shuu Yamaguchi <shuu@wondernetworkresources.com> December 2000

	call_usermodehelper wait flag, and remove exec_usermodehelper.
	Rusty Russell <rusty@rustcorp.com.au>  Jan 2003
*/
#include <linux/module.h>
#include <linux/sched.h>
#include <linux/syscalls.h>
#include <linux/unistd.h>
#include <linux/kmod.h>
#include <linux/slab.h>
#include <linux/completion.h>
#include <linux/cred.h>
#include <linux/file.h>
#include <linux/fdtable.h>
#include <linux/workqueue.h>
#include <linux/security.h>
#include <linux/mount.h>
#include <linux/kernel.h>
#include <linux/init.h>
#include <linux/resource.h>
#include <linux/notifier.h>
#include <linux/suspend.h>
#include <linux/rwsem.h>
#include <linux/ptrace.h>
#include <linux/async.h>
#include <asm/uaccess.h>

#include <trace/events/module.h>

extern int max_threads;

static struct workqueue_struct *khelper_wq;

#define CAP_BSET	(void *)1
#define CAP_PI		(void *)2

static kernel_cap_t usermodehelper_bset = CAP_FULL_SET;
static kernel_cap_t usermodehelper_inheritable = CAP_FULL_SET;
static DEFINE_SPINLOCK(umh_sysctl_lock);
static DECLARE_RWSEM(umhelper_sem);

#ifdef CONFIG_MODULES

/*
	modprobe_path is set via /proc/sys.
*/
char modprobe_path[KMOD_PATH_LEN] = "/sbin/modprobe";

static void free_modprobe_argv(struct subprocess_info *info)
{
	kfree(info->argv[3]); /* check call_modprobe() */
	kfree(info->argv);
}

static int call_modprobe(char *module_name, int wait)
{
	struct subprocess_info *info;
	static char *envp[] = {
		"HOME=/",
		"TERM=linux",
		"PATH=/sbin:/usr/sbin:/bin:/usr/bin",
		NULL
	};

	char **argv = kmalloc(sizeof(char *[5]), GFP_KERNEL);
	if (!argv)
		goto out;

	module_name = kstrdup(module_name, GFP_KERNEL);
	if (!module_name)
		goto free_argv;

	argv[0] = modprobe_path;
	argv[1] = "-q";
	argv[2] = "--";
	argv[3] = module_name;	/* check free_modprobe_argv() */
	argv[4] = NULL;

	info = call_usermodehelper_setup(modprobe_path, argv, envp, GFP_KERNEL,
					 NULL, free_modprobe_argv, NULL);
	if (!info)
		goto free_module_name;

	return call_usermodehelper_exec(info, wait | UMH_KILLABLE);

free_module_name:
	kfree(module_name);
free_argv:
	kfree(argv);
out:
	return -ENOMEM;
}

/**
 * __request_module - try to load a kernel module
 * @wait: wait (or not) for the operation to complete
 * @fmt: printf style format string for the name of the module
 * @...: arguments as specified in the format string
 *
 * Load a module using the user mode module loader. The function returns
 * zero on success or a negative errno code on failure. Note that a
 * successful module load does not mean the module did not then unload
 * and exit on an error of its own. Callers must check that the service
 * they requested is now available not blindly invoke it.
 *
 * If module auto-loading support is disabled then this function
 * becomes a no-operation.
 */
int __request_module(bool wait, const char *fmt, ...)
{
	va_list args;
	char module_name[MODULE_NAME_LEN];
	unsigned int max_modprobes;
	int ret;
	static atomic_t kmod_concurrent = ATOMIC_INIT(0);
#define MAX_KMOD_CONCURRENT 50	/* Completely arbitrary value - KAO */
	static int kmod_loop_msg;

	/*
	 * We don't allow synchronous module loading from async.  Module
	 * init may invoke async_synchronize_full() which will end up
	 * waiting for this task which already is waiting for the module
	 * loading to complete, leading to a deadlock.
	 */
	WARN_ON_ONCE(wait && current_is_async());

	if (!modprobe_path[0])
		return 0;

	va_start(args, fmt);
	ret = vsnprintf(module_name, MODULE_NAME_LEN, fmt, args);
	va_end(args);
	if (ret >= MODULE_NAME_LEN)
		return -ENAMETOOLONG;

	ret = security_kernel_module_request(module_name);
	if (ret)
		return ret;

	/* If modprobe needs a service that is in a module, we get a recursive
	 * loop.  Limit the number of running kmod threads to max_threads/2 or
	 * MAX_KMOD_CONCURRENT, whichever is the smaller.  A cleaner method
	 * would be to run the parents of this process, counting how many times
	 * kmod was invoked.  That would mean accessing the internals of the
	 * process tables to get the command line, proc_pid_cmdline is static
	 * and it is not worth changing the proc code just to handle this case. 
	 * KAO.
	 *
	 * "trace the ppid" is simple, but will fail if someone's
	 * parent exits.  I think this is as good as it gets. --RR
	 */
	max_modprobes = min(max_threads/2, MAX_KMOD_CONCURRENT);
	atomic_inc(&kmod_concurrent);
	if (atomic_read(&kmod_concurrent) > max_modprobes) {
		/* We may be blaming an innocent here, but unlikely */
		if (kmod_loop_msg < 5) {
			printk(KERN_ERR
			       "request_module: runaway loop modprobe %s\n",
			       module_name);
			kmod_loop_msg++;
		}
		atomic_dec(&kmod_concurrent);
		return -ENOMEM;
	}

	trace_module_request(module_name, wait, _RET_IP_);

	ret = call_modprobe(module_name, wait ? UMH_WAIT_PROC : UMH_WAIT_EXEC);

	atomic_dec(&kmod_concurrent);
	return ret;
}
EXPORT_SYMBOL(__request_module);
#endif /* CONFIG_MODULES */

static void call_usermodehelper_freeinfo(struct subprocess_info *info)
{
	if (info->cleanup)
		(*info->cleanup)(info);
	kfree(info);
}

static void umh_complete(struct subprocess_info *sub_info)
{
	struct completion *comp = xchg(&sub_info->complete, NULL);
	/*
	 * See call_usermodehelper_exec(). If xchg() returns NULL
	 * we own sub_info, the UMH_KILLABLE caller has gone away
	 * or the caller used UMH_NO_WAIT.
	 */
	if (comp)
		complete(comp);
	else
		call_usermodehelper_freeinfo(sub_info);
}

/*
 * This is the task which runs the usermode application
 */
static int ____call_usermodehelper(void *data)
{
	struct subprocess_info *sub_info = data;
	int wait = sub_info->wait & ~UMH_KILLABLE;
	struct cred *new;
	int retval;

	spin_lock_irq(&current->sighand->siglock);
	flush_signal_handlers(current, 1);
	spin_unlock_irq(&current->sighand->siglock);

	/* We can run anywhere, unlike our parent keventd(). */
	set_cpus_allowed_ptr(current, cpu_all_mask);

	/*
	 * Our parent is keventd, which runs with elevated scheduling priority.
	 * Avoid propagating that into the userspace child.
	 */
	set_user_nice(current, 0);

	retval = -ENOMEM;
	new = prepare_kernel_cred(current);
	if (!new)
		goto out;

	spin_lock(&umh_sysctl_lock);
	new->cap_bset = cap_intersect(usermodehelper_bset, new->cap_bset);
	new->cap_inheritable = cap_intersect(usermodehelper_inheritable,
					     new->cap_inheritable);
	spin_unlock(&umh_sysctl_lock);

	if (sub_info->init) {
		retval = sub_info->init(sub_info, new);
		if (retval) {
			abort_creds(new);
			goto out;
		}
	}

	commit_creds(new);

	retval = do_execve(getname_kernel(sub_info->path),
			   (const char __user *const __user *)sub_info->argv,
			   (const char __user *const __user *)sub_info->envp);
out:
	sub_info->retval = retval;
	/* wait_for_helper() will call umh_complete if UHM_WAIT_PROC. */
<<<<<<< HEAD
	if (wait != UMH_WAIT_PROC)
=======
	if (!(sub_info->wait & UMH_WAIT_PROC))
>>>>>>> e529fea9
		umh_complete(sub_info);
	if (!retval)
		return 0;
	do_exit(0);
}

<<<<<<< HEAD
static int call_helper(void *data)
{
	/* Worker thread started blocking khelper thread. */
	kmod_thread_locker = current;
	return ____call_usermodehelper(data);
}

=======
>>>>>>> e529fea9
/* Keventd can't block, but this (a child) can. */
static int wait_for_helper(void *data)
{
	struct subprocess_info *sub_info = data;
	pid_t pid;

	/* If SIGCLD is ignored sys_wait4 won't populate the status. */
	kernel_sigaction(SIGCHLD, SIG_DFL);
	pid = kernel_thread(____call_usermodehelper, sub_info, SIGCHLD);
	if (pid < 0) {
		sub_info->retval = pid;
	} else {
		int ret = -ECHILD;
		/*
		 * Normally it is bogus to call wait4() from in-kernel because
		 * wait4() wants to write the exit code to a userspace address.
		 * But wait_for_helper() always runs as keventd, and put_user()
		 * to a kernel address works OK for kernel threads, due to their
		 * having an mm_segment_t which spans the entire address space.
		 *
		 * Thus the __user pointer cast is valid here.
		 */
		sys_wait4(pid, (int __user *)&ret, 0, NULL);

		/*
		 * If ret is 0, either ____call_usermodehelper failed and the
		 * real error code is already in sub_info->retval or
		 * sub_info->retval is 0 anyway, so don't mess with it then.
		 */
		if (ret)
			sub_info->retval = ret;
	}

	umh_complete(sub_info);
	do_exit(0);
}

/* This is run by khelper thread  */
static void __call_usermodehelper(struct work_struct *work)
{
	struct subprocess_info *sub_info =
		container_of(work, struct subprocess_info, work);
	pid_t pid;

	if (sub_info->wait & UMH_WAIT_PROC)
		pid = kernel_thread(wait_for_helper, sub_info,
				    CLONE_FS | CLONE_FILES | SIGCHLD);
<<<<<<< HEAD
	else {
		pid = kernel_thread(call_helper, sub_info,
				    CLONE_VFORK | SIGCHLD);
		/* Worker thread stopped blocking khelper thread. */
		kmod_thread_locker = NULL;
	}
=======
	else
		pid = kernel_thread(____call_usermodehelper, sub_info,
				    SIGCHLD);
>>>>>>> e529fea9

	if (pid < 0) {
		sub_info->retval = pid;
		umh_complete(sub_info);
	}
}

/*
 * If set, call_usermodehelper_exec() will exit immediately returning -EBUSY
 * (used for preventing user land processes from being created after the user
 * land has been frozen during a system-wide hibernation or suspend operation).
 * Should always be manipulated under umhelper_sem acquired for write.
 */
static enum umh_disable_depth usermodehelper_disabled = UMH_DISABLED;

/* Number of helpers running */
static atomic_t running_helpers = ATOMIC_INIT(0);

/*
 * Wait queue head used by usermodehelper_disable() to wait for all running
 * helpers to finish.
 */
static DECLARE_WAIT_QUEUE_HEAD(running_helpers_waitq);

/*
 * Used by usermodehelper_read_lock_wait() to wait for usermodehelper_disabled
 * to become 'false'.
 */
static DECLARE_WAIT_QUEUE_HEAD(usermodehelper_disabled_waitq);

/*
 * Time to wait for running_helpers to become zero before the setting of
 * usermodehelper_disabled in usermodehelper_disable() fails
 */
#define RUNNING_HELPERS_TIMEOUT	(5 * HZ)

int usermodehelper_read_trylock(void)
{
	DEFINE_WAIT(wait);
	int ret = 0;

	down_read(&umhelper_sem);
	for (;;) {
		prepare_to_wait(&usermodehelper_disabled_waitq, &wait,
				TASK_INTERRUPTIBLE);
		if (!usermodehelper_disabled)
			break;

		if (usermodehelper_disabled == UMH_DISABLED)
			ret = -EAGAIN;

		up_read(&umhelper_sem);

		if (ret)
			break;

		schedule();
		try_to_freeze();

		down_read(&umhelper_sem);
	}
	finish_wait(&usermodehelper_disabled_waitq, &wait);
	return ret;
}
EXPORT_SYMBOL_GPL(usermodehelper_read_trylock);

long usermodehelper_read_lock_wait(long timeout)
{
	DEFINE_WAIT(wait);

	if (timeout < 0)
		return -EINVAL;

	down_read(&umhelper_sem);
	for (;;) {
		prepare_to_wait(&usermodehelper_disabled_waitq, &wait,
				TASK_UNINTERRUPTIBLE);
		if (!usermodehelper_disabled)
			break;

		up_read(&umhelper_sem);

		timeout = schedule_timeout(timeout);
		if (!timeout)
			break;

		down_read(&umhelper_sem);
	}
	finish_wait(&usermodehelper_disabled_waitq, &wait);
	return timeout;
}
EXPORT_SYMBOL_GPL(usermodehelper_read_lock_wait);

void usermodehelper_read_unlock(void)
{
	up_read(&umhelper_sem);
}
EXPORT_SYMBOL_GPL(usermodehelper_read_unlock);

/**
 * __usermodehelper_set_disable_depth - Modify usermodehelper_disabled.
 * @depth: New value to assign to usermodehelper_disabled.
 *
 * Change the value of usermodehelper_disabled (under umhelper_sem locked for
 * writing) and wakeup tasks waiting for it to change.
 */
void __usermodehelper_set_disable_depth(enum umh_disable_depth depth)
{
	down_write(&umhelper_sem);
	usermodehelper_disabled = depth;
	wake_up(&usermodehelper_disabled_waitq);
	up_write(&umhelper_sem);
}

/**
 * __usermodehelper_disable - Prevent new helpers from being started.
 * @depth: New value to assign to usermodehelper_disabled.
 *
 * Set usermodehelper_disabled to @depth and wait for running helpers to exit.
 */
int __usermodehelper_disable(enum umh_disable_depth depth)
{
	long retval;

	if (!depth)
		return -EINVAL;

	down_write(&umhelper_sem);
	usermodehelper_disabled = depth;
	up_write(&umhelper_sem);

	/*
	 * From now on call_usermodehelper_exec() won't start any new
	 * helpers, so it is sufficient if running_helpers turns out to
	 * be zero at one point (it may be increased later, but that
	 * doesn't matter).
	 */
	retval = wait_event_timeout(running_helpers_waitq,
					atomic_read(&running_helpers) == 0,
					RUNNING_HELPERS_TIMEOUT);
	if (retval)
		return 0;

	__usermodehelper_set_disable_depth(UMH_ENABLED);
	return -EAGAIN;
}

static void helper_lock(void)
{
	atomic_inc(&running_helpers);
	smp_mb__after_atomic();
}

static void helper_unlock(void)
{
	if (atomic_dec_and_test(&running_helpers))
		wake_up(&running_helpers_waitq);
}

/**
 * call_usermodehelper_setup - prepare to call a usermode helper
 * @path: path to usermode executable
 * @argv: arg vector for process
 * @envp: environment for process
 * @gfp_mask: gfp mask for memory allocation
 * @cleanup: a cleanup function
 * @init: an init function
 * @data: arbitrary context sensitive data
 *
 * Returns either %NULL on allocation failure, or a subprocess_info
 * structure.  This should be passed to call_usermodehelper_exec to
 * exec the process and free the structure.
 *
 * The init function is used to customize the helper process prior to
 * exec.  A non-zero return code causes the process to error out, exit,
 * and return the failure to the calling process
 *
 * The cleanup function is just before ethe subprocess_info is about to
 * be freed.  This can be used for freeing the argv and envp.  The
 * Function must be runnable in either a process context or the
 * context in which call_usermodehelper_exec is called.
 */
struct subprocess_info *call_usermodehelper_setup(char *path, char **argv,
		char **envp, gfp_t gfp_mask,
		int (*init)(struct subprocess_info *info, struct cred *new),
		void (*cleanup)(struct subprocess_info *info),
		void *data)
{
	struct subprocess_info *sub_info;
	sub_info = kzalloc(sizeof(struct subprocess_info), gfp_mask);
	if (!sub_info)
		goto out;

	INIT_WORK(&sub_info->work, __call_usermodehelper);
	sub_info->path = path;
	sub_info->argv = argv;
	sub_info->envp = envp;

	sub_info->cleanup = cleanup;
	sub_info->init = init;
	sub_info->data = data;
  out:
	return sub_info;
}
EXPORT_SYMBOL(call_usermodehelper_setup);

/**
 * call_usermodehelper_exec - start a usermode application
 * @sub_info: information about the subprocessa
 * @wait: wait for the application to finish and return status.
 *        when UMH_NO_WAIT don't wait at all, but you get no useful error back
 *        when the program couldn't be exec'ed. This makes it safe to call
 *        from interrupt context.
 *
 * Runs a user-space application.  The application is started
 * asynchronously if wait is not set, and runs as a child of keventd.
 * (ie. it runs with full root capabilities).
 */
int call_usermodehelper_exec(struct subprocess_info *sub_info, int wait)
{
	DECLARE_COMPLETION_ONSTACK(done);
	int retval = 0;

	if (!sub_info->path) {
		call_usermodehelper_freeinfo(sub_info);
		return -EINVAL;
	}
	helper_lock();
	if (!khelper_wq || usermodehelper_disabled) {
		retval = -EBUSY;
		goto out;
	}
	/*
	 * Set the completion pointer only if there is a waiter.
	 * This makes it possible to use umh_complete to free
	 * the data structure in case of UMH_NO_WAIT.
	 */
<<<<<<< HEAD
	if (wait != UMH_NO_WAIT && current == kmod_thread_locker) {
		retval = -EBUSY;
		goto out;
	}

	/*
	 * Set the completion pointer only if there is a waiter.
	 * This makes it possible to use umh_complete to free
	 * the data structure in case of UMH_NO_WAIT.
	 */
=======
>>>>>>> e529fea9
	sub_info->complete = (wait == UMH_NO_WAIT) ? NULL : &done;
	sub_info->wait = wait;

	queue_work(khelper_wq, &sub_info->work);
	if (wait == UMH_NO_WAIT)	/* task has freed sub_info */
		goto unlock;

	if (wait & UMH_KILLABLE) {
		retval = wait_for_completion_killable(&done);
		if (!retval)
			goto wait_done;

		/* umh_complete() will see NULL and free sub_info */
		if (xchg(&sub_info->complete, NULL))
			goto unlock;
		/* fallthrough, umh_complete() was already called */
	}

	wait_for_completion(&done);
wait_done:
	retval = sub_info->retval;
out:
	call_usermodehelper_freeinfo(sub_info);
unlock:
	helper_unlock();
	return retval;
}
EXPORT_SYMBOL(call_usermodehelper_exec);

/**
 * call_usermodehelper() - prepare and start a usermode application
 * @path: path to usermode executable
 * @argv: arg vector for process
 * @envp: environment for process
 * @wait: wait for the application to finish and return status.
 *        when UMH_NO_WAIT don't wait at all, but you get no useful error back
 *        when the program couldn't be exec'ed. This makes it safe to call
 *        from interrupt context.
 *
 * This function is the equivalent to use call_usermodehelper_setup() and
 * call_usermodehelper_exec().
 */
int call_usermodehelper(char *path, char **argv, char **envp, int wait)
{
	struct subprocess_info *info;
	gfp_t gfp_mask = (wait == UMH_NO_WAIT) ? GFP_ATOMIC : GFP_KERNEL;

	info = call_usermodehelper_setup(path, argv, envp, gfp_mask,
					 NULL, NULL, NULL);
	if (info == NULL)
		return -ENOMEM;

	return call_usermodehelper_exec(info, wait);
}
EXPORT_SYMBOL(call_usermodehelper);

static int proc_cap_handler(struct ctl_table *table, int write,
			 void __user *buffer, size_t *lenp, loff_t *ppos)
{
	struct ctl_table t;
	unsigned long cap_array[_KERNEL_CAPABILITY_U32S];
	kernel_cap_t new_cap;
	int err, i;

	if (write && (!capable(CAP_SETPCAP) ||
		      !capable(CAP_SYS_MODULE)))
		return -EPERM;

	/*
	 * convert from the global kernel_cap_t to the ulong array to print to
	 * userspace if this is a read.
	 */
	spin_lock(&umh_sysctl_lock);
	for (i = 0; i < _KERNEL_CAPABILITY_U32S; i++)  {
		if (table->data == CAP_BSET)
			cap_array[i] = usermodehelper_bset.cap[i];
		else if (table->data == CAP_PI)
			cap_array[i] = usermodehelper_inheritable.cap[i];
		else
			BUG();
	}
	spin_unlock(&umh_sysctl_lock);

	t = *table;
	t.data = &cap_array;

	/*
	 * actually read or write and array of ulongs from userspace.  Remember
	 * these are least significant 32 bits first
	 */
	err = proc_doulongvec_minmax(&t, write, buffer, lenp, ppos);
	if (err < 0)
		return err;

	/*
	 * convert from the sysctl array of ulongs to the kernel_cap_t
	 * internal representation
	 */
	for (i = 0; i < _KERNEL_CAPABILITY_U32S; i++)
		new_cap.cap[i] = cap_array[i];

	/*
	 * Drop everything not in the new_cap (but don't add things)
	 */
	spin_lock(&umh_sysctl_lock);
	if (write) {
		if (table->data == CAP_BSET)
			usermodehelper_bset = cap_intersect(usermodehelper_bset, new_cap);
		if (table->data == CAP_PI)
			usermodehelper_inheritable = cap_intersect(usermodehelper_inheritable, new_cap);
	}
	spin_unlock(&umh_sysctl_lock);

	return 0;
}

struct ctl_table usermodehelper_table[] = {
	{
		.procname	= "bset",
		.data		= CAP_BSET,
		.maxlen		= _KERNEL_CAPABILITY_U32S * sizeof(unsigned long),
		.mode		= 0600,
		.proc_handler	= proc_cap_handler,
	},
	{
		.procname	= "inheritable",
		.data		= CAP_PI,
		.maxlen		= _KERNEL_CAPABILITY_U32S * sizeof(unsigned long),
		.mode		= 0600,
		.proc_handler	= proc_cap_handler,
	},
	{ }
};

void __init usermodehelper_init(void)
{
	khelper_wq = create_singlethread_workqueue("khelper");
	BUG_ON(!khelper_wq);
}<|MERGE_RESOLUTION|>--- conflicted
+++ resolved
@@ -216,7 +216,6 @@
 static int ____call_usermodehelper(void *data)
 {
 	struct subprocess_info *sub_info = data;
-	int wait = sub_info->wait & ~UMH_KILLABLE;
 	struct cred *new;
 	int retval;
 
@@ -260,27 +259,13 @@
 out:
 	sub_info->retval = retval;
 	/* wait_for_helper() will call umh_complete if UHM_WAIT_PROC. */
-<<<<<<< HEAD
-	if (wait != UMH_WAIT_PROC)
-=======
 	if (!(sub_info->wait & UMH_WAIT_PROC))
->>>>>>> e529fea9
 		umh_complete(sub_info);
 	if (!retval)
 		return 0;
 	do_exit(0);
 }
 
-<<<<<<< HEAD
-static int call_helper(void *data)
-{
-	/* Worker thread started blocking khelper thread. */
-	kmod_thread_locker = current;
-	return ____call_usermodehelper(data);
-}
-
-=======
->>>>>>> e529fea9
 /* Keventd can't block, but this (a child) can. */
 static int wait_for_helper(void *data)
 {
@@ -328,18 +313,9 @@
 	if (sub_info->wait & UMH_WAIT_PROC)
 		pid = kernel_thread(wait_for_helper, sub_info,
 				    CLONE_FS | CLONE_FILES | SIGCHLD);
-<<<<<<< HEAD
-	else {
-		pid = kernel_thread(call_helper, sub_info,
-				    CLONE_VFORK | SIGCHLD);
-		/* Worker thread stopped blocking khelper thread. */
-		kmod_thread_locker = NULL;
-	}
-=======
 	else
 		pid = kernel_thread(____call_usermodehelper, sub_info,
 				    SIGCHLD);
->>>>>>> e529fea9
 
 	if (pid < 0) {
 		sub_info->retval = pid;
@@ -577,19 +553,6 @@
 	 * This makes it possible to use umh_complete to free
 	 * the data structure in case of UMH_NO_WAIT.
 	 */
-<<<<<<< HEAD
-	if (wait != UMH_NO_WAIT && current == kmod_thread_locker) {
-		retval = -EBUSY;
-		goto out;
-	}
-
-	/*
-	 * Set the completion pointer only if there is a waiter.
-	 * This makes it possible to use umh_complete to free
-	 * the data structure in case of UMH_NO_WAIT.
-	 */
-=======
->>>>>>> e529fea9
 	sub_info->complete = (wait == UMH_NO_WAIT) ? NULL : &done;
 	sub_info->wait = wait;
 

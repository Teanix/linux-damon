--- conflicted
+++ resolved
@@ -1108,11 +1108,7 @@
  * else return 0 (success)
  */
 static int __uprobe_register(struct inode *inode, loff_t offset,
-<<<<<<< HEAD
-			     struct uprobe_consumer *uc)
-=======
 			     loff_t ref_ctr_offset, struct uprobe_consumer *uc)
->>>>>>> 0fd79184
 {
 	struct uprobe *uprobe;
 	int ret;
@@ -1158,11 +1154,7 @@
 int uprobe_register(struct inode *inode, loff_t offset,
 		    struct uprobe_consumer *uc)
 {
-<<<<<<< HEAD
-	return __uprobe_register(inode, offset, uc);
-=======
 	return __uprobe_register(inode, offset, 0, uc);
->>>>>>> 0fd79184
 }
 EXPORT_SYMBOL_GPL(uprobe_register);
 

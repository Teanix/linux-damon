/*
 * Deadline Scheduling Class (SCHED_DEADLINE)
 *
 * Earliest Deadline First (EDF) + Constant Bandwidth Server (CBS).
 *
 * Tasks that periodically executes their instances for less than their
 * runtime won't miss any of their deadlines.
 * Tasks that are not periodic or sporadic or that tries to execute more
 * than their reserved bandwidth will be slowed down (and may potentially
 * miss some of their deadlines), and won't affect any other task.
 *
 * Copyright (C) 2012 Dario Faggioli <raistlin@linux.it>,
 *                    Juri Lelli <juri.lelli@gmail.com>,
 *                    Michael Trimarchi <michael@amarulasolutions.com>,
 *                    Fabio Checconi <fchecconi@gmail.com>
 */
#include "sched.h"

#include <linux/slab.h>

struct dl_bandwidth def_dl_bandwidth;

static inline struct task_struct *dl_task_of(struct sched_dl_entity *dl_se)
{
	return container_of(dl_se, struct task_struct, dl);
}

static inline struct rq *rq_of_dl_rq(struct dl_rq *dl_rq)
{
	return container_of(dl_rq, struct rq, dl);
}

static inline struct dl_rq *dl_rq_of_se(struct sched_dl_entity *dl_se)
{
	struct task_struct *p = dl_task_of(dl_se);
	struct rq *rq = task_rq(p);

	return &rq->dl;
}

static inline int on_dl_rq(struct sched_dl_entity *dl_se)
{
	return !RB_EMPTY_NODE(&dl_se->rb_node);
}

static inline int is_leftmost(struct task_struct *p, struct dl_rq *dl_rq)
{
	struct sched_dl_entity *dl_se = &p->dl;

	return dl_rq->rb_leftmost == &dl_se->rb_node;
}

void init_dl_bandwidth(struct dl_bandwidth *dl_b, u64 period, u64 runtime)
{
	raw_spin_lock_init(&dl_b->dl_runtime_lock);
	dl_b->dl_period = period;
	dl_b->dl_runtime = runtime;
}

void init_dl_bw(struct dl_bw *dl_b)
{
	raw_spin_lock_init(&dl_b->lock);
	raw_spin_lock(&def_dl_bandwidth.dl_runtime_lock);
	if (global_rt_runtime() == RUNTIME_INF)
		dl_b->bw = -1;
	else
		dl_b->bw = to_ratio(global_rt_period(), global_rt_runtime());
	raw_spin_unlock(&def_dl_bandwidth.dl_runtime_lock);
	dl_b->total_bw = 0;
}

void init_dl_rq(struct dl_rq *dl_rq, struct rq *rq)
{
	dl_rq->rb_root = RB_ROOT;

#ifdef CONFIG_SMP
	/* zero means no -deadline tasks */
	dl_rq->earliest_dl.curr = dl_rq->earliest_dl.next = 0;

	dl_rq->dl_nr_migratory = 0;
	dl_rq->overloaded = 0;
	dl_rq->pushable_dl_tasks_root = RB_ROOT;
#else
	init_dl_bw(&dl_rq->dl_bw);
#endif
}

#ifdef CONFIG_SMP

static inline int dl_overloaded(struct rq *rq)
{
	return atomic_read(&rq->rd->dlo_count);
}

static inline void dl_set_overload(struct rq *rq)
{
	if (!rq->online)
		return;

	cpumask_set_cpu(rq->cpu, rq->rd->dlo_mask);
	/*
	 * Must be visible before the overload count is
	 * set (as in sched_rt.c).
	 *
	 * Matched by the barrier in pull_dl_task().
	 */
	smp_wmb();
	atomic_inc(&rq->rd->dlo_count);
}

static inline void dl_clear_overload(struct rq *rq)
{
	if (!rq->online)
		return;

	atomic_dec(&rq->rd->dlo_count);
	cpumask_clear_cpu(rq->cpu, rq->rd->dlo_mask);
}

static void update_dl_migration(struct dl_rq *dl_rq)
{
	if (dl_rq->dl_nr_migratory && dl_rq->dl_nr_running > 1) {
		if (!dl_rq->overloaded) {
			dl_set_overload(rq_of_dl_rq(dl_rq));
			dl_rq->overloaded = 1;
		}
	} else if (dl_rq->overloaded) {
		dl_clear_overload(rq_of_dl_rq(dl_rq));
		dl_rq->overloaded = 0;
	}
}

static void inc_dl_migration(struct sched_dl_entity *dl_se, struct dl_rq *dl_rq)
{
	struct task_struct *p = dl_task_of(dl_se);

	if (p->nr_cpus_allowed > 1)
		dl_rq->dl_nr_migratory++;

	update_dl_migration(dl_rq);
}

static void dec_dl_migration(struct sched_dl_entity *dl_se, struct dl_rq *dl_rq)
{
	struct task_struct *p = dl_task_of(dl_se);

	if (p->nr_cpus_allowed > 1)
		dl_rq->dl_nr_migratory--;

	update_dl_migration(dl_rq);
}

/*
 * The list of pushable -deadline task is not a plist, like in
 * sched_rt.c, it is an rb-tree with tasks ordered by deadline.
 */
static void enqueue_pushable_dl_task(struct rq *rq, struct task_struct *p)
{
	struct dl_rq *dl_rq = &rq->dl;
	struct rb_node **link = &dl_rq->pushable_dl_tasks_root.rb_node;
	struct rb_node *parent = NULL;
	struct task_struct *entry;
	int leftmost = 1;

	BUG_ON(!RB_EMPTY_NODE(&p->pushable_dl_tasks));

	while (*link) {
		parent = *link;
		entry = rb_entry(parent, struct task_struct,
				 pushable_dl_tasks);
		if (dl_entity_preempt(&p->dl, &entry->dl))
			link = &parent->rb_left;
		else {
			link = &parent->rb_right;
			leftmost = 0;
		}
	}

	if (leftmost)
		dl_rq->pushable_dl_tasks_leftmost = &p->pushable_dl_tasks;

	rb_link_node(&p->pushable_dl_tasks, parent, link);
	rb_insert_color(&p->pushable_dl_tasks, &dl_rq->pushable_dl_tasks_root);
}

static void dequeue_pushable_dl_task(struct rq *rq, struct task_struct *p)
{
	struct dl_rq *dl_rq = &rq->dl;

	if (RB_EMPTY_NODE(&p->pushable_dl_tasks))
		return;

	if (dl_rq->pushable_dl_tasks_leftmost == &p->pushable_dl_tasks) {
		struct rb_node *next_node;

		next_node = rb_next(&p->pushable_dl_tasks);
		dl_rq->pushable_dl_tasks_leftmost = next_node;
	}

	rb_erase(&p->pushable_dl_tasks, &dl_rq->pushable_dl_tasks_root);
	RB_CLEAR_NODE(&p->pushable_dl_tasks);
}

static inline int has_pushable_dl_tasks(struct rq *rq)
{
	return !RB_EMPTY_ROOT(&rq->dl.pushable_dl_tasks_root);
}

static int push_dl_task(struct rq *rq);

static inline bool need_pull_dl_task(struct rq *rq, struct task_struct *prev)
{
	return dl_task(prev);
}

static inline void set_post_schedule(struct rq *rq)
{
	rq->post_schedule = has_pushable_dl_tasks(rq);
}

#else

static inline
void enqueue_pushable_dl_task(struct rq *rq, struct task_struct *p)
{
}

static inline
void dequeue_pushable_dl_task(struct rq *rq, struct task_struct *p)
{
}

static inline
void inc_dl_migration(struct sched_dl_entity *dl_se, struct dl_rq *dl_rq)
{
}

static inline
void dec_dl_migration(struct sched_dl_entity *dl_se, struct dl_rq *dl_rq)
{
}

static inline bool need_pull_dl_task(struct rq *rq, struct task_struct *prev)
{
	return false;
}

static inline int pull_dl_task(struct rq *rq)
{
	return 0;
}

static inline void set_post_schedule(struct rq *rq)
{
}
#endif /* CONFIG_SMP */

static void enqueue_task_dl(struct rq *rq, struct task_struct *p, int flags);
static void __dequeue_task_dl(struct rq *rq, struct task_struct *p, int flags);
static void check_preempt_curr_dl(struct rq *rq, struct task_struct *p,
				  int flags);

/*
 * We are being explicitly informed that a new instance is starting,
 * and this means that:
 *  - the absolute deadline of the entity has to be placed at
 *    current time + relative deadline;
 *  - the runtime of the entity has to be set to the maximum value.
 *
 * The capability of specifying such event is useful whenever a -deadline
 * entity wants to (try to!) synchronize its behaviour with the scheduler's
 * one, and to (try to!) reconcile itself with its own scheduling
 * parameters.
 */
static inline void setup_new_dl_entity(struct sched_dl_entity *dl_se,
				       struct sched_dl_entity *pi_se)
{
	struct dl_rq *dl_rq = dl_rq_of_se(dl_se);
	struct rq *rq = rq_of_dl_rq(dl_rq);

	WARN_ON(!dl_se->dl_new || dl_se->dl_throttled);

	/*
	 * We use the regular wall clock time to set deadlines in the
	 * future; in fact, we must consider execution overheads (time
	 * spent on hardirq context, etc.).
	 */
	dl_se->deadline = rq_clock(rq) + pi_se->dl_deadline;
	dl_se->runtime = pi_se->dl_runtime;
	dl_se->dl_new = 0;
}

/*
 * Pure Earliest Deadline First (EDF) scheduling does not deal with the
 * possibility of a entity lasting more than what it declared, and thus
 * exhausting its runtime.
 *
 * Here we are interested in making runtime overrun possible, but we do
 * not want a entity which is misbehaving to affect the scheduling of all
 * other entities.
 * Therefore, a budgeting strategy called Constant Bandwidth Server (CBS)
 * is used, in order to confine each entity within its own bandwidth.
 *
 * This function deals exactly with that, and ensures that when the runtime
 * of a entity is replenished, its deadline is also postponed. That ensures
 * the overrunning entity can't interfere with other entity in the system and
 * can't make them miss their deadlines. Reasons why this kind of overruns
 * could happen are, typically, a entity voluntarily trying to overcome its
 * runtime, or it just underestimated it during sched_setattr().
 */
static void replenish_dl_entity(struct sched_dl_entity *dl_se,
				struct sched_dl_entity *pi_se)
{
	struct dl_rq *dl_rq = dl_rq_of_se(dl_se);
	struct rq *rq = rq_of_dl_rq(dl_rq);

	BUG_ON(pi_se->dl_runtime <= 0);

	/*
	 * This could be the case for a !-dl task that is boosted.
	 * Just go with full inherited parameters.
	 */
	if (dl_se->dl_deadline == 0) {
		dl_se->deadline = rq_clock(rq) + pi_se->dl_deadline;
		dl_se->runtime = pi_se->dl_runtime;
	}

	/*
	 * We keep moving the deadline away until we get some
	 * available runtime for the entity. This ensures correct
	 * handling of situations where the runtime overrun is
	 * arbitrary large.
	 */
	while (dl_se->runtime <= 0) {
		dl_se->deadline += pi_se->dl_period;
		dl_se->runtime += pi_se->dl_runtime;
	}

	/*
	 * At this point, the deadline really should be "in
	 * the future" with respect to rq->clock. If it's
	 * not, we are, for some reason, lagging too much!
	 * Anyway, after having warn userspace abut that,
	 * we still try to keep the things running by
	 * resetting the deadline and the budget of the
	 * entity.
	 */
	if (dl_time_before(dl_se->deadline, rq_clock(rq))) {
		printk_deferred_once("sched: DL replenish lagged to much\n");
		dl_se->deadline = rq_clock(rq) + pi_se->dl_deadline;
		dl_se->runtime = pi_se->dl_runtime;
	}
}

/*
 * Here we check if --at time t-- an entity (which is probably being
 * [re]activated or, in general, enqueued) can use its remaining runtime
 * and its current deadline _without_ exceeding the bandwidth it is
 * assigned (function returns true if it can't). We are in fact applying
 * one of the CBS rules: when a task wakes up, if the residual runtime
 * over residual deadline fits within the allocated bandwidth, then we
 * can keep the current (absolute) deadline and residual budget without
 * disrupting the schedulability of the system. Otherwise, we should
 * refill the runtime and set the deadline a period in the future,
 * because keeping the current (absolute) deadline of the task would
 * result in breaking guarantees promised to other tasks (refer to
 * Documentation/scheduler/sched-deadline.txt for more informations).
 *
 * This function returns true if:
 *
 *   runtime / (deadline - t) > dl_runtime / dl_period ,
 *
 * IOW we can't recycle current parameters.
 *
 * Notice that the bandwidth check is done against the period. For
 * task with deadline equal to period this is the same of using
 * dl_deadline instead of dl_period in the equation above.
 */
static bool dl_entity_overflow(struct sched_dl_entity *dl_se,
			       struct sched_dl_entity *pi_se, u64 t)
{
	u64 left, right;

	/*
	 * left and right are the two sides of the equation above,
	 * after a bit of shuffling to use multiplications instead
	 * of divisions.
	 *
	 * Note that none of the time values involved in the two
	 * multiplications are absolute: dl_deadline and dl_runtime
	 * are the relative deadline and the maximum runtime of each
	 * instance, runtime is the runtime left for the last instance
	 * and (deadline - t), since t is rq->clock, is the time left
	 * to the (absolute) deadline. Even if overflowing the u64 type
	 * is very unlikely to occur in both cases, here we scale down
	 * as we want to avoid that risk at all. Scaling down by 10
	 * means that we reduce granularity to 1us. We are fine with it,
	 * since this is only a true/false check and, anyway, thinking
	 * of anything below microseconds resolution is actually fiction
	 * (but still we want to give the user that illusion >;).
	 */
	left = (pi_se->dl_period >> DL_SCALE) * (dl_se->runtime >> DL_SCALE);
	right = ((dl_se->deadline - t) >> DL_SCALE) *
		(pi_se->dl_runtime >> DL_SCALE);

	return dl_time_before(right, left);
}

/*
 * When a -deadline entity is queued back on the runqueue, its runtime and
 * deadline might need updating.
 *
 * The policy here is that we update the deadline of the entity only if:
 *  - the current deadline is in the past,
 *  - using the remaining runtime with the current deadline would make
 *    the entity exceed its bandwidth.
 */
static void update_dl_entity(struct sched_dl_entity *dl_se,
			     struct sched_dl_entity *pi_se)
{
	struct dl_rq *dl_rq = dl_rq_of_se(dl_se);
	struct rq *rq = rq_of_dl_rq(dl_rq);

	/*
	 * The arrival of a new instance needs special treatment, i.e.,
	 * the actual scheduling parameters have to be "renewed".
	 */
	if (dl_se->dl_new) {
		setup_new_dl_entity(dl_se, pi_se);
		return;
	}

	if (dl_time_before(dl_se->deadline, rq_clock(rq)) ||
	    dl_entity_overflow(dl_se, pi_se, rq_clock(rq))) {
		dl_se->deadline = rq_clock(rq) + pi_se->dl_deadline;
		dl_se->runtime = pi_se->dl_runtime;
	}
}

/*
 * If the entity depleted all its runtime, and if we want it to sleep
 * while waiting for some new execution time to become available, we
 * set the bandwidth enforcement timer to the replenishment instant
 * and try to activate it.
 *
 * Notice that it is important for the caller to know if the timer
 * actually started or not (i.e., the replenishment instant is in
 * the future or in the past).
 */
static int start_dl_timer(struct sched_dl_entity *dl_se, bool boosted)
{
	struct dl_rq *dl_rq = dl_rq_of_se(dl_se);
	struct rq *rq = rq_of_dl_rq(dl_rq);
	ktime_t now, act;
	ktime_t soft, hard;
	unsigned long range;
	s64 delta;

	if (boosted)
		return 0;
	/*
	 * We want the timer to fire at the deadline, but considering
	 * that it is actually coming from rq->clock and not from
	 * hrtimer's time base reading.
	 */
	act = ns_to_ktime(dl_se->deadline);
	now = hrtimer_cb_get_time(&dl_se->dl_timer);
	delta = ktime_to_ns(now) - rq_clock(rq);
	act = ktime_add_ns(act, delta);

	/*
	 * If the expiry time already passed, e.g., because the value
	 * chosen as the deadline is too small, don't even try to
	 * start the timer in the past!
	 */
	if (ktime_us_delta(act, now) < 0)
		return 0;

	hrtimer_set_expires(&dl_se->dl_timer, act);

	soft = hrtimer_get_softexpires(&dl_se->dl_timer);
	hard = hrtimer_get_expires(&dl_se->dl_timer);
	range = ktime_to_ns(ktime_sub(hard, soft));
	__hrtimer_start_range_ns(&dl_se->dl_timer, soft,
				 range, HRTIMER_MODE_ABS, 0);

	return hrtimer_active(&dl_se->dl_timer);
}

/*
 * This is the bandwidth enforcement timer callback. If here, we know
 * a task is not on its dl_rq, since the fact that the timer was running
 * means the task is throttled and needs a runtime replenishment.
 *
 * However, what we actually do depends on the fact the task is active,
 * (it is on its rq) or has been removed from there by a call to
 * dequeue_task_dl(). In the former case we must issue the runtime
 * replenishment and add the task back to the dl_rq; in the latter, we just
 * do nothing but clearing dl_throttled, so that runtime and deadline
 * updating (and the queueing back to dl_rq) will be done by the
 * next call to enqueue_task_dl().
 */
static enum hrtimer_restart dl_task_timer(struct hrtimer *timer)
{
	struct sched_dl_entity *dl_se = container_of(timer,
						     struct sched_dl_entity,
						     dl_timer);
	struct task_struct *p = dl_task_of(dl_se);
	struct rq *rq;
again:
	rq = task_rq(p);
	raw_spin_lock(&rq->lock);

	if (rq != task_rq(p)) {
		/* Task was moved, retrying. */
		raw_spin_unlock(&rq->lock);
		goto again;
	}

	/*
	 * We need to take care of several possible races here:
	 *
	 *   - the task might have changed its scheduling policy
	 *     to something different than SCHED_DEADLINE
	 *   - the task might have changed its reservation parameters
	 *     (through sched_setattr())
	 *   - the task might have been boosted by someone else and
	 *     might be in the boosting/deboosting path
	 *
	 * In all this cases we bail out, as the task is already
	 * in the runqueue or is going to be enqueued back anyway.
	 */
	if (!dl_task(p) || dl_se->dl_new ||
	    dl_se->dl_boosted || !dl_se->dl_throttled)
		goto unlock;

	sched_clock_tick();
	update_rq_clock(rq);
	dl_se->dl_throttled = 0;
	dl_se->dl_yielded = 0;
	if (task_on_rq_queued(p)) {
		enqueue_task_dl(rq, p, ENQUEUE_REPLENISH);
		if (dl_task(rq->curr))
			check_preempt_curr_dl(rq, p, 0);
		else
			resched_curr(rq);
#ifdef CONFIG_SMP
		/*
		 * Queueing this task back might have overloaded rq,
		 * check if we need to kick someone away.
		 */
		if (has_pushable_dl_tasks(rq))
			push_dl_task(rq);
#endif
	}
unlock:
	raw_spin_unlock(&rq->lock);

	return HRTIMER_NORESTART;
}

void init_dl_task_timer(struct sched_dl_entity *dl_se)
{
	struct hrtimer *timer = &dl_se->dl_timer;

	hrtimer_init(timer, CLOCK_MONOTONIC, HRTIMER_MODE_REL);
	timer->function = dl_task_timer;
}

static
int dl_runtime_exceeded(struct rq *rq, struct sched_dl_entity *dl_se)
{
	int dmiss = dl_time_before(dl_se->deadline, rq_clock(rq));
	int rorun = dl_se->runtime <= 0;

	if (!rorun && !dmiss)
		return 0;

	/*
	 * If we are beyond our current deadline and we are still
	 * executing, then we have already used some of the runtime of
	 * the next instance. Thus, if we do not account that, we are
	 * stealing bandwidth from the system at each deadline miss!
	 */
	if (dmiss) {
		dl_se->runtime = rorun ? dl_se->runtime : 0;
		dl_se->runtime -= rq_clock(rq) - dl_se->deadline;
	}

	return 1;
}

extern bool sched_rt_bandwidth_account(struct rt_rq *rt_rq);

/*
 * Update the current task's runtime statistics (provided it is still
 * a -deadline task and has not been removed from the dl_rq).
 */
static void update_curr_dl(struct rq *rq)
{
	struct task_struct *curr = rq->curr;
	struct sched_dl_entity *dl_se = &curr->dl;
	u64 delta_exec;

	if (!dl_task(curr) || !on_dl_rq(dl_se))
		return;

	/*
	 * Consumed budget is computed considering the time as
	 * observed by schedulable tasks (excluding time spent
	 * in hardirq context, etc.). Deadlines are instead
	 * computed using hard walltime. This seems to be the more
	 * natural solution, but the full ramifications of this
	 * approach need further study.
	 */
	delta_exec = rq_clock_task(rq) - curr->se.exec_start;
	if (unlikely((s64)delta_exec <= 0))
		return;

	schedstat_set(curr->se.statistics.exec_max,
		      max(curr->se.statistics.exec_max, delta_exec));

	curr->se.sum_exec_runtime += delta_exec;
	account_group_exec_runtime(curr, delta_exec);

	curr->se.exec_start = rq_clock_task(rq);
	cpuacct_charge(curr, delta_exec);

	sched_rt_avg_update(rq, delta_exec);

	dl_se->runtime -= dl_se->dl_yielded ? 0 : delta_exec;
	if (dl_runtime_exceeded(rq, dl_se)) {
		__dequeue_task_dl(rq, curr, 0);
		if (likely(start_dl_timer(dl_se, curr->dl.dl_boosted)))
			dl_se->dl_throttled = 1;
		else
			enqueue_task_dl(rq, curr, ENQUEUE_REPLENISH);

		if (!is_leftmost(curr, &rq->dl))
			resched_curr(rq);
	}

	/*
	 * Because -- for now -- we share the rt bandwidth, we need to
	 * account our runtime there too, otherwise actual rt tasks
	 * would be able to exceed the shared quota.
	 *
	 * Account to the root rt group for now.
	 *
	 * The solution we're working towards is having the RT groups scheduled
	 * using deadline servers -- however there's a few nasties to figure
	 * out before that can happen.
	 */
	if (rt_bandwidth_enabled()) {
		struct rt_rq *rt_rq = &rq->rt;

		raw_spin_lock(&rt_rq->rt_runtime_lock);
		/*
		 * We'll let actual RT tasks worry about the overflow here, we
		 * have our own CBS to keep us inline; only account when RT
		 * bandwidth is relevant.
		 */
		if (sched_rt_bandwidth_account(rt_rq))
			rt_rq->rt_time += delta_exec;
		raw_spin_unlock(&rt_rq->rt_runtime_lock);
	}
}

#ifdef CONFIG_SMP

static struct task_struct *pick_next_earliest_dl_task(struct rq *rq, int cpu);

static inline u64 next_deadline(struct rq *rq)
{
	struct task_struct *next = pick_next_earliest_dl_task(rq, rq->cpu);

	if (next && dl_prio(next->prio))
		return next->dl.deadline;
	else
		return 0;
}

static void inc_dl_deadline(struct dl_rq *dl_rq, u64 deadline)
{
	struct rq *rq = rq_of_dl_rq(dl_rq);

	if (dl_rq->earliest_dl.curr == 0 ||
	    dl_time_before(deadline, dl_rq->earliest_dl.curr)) {
		/*
		 * If the dl_rq had no -deadline tasks, or if the new task
		 * has shorter deadline than the current one on dl_rq, we
		 * know that the previous earliest becomes our next earliest,
		 * as the new task becomes the earliest itself.
		 */
		dl_rq->earliest_dl.next = dl_rq->earliest_dl.curr;
		dl_rq->earliest_dl.curr = deadline;
		cpudl_set(&rq->rd->cpudl, rq->cpu, deadline, 1);
	} else if (dl_rq->earliest_dl.next == 0 ||
		   dl_time_before(deadline, dl_rq->earliest_dl.next)) {
		/*
		 * On the other hand, if the new -deadline task has a
		 * a later deadline than the earliest one on dl_rq, but
		 * it is earlier than the next (if any), we must
		 * recompute the next-earliest.
		 */
		dl_rq->earliest_dl.next = next_deadline(rq);
	}
}

static void dec_dl_deadline(struct dl_rq *dl_rq, u64 deadline)
{
	struct rq *rq = rq_of_dl_rq(dl_rq);

	/*
	 * Since we may have removed our earliest (and/or next earliest)
	 * task we must recompute them.
	 */
	if (!dl_rq->dl_nr_running) {
		dl_rq->earliest_dl.curr = 0;
		dl_rq->earliest_dl.next = 0;
		cpudl_set(&rq->rd->cpudl, rq->cpu, 0, 0);
	} else {
		struct rb_node *leftmost = dl_rq->rb_leftmost;
		struct sched_dl_entity *entry;

		entry = rb_entry(leftmost, struct sched_dl_entity, rb_node);
		dl_rq->earliest_dl.curr = entry->deadline;
		dl_rq->earliest_dl.next = next_deadline(rq);
		cpudl_set(&rq->rd->cpudl, rq->cpu, entry->deadline, 1);
	}
}

#else

static inline void inc_dl_deadline(struct dl_rq *dl_rq, u64 deadline) {}
static inline void dec_dl_deadline(struct dl_rq *dl_rq, u64 deadline) {}

#endif /* CONFIG_SMP */

static inline
void inc_dl_tasks(struct sched_dl_entity *dl_se, struct dl_rq *dl_rq)
{
	int prio = dl_task_of(dl_se)->prio;
	u64 deadline = dl_se->deadline;

	WARN_ON(!dl_prio(prio));
	dl_rq->dl_nr_running++;
	add_nr_running(rq_of_dl_rq(dl_rq), 1);

	inc_dl_deadline(dl_rq, deadline);
	inc_dl_migration(dl_se, dl_rq);
}

static inline
void dec_dl_tasks(struct sched_dl_entity *dl_se, struct dl_rq *dl_rq)
{
	int prio = dl_task_of(dl_se)->prio;

	WARN_ON(!dl_prio(prio));
	WARN_ON(!dl_rq->dl_nr_running);
	dl_rq->dl_nr_running--;
	sub_nr_running(rq_of_dl_rq(dl_rq), 1);

	dec_dl_deadline(dl_rq, dl_se->deadline);
	dec_dl_migration(dl_se, dl_rq);
}

static void __enqueue_dl_entity(struct sched_dl_entity *dl_se)
{
	struct dl_rq *dl_rq = dl_rq_of_se(dl_se);
	struct rb_node **link = &dl_rq->rb_root.rb_node;
	struct rb_node *parent = NULL;
	struct sched_dl_entity *entry;
	int leftmost = 1;

	BUG_ON(!RB_EMPTY_NODE(&dl_se->rb_node));

	while (*link) {
		parent = *link;
		entry = rb_entry(parent, struct sched_dl_entity, rb_node);
		if (dl_time_before(dl_se->deadline, entry->deadline))
			link = &parent->rb_left;
		else {
			link = &parent->rb_right;
			leftmost = 0;
		}
	}

	if (leftmost)
		dl_rq->rb_leftmost = &dl_se->rb_node;

	rb_link_node(&dl_se->rb_node, parent, link);
	rb_insert_color(&dl_se->rb_node, &dl_rq->rb_root);

	inc_dl_tasks(dl_se, dl_rq);
}

static void __dequeue_dl_entity(struct sched_dl_entity *dl_se)
{
	struct dl_rq *dl_rq = dl_rq_of_se(dl_se);

	if (RB_EMPTY_NODE(&dl_se->rb_node))
		return;

	if (dl_rq->rb_leftmost == &dl_se->rb_node) {
		struct rb_node *next_node;

		next_node = rb_next(&dl_se->rb_node);
		dl_rq->rb_leftmost = next_node;
	}

	rb_erase(&dl_se->rb_node, &dl_rq->rb_root);
	RB_CLEAR_NODE(&dl_se->rb_node);

	dec_dl_tasks(dl_se, dl_rq);
}

static void
enqueue_dl_entity(struct sched_dl_entity *dl_se,
		  struct sched_dl_entity *pi_se, int flags)
{
	BUG_ON(on_dl_rq(dl_se));

	/*
	 * If this is a wakeup or a new instance, the scheduling
	 * parameters of the task might need updating. Otherwise,
	 * we want a replenishment of its runtime.
	 */
	if (!dl_se->dl_new && flags & ENQUEUE_REPLENISH)
		replenish_dl_entity(dl_se, pi_se);
	else
		update_dl_entity(dl_se, pi_se);

	__enqueue_dl_entity(dl_se);
}

static void dequeue_dl_entity(struct sched_dl_entity *dl_se)
{
	__dequeue_dl_entity(dl_se);
}

static void enqueue_task_dl(struct rq *rq, struct task_struct *p, int flags)
{
	struct task_struct *pi_task = rt_mutex_get_top_task(p);
	struct sched_dl_entity *pi_se = &p->dl;

	/*
	 * Use the scheduling parameters of the top pi-waiter
	 * task if we have one and its (relative) deadline is
	 * smaller than our one... OTW we keep our runtime and
	 * deadline.
	 */
	if (pi_task && p->dl.dl_boosted && dl_prio(pi_task->normal_prio)) {
		pi_se = &pi_task->dl;
	} else if (!dl_prio(p->normal_prio)) {
		/*
		 * Special case in which we have a !SCHED_DEADLINE task
		 * that is going to be deboosted, but exceedes its
		 * runtime while doing so. No point in replenishing
		 * it, as it's going to return back to its original
		 * scheduling class after this.
		 */
		BUG_ON(!p->dl.dl_boosted || flags != ENQUEUE_REPLENISH);
		return;
	}

	/*
	 * If p is throttled, we do nothing. In fact, if it exhausted
	 * its budget it needs a replenishment and, since it now is on
	 * its rq, the bandwidth timer callback (which clearly has not
	 * run yet) will take care of this.
	 */
	if (p->dl.dl_throttled)
		return;

	enqueue_dl_entity(&p->dl, pi_se, flags);

	if (!task_current(rq, p) && p->nr_cpus_allowed > 1)
		enqueue_pushable_dl_task(rq, p);
}

static void __dequeue_task_dl(struct rq *rq, struct task_struct *p, int flags)
{
	dequeue_dl_entity(&p->dl);
	dequeue_pushable_dl_task(rq, p);
}

static void dequeue_task_dl(struct rq *rq, struct task_struct *p, int flags)
{
	update_curr_dl(rq);
	__dequeue_task_dl(rq, p, flags);
}

/*
 * Yield task semantic for -deadline tasks is:
 *
 *   get off from the CPU until our next instance, with
 *   a new runtime. This is of little use now, since we
 *   don't have a bandwidth reclaiming mechanism. Anyway,
 *   bandwidth reclaiming is planned for the future, and
 *   yield_task_dl will indicate that some spare budget
 *   is available for other task instances to use it.
 */
static void yield_task_dl(struct rq *rq)
{
	struct task_struct *p = rq->curr;

	/*
	 * We make the task go to sleep until its current deadline by
	 * forcing its runtime to zero. This way, update_curr_dl() stops
	 * it and the bandwidth timer will wake it up and will give it
	 * new scheduling parameters (thanks to dl_yielded=1).
	 */
	if (p->dl.runtime > 0) {
		rq->curr->dl.dl_yielded = 1;
		p->dl.runtime = 0;
	}
	update_curr_dl(rq);
}

#ifdef CONFIG_SMP

static int find_later_rq(struct task_struct *task);

static int
select_task_rq_dl(struct task_struct *p, int cpu, int sd_flag, int flags)
{
	struct task_struct *curr;
	struct rq *rq;

	if (sd_flag != SD_BALANCE_WAKE)
		goto out;

	rq = cpu_rq(cpu);

	rcu_read_lock();
	curr = ACCESS_ONCE(rq->curr); /* unlocked access */

	/*
	 * If we are dealing with a -deadline task, we must
	 * decide where to wake it up.
	 * If it has a later deadline and the current task
	 * on this rq can't move (provided the waking task
	 * can!) we prefer to send it somewhere else. On the
	 * other hand, if it has a shorter deadline, we
	 * try to make it stay here, it might be important.
	 */
	if (unlikely(dl_task(curr)) &&
	    (curr->nr_cpus_allowed < 2 ||
	     !dl_entity_preempt(&p->dl, &curr->dl)) &&
	    (p->nr_cpus_allowed > 1)) {
		int target = find_later_rq(p);

		if (target != -1)
			cpu = target;
	}
	rcu_read_unlock();

out:
	return cpu;
}

static void check_preempt_equal_dl(struct rq *rq, struct task_struct *p)
{
	/*
	 * Current can't be migrated, useless to reschedule,
	 * let's hope p can move out.
	 */
	if (rq->curr->nr_cpus_allowed == 1 ||
	    cpudl_find(&rq->rd->cpudl, rq->curr, NULL) == -1)
		return;

	/*
	 * p is migratable, so let's not schedule it and
	 * see if it is pushed or pulled somewhere else.
	 */
	if (p->nr_cpus_allowed != 1 &&
	    cpudl_find(&rq->rd->cpudl, p, NULL) != -1)
		return;

	resched_curr(rq);
}

static int pull_dl_task(struct rq *this_rq);

#endif /* CONFIG_SMP */

/*
 * Only called when both the current and waking task are -deadline
 * tasks.
 */
static void check_preempt_curr_dl(struct rq *rq, struct task_struct *p,
				  int flags)
{
	if (dl_entity_preempt(&p->dl, &rq->curr->dl)) {
		resched_curr(rq);
		return;
	}

#ifdef CONFIG_SMP
	/*
	 * In the unlikely case current and p have the same deadline
	 * let us try to decide what's the best thing to do...
	 */
	if ((p->dl.deadline == rq->curr->dl.deadline) &&
	    !test_tsk_need_resched(rq->curr))
		check_preempt_equal_dl(rq, p);
#endif /* CONFIG_SMP */
}

#ifdef CONFIG_SCHED_HRTICK
static void start_hrtick_dl(struct rq *rq, struct task_struct *p)
{
	hrtick_start(rq, p->dl.runtime);
<<<<<<< HEAD
=======
}
#else /* !CONFIG_SCHED_HRTICK */
static void start_hrtick_dl(struct rq *rq, struct task_struct *p)
{
>>>>>>> e529fea9
}
#endif

static struct sched_dl_entity *pick_next_dl_entity(struct rq *rq,
						   struct dl_rq *dl_rq)
{
	struct rb_node *left = dl_rq->rb_leftmost;

	if (!left)
		return NULL;

	return rb_entry(left, struct sched_dl_entity, rb_node);
}

struct task_struct *pick_next_task_dl(struct rq *rq, struct task_struct *prev)
{
	struct sched_dl_entity *dl_se;
	struct task_struct *p;
	struct dl_rq *dl_rq;

	dl_rq = &rq->dl;

	if (need_pull_dl_task(rq, prev)) {
		pull_dl_task(rq);
		/*
		 * pull_rt_task() can drop (and re-acquire) rq->lock; this
		 * means a stop task can slip in, in which case we need to
		 * re-start task selection.
		 */
		if (rq->stop && task_on_rq_queued(rq->stop))
			return RETRY_TASK;
	}

	/*
	 * When prev is DL, we may throttle it in put_prev_task().
	 * So, we update time before we check for dl_nr_running.
	 */
	if (prev->sched_class == &dl_sched_class)
		update_curr_dl(rq);

	if (unlikely(!dl_rq->dl_nr_running))
		return NULL;

	put_prev_task(rq, prev);

	dl_se = pick_next_dl_entity(rq, dl_rq);
	BUG_ON(!dl_se);

	p = dl_task_of(dl_se);
	p->se.exec_start = rq_clock_task(rq);

	/* Running task will never be pushed. */
       dequeue_pushable_dl_task(rq, p);

	if (hrtick_enabled(rq))
		start_hrtick_dl(rq, p);

	set_post_schedule(rq);

	return p;
}

static void put_prev_task_dl(struct rq *rq, struct task_struct *p)
{
	update_curr_dl(rq);

	if (on_dl_rq(&p->dl) && p->nr_cpus_allowed > 1)
		enqueue_pushable_dl_task(rq, p);
}

static void task_tick_dl(struct rq *rq, struct task_struct *p, int queued)
{
	update_curr_dl(rq);

	if (hrtick_enabled(rq) && queued && p->dl.runtime > 0)
		start_hrtick_dl(rq, p);
}

static void task_fork_dl(struct task_struct *p)
{
	/*
	 * SCHED_DEADLINE tasks cannot fork and this is achieved through
	 * sched_fork()
	 */
}

static void task_dead_dl(struct task_struct *p)
{
	struct hrtimer *timer = &p->dl.dl_timer;
	struct dl_bw *dl_b = dl_bw_of(task_cpu(p));

	/*
	 * Since we are TASK_DEAD we won't slip out of the domain!
	 */
	raw_spin_lock_irq(&dl_b->lock);
	dl_b->total_bw -= p->dl.dl_bw;
	raw_spin_unlock_irq(&dl_b->lock);

	hrtimer_cancel(timer);
}

static void set_curr_task_dl(struct rq *rq)
{
	struct task_struct *p = rq->curr;

	p->se.exec_start = rq_clock_task(rq);

	/* You can't push away the running task */
	dequeue_pushable_dl_task(rq, p);
}

#ifdef CONFIG_SMP

/* Only try algorithms three times */
#define DL_MAX_TRIES 3

static int pick_dl_task(struct rq *rq, struct task_struct *p, int cpu)
{
	if (!task_running(rq, p) &&
	    cpumask_test_cpu(cpu, tsk_cpus_allowed(p)))
		return 1;
	return 0;
}

/* Returns the second earliest -deadline task, NULL otherwise */
static struct task_struct *pick_next_earliest_dl_task(struct rq *rq, int cpu)
{
	struct rb_node *next_node = rq->dl.rb_leftmost;
	struct sched_dl_entity *dl_se;
	struct task_struct *p = NULL;

next_node:
	next_node = rb_next(next_node);
	if (next_node) {
		dl_se = rb_entry(next_node, struct sched_dl_entity, rb_node);
		p = dl_task_of(dl_se);

		if (pick_dl_task(rq, p, cpu))
			return p;

		goto next_node;
	}

	return NULL;
}

static DEFINE_PER_CPU(cpumask_var_t, local_cpu_mask_dl);

static int find_later_rq(struct task_struct *task)
{
	struct sched_domain *sd;
	struct cpumask *later_mask = this_cpu_cpumask_var_ptr(local_cpu_mask_dl);
	int this_cpu = smp_processor_id();
	int best_cpu, cpu = task_cpu(task);

	/* Make sure the mask is initialized first */
	if (unlikely(!later_mask))
		return -1;

	if (task->nr_cpus_allowed == 1)
		return -1;

	/*
	 * We have to consider system topology and task affinity
	 * first, then we can look for a suitable cpu.
	 */
	cpumask_copy(later_mask, task_rq(task)->rd->span);
	cpumask_and(later_mask, later_mask, cpu_active_mask);
	cpumask_and(later_mask, later_mask, &task->cpus_allowed);
	best_cpu = cpudl_find(&task_rq(task)->rd->cpudl,
			task, later_mask);
	if (best_cpu == -1)
		return -1;

	/*
	 * If we are here, some target has been found,
	 * the most suitable of which is cached in best_cpu.
	 * This is, among the runqueues where the current tasks
	 * have later deadlines than the task's one, the rq
	 * with the latest possible one.
	 *
	 * Now we check how well this matches with task's
	 * affinity and system topology.
	 *
	 * The last cpu where the task run is our first
	 * guess, since it is most likely cache-hot there.
	 */
	if (cpumask_test_cpu(cpu, later_mask))
		return cpu;
	/*
	 * Check if this_cpu is to be skipped (i.e., it is
	 * not in the mask) or not.
	 */
	if (!cpumask_test_cpu(this_cpu, later_mask))
		this_cpu = -1;

	rcu_read_lock();
	for_each_domain(cpu, sd) {
		if (sd->flags & SD_WAKE_AFFINE) {

			/*
			 * If possible, preempting this_cpu is
			 * cheaper than migrating.
			 */
			if (this_cpu != -1 &&
			    cpumask_test_cpu(this_cpu, sched_domain_span(sd))) {
				rcu_read_unlock();
				return this_cpu;
			}

			/*
			 * Last chance: if best_cpu is valid and is
			 * in the mask, that becomes our choice.
			 */
			if (best_cpu < nr_cpu_ids &&
			    cpumask_test_cpu(best_cpu, sched_domain_span(sd))) {
				rcu_read_unlock();
				return best_cpu;
			}
		}
	}
	rcu_read_unlock();

	/*
	 * At this point, all our guesses failed, we just return
	 * 'something', and let the caller sort the things out.
	 */
	if (this_cpu != -1)
		return this_cpu;

	cpu = cpumask_any(later_mask);
	if (cpu < nr_cpu_ids)
		return cpu;

	return -1;
}

/* Locks the rq it finds */
static struct rq *find_lock_later_rq(struct task_struct *task, struct rq *rq)
{
	struct rq *later_rq = NULL;
	int tries;
	int cpu;

	for (tries = 0; tries < DL_MAX_TRIES; tries++) {
		cpu = find_later_rq(task);

		if ((cpu == -1) || (cpu == rq->cpu))
			break;

		later_rq = cpu_rq(cpu);

		/* Retry if something changed. */
		if (double_lock_balance(rq, later_rq)) {
			if (unlikely(task_rq(task) != rq ||
				     !cpumask_test_cpu(later_rq->cpu,
				                       &task->cpus_allowed) ||
				     task_running(rq, task) ||
				     !task_on_rq_queued(task))) {
				double_unlock_balance(rq, later_rq);
				later_rq = NULL;
				break;
			}
		}

		/*
		 * If the rq we found has no -deadline task, or
		 * its earliest one has a later deadline than our
		 * task, the rq is a good one.
		 */
		if (!later_rq->dl.dl_nr_running ||
		    dl_time_before(task->dl.deadline,
				   later_rq->dl.earliest_dl.curr))
			break;

		/* Otherwise we try again. */
		double_unlock_balance(rq, later_rq);
		later_rq = NULL;
	}

	return later_rq;
}

static struct task_struct *pick_next_pushable_dl_task(struct rq *rq)
{
	struct task_struct *p;

	if (!has_pushable_dl_tasks(rq))
		return NULL;

	p = rb_entry(rq->dl.pushable_dl_tasks_leftmost,
		     struct task_struct, pushable_dl_tasks);

	BUG_ON(rq->cpu != task_cpu(p));
	BUG_ON(task_current(rq, p));
	BUG_ON(p->nr_cpus_allowed <= 1);

	BUG_ON(!task_on_rq_queued(p));
	BUG_ON(!dl_task(p));

	return p;
}

/*
 * See if the non running -deadline tasks on this rq
 * can be sent to some other CPU where they can preempt
 * and start executing.
 */
static int push_dl_task(struct rq *rq)
{
	struct task_struct *next_task;
	struct rq *later_rq;
	int ret = 0;

	if (!rq->dl.overloaded)
		return 0;

	next_task = pick_next_pushable_dl_task(rq);
	if (!next_task)
		return 0;

retry:
	if (unlikely(next_task == rq->curr)) {
		WARN_ON(1);
		return 0;
	}

	/*
	 * If next_task preempts rq->curr, and rq->curr
	 * can move away, it makes sense to just reschedule
	 * without going further in pushing next_task.
	 */
	if (dl_task(rq->curr) &&
	    dl_time_before(next_task->dl.deadline, rq->curr->dl.deadline) &&
	    rq->curr->nr_cpus_allowed > 1) {
		resched_curr(rq);
		return 0;
	}

	/* We might release rq lock */
	get_task_struct(next_task);

	/* Will lock the rq it'll find */
	later_rq = find_lock_later_rq(next_task, rq);
	if (!later_rq) {
		struct task_struct *task;

		/*
		 * We must check all this again, since
		 * find_lock_later_rq releases rq->lock and it is
		 * then possible that next_task has migrated.
		 */
		task = pick_next_pushable_dl_task(rq);
		if (task_cpu(next_task) == rq->cpu && task == next_task) {
			/*
			 * The task is still there. We don't try
			 * again, some other cpu will pull it when ready.
			 */
			goto out;
		}

		if (!task)
			/* No more tasks */
			goto out;

		put_task_struct(next_task);
		next_task = task;
		goto retry;
	}

	deactivate_task(rq, next_task, 0);
	set_task_cpu(next_task, later_rq->cpu);
	activate_task(later_rq, next_task, 0);
	ret = 1;

	resched_curr(later_rq);

	double_unlock_balance(rq, later_rq);

out:
	put_task_struct(next_task);

	return ret;
}

static void push_dl_tasks(struct rq *rq)
{
	/* Terminates as it moves a -deadline task */
	while (push_dl_task(rq))
		;
}

static int pull_dl_task(struct rq *this_rq)
{
	int this_cpu = this_rq->cpu, ret = 0, cpu;
	struct task_struct *p;
	struct rq *src_rq;
	u64 dmin = LONG_MAX;

	if (likely(!dl_overloaded(this_rq)))
		return 0;

	/*
	 * Match the barrier from dl_set_overloaded; this guarantees that if we
	 * see overloaded we must also see the dlo_mask bit.
	 */
	smp_rmb();

	for_each_cpu(cpu, this_rq->rd->dlo_mask) {
		if (this_cpu == cpu)
			continue;

		src_rq = cpu_rq(cpu);

		/*
		 * It looks racy, abd it is! However, as in sched_rt.c,
		 * we are fine with this.
		 */
		if (this_rq->dl.dl_nr_running &&
		    dl_time_before(this_rq->dl.earliest_dl.curr,
				   src_rq->dl.earliest_dl.next))
			continue;

		/* Might drop this_rq->lock */
		double_lock_balance(this_rq, src_rq);

		/*
		 * If there are no more pullable tasks on the
		 * rq, we're done with it.
		 */
		if (src_rq->dl.dl_nr_running <= 1)
			goto skip;

		p = pick_next_earliest_dl_task(src_rq, this_cpu);

		/*
		 * We found a task to be pulled if:
		 *  - it preempts our current (if there's one),
		 *  - it will preempt the last one we pulled (if any).
		 */
		if (p && dl_time_before(p->dl.deadline, dmin) &&
		    (!this_rq->dl.dl_nr_running ||
		     dl_time_before(p->dl.deadline,
				    this_rq->dl.earliest_dl.curr))) {
			WARN_ON(p == src_rq->curr);
			WARN_ON(!task_on_rq_queued(p));

			/*
			 * Then we pull iff p has actually an earlier
			 * deadline than the current task of its runqueue.
			 */
			if (dl_time_before(p->dl.deadline,
					   src_rq->curr->dl.deadline))
				goto skip;

			ret = 1;

			deactivate_task(src_rq, p, 0);
			set_task_cpu(p, this_cpu);
			activate_task(this_rq, p, 0);
			dmin = p->dl.deadline;

			/* Is there any other task even earlier? */
		}
skip:
		double_unlock_balance(this_rq, src_rq);
	}

	return ret;
}

static void post_schedule_dl(struct rq *rq)
{
	push_dl_tasks(rq);
}

/*
 * Since the task is not running and a reschedule is not going to happen
 * anytime soon on its runqueue, we try pushing it away now.
 */
static void task_woken_dl(struct rq *rq, struct task_struct *p)
{
	if (!task_running(rq, p) &&
	    !test_tsk_need_resched(rq->curr) &&
	    has_pushable_dl_tasks(rq) &&
	    p->nr_cpus_allowed > 1 &&
	    dl_task(rq->curr) &&
	    (rq->curr->nr_cpus_allowed < 2 ||
	     !dl_entity_preempt(&p->dl, &rq->curr->dl))) {
		push_dl_tasks(rq);
	}
}

static void set_cpus_allowed_dl(struct task_struct *p,
				const struct cpumask *new_mask)
{
	struct rq *rq;
	struct root_domain *src_rd;
	int weight;

	BUG_ON(!dl_task(p));

	rq = task_rq(p);
	src_rd = rq->rd;
	/*
	 * Migrating a SCHED_DEADLINE task between exclusive
	 * cpusets (different root_domains) entails a bandwidth
	 * update. We already made space for us in the destination
	 * domain (see cpuset_can_attach()).
	 */
	if (!cpumask_intersects(src_rd->span, new_mask)) {
		struct dl_bw *src_dl_b;

		src_dl_b = dl_bw_of(cpu_of(rq));
		/*
		 * We now free resources of the root_domain we are migrating
		 * off. In the worst case, sched_setattr() may temporary fail
		 * until we complete the update.
		 */
		raw_spin_lock(&src_dl_b->lock);
		__dl_clear(src_dl_b, p->dl.dl_bw);
		raw_spin_unlock(&src_dl_b->lock);
	}

	/*
	 * Update only if the task is actually running (i.e.,
	 * it is on the rq AND it is not throttled).
	 */
	if (!on_dl_rq(&p->dl))
		return;

	weight = cpumask_weight(new_mask);

	/*
	 * Only update if the process changes its state from whether it
	 * can migrate or not.
	 */
	if ((p->nr_cpus_allowed > 1) == (weight > 1))
		return;

	/*
	 * The process used to be able to migrate OR it can now migrate
	 */
	if (weight <= 1) {
		if (!task_current(rq, p))
			dequeue_pushable_dl_task(rq, p);
		BUG_ON(!rq->dl.dl_nr_migratory);
		rq->dl.dl_nr_migratory--;
	} else {
		if (!task_current(rq, p))
			enqueue_pushable_dl_task(rq, p);
		rq->dl.dl_nr_migratory++;
	}

	update_dl_migration(&rq->dl);
}

/* Assumes rq->lock is held */
static void rq_online_dl(struct rq *rq)
{
	if (rq->dl.overloaded)
		dl_set_overload(rq);

	if (rq->dl.dl_nr_running > 0)
		cpudl_set(&rq->rd->cpudl, rq->cpu, rq->dl.earliest_dl.curr, 1);
}

/* Assumes rq->lock is held */
static void rq_offline_dl(struct rq *rq)
{
	if (rq->dl.overloaded)
		dl_clear_overload(rq);

	cpudl_set(&rq->rd->cpudl, rq->cpu, 0, 0);
}

void init_sched_dl_class(void)
{
	unsigned int i;

	for_each_possible_cpu(i)
		zalloc_cpumask_var_node(&per_cpu(local_cpu_mask_dl, i),
					GFP_KERNEL, cpu_to_node(i));
}

#endif /* CONFIG_SMP */

/*
 *  Ensure p's dl_timer is cancelled. May drop rq->lock for a while.
 */
static void cancel_dl_timer(struct rq *rq, struct task_struct *p)
{
	struct hrtimer *dl_timer = &p->dl.dl_timer;

	/* Nobody will change task's class if pi_lock is held */
	lockdep_assert_held(&p->pi_lock);

	if (hrtimer_active(dl_timer)) {
		int ret = hrtimer_try_to_cancel(dl_timer);

		if (unlikely(ret == -1)) {
			/*
			 * Note, p may migrate OR new deadline tasks
			 * may appear in rq when we are unlocking it.
			 * A caller of us must be fine with that.
			 */
			raw_spin_unlock(&rq->lock);
			hrtimer_cancel(dl_timer);
			raw_spin_lock(&rq->lock);
		}
	}
}

static void switched_from_dl(struct rq *rq, struct task_struct *p)
{
	cancel_dl_timer(rq, p);

	__dl_clear_params(p);

<<<<<<< HEAD
	__dl_clear_params(p);

#ifdef CONFIG_SMP
=======
>>>>>>> e529fea9
	/*
	 * Since this might be the only -deadline task on the rq,
	 * this is the right place to try to pull some other one
	 * from an overloaded cpu, if any.
	 */
	if (!task_on_rq_queued(p) || rq->dl.dl_nr_running)
		return;

	if (pull_dl_task(rq))
		resched_curr(rq);
}

/*
 * When switching to -deadline, we may overload the rq, then
 * we try to push someone off, if possible.
 */
static void switched_to_dl(struct rq *rq, struct task_struct *p)
{
	int check_resched = 1;

	/*
	 * If p is throttled, don't consider the possibility
	 * of preempting rq->curr, the check will be done right
	 * after its runtime will get replenished.
	 */
	if (unlikely(p->dl.dl_throttled))
		return;

	if (task_on_rq_queued(p) && rq->curr != p) {
#ifdef CONFIG_SMP
		if (p->nr_cpus_allowed > 1 && rq->dl.overloaded &&
			push_dl_task(rq) && rq != task_rq(p))
			/* Only reschedule if pushing failed */
			check_resched = 0;
#endif /* CONFIG_SMP */
		if (check_resched) {
			if (dl_task(rq->curr))
				check_preempt_curr_dl(rq, p, 0);
			else
				resched_curr(rq);
		}
	}
}

/*
 * If the scheduling parameters of a -deadline task changed,
 * a push or pull operation might be needed.
 */
static void prio_changed_dl(struct rq *rq, struct task_struct *p,
			    int oldprio)
{
	if (task_on_rq_queued(p) || rq->curr == p) {
#ifdef CONFIG_SMP
		/*
		 * This might be too much, but unfortunately
		 * we don't have the old deadline value, and
		 * we can't argue if the task is increasing
		 * or lowering its prio, so...
		 */
		if (!rq->dl.overloaded)
			pull_dl_task(rq);

		/*
		 * If we now have a earlier deadline task than p,
		 * then reschedule, provided p is still on this
		 * runqueue.
		 */
		if (dl_time_before(rq->dl.earliest_dl.curr, p->dl.deadline) &&
		    rq->curr == p)
			resched_curr(rq);
#else
		/*
		 * Again, we don't know if p has a earlier
		 * or later deadline, so let's blindly set a
		 * (maybe not needed) rescheduling point.
		 */
		resched_curr(rq);
#endif /* CONFIG_SMP */
	} else
		switched_to_dl(rq, p);
}

const struct sched_class dl_sched_class = {
	.next			= &rt_sched_class,
	.enqueue_task		= enqueue_task_dl,
	.dequeue_task		= dequeue_task_dl,
	.yield_task		= yield_task_dl,

	.check_preempt_curr	= check_preempt_curr_dl,

	.pick_next_task		= pick_next_task_dl,
	.put_prev_task		= put_prev_task_dl,

#ifdef CONFIG_SMP
	.select_task_rq		= select_task_rq_dl,
	.set_cpus_allowed       = set_cpus_allowed_dl,
	.rq_online              = rq_online_dl,
	.rq_offline             = rq_offline_dl,
	.post_schedule		= post_schedule_dl,
	.task_woken		= task_woken_dl,
#endif

	.set_curr_task		= set_curr_task_dl,
	.task_tick		= task_tick_dl,
	.task_fork              = task_fork_dl,
	.task_dead		= task_dead_dl,

	.prio_changed           = prio_changed_dl,
	.switched_from		= switched_from_dl,
	.switched_to		= switched_to_dl,

	.update_curr		= update_curr_dl,
};

#ifdef CONFIG_SCHED_DEBUG
extern void print_dl_rq(struct seq_file *m, int cpu, struct dl_rq *dl_rq);

void print_dl_stats(struct seq_file *m, int cpu)
{
	print_dl_rq(m, cpu, &cpu_rq(cpu)->dl);
}
#endif /* CONFIG_SCHED_DEBUG */<|MERGE_RESOLUTION|>--- conflicted
+++ resolved
@@ -1012,13 +1012,10 @@
 static void start_hrtick_dl(struct rq *rq, struct task_struct *p)
 {
 	hrtick_start(rq, p->dl.runtime);
-<<<<<<< HEAD
-=======
 }
 #else /* !CONFIG_SCHED_HRTICK */
 static void start_hrtick_dl(struct rq *rq, struct task_struct *p)
 {
->>>>>>> e529fea9
 }
 #endif
 
@@ -1638,12 +1635,6 @@
 
 	__dl_clear_params(p);
 
-<<<<<<< HEAD
-	__dl_clear_params(p);
-
-#ifdef CONFIG_SMP
-=======
->>>>>>> e529fea9
 	/*
 	 * Since this might be the only -deadline task on the rq,
 	 * this is the right place to try to pull some other one

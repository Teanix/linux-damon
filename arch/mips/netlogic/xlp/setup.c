--- conflicted
+++ resolved
@@ -96,7 +96,6 @@
 
 void __init plat_mem_setup(void)
 {
-<<<<<<< HEAD
 #ifdef CONFIG_SMP
 	nlm_wakeup_secondary_cpus();
 
@@ -105,9 +104,6 @@
 
 	register_smp_ops(&nlm_smp_ops);
 #endif
-	panic_timeout	= 5;
-=======
->>>>>>> 8723822a
 	_machine_restart = (void (*)(char *))nlm_linux_exit;
 	_machine_halt	= nlm_linux_exit;
 	pm_power_off	= nlm_linux_exit;

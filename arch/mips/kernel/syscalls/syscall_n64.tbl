# SPDX-License-Identifier: GPL-2.0 WITH Linux-syscall-note
#
# system call numbers and entry vectors for mips
#
# The format is:
# <number> <abi> <name> <entry point>
#
# The <abi> is always "n64" for this file.
#
0	n64	read				sys_read
1	n64	write				sys_write
2	n64	open				sys_open
3	n64	close				sys_close
4	n64	stat				sys_newstat
5	n64	fstat				sys_newfstat
6	n64	lstat				sys_newlstat
7	n64	poll				sys_poll
8	n64	lseek				sys_lseek
9	n64	mmap				sys_mips_mmap
10	n64	mprotect			sys_mprotect
11	n64	munmap				sys_munmap
12	n64	brk				sys_brk
13	n64	rt_sigaction			sys_rt_sigaction
14	n64	rt_sigprocmask			sys_rt_sigprocmask
15	n64	ioctl				sys_ioctl
16	n64	pread64				sys_pread64
17	n64	pwrite64			sys_pwrite64
18	n64	readv				sys_readv
19	n64	writev				sys_writev
20	n64	access				sys_access
21	n64	pipe				sysm_pipe
22	n64	_newselect			sys_select
23	n64	sched_yield			sys_sched_yield
24	n64	mremap				sys_mremap
25	n64	msync				sys_msync
26	n64	mincore				sys_mincore
27	n64	madvise				sys_madvise
28	n64	shmget				sys_shmget
29	n64	shmat				sys_shmat
30	n64	shmctl				sys_old_shmctl
31	n64	dup				sys_dup
32	n64	dup2				sys_dup2
33	n64	pause				sys_pause
34	n64	nanosleep			sys_nanosleep
35	n64	getitimer			sys_getitimer
36	n64	setitimer			sys_setitimer
37	n64	alarm				sys_alarm
38	n64	getpid				sys_getpid
39	n64	sendfile			sys_sendfile64
40	n64	socket				sys_socket
41	n64	connect				sys_connect
42	n64	accept				sys_accept
43	n64	sendto				sys_sendto
44	n64	recvfrom			sys_recvfrom
45	n64	sendmsg				sys_sendmsg
46	n64	recvmsg				sys_recvmsg
47	n64	shutdown			sys_shutdown
48	n64	bind				sys_bind
49	n64	listen				sys_listen
50	n64	getsockname			sys_getsockname
51	n64	getpeername			sys_getpeername
52	n64	socketpair			sys_socketpair
53	n64	setsockopt			sys_setsockopt
54	n64	getsockopt			sys_getsockopt
55	n64	clone				__sys_clone
56	n64	fork				__sys_fork
57	n64	execve				sys_execve
58	n64	exit				sys_exit
59	n64	wait4				sys_wait4
60	n64	kill				sys_kill
61	n64	uname				sys_newuname
62	n64	semget				sys_semget
63	n64	semop				sys_semop
64	n64	semctl				sys_old_semctl
65	n64	shmdt				sys_shmdt
66	n64	msgget				sys_msgget
67	n64	msgsnd				sys_msgsnd
68	n64	msgrcv				sys_msgrcv
69	n64	msgctl				sys_old_msgctl
70	n64	fcntl				sys_fcntl
71	n64	flock				sys_flock
72	n64	fsync				sys_fsync
73	n64	fdatasync			sys_fdatasync
74	n64	truncate			sys_truncate
75	n64	ftruncate			sys_ftruncate
76	n64	getdents			sys_getdents
77	n64	getcwd				sys_getcwd
78	n64	chdir				sys_chdir
79	n64	fchdir				sys_fchdir
80	n64	rename				sys_rename
81	n64	mkdir				sys_mkdir
82	n64	rmdir				sys_rmdir
83	n64	creat				sys_creat
84	n64	link				sys_link
85	n64	unlink				sys_unlink
86	n64	symlink				sys_symlink
87	n64	readlink			sys_readlink
88	n64	chmod				sys_chmod
89	n64	fchmod				sys_fchmod
90	n64	chown				sys_chown
91	n64	fchown				sys_fchown
92	n64	lchown				sys_lchown
93	n64	umask				sys_umask
94	n64	gettimeofday			sys_gettimeofday
95	n64	getrlimit			sys_getrlimit
96	n64	getrusage			sys_getrusage
97	n64	sysinfo				sys_sysinfo
98	n64	times				sys_times
99	n64	ptrace				sys_ptrace
100	n64	getuid				sys_getuid
101	n64	syslog				sys_syslog
102	n64	getgid				sys_getgid
103	n64	setuid				sys_setuid
104	n64	setgid				sys_setgid
105	n64	geteuid				sys_geteuid
106	n64	getegid				sys_getegid
107	n64	setpgid				sys_setpgid
108	n64	getppid				sys_getppid
109	n64	getpgrp				sys_getpgrp
110	n64	setsid				sys_setsid
111	n64	setreuid			sys_setreuid
112	n64	setregid			sys_setregid
113	n64	getgroups			sys_getgroups
114	n64	setgroups			sys_setgroups
115	n64	setresuid			sys_setresuid
116	n64	getresuid			sys_getresuid
117	n64	setresgid			sys_setresgid
118	n64	getresgid			sys_getresgid
119	n64	getpgid				sys_getpgid
120	n64	setfsuid			sys_setfsuid
121	n64	setfsgid			sys_setfsgid
122	n64	getsid				sys_getsid
123	n64	capget				sys_capget
124	n64	capset				sys_capset
125	n64	rt_sigpending			sys_rt_sigpending
126	n64	rt_sigtimedwait			sys_rt_sigtimedwait
127	n64	rt_sigqueueinfo			sys_rt_sigqueueinfo
128	n64	rt_sigsuspend			sys_rt_sigsuspend
129	n64	sigaltstack			sys_sigaltstack
130	n64	utime				sys_utime
131	n64	mknod				sys_mknod
132	n64	personality			sys_personality
133	n64	ustat				sys_ustat
134	n64	statfs				sys_statfs
135	n64	fstatfs				sys_fstatfs
136	n64	sysfs				sys_sysfs
137	n64	getpriority			sys_getpriority
138	n64	setpriority			sys_setpriority
139	n64	sched_setparam			sys_sched_setparam
140	n64	sched_getparam			sys_sched_getparam
141	n64	sched_setscheduler		sys_sched_setscheduler
142	n64	sched_getscheduler		sys_sched_getscheduler
143	n64	sched_get_priority_max		sys_sched_get_priority_max
144	n64	sched_get_priority_min		sys_sched_get_priority_min
145	n64	sched_rr_get_interval		sys_sched_rr_get_interval
146	n64	mlock				sys_mlock
147	n64	munlock				sys_munlock
148	n64	mlockall			sys_mlockall
149	n64	munlockall			sys_munlockall
150	n64	vhangup				sys_vhangup
151	n64	pivot_root			sys_pivot_root
152	n64	_sysctl				sys_sysctl
153	n64	prctl				sys_prctl
154	n64	adjtimex			sys_adjtimex
155	n64	setrlimit			sys_setrlimit
156	n64	chroot				sys_chroot
157	n64	sync				sys_sync
158	n64	acct				sys_acct
159	n64	settimeofday			sys_settimeofday
160	n64	mount				sys_mount
161	n64	umount2				sys_umount
162	n64	swapon				sys_swapon
163	n64	swapoff				sys_swapoff
164	n64	reboot				sys_reboot
165	n64	sethostname			sys_sethostname
166	n64	setdomainname			sys_setdomainname
167	n64	create_module			sys_ni_syscall
168	n64	init_module			sys_init_module
169	n64	delete_module			sys_delete_module
170	n64	get_kernel_syms			sys_ni_syscall
171	n64	query_module			sys_ni_syscall
172	n64	quotactl			sys_quotactl
173	n64	nfsservctl			sys_ni_syscall
174	n64	getpmsg				sys_ni_syscall
175	n64	putpmsg				sys_ni_syscall
176	n64	afs_syscall			sys_ni_syscall
# 177 reserved for security
177	n64	reserved177			sys_ni_syscall
178	n64	gettid				sys_gettid
179	n64	readahead			sys_readahead
180	n64	setxattr			sys_setxattr
181	n64	lsetxattr			sys_lsetxattr
182	n64	fsetxattr			sys_fsetxattr
183	n64	getxattr			sys_getxattr
184	n64	lgetxattr			sys_lgetxattr
185	n64	fgetxattr			sys_fgetxattr
186	n64	listxattr			sys_listxattr
187	n64	llistxattr			sys_llistxattr
188	n64	flistxattr			sys_flistxattr
189	n64	removexattr			sys_removexattr
190	n64	lremovexattr			sys_lremovexattr
191	n64	fremovexattr			sys_fremovexattr
192	n64	tkill				sys_tkill
193	n64	reserved193			sys_ni_syscall
194	n64	futex				sys_futex
195	n64	sched_setaffinity		sys_sched_setaffinity
196	n64	sched_getaffinity		sys_sched_getaffinity
197	n64	cacheflush			sys_cacheflush
198	n64	cachectl			sys_cachectl
199	n64	sysmips				__sys_sysmips
200	n64	io_setup			sys_io_setup
201	n64	io_destroy			sys_io_destroy
202	n64	io_getevents			sys_io_getevents
203	n64	io_submit			sys_io_submit
204	n64	io_cancel			sys_io_cancel
205	n64	exit_group			sys_exit_group
206	n64	lookup_dcookie			sys_lookup_dcookie
207	n64	epoll_create			sys_epoll_create
208	n64	epoll_ctl			sys_epoll_ctl
209	n64	epoll_wait			sys_epoll_wait
210	n64	remap_file_pages		sys_remap_file_pages
211	n64	rt_sigreturn			sys_rt_sigreturn
212	n64	set_tid_address			sys_set_tid_address
213	n64	restart_syscall			sys_restart_syscall
214	n64	semtimedop			sys_semtimedop
215	n64	fadvise64			sys_fadvise64_64
216	n64	timer_create			sys_timer_create
217	n64	timer_settime			sys_timer_settime
218	n64	timer_gettime			sys_timer_gettime
219	n64	timer_getoverrun		sys_timer_getoverrun
220	n64	timer_delete			sys_timer_delete
221	n64	clock_settime			sys_clock_settime
222	n64	clock_gettime			sys_clock_gettime
223	n64	clock_getres			sys_clock_getres
224	n64	clock_nanosleep			sys_clock_nanosleep
225	n64	tgkill				sys_tgkill
226	n64	utimes				sys_utimes
227	n64	mbind				sys_mbind
228	n64	get_mempolicy			sys_get_mempolicy
229	n64	set_mempolicy			sys_set_mempolicy
230	n64	mq_open				sys_mq_open
231	n64	mq_unlink			sys_mq_unlink
232	n64	mq_timedsend			sys_mq_timedsend
233	n64	mq_timedreceive			sys_mq_timedreceive
234	n64	mq_notify			sys_mq_notify
235	n64	mq_getsetattr			sys_mq_getsetattr
236	n64	vserver				sys_ni_syscall
237	n64	waitid				sys_waitid
# 238 was sys_setaltroot
239	n64	add_key				sys_add_key
240	n64	request_key			sys_request_key
241	n64	keyctl				sys_keyctl
242	n64	set_thread_area			sys_set_thread_area
243	n64	inotify_init			sys_inotify_init
244	n64	inotify_add_watch		sys_inotify_add_watch
245	n64	inotify_rm_watch		sys_inotify_rm_watch
246	n64	migrate_pages			sys_migrate_pages
247	n64	openat				sys_openat
248	n64	mkdirat				sys_mkdirat
249	n64	mknodat				sys_mknodat
250	n64	fchownat			sys_fchownat
251	n64	futimesat			sys_futimesat
252	n64	newfstatat			sys_newfstatat
253	n64	unlinkat			sys_unlinkat
254	n64	renameat			sys_renameat
255	n64	linkat				sys_linkat
256	n64	symlinkat			sys_symlinkat
257	n64	readlinkat			sys_readlinkat
258	n64	fchmodat			sys_fchmodat
259	n64	faccessat			sys_faccessat
260	n64	pselect6			sys_pselect6
261	n64	ppoll				sys_ppoll
262	n64	unshare				sys_unshare
263	n64	splice				sys_splice
264	n64	sync_file_range			sys_sync_file_range
265	n64	tee				sys_tee
266	n64	vmsplice			sys_vmsplice
267	n64	move_pages			sys_move_pages
268	n64	set_robust_list			sys_set_robust_list
269	n64	get_robust_list			sys_get_robust_list
270	n64	kexec_load			sys_kexec_load
271	n64	getcpu				sys_getcpu
272	n64	epoll_pwait			sys_epoll_pwait
273	n64	ioprio_set			sys_ioprio_set
274	n64	ioprio_get			sys_ioprio_get
275	n64	utimensat			sys_utimensat
276	n64	signalfd			sys_signalfd
277	n64	timerfd				sys_ni_syscall
278	n64	eventfd				sys_eventfd
279	n64	fallocate			sys_fallocate
280	n64	timerfd_create			sys_timerfd_create
281	n64	timerfd_gettime			sys_timerfd_gettime
282	n64	timerfd_settime			sys_timerfd_settime
283	n64	signalfd4			sys_signalfd4
284	n64	eventfd2			sys_eventfd2
285	n64	epoll_create1			sys_epoll_create1
286	n64	dup3				sys_dup3
287	n64	pipe2				sys_pipe2
288	n64	inotify_init1			sys_inotify_init1
289	n64	preadv				sys_preadv
290	n64	pwritev				sys_pwritev
291	n64	rt_tgsigqueueinfo		sys_rt_tgsigqueueinfo
292	n64	perf_event_open			sys_perf_event_open
293	n64	accept4				sys_accept4
294	n64	recvmmsg			sys_recvmmsg
295	n64	fanotify_init			sys_fanotify_init
296	n64	fanotify_mark			sys_fanotify_mark
297	n64	prlimit64			sys_prlimit64
298	n64	name_to_handle_at		sys_name_to_handle_at
299	n64	open_by_handle_at		sys_open_by_handle_at
300	n64	clock_adjtime			sys_clock_adjtime
301	n64	syncfs				sys_syncfs
302	n64	sendmmsg			sys_sendmmsg
303	n64	setns				sys_setns
304	n64	process_vm_readv		sys_process_vm_readv
305	n64	process_vm_writev		sys_process_vm_writev
306	n64	kcmp				sys_kcmp
307	n64	finit_module			sys_finit_module
308	n64	getdents64			sys_getdents64
309	n64	sched_setattr			sys_sched_setattr
310	n64	sched_getattr			sys_sched_getattr
311	n64	renameat2			sys_renameat2
312	n64	seccomp				sys_seccomp
313	n64	getrandom			sys_getrandom
314	n64	memfd_create			sys_memfd_create
315	n64	bpf				sys_bpf
316	n64	execveat			sys_execveat
317	n64	userfaultfd			sys_userfaultfd
318	n64	membarrier			sys_membarrier
319	n64	mlock2				sys_mlock2
320	n64	copy_file_range			sys_copy_file_range
321	n64	preadv2				sys_preadv2
322	n64	pwritev2			sys_pwritev2
323	n64	pkey_mprotect			sys_pkey_mprotect
324	n64	pkey_alloc			sys_pkey_alloc
325	n64	pkey_free			sys_pkey_free
326	n64	statx				sys_statx
327	n64	rseq				sys_rseq
328	n64	io_pgetevents			sys_io_pgetevents
# 329 through 423 are reserved to sync up with other architectures
424	n64	pidfd_send_signal		sys_pidfd_send_signal
425	n64	io_uring_setup			sys_io_uring_setup
426	n64	io_uring_enter			sys_io_uring_enter
427	n64	io_uring_register		sys_io_uring_register
428	n64	open_tree			sys_open_tree
429	n64	move_mount			sys_move_mount
430	n64	fsopen				sys_fsopen
431	n64	fsconfig			sys_fsconfig
432	n64	fsmount				sys_fsmount
433	n64	fspick				sys_fspick
434	n64	pidfd_open			sys_pidfd_open
435	n64	clone3				__sys_clone3
437	n64	openat2				sys_openat2
438	n64	pidfd_getfd			sys_pidfd_getfd
<<<<<<< HEAD
439	n64	faccessat2			sys_faccessat2
440	n64	watch_mount			sys_watch_mount
441	n64	watch_sb			sys_watch_sb
=======
439	n64	watch_mount			sys_watch_mount
440	n64	watch_sb			sys_watch_sb
441	n64	fsinfo				sys_fsinfo
>>>>>>> 93737ccf
<|MERGE_RESOLUTION|>--- conflicted
+++ resolved
@@ -352,12 +352,7 @@
 435	n64	clone3				__sys_clone3
 437	n64	openat2				sys_openat2
 438	n64	pidfd_getfd			sys_pidfd_getfd
-<<<<<<< HEAD
 439	n64	faccessat2			sys_faccessat2
 440	n64	watch_mount			sys_watch_mount
 441	n64	watch_sb			sys_watch_sb
-=======
-439	n64	watch_mount			sys_watch_mount
-440	n64	watch_sb			sys_watch_sb
-441	n64	fsinfo				sys_fsinfo
->>>>>>> 93737ccf
+442	n64	fsinfo				sys_fsinfo
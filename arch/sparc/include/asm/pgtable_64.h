--- conflicted
+++ resolved
@@ -660,15 +660,6 @@
 }
 
 static inline unsigned long pmd_pfn(pmd_t pmd)
-<<<<<<< HEAD
-{
-	pte_t pte = __pte(pmd_val(pmd));
-
-	return pte_pfn(pte);
-}
-
-#ifdef CONFIG_TRANSPARENT_HUGEPAGE
-=======
 {
 	pte_t pte = __pte(pmd_val(pmd));
 
@@ -683,7 +674,6 @@
 	return pte_dirty(pte);
 }
 
->>>>>>> e529fea9
 static inline unsigned long pmd_young(pmd_t pmd)
 {
 	pte_t pte = __pte(pmd_val(pmd));

# SPDX-License-Identifier: GPL-2.0 WITH Linux-syscall-note
#
# system call numbers and entry vectors for xtensa
#
# The format is:
# <number> <abi> <name> <entry point>
#
# The <abi> is always "common" for this file
#
0	common	spill				sys_ni_syscall
1	common	xtensa				sys_ni_syscall
2	common	available4			sys_ni_syscall
3	common	available5			sys_ni_syscall
4	common	available6			sys_ni_syscall
5	common	available7			sys_ni_syscall
6	common	available8			sys_ni_syscall
7	common	available9			sys_ni_syscall
# File Operations
8	common	open				sys_open
9	common	close				sys_close
10	common	dup				sys_dup
11	common	dup2				sys_dup2
12	common	read				sys_read
13	common	write				sys_write
14	common	select				sys_select
15	common	lseek				sys_lseek
16	common	poll				sys_poll
17	common	_llseek				sys_llseek
18	common	epoll_wait			sys_epoll_wait
19	common	epoll_ctl			sys_epoll_ctl
20	common	epoll_create			sys_epoll_create
21	common	creat				sys_creat
22	common	truncate			sys_truncate
23	common	ftruncate			sys_ftruncate
24	common	readv				sys_readv
25	common	writev				sys_writev
26	common	fsync				sys_fsync
27	common	fdatasync			sys_fdatasync
28	common	truncate64			sys_truncate64
29	common	ftruncate64			sys_ftruncate64
30	common	pread64				sys_pread64
31	common	pwrite64			sys_pwrite64
32	common	link				sys_link
33	common	rename				sys_rename
34	common	symlink				sys_symlink
35	common	readlink			sys_readlink
36	common	mknod				sys_mknod
37	common	pipe				sys_pipe
38	common	unlink				sys_unlink
39	common	rmdir				sys_rmdir
40	common	mkdir				sys_mkdir
41	common	chdir				sys_chdir
42	common	fchdir				sys_fchdir
43	common	getcwd				sys_getcwd
44	common	chmod				sys_chmod
45	common	chown				sys_chown
46	common	stat				sys_newstat
47	common	stat64				sys_stat64
48	common	lchown				sys_lchown
49	common	lstat				sys_newlstat
50	common	lstat64				sys_lstat64
51	common	available51			sys_ni_syscall
52	common	fchmod				sys_fchmod
53	common	fchown				sys_fchown
54	common	fstat				sys_newfstat
55	common	fstat64				sys_fstat64
56	common	flock				sys_flock
57	common	access				sys_access
58	common	umask				sys_umask
59	common	getdents			sys_getdents
60	common	getdents64			sys_getdents64
61	common	fcntl64				sys_fcntl64
62	common	fallocate			sys_fallocate
63	common	fadvise64_64			xtensa_fadvise64_64
64	common	utime				sys_utime32
65	common	utimes				sys_utimes_time32
66	common	ioctl				sys_ioctl
67	common	fcntl				sys_fcntl
68	common	setxattr			sys_setxattr
69	common	getxattr			sys_getxattr
70	common	listxattr			sys_listxattr
71	common	removexattr			sys_removexattr
72	common	lsetxattr			sys_lsetxattr
73	common	lgetxattr			sys_lgetxattr
74	common	llistxattr			sys_llistxattr
75	common	lremovexattr			sys_lremovexattr
76	common	fsetxattr			sys_fsetxattr
77	common	fgetxattr			sys_fgetxattr
78	common	flistxattr			sys_flistxattr
79	common	fremovexattr			sys_fremovexattr
# File Map / Shared Memory Operations
80	common	mmap2				sys_mmap_pgoff
81	common	munmap				sys_munmap
82	common	mprotect			sys_mprotect
83	common	brk				sys_brk
84	common	mlock				sys_mlock
85	common	munlock				sys_munlock
86	common	mlockall			sys_mlockall
87	common	munlockall			sys_munlockall
88	common	mremap				sys_mremap
89	common	msync				sys_msync
90	common	mincore				sys_mincore
91	common	madvise				sys_madvise
92	common	shmget				sys_shmget
93	common	shmat				xtensa_shmat
94	common	shmctl				sys_old_shmctl
95	common	shmdt				sys_shmdt
# Socket Operations
96	common	socket				sys_socket
97	common	setsockopt			sys_setsockopt
98	common	getsockopt			sys_getsockopt
99	common	shutdown			sys_shutdown
100	common	bind				sys_bind
101	common	connect				sys_connect
102	common	listen				sys_listen
103	common	accept				sys_accept
104	common	getsockname			sys_getsockname
105	common	getpeername			sys_getpeername
106	common	sendmsg				sys_sendmsg
107	common	recvmsg				sys_recvmsg
108	common	send				sys_send
109	common	recv				sys_recv
110	common	sendto				sys_sendto
111	common	recvfrom			sys_recvfrom
112	common	socketpair			sys_socketpair
113	common	sendfile			sys_sendfile
114	common	sendfile64			sys_sendfile64
115	common	sendmmsg			sys_sendmmsg
# Process Operations
116	common	clone				sys_clone
117	common	execve				sys_execve
118	common	exit				sys_exit
119	common	exit_group			sys_exit_group
120	common	getpid				sys_getpid
121	common	wait4				sys_wait4
122	common	waitid				sys_waitid
123	common	kill				sys_kill
124	common	tkill				sys_tkill
125	common	tgkill				sys_tgkill
126	common	set_tid_address			sys_set_tid_address
127	common	gettid				sys_gettid
128	common	setsid				sys_setsid
129	common	getsid				sys_getsid
130	common	prctl				sys_prctl
131	common	personality			sys_personality
132	common	getpriority			sys_getpriority
133	common	setpriority			sys_setpriority
134	common	setitimer			sys_setitimer
135	common	getitimer			sys_getitimer
136	common	setuid				sys_setuid
137	common	getuid				sys_getuid
138	common	setgid				sys_setgid
139	common	getgid				sys_getgid
140	common	geteuid				sys_geteuid
141	common	getegid				sys_getegid
142	common	setreuid			sys_setreuid
143	common	setregid			sys_setregid
144	common	setresuid			sys_setresuid
145	common	getresuid			sys_getresuid
146	common	setresgid			sys_setresgid
147	common	getresgid			sys_getresgid
148	common	setpgid				sys_setpgid
149	common	getpgid				sys_getpgid
150	common	getppid				sys_getppid
151	common	getpgrp				sys_getpgrp
# 152 was set_thread_area
152	common	reserved152			sys_ni_syscall
# 153 was get_thread_area
153	common	reserved153			sys_ni_syscall
154	common	times				sys_times
155	common	acct				sys_acct
156	common	sched_setaffinity		sys_sched_setaffinity
157	common	sched_getaffinity		sys_sched_getaffinity
158	common	capget				sys_capget
159	common	capset				sys_capset
160	common	ptrace				sys_ptrace
161	common	semtimedop			sys_semtimedop_time32
162	common	semget				sys_semget
163	common	semop				sys_semop
164	common	semctl				sys_old_semctl
165	common	available165			sys_ni_syscall
166	common	msgget				sys_msgget
167	common	msgsnd				sys_msgsnd
168	common	msgrcv				sys_msgrcv
169	common	msgctl				sys_old_msgctl
170	common	available170			sys_ni_syscall
# File System
171	common	umount2				sys_umount
172	common	mount				sys_mount
173	common	swapon				sys_swapon
174	common	chroot				sys_chroot
175	common	pivot_root			sys_pivot_root
176	common	umount				sys_oldumount
177	common	swapoff				sys_swapoff
178	common	sync				sys_sync
179	common	syncfs				sys_syncfs
180	common	setfsuid			sys_setfsuid
181	common	setfsgid			sys_setfsgid
182	common	sysfs				sys_sysfs
183	common	ustat				sys_ustat
184	common	statfs				sys_statfs
185	common	fstatfs				sys_fstatfs
186	common	statfs64			sys_statfs64
187	common	fstatfs64			sys_fstatfs64
# System
188	common	setrlimit			sys_setrlimit
189	common	getrlimit			sys_getrlimit
190	common	getrusage			sys_getrusage
191	common	futex				sys_futex_time32
192	common	gettimeofday			sys_gettimeofday
193	common	settimeofday			sys_settimeofday
194	common	adjtimex			sys_adjtimex_time32
195	common	nanosleep			sys_nanosleep_time32
196	common	getgroups			sys_getgroups
197	common	setgroups			sys_setgroups
198	common	sethostname			sys_sethostname
199	common	setdomainname			sys_setdomainname
200	common	syslog				sys_syslog
201	common	vhangup				sys_vhangup
202	common	uselib				sys_uselib
203	common	reboot				sys_reboot
204	common	quotactl			sys_quotactl
# 205 was old nfsservctl
205	common	nfsservctl			sys_ni_syscall
206	common	_sysctl				sys_sysctl
207	common	bdflush				sys_bdflush
208	common	uname				sys_newuname
209	common	sysinfo				sys_sysinfo
210	common	init_module			sys_init_module
211	common	delete_module			sys_delete_module
212	common	sched_setparam			sys_sched_setparam
213	common	sched_getparam			sys_sched_getparam
214	common	sched_setscheduler		sys_sched_setscheduler
215	common	sched_getscheduler		sys_sched_getscheduler
216	common	sched_get_priority_max		sys_sched_get_priority_max
217	common	sched_get_priority_min		sys_sched_get_priority_min
218	common	sched_rr_get_interval		sys_sched_rr_get_interval_time32
219	common	sched_yield			sys_sched_yield
222	common	available222			sys_ni_syscall
# Signal Handling
223	common	restart_syscall			sys_restart_syscall
224	common	sigaltstack			sys_sigaltstack
225	common	rt_sigreturn			xtensa_rt_sigreturn
226	common	rt_sigaction			sys_rt_sigaction
227	common	rt_sigprocmask			sys_rt_sigprocmask
228	common	rt_sigpending			sys_rt_sigpending
229	common	rt_sigtimedwait			sys_rt_sigtimedwait_time32
230	common	rt_sigqueueinfo			sys_rt_sigqueueinfo
231	common	rt_sigsuspend			sys_rt_sigsuspend
# Message
232	common	mq_open				sys_mq_open
233	common	mq_unlink			sys_mq_unlink
234	common	mq_timedsend			sys_mq_timedsend_time32
235	common	mq_timedreceive			sys_mq_timedreceive_time32
236	common	mq_notify			sys_mq_notify
237	common	mq_getsetattr			sys_mq_getsetattr
238	common	available238			sys_ni_syscall
239	common	io_setup			sys_io_setup
# IO
240	common	io_destroy			sys_io_destroy
241	common	io_submit			sys_io_submit
242	common	io_getevents			sys_io_getevents_time32
243	common	io_cancel			sys_io_cancel
244	common	clock_settime			sys_clock_settime32
245	common	clock_gettime			sys_clock_gettime32
246	common	clock_getres			sys_clock_getres_time32
247	common	clock_nanosleep			sys_clock_nanosleep_time32
# Timer
248	common	timer_create			sys_timer_create
249	common	timer_delete			sys_timer_delete
250	common	timer_settime			sys_timer_settime32
251	common	timer_gettime			sys_timer_gettime32
252	common	timer_getoverrun		sys_timer_getoverrun
# System
253	common	reserved253			sys_ni_syscall
254	common	lookup_dcookie			sys_lookup_dcookie
255	common	available255			sys_ni_syscall
256	common	add_key				sys_add_key
257	common	request_key			sys_request_key
258	common	keyctl				sys_keyctl
259	common	available259			sys_ni_syscall
260	common	readahead			sys_readahead
261	common	remap_file_pages		sys_remap_file_pages
262	common	migrate_pages			sys_migrate_pages
263	common	mbind				sys_mbind
264	common	get_mempolicy			sys_get_mempolicy
265	common	set_mempolicy			sys_set_mempolicy
266	common	unshare				sys_unshare
267	common	move_pages			sys_move_pages
268	common	splice				sys_splice
269	common	tee				sys_tee
270	common	vmsplice			sys_vmsplice
271	common	available271			sys_ni_syscall
272	common	pselect6			sys_pselect6_time32
273	common	ppoll				sys_ppoll_time32
274	common	epoll_pwait			sys_epoll_pwait
275	common	epoll_create1			sys_epoll_create1
276	common	inotify_init			sys_inotify_init
277	common	inotify_add_watch		sys_inotify_add_watch
278	common	inotify_rm_watch		sys_inotify_rm_watch
279	common	inotify_init1			sys_inotify_init1
280	common	getcpu				sys_getcpu
281	common	kexec_load			sys_ni_syscall
282	common	ioprio_set			sys_ioprio_set
283	common	ioprio_get			sys_ioprio_get
284	common	set_robust_list			sys_set_robust_list
285	common	get_robust_list			sys_get_robust_list
286	common	available286			sys_ni_syscall
287	common	available287			sys_ni_syscall
# Relative File Operations
288	common	openat				sys_openat
289	common	mkdirat				sys_mkdirat
290	common	mknodat				sys_mknodat
291	common	unlinkat			sys_unlinkat
292	common	renameat			sys_renameat
293	common	linkat				sys_linkat
294	common	symlinkat			sys_symlinkat
295	common	readlinkat			sys_readlinkat
296	common	utimensat			sys_utimensat_time32
297	common	fchownat			sys_fchownat
298	common	futimesat			sys_futimesat_time32
299	common	fstatat64			sys_fstatat64
300	common	fchmodat			sys_fchmodat
301	common	faccessat			sys_faccessat
302	common	available302			sys_ni_syscall
303	common	available303			sys_ni_syscall
304	common	signalfd			sys_signalfd
# 305 was timerfd
306	common	eventfd				sys_eventfd
307	common	recvmmsg			sys_recvmmsg_time32
308	common	setns				sys_setns
309	common	signalfd4			sys_signalfd4
310	common	dup3				sys_dup3
311	common	pipe2				sys_pipe2
312	common	timerfd_create			sys_timerfd_create
313	common	timerfd_settime			sys_timerfd_settime32
314	common	timerfd_gettime			sys_timerfd_gettime32
315	common	available315			sys_ni_syscall
316	common	eventfd2			sys_eventfd2
317	common	preadv				sys_preadv
318	common	pwritev				sys_pwritev
319	common	available319			sys_ni_syscall
320	common	fanotify_init			sys_fanotify_init
321	common	fanotify_mark			sys_fanotify_mark
322	common	process_vm_readv		sys_process_vm_readv
323	common	process_vm_writev		sys_process_vm_writev
324	common	name_to_handle_at		sys_name_to_handle_at
325	common	open_by_handle_at		sys_open_by_handle_at
326	common	sync_file_range2		sys_sync_file_range2
327	common	perf_event_open			sys_perf_event_open
328	common	rt_tgsigqueueinfo		sys_rt_tgsigqueueinfo
329	common	clock_adjtime			sys_clock_adjtime32
330	common	prlimit64			sys_prlimit64
331	common	kcmp				sys_kcmp
332	common	finit_module			sys_finit_module
333	common	accept4				sys_accept4
334	common	sched_setattr			sys_sched_setattr
335	common	sched_getattr			sys_sched_getattr
336	common	renameat2			sys_renameat2
337	common	seccomp				sys_seccomp
338	common	getrandom			sys_getrandom
339	common	memfd_create			sys_memfd_create
340	common	bpf				sys_bpf
341	common	execveat			sys_execveat
342	common	userfaultfd			sys_userfaultfd
343	common	membarrier			sys_membarrier
344	common	mlock2				sys_mlock2
345	common	copy_file_range			sys_copy_file_range
346	common	preadv2				sys_preadv2
347	common	pwritev2			sys_pwritev2
348	common	pkey_mprotect			sys_pkey_mprotect
349	common	pkey_alloc			sys_pkey_alloc
350	common	pkey_free			sys_pkey_free
351	common	statx				sys_statx
352	common	rseq				sys_rseq
# 353 through 402 are unassigned to sync up with generic numbers
403	common	clock_gettime64			sys_clock_gettime
404	common	clock_settime64			sys_clock_settime
405	common	clock_adjtime64			sys_clock_adjtime
406	common	clock_getres_time64		sys_clock_getres
407	common	clock_nanosleep_time64		sys_clock_nanosleep
408	common	timer_gettime64			sys_timer_gettime
409	common	timer_settime64			sys_timer_settime
410	common	timerfd_gettime64		sys_timerfd_gettime
411	common	timerfd_settime64		sys_timerfd_settime
412	common	utimensat_time64		sys_utimensat
413	common	pselect6_time64			sys_pselect6
414	common	ppoll_time64			sys_ppoll
416	common	io_pgetevents_time64		sys_io_pgetevents
417	common	recvmmsg_time64			sys_recvmmsg
418	common	mq_timedsend_time64		sys_mq_timedsend
419	common	mq_timedreceive_time64		sys_mq_timedreceive
420	common	semtimedop_time64		sys_semtimedop
421	common	rt_sigtimedwait_time64		sys_rt_sigtimedwait
422	common	futex_time64			sys_futex
423	common	sched_rr_get_interval_time64	sys_sched_rr_get_interval
424	common	pidfd_send_signal		sys_pidfd_send_signal
425	common	io_uring_setup			sys_io_uring_setup
426	common	io_uring_enter			sys_io_uring_enter
427	common	io_uring_register		sys_io_uring_register
428	common	open_tree			sys_open_tree
429	common	move_mount			sys_move_mount
430	common	fsopen				sys_fsopen
431	common	fsconfig			sys_fsconfig
432	common	fsmount				sys_fsmount
433	common	fspick				sys_fspick
434	common	pidfd_open			sys_pidfd_open
435	common	clone3				sys_clone3
437	common	openat2				sys_openat2
438	common	pidfd_getfd			sys_pidfd_getfd
<<<<<<< HEAD
439	common	faccessat2			sys_faccessat2
=======
439	common	watch_mount			sys_watch_mount
440	common	watch_sb			sys_watch_sb
>>>>>>> 87a10a4b
<|MERGE_RESOLUTION|>--- conflicted
+++ resolved
@@ -408,9 +408,6 @@
 435	common	clone3				sys_clone3
 437	common	openat2				sys_openat2
 438	common	pidfd_getfd			sys_pidfd_getfd
-<<<<<<< HEAD
 439	common	faccessat2			sys_faccessat2
-=======
-439	common	watch_mount			sys_watch_mount
-440	common	watch_sb			sys_watch_sb
->>>>>>> 87a10a4b
+440	common	watch_mount			sys_watch_mount
+441	common	watch_sb			sys_watch_sb
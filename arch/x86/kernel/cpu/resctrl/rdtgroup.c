/*
 * User interface for Resource Alloction in Resource Director Technology(RDT)
 *
 * Copyright (C) 2016 Intel Corporation
 *
 * Author: Fenghua Yu <fenghua.yu@intel.com>
 *
 * This program is free software; you can redistribute it and/or modify it
 * under the terms and conditions of the GNU General Public License,
 * version 2, as published by the Free Software Foundation.
 *
 * This program is distributed in the hope it will be useful, but WITHOUT
 * ANY WARRANTY; without even the implied warranty of MERCHANTABILITY or
 * FITNESS FOR A PARTICULAR PURPOSE.  See the GNU General Public License for
 * more details.
 *
 * More information about RDT be found in the Intel (R) x86 Architecture
 * Software Developer Manual.
 */

#define pr_fmt(fmt)	KBUILD_MODNAME ": " fmt

#include <linux/cacheinfo.h>
#include <linux/cpu.h>
#include <linux/debugfs.h>
#include <linux/fs.h>
#include <linux/fs_parser.h>
#include <linux/sysfs.h>
#include <linux/kernfs.h>
#include <linux/seq_buf.h>
#include <linux/seq_file.h>
#include <linux/sched/signal.h>
#include <linux/sched/task.h>
#include <linux/slab.h>
#include <linux/task_work.h>
#include <linux/user_namespace.h>

#include <uapi/linux/magic.h>

#include <asm/resctrl_sched.h>
#include "internal.h"

DEFINE_STATIC_KEY_FALSE(rdt_enable_key);
DEFINE_STATIC_KEY_FALSE(rdt_mon_enable_key);
DEFINE_STATIC_KEY_FALSE(rdt_alloc_enable_key);
static struct kernfs_root *rdt_root;
struct rdtgroup rdtgroup_default;
LIST_HEAD(rdt_all_groups);

/* Kernel fs node for "info" directory under root */
static struct kernfs_node *kn_info;

/* Kernel fs node for "mon_groups" directory under root */
static struct kernfs_node *kn_mongrp;

/* Kernel fs node for "mon_data" directory under root */
static struct kernfs_node *kn_mondata;

static struct seq_buf last_cmd_status;
static char last_cmd_status_buf[512];

struct dentry *debugfs_resctrl;

void rdt_last_cmd_clear(void)
{
	lockdep_assert_held(&rdtgroup_mutex);
	seq_buf_clear(&last_cmd_status);
}

void rdt_last_cmd_puts(const char *s)
{
	lockdep_assert_held(&rdtgroup_mutex);
	seq_buf_puts(&last_cmd_status, s);
}

void rdt_last_cmd_printf(const char *fmt, ...)
{
	va_list ap;

	va_start(ap, fmt);
	lockdep_assert_held(&rdtgroup_mutex);
	seq_buf_vprintf(&last_cmd_status, fmt, ap);
	va_end(ap);
}

/*
 * Trivial allocator for CLOSIDs. Since h/w only supports a small number,
 * we can keep a bitmap of free CLOSIDs in a single integer.
 *
 * Using a global CLOSID across all resources has some advantages and
 * some drawbacks:
 * + We can simply set "current->closid" to assign a task to a resource
 *   group.
 * + Context switch code can avoid extra memory references deciding which
 *   CLOSID to load into the PQR_ASSOC MSR
 * - We give up some options in configuring resource groups across multi-socket
 *   systems.
 * - Our choices on how to configure each resource become progressively more
 *   limited as the number of resources grows.
 */
static int closid_free_map;
static int closid_free_map_len;

int closids_supported(void)
{
	return closid_free_map_len;
}

static void closid_init(void)
{
	struct rdt_resource *r;
	int rdt_min_closid = 32;

	/* Compute rdt_min_closid across all resources */
	for_each_alloc_enabled_rdt_resource(r)
		rdt_min_closid = min(rdt_min_closid, r->num_closid);

	closid_free_map = BIT_MASK(rdt_min_closid) - 1;

	/* CLOSID 0 is always reserved for the default group */
	closid_free_map &= ~1;
	closid_free_map_len = rdt_min_closid;
}

static int closid_alloc(void)
{
	u32 closid = ffs(closid_free_map);

	if (closid == 0)
		return -ENOSPC;
	closid--;
	closid_free_map &= ~(1 << closid);

	return closid;
}

void closid_free(int closid)
{
	closid_free_map |= 1 << closid;
}

/**
 * closid_allocated - test if provided closid is in use
 * @closid: closid to be tested
 *
 * Return: true if @closid is currently associated with a resource group,
 * false if @closid is free
 */
static bool closid_allocated(unsigned int closid)
{
	return (closid_free_map & (1 << closid)) == 0;
}

/**
 * rdtgroup_mode_by_closid - Return mode of resource group with closid
 * @closid: closid if the resource group
 *
 * Each resource group is associated with a @closid. Here the mode
 * of a resource group can be queried by searching for it using its closid.
 *
 * Return: mode as &enum rdtgrp_mode of resource group with closid @closid
 */
enum rdtgrp_mode rdtgroup_mode_by_closid(int closid)
{
	struct rdtgroup *rdtgrp;

	list_for_each_entry(rdtgrp, &rdt_all_groups, rdtgroup_list) {
		if (rdtgrp->closid == closid)
			return rdtgrp->mode;
	}

	return RDT_NUM_MODES;
}

static const char * const rdt_mode_str[] = {
	[RDT_MODE_SHAREABLE]		= "shareable",
	[RDT_MODE_EXCLUSIVE]		= "exclusive",
	[RDT_MODE_PSEUDO_LOCKSETUP]	= "pseudo-locksetup",
	[RDT_MODE_PSEUDO_LOCKED]	= "pseudo-locked",
};

/**
 * rdtgroup_mode_str - Return the string representation of mode
 * @mode: the resource group mode as &enum rdtgroup_mode
 *
 * Return: string representation of valid mode, "unknown" otherwise
 */
static const char *rdtgroup_mode_str(enum rdtgrp_mode mode)
{
	if (mode < RDT_MODE_SHAREABLE || mode >= RDT_NUM_MODES)
		return "unknown";

	return rdt_mode_str[mode];
}

/* set uid and gid of rdtgroup dirs and files to that of the creator */
static int rdtgroup_kn_set_ugid(struct kernfs_node *kn)
{
	struct iattr iattr = { .ia_valid = ATTR_UID | ATTR_GID,
				.ia_uid = current_fsuid(),
				.ia_gid = current_fsgid(), };

	if (uid_eq(iattr.ia_uid, GLOBAL_ROOT_UID) &&
	    gid_eq(iattr.ia_gid, GLOBAL_ROOT_GID))
		return 0;

	return kernfs_setattr(kn, &iattr);
}

static int rdtgroup_add_file(struct kernfs_node *parent_kn, struct rftype *rft)
{
	struct kernfs_node *kn;
	int ret;

	kn = __kernfs_create_file(parent_kn, rft->name, rft->mode,
				  GLOBAL_ROOT_UID, GLOBAL_ROOT_GID,
				  0, rft->kf_ops, rft, NULL, NULL);
	if (IS_ERR(kn))
		return PTR_ERR(kn);

	ret = rdtgroup_kn_set_ugid(kn);
	if (ret) {
		kernfs_remove(kn);
		return ret;
	}

	return 0;
}

static int rdtgroup_seqfile_show(struct seq_file *m, void *arg)
{
	struct kernfs_open_file *of = m->private;
	struct rftype *rft = of->kn->priv;

	if (rft->seq_show)
		return rft->seq_show(of, m, arg);
	return 0;
}

static ssize_t rdtgroup_file_write(struct kernfs_open_file *of, char *buf,
				   size_t nbytes, loff_t off)
{
	struct rftype *rft = of->kn->priv;

	if (rft->write)
		return rft->write(of, buf, nbytes, off);

	return -EINVAL;
}

static struct kernfs_ops rdtgroup_kf_single_ops = {
	.atomic_write_len	= PAGE_SIZE,
	.write			= rdtgroup_file_write,
	.seq_show		= rdtgroup_seqfile_show,
};

static struct kernfs_ops kf_mondata_ops = {
	.atomic_write_len	= PAGE_SIZE,
	.seq_show		= rdtgroup_mondata_show,
};

static bool is_cpu_list(struct kernfs_open_file *of)
{
	struct rftype *rft = of->kn->priv;

	return rft->flags & RFTYPE_FLAGS_CPUS_LIST;
}

static int rdtgroup_cpus_show(struct kernfs_open_file *of,
			      struct seq_file *s, void *v)
{
	struct rdtgroup *rdtgrp;
	struct cpumask *mask;
	int ret = 0;

	rdtgrp = rdtgroup_kn_lock_live(of->kn);

	if (rdtgrp) {
		if (rdtgrp->mode == RDT_MODE_PSEUDO_LOCKED) {
			if (!rdtgrp->plr->d) {
				rdt_last_cmd_clear();
				rdt_last_cmd_puts("Cache domain offline\n");
				ret = -ENODEV;
			} else {
				mask = &rdtgrp->plr->d->cpu_mask;
				seq_printf(s, is_cpu_list(of) ?
					   "%*pbl\n" : "%*pb\n",
					   cpumask_pr_args(mask));
			}
		} else {
			seq_printf(s, is_cpu_list(of) ? "%*pbl\n" : "%*pb\n",
				   cpumask_pr_args(&rdtgrp->cpu_mask));
		}
	} else {
		ret = -ENOENT;
	}
	rdtgroup_kn_unlock(of->kn);

	return ret;
}

/*
 * This is safe against resctrl_sched_in() called from __switch_to()
 * because __switch_to() is executed with interrupts disabled. A local call
 * from update_closid_rmid() is proteced against __switch_to() because
 * preemption is disabled.
 */
static void update_cpu_closid_rmid(void *info)
{
	struct rdtgroup *r = info;

	if (r) {
		this_cpu_write(pqr_state.default_closid, r->closid);
		this_cpu_write(pqr_state.default_rmid, r->mon.rmid);
	}

	/*
	 * We cannot unconditionally write the MSR because the current
	 * executing task might have its own closid selected. Just reuse
	 * the context switch code.
	 */
	resctrl_sched_in();
}

/*
 * Update the PGR_ASSOC MSR on all cpus in @cpu_mask,
 *
 * Per task closids/rmids must have been set up before calling this function.
 */
static void
update_closid_rmid(const struct cpumask *cpu_mask, struct rdtgroup *r)
{
	int cpu = get_cpu();

	if (cpumask_test_cpu(cpu, cpu_mask))
		update_cpu_closid_rmid(r);
	smp_call_function_many(cpu_mask, update_cpu_closid_rmid, r, 1);
	put_cpu();
}

static int cpus_mon_write(struct rdtgroup *rdtgrp, cpumask_var_t newmask,
			  cpumask_var_t tmpmask)
{
	struct rdtgroup *prgrp = rdtgrp->mon.parent, *crgrp;
	struct list_head *head;

	/* Check whether cpus belong to parent ctrl group */
	cpumask_andnot(tmpmask, newmask, &prgrp->cpu_mask);
	if (cpumask_weight(tmpmask)) {
		rdt_last_cmd_puts("Can only add CPUs to mongroup that belong to parent\n");
		return -EINVAL;
	}

	/* Check whether cpus are dropped from this group */
	cpumask_andnot(tmpmask, &rdtgrp->cpu_mask, newmask);
	if (cpumask_weight(tmpmask)) {
		/* Give any dropped cpus to parent rdtgroup */
		cpumask_or(&prgrp->cpu_mask, &prgrp->cpu_mask, tmpmask);
		update_closid_rmid(tmpmask, prgrp);
	}

	/*
	 * If we added cpus, remove them from previous group that owned them
	 * and update per-cpu rmid
	 */
	cpumask_andnot(tmpmask, newmask, &rdtgrp->cpu_mask);
	if (cpumask_weight(tmpmask)) {
		head = &prgrp->mon.crdtgrp_list;
		list_for_each_entry(crgrp, head, mon.crdtgrp_list) {
			if (crgrp == rdtgrp)
				continue;
			cpumask_andnot(&crgrp->cpu_mask, &crgrp->cpu_mask,
				       tmpmask);
		}
		update_closid_rmid(tmpmask, rdtgrp);
	}

	/* Done pushing/pulling - update this group with new mask */
	cpumask_copy(&rdtgrp->cpu_mask, newmask);

	return 0;
}

static void cpumask_rdtgrp_clear(struct rdtgroup *r, struct cpumask *m)
{
	struct rdtgroup *crgrp;

	cpumask_andnot(&r->cpu_mask, &r->cpu_mask, m);
	/* update the child mon group masks as well*/
	list_for_each_entry(crgrp, &r->mon.crdtgrp_list, mon.crdtgrp_list)
		cpumask_and(&crgrp->cpu_mask, &r->cpu_mask, &crgrp->cpu_mask);
}

static int cpus_ctrl_write(struct rdtgroup *rdtgrp, cpumask_var_t newmask,
			   cpumask_var_t tmpmask, cpumask_var_t tmpmask1)
{
	struct rdtgroup *r, *crgrp;
	struct list_head *head;

	/* Check whether cpus are dropped from this group */
	cpumask_andnot(tmpmask, &rdtgrp->cpu_mask, newmask);
	if (cpumask_weight(tmpmask)) {
		/* Can't drop from default group */
		if (rdtgrp == &rdtgroup_default) {
			rdt_last_cmd_puts("Can't drop CPUs from default group\n");
			return -EINVAL;
		}

		/* Give any dropped cpus to rdtgroup_default */
		cpumask_or(&rdtgroup_default.cpu_mask,
			   &rdtgroup_default.cpu_mask, tmpmask);
		update_closid_rmid(tmpmask, &rdtgroup_default);
	}

	/*
	 * If we added cpus, remove them from previous group and
	 * the prev group's child groups that owned them
	 * and update per-cpu closid/rmid.
	 */
	cpumask_andnot(tmpmask, newmask, &rdtgrp->cpu_mask);
	if (cpumask_weight(tmpmask)) {
		list_for_each_entry(r, &rdt_all_groups, rdtgroup_list) {
			if (r == rdtgrp)
				continue;
			cpumask_and(tmpmask1, &r->cpu_mask, tmpmask);
			if (cpumask_weight(tmpmask1))
				cpumask_rdtgrp_clear(r, tmpmask1);
		}
		update_closid_rmid(tmpmask, rdtgrp);
	}

	/* Done pushing/pulling - update this group with new mask */
	cpumask_copy(&rdtgrp->cpu_mask, newmask);

	/*
	 * Clear child mon group masks since there is a new parent mask
	 * now and update the rmid for the cpus the child lost.
	 */
	head = &rdtgrp->mon.crdtgrp_list;
	list_for_each_entry(crgrp, head, mon.crdtgrp_list) {
		cpumask_and(tmpmask, &rdtgrp->cpu_mask, &crgrp->cpu_mask);
		update_closid_rmid(tmpmask, rdtgrp);
		cpumask_clear(&crgrp->cpu_mask);
	}

	return 0;
}

static ssize_t rdtgroup_cpus_write(struct kernfs_open_file *of,
				   char *buf, size_t nbytes, loff_t off)
{
	cpumask_var_t tmpmask, newmask, tmpmask1;
	struct rdtgroup *rdtgrp;
	int ret;

	if (!buf)
		return -EINVAL;

	if (!zalloc_cpumask_var(&tmpmask, GFP_KERNEL))
		return -ENOMEM;
	if (!zalloc_cpumask_var(&newmask, GFP_KERNEL)) {
		free_cpumask_var(tmpmask);
		return -ENOMEM;
	}
	if (!zalloc_cpumask_var(&tmpmask1, GFP_KERNEL)) {
		free_cpumask_var(tmpmask);
		free_cpumask_var(newmask);
		return -ENOMEM;
	}

	rdtgrp = rdtgroup_kn_lock_live(of->kn);
	rdt_last_cmd_clear();
	if (!rdtgrp) {
		ret = -ENOENT;
		rdt_last_cmd_puts("Directory was removed\n");
		goto unlock;
	}

	if (rdtgrp->mode == RDT_MODE_PSEUDO_LOCKED ||
	    rdtgrp->mode == RDT_MODE_PSEUDO_LOCKSETUP) {
		ret = -EINVAL;
		rdt_last_cmd_puts("Pseudo-locking in progress\n");
		goto unlock;
	}

	if (is_cpu_list(of))
		ret = cpulist_parse(buf, newmask);
	else
		ret = cpumask_parse(buf, newmask);

	if (ret) {
		rdt_last_cmd_puts("Bad CPU list/mask\n");
		goto unlock;
	}

	/* check that user didn't specify any offline cpus */
	cpumask_andnot(tmpmask, newmask, cpu_online_mask);
	if (cpumask_weight(tmpmask)) {
		ret = -EINVAL;
		rdt_last_cmd_puts("Can only assign online CPUs\n");
		goto unlock;
	}

	if (rdtgrp->type == RDTCTRL_GROUP)
		ret = cpus_ctrl_write(rdtgrp, newmask, tmpmask, tmpmask1);
	else if (rdtgrp->type == RDTMON_GROUP)
		ret = cpus_mon_write(rdtgrp, newmask, tmpmask);
	else
		ret = -EINVAL;

unlock:
	rdtgroup_kn_unlock(of->kn);
	free_cpumask_var(tmpmask);
	free_cpumask_var(newmask);
	free_cpumask_var(tmpmask1);

	return ret ?: nbytes;
}

struct task_move_callback {
	struct callback_head	work;
	struct rdtgroup		*rdtgrp;
};

static void move_myself(struct callback_head *head)
{
	struct task_move_callback *callback;
	struct rdtgroup *rdtgrp;

	callback = container_of(head, struct task_move_callback, work);
	rdtgrp = callback->rdtgrp;

	/*
	 * If resource group was deleted before this task work callback
	 * was invoked, then assign the task to root group and free the
	 * resource group.
	 */
	if (atomic_dec_and_test(&rdtgrp->waitcount) &&
	    (rdtgrp->flags & RDT_DELETED)) {
		current->closid = 0;
		current->rmid = 0;
		kfree(rdtgrp);
	}

	preempt_disable();
	/* update PQR_ASSOC MSR to make resource group go into effect */
	resctrl_sched_in();
	preempt_enable();

	kfree(callback);
}

static int __rdtgroup_move_task(struct task_struct *tsk,
				struct rdtgroup *rdtgrp)
{
	struct task_move_callback *callback;
	int ret;

	callback = kzalloc(sizeof(*callback), GFP_KERNEL);
	if (!callback)
		return -ENOMEM;
	callback->work.func = move_myself;
	callback->rdtgrp = rdtgrp;

	/*
	 * Take a refcount, so rdtgrp cannot be freed before the
	 * callback has been invoked.
	 */
	atomic_inc(&rdtgrp->waitcount);
	ret = task_work_add(tsk, &callback->work, true);
	if (ret) {
		/*
		 * Task is exiting. Drop the refcount and free the callback.
		 * No need to check the refcount as the group cannot be
		 * deleted before the write function unlocks rdtgroup_mutex.
		 */
		atomic_dec(&rdtgrp->waitcount);
		kfree(callback);
		rdt_last_cmd_puts("Task exited\n");
	} else {
		/*
		 * For ctrl_mon groups move both closid and rmid.
		 * For monitor groups, can move the tasks only from
		 * their parent CTRL group.
		 */
		if (rdtgrp->type == RDTCTRL_GROUP) {
			tsk->closid = rdtgrp->closid;
			tsk->rmid = rdtgrp->mon.rmid;
		} else if (rdtgrp->type == RDTMON_GROUP) {
			if (rdtgrp->mon.parent->closid == tsk->closid) {
				tsk->rmid = rdtgrp->mon.rmid;
			} else {
				rdt_last_cmd_puts("Can't move task to different control group\n");
				ret = -EINVAL;
			}
		}
	}
	return ret;
}

/**
 * rdtgroup_tasks_assigned - Test if tasks have been assigned to resource group
 * @r: Resource group
 *
 * Return: 1 if tasks have been assigned to @r, 0 otherwise
 */
int rdtgroup_tasks_assigned(struct rdtgroup *r)
{
	struct task_struct *p, *t;
	int ret = 0;

	lockdep_assert_held(&rdtgroup_mutex);

	rcu_read_lock();
	for_each_process_thread(p, t) {
		if ((r->type == RDTCTRL_GROUP && t->closid == r->closid) ||
		    (r->type == RDTMON_GROUP && t->rmid == r->mon.rmid)) {
			ret = 1;
			break;
		}
	}
	rcu_read_unlock();

	return ret;
}

static int rdtgroup_task_write_permission(struct task_struct *task,
					  struct kernfs_open_file *of)
{
	const struct cred *tcred = get_task_cred(task);
	const struct cred *cred = current_cred();
	int ret = 0;

	/*
	 * Even if we're attaching all tasks in the thread group, we only
	 * need to check permissions on one of them.
	 */
	if (!uid_eq(cred->euid, GLOBAL_ROOT_UID) &&
	    !uid_eq(cred->euid, tcred->uid) &&
	    !uid_eq(cred->euid, tcred->suid)) {
		rdt_last_cmd_printf("No permission to move task %d\n", task->pid);
		ret = -EPERM;
	}

	put_cred(tcred);
	return ret;
}

static int rdtgroup_move_task(pid_t pid, struct rdtgroup *rdtgrp,
			      struct kernfs_open_file *of)
{
	struct task_struct *tsk;
	int ret;

	rcu_read_lock();
	if (pid) {
		tsk = find_task_by_vpid(pid);
		if (!tsk) {
			rcu_read_unlock();
			rdt_last_cmd_printf("No task %d\n", pid);
			return -ESRCH;
		}
	} else {
		tsk = current;
	}

	get_task_struct(tsk);
	rcu_read_unlock();

	ret = rdtgroup_task_write_permission(tsk, of);
	if (!ret)
		ret = __rdtgroup_move_task(tsk, rdtgrp);

	put_task_struct(tsk);
	return ret;
}

static ssize_t rdtgroup_tasks_write(struct kernfs_open_file *of,
				    char *buf, size_t nbytes, loff_t off)
{
	struct rdtgroup *rdtgrp;
	int ret = 0;
	pid_t pid;

	if (kstrtoint(strstrip(buf), 0, &pid) || pid < 0)
		return -EINVAL;
	rdtgrp = rdtgroup_kn_lock_live(of->kn);
	if (!rdtgrp) {
		rdtgroup_kn_unlock(of->kn);
		return -ENOENT;
	}
	rdt_last_cmd_clear();

	if (rdtgrp->mode == RDT_MODE_PSEUDO_LOCKED ||
	    rdtgrp->mode == RDT_MODE_PSEUDO_LOCKSETUP) {
		ret = -EINVAL;
		rdt_last_cmd_puts("Pseudo-locking in progress\n");
		goto unlock;
	}

	ret = rdtgroup_move_task(pid, rdtgrp, of);

unlock:
	rdtgroup_kn_unlock(of->kn);

	return ret ?: nbytes;
}

static void show_rdt_tasks(struct rdtgroup *r, struct seq_file *s)
{
	struct task_struct *p, *t;

	rcu_read_lock();
	for_each_process_thread(p, t) {
		if ((r->type == RDTCTRL_GROUP && t->closid == r->closid) ||
		    (r->type == RDTMON_GROUP && t->rmid == r->mon.rmid))
			seq_printf(s, "%d\n", t->pid);
	}
	rcu_read_unlock();
}

static int rdtgroup_tasks_show(struct kernfs_open_file *of,
			       struct seq_file *s, void *v)
{
	struct rdtgroup *rdtgrp;
	int ret = 0;

	rdtgrp = rdtgroup_kn_lock_live(of->kn);
	if (rdtgrp)
		show_rdt_tasks(rdtgrp, s);
	else
		ret = -ENOENT;
	rdtgroup_kn_unlock(of->kn);

	return ret;
}

static int rdt_last_cmd_status_show(struct kernfs_open_file *of,
				    struct seq_file *seq, void *v)
{
	int len;

	mutex_lock(&rdtgroup_mutex);
	len = seq_buf_used(&last_cmd_status);
	if (len)
		seq_printf(seq, "%.*s", len, last_cmd_status_buf);
	else
		seq_puts(seq, "ok\n");
	mutex_unlock(&rdtgroup_mutex);
	return 0;
}

static int rdt_num_closids_show(struct kernfs_open_file *of,
				struct seq_file *seq, void *v)
{
	struct rdt_resource *r = of->kn->parent->priv;

	seq_printf(seq, "%d\n", r->num_closid);
	return 0;
}

static int rdt_default_ctrl_show(struct kernfs_open_file *of,
			     struct seq_file *seq, void *v)
{
	struct rdt_resource *r = of->kn->parent->priv;

	seq_printf(seq, "%x\n", r->default_ctrl);
	return 0;
}

static int rdt_min_cbm_bits_show(struct kernfs_open_file *of,
			     struct seq_file *seq, void *v)
{
	struct rdt_resource *r = of->kn->parent->priv;

	seq_printf(seq, "%u\n", r->cache.min_cbm_bits);
	return 0;
}

static int rdt_shareable_bits_show(struct kernfs_open_file *of,
				   struct seq_file *seq, void *v)
{
	struct rdt_resource *r = of->kn->parent->priv;

	seq_printf(seq, "%x\n", r->cache.shareable_bits);
	return 0;
}

/**
 * rdt_bit_usage_show - Display current usage of resources
 *
 * A domain is a shared resource that can now be allocated differently. Here
 * we display the current regions of the domain as an annotated bitmask.
 * For each domain of this resource its allocation bitmask
 * is annotated as below to indicate the current usage of the corresponding bit:
 *   0 - currently unused
 *   X - currently available for sharing and used by software and hardware
 *   H - currently used by hardware only but available for software use
 *   S - currently used and shareable by software only
 *   E - currently used exclusively by one resource group
 *   P - currently pseudo-locked by one resource group
 */
static int rdt_bit_usage_show(struct kernfs_open_file *of,
			      struct seq_file *seq, void *v)
{
	struct rdt_resource *r = of->kn->parent->priv;
	u32 sw_shareable = 0, hw_shareable = 0;
	u32 exclusive = 0, pseudo_locked = 0;
	struct rdt_domain *dom;
	int i, hwb, swb, excl, psl;
	enum rdtgrp_mode mode;
	bool sep = false;
	u32 *ctrl;

	mutex_lock(&rdtgroup_mutex);
	hw_shareable = r->cache.shareable_bits;
	list_for_each_entry(dom, &r->domains, list) {
		if (sep)
			seq_putc(seq, ';');
		ctrl = dom->ctrl_val;
		sw_shareable = 0;
		exclusive = 0;
		seq_printf(seq, "%d=", dom->id);
		for (i = 0; i < closids_supported(); i++, ctrl++) {
			if (!closid_allocated(i))
				continue;
			mode = rdtgroup_mode_by_closid(i);
			switch (mode) {
			case RDT_MODE_SHAREABLE:
				sw_shareable |= *ctrl;
				break;
			case RDT_MODE_EXCLUSIVE:
				exclusive |= *ctrl;
				break;
			case RDT_MODE_PSEUDO_LOCKSETUP:
			/*
			 * RDT_MODE_PSEUDO_LOCKSETUP is possible
			 * here but not included since the CBM
			 * associated with this CLOSID in this mode
			 * is not initialized and no task or cpu can be
			 * assigned this CLOSID.
			 */
				break;
			case RDT_MODE_PSEUDO_LOCKED:
			case RDT_NUM_MODES:
				WARN(1,
				     "invalid mode for closid %d\n", i);
				break;
			}
		}
		for (i = r->cache.cbm_len - 1; i >= 0; i--) {
			pseudo_locked = dom->plr ? dom->plr->cbm : 0;
			hwb = test_bit(i, (unsigned long *)&hw_shareable);
			swb = test_bit(i, (unsigned long *)&sw_shareable);
			excl = test_bit(i, (unsigned long *)&exclusive);
			psl = test_bit(i, (unsigned long *)&pseudo_locked);
			if (hwb && swb)
				seq_putc(seq, 'X');
			else if (hwb && !swb)
				seq_putc(seq, 'H');
			else if (!hwb && swb)
				seq_putc(seq, 'S');
			else if (excl)
				seq_putc(seq, 'E');
			else if (psl)
				seq_putc(seq, 'P');
			else /* Unused bits remain */
				seq_putc(seq, '0');
		}
		sep = true;
	}
	seq_putc(seq, '\n');
	mutex_unlock(&rdtgroup_mutex);
	return 0;
}

static int rdt_min_bw_show(struct kernfs_open_file *of,
			     struct seq_file *seq, void *v)
{
	struct rdt_resource *r = of->kn->parent->priv;

	seq_printf(seq, "%u\n", r->membw.min_bw);
	return 0;
}

static int rdt_num_rmids_show(struct kernfs_open_file *of,
			      struct seq_file *seq, void *v)
{
	struct rdt_resource *r = of->kn->parent->priv;

	seq_printf(seq, "%d\n", r->num_rmid);

	return 0;
}

static int rdt_mon_features_show(struct kernfs_open_file *of,
				 struct seq_file *seq, void *v)
{
	struct rdt_resource *r = of->kn->parent->priv;
	struct mon_evt *mevt;

	list_for_each_entry(mevt, &r->evt_list, list)
		seq_printf(seq, "%s\n", mevt->name);

	return 0;
}

static int rdt_bw_gran_show(struct kernfs_open_file *of,
			     struct seq_file *seq, void *v)
{
	struct rdt_resource *r = of->kn->parent->priv;

	seq_printf(seq, "%u\n", r->membw.bw_gran);
	return 0;
}

static int rdt_delay_linear_show(struct kernfs_open_file *of,
			     struct seq_file *seq, void *v)
{
	struct rdt_resource *r = of->kn->parent->priv;

	seq_printf(seq, "%u\n", r->membw.delay_linear);
	return 0;
}

static int max_threshold_occ_show(struct kernfs_open_file *of,
				  struct seq_file *seq, void *v)
{
	struct rdt_resource *r = of->kn->parent->priv;

	seq_printf(seq, "%u\n", resctrl_cqm_threshold * r->mon_scale);

	return 0;
}

static ssize_t max_threshold_occ_write(struct kernfs_open_file *of,
				       char *buf, size_t nbytes, loff_t off)
{
	struct rdt_resource *r = of->kn->parent->priv;
	unsigned int bytes;
	int ret;

	ret = kstrtouint(buf, 0, &bytes);
	if (ret)
		return ret;

	if (bytes > (boot_cpu_data.x86_cache_size * 1024))
		return -EINVAL;

	resctrl_cqm_threshold = bytes / r->mon_scale;

	return nbytes;
}

/*
 * rdtgroup_mode_show - Display mode of this resource group
 */
static int rdtgroup_mode_show(struct kernfs_open_file *of,
			      struct seq_file *s, void *v)
{
	struct rdtgroup *rdtgrp;

	rdtgrp = rdtgroup_kn_lock_live(of->kn);
	if (!rdtgrp) {
		rdtgroup_kn_unlock(of->kn);
		return -ENOENT;
	}

	seq_printf(s, "%s\n", rdtgroup_mode_str(rdtgrp->mode));

	rdtgroup_kn_unlock(of->kn);
	return 0;
}

/**
 * rdt_cdp_peer_get - Retrieve CDP peer if it exists
 * @r: RDT resource to which RDT domain @d belongs
 * @d: Cache instance for which a CDP peer is requested
 * @r_cdp: RDT resource that shares hardware with @r (RDT resource peer)
 *         Used to return the result.
 * @d_cdp: RDT domain that shares hardware with @d (RDT domain peer)
 *         Used to return the result.
 *
 * RDT resources are managed independently and by extension the RDT domains
 * (RDT resource instances) are managed independently also. The Code and
 * Data Prioritization (CDP) RDT resources, while managed independently,
 * could refer to the same underlying hardware. For example,
 * RDT_RESOURCE_L2CODE and RDT_RESOURCE_L2DATA both refer to the L2 cache.
 *
 * When provided with an RDT resource @r and an instance of that RDT
 * resource @d rdt_cdp_peer_get() will return if there is a peer RDT
 * resource and the exact instance that shares the same hardware.
 *
 * Return: 0 if a CDP peer was found, <0 on error or if no CDP peer exists.
 *         If a CDP peer was found, @r_cdp will point to the peer RDT resource
 *         and @d_cdp will point to the peer RDT domain.
 */
static int rdt_cdp_peer_get(struct rdt_resource *r, struct rdt_domain *d,
			    struct rdt_resource **r_cdp,
			    struct rdt_domain **d_cdp)
{
	struct rdt_resource *_r_cdp = NULL;
	struct rdt_domain *_d_cdp = NULL;
	int ret = 0;

	switch (r->rid) {
	case RDT_RESOURCE_L3DATA:
		_r_cdp = &rdt_resources_all[RDT_RESOURCE_L3CODE];
		break;
	case RDT_RESOURCE_L3CODE:
		_r_cdp =  &rdt_resources_all[RDT_RESOURCE_L3DATA];
		break;
	case RDT_RESOURCE_L2DATA:
		_r_cdp =  &rdt_resources_all[RDT_RESOURCE_L2CODE];
		break;
	case RDT_RESOURCE_L2CODE:
		_r_cdp =  &rdt_resources_all[RDT_RESOURCE_L2DATA];
		break;
	default:
		ret = -ENOENT;
		goto out;
	}

	/*
	 * When a new CPU comes online and CDP is enabled then the new
	 * RDT domains (if any) associated with both CDP RDT resources
	 * are added in the same CPU online routine while the
	 * rdtgroup_mutex is held. It should thus not happen for one
	 * RDT domain to exist and be associated with its RDT CDP
	 * resource but there is no RDT domain associated with the
	 * peer RDT CDP resource. Hence the WARN.
	 */
	_d_cdp = rdt_find_domain(_r_cdp, d->id, NULL);
	if (WARN_ON(IS_ERR_OR_NULL(_d_cdp))) {
		_r_cdp = NULL;
		ret = -EINVAL;
	}

out:
	*r_cdp = _r_cdp;
	*d_cdp = _d_cdp;

	return ret;
}

/**
 * __rdtgroup_cbm_overlaps - Does CBM for intended closid overlap with other
 * @r: Resource to which domain instance @d belongs.
 * @d: The domain instance for which @closid is being tested.
 * @cbm: Capacity bitmask being tested.
 * @closid: Intended closid for @cbm.
 * @exclusive: Only check if overlaps with exclusive resource groups
 *
 * Checks if provided @cbm intended to be used for @closid on domain
 * @d overlaps with any other closids or other hardware usage associated
 * with this domain. If @exclusive is true then only overlaps with
 * resource groups in exclusive mode will be considered. If @exclusive
 * is false then overlaps with any resource group or hardware entities
 * will be considered.
 *
 * @cbm is unsigned long, even if only 32 bits are used, to make the
 * bitmap functions work correctly.
 *
 * Return: false if CBM does not overlap, true if it does.
 */
static bool __rdtgroup_cbm_overlaps(struct rdt_resource *r, struct rdt_domain *d,
				    unsigned long cbm, int closid, bool exclusive)
{
	enum rdtgrp_mode mode;
	unsigned long ctrl_b;
	u32 *ctrl;
	int i;

	/* Check for any overlap with regions used by hardware directly */
	if (!exclusive) {
		ctrl_b = r->cache.shareable_bits;
		if (bitmap_intersects(&cbm, &ctrl_b, r->cache.cbm_len))
			return true;
	}

	/* Check for overlap with other resource groups */
	ctrl = d->ctrl_val;
	for (i = 0; i < closids_supported(); i++, ctrl++) {
		ctrl_b = *ctrl;
		mode = rdtgroup_mode_by_closid(i);
		if (closid_allocated(i) && i != closid &&
		    mode != RDT_MODE_PSEUDO_LOCKSETUP) {
			if (bitmap_intersects(&cbm, &ctrl_b, r->cache.cbm_len)) {
				if (exclusive) {
					if (mode == RDT_MODE_EXCLUSIVE)
						return true;
					continue;
				}
				return true;
			}
		}
	}

	return false;
}

/**
 * rdtgroup_cbm_overlaps - Does CBM overlap with other use of hardware
 * @r: Resource to which domain instance @d belongs.
 * @d: The domain instance for which @closid is being tested.
 * @cbm: Capacity bitmask being tested.
 * @closid: Intended closid for @cbm.
 * @exclusive: Only check if overlaps with exclusive resource groups
 *
 * Resources that can be allocated using a CBM can use the CBM to control
 * the overlap of these allocations. rdtgroup_cmb_overlaps() is the test
 * for overlap. Overlap test is not limited to the specific resource for
 * which the CBM is intended though - when dealing with CDP resources that
 * share the underlying hardware the overlap check should be performed on
 * the CDP resource sharing the hardware also.
 *
 * Refer to description of __rdtgroup_cbm_overlaps() for the details of the
 * overlap test.
 *
 * Return: true if CBM overlap detected, false if there is no overlap
 */
bool rdtgroup_cbm_overlaps(struct rdt_resource *r, struct rdt_domain *d,
			   unsigned long cbm, int closid, bool exclusive)
{
	struct rdt_resource *r_cdp;
	struct rdt_domain *d_cdp;

	if (__rdtgroup_cbm_overlaps(r, d, cbm, closid, exclusive))
		return true;

	if (rdt_cdp_peer_get(r, d, &r_cdp, &d_cdp) < 0)
		return false;

	return  __rdtgroup_cbm_overlaps(r_cdp, d_cdp, cbm, closid, exclusive);
}

/**
 * rdtgroup_mode_test_exclusive - Test if this resource group can be exclusive
 *
 * An exclusive resource group implies that there should be no sharing of
 * its allocated resources. At the time this group is considered to be
 * exclusive this test can determine if its current schemata supports this
 * setting by testing for overlap with all other resource groups.
 *
 * Return: true if resource group can be exclusive, false if there is overlap
 * with allocations of other resource groups and thus this resource group
 * cannot be exclusive.
 */
static bool rdtgroup_mode_test_exclusive(struct rdtgroup *rdtgrp)
{
	int closid = rdtgrp->closid;
	struct rdt_resource *r;
	bool has_cache = false;
	struct rdt_domain *d;

	for_each_alloc_enabled_rdt_resource(r) {
		if (r->rid == RDT_RESOURCE_MBA)
			continue;
		has_cache = true;
		list_for_each_entry(d, &r->domains, list) {
			if (rdtgroup_cbm_overlaps(r, d, d->ctrl_val[closid],
						  rdtgrp->closid, false)) {
				rdt_last_cmd_puts("Schemata overlaps\n");
				return false;
			}
		}
	}

	if (!has_cache) {
		rdt_last_cmd_puts("Cannot be exclusive without CAT/CDP\n");
		return false;
	}

	return true;
}

/**
 * rdtgroup_mode_write - Modify the resource group's mode
 *
 */
static ssize_t rdtgroup_mode_write(struct kernfs_open_file *of,
				   char *buf, size_t nbytes, loff_t off)
{
	struct rdtgroup *rdtgrp;
	enum rdtgrp_mode mode;
	int ret = 0;

	/* Valid input requires a trailing newline */
	if (nbytes == 0 || buf[nbytes - 1] != '\n')
		return -EINVAL;
	buf[nbytes - 1] = '\0';

	rdtgrp = rdtgroup_kn_lock_live(of->kn);
	if (!rdtgrp) {
		rdtgroup_kn_unlock(of->kn);
		return -ENOENT;
	}

	rdt_last_cmd_clear();

	mode = rdtgrp->mode;

	if ((!strcmp(buf, "shareable") && mode == RDT_MODE_SHAREABLE) ||
	    (!strcmp(buf, "exclusive") && mode == RDT_MODE_EXCLUSIVE) ||
	    (!strcmp(buf, "pseudo-locksetup") &&
	     mode == RDT_MODE_PSEUDO_LOCKSETUP) ||
	    (!strcmp(buf, "pseudo-locked") && mode == RDT_MODE_PSEUDO_LOCKED))
		goto out;

	if (mode == RDT_MODE_PSEUDO_LOCKED) {
		rdt_last_cmd_puts("Cannot change pseudo-locked group\n");
		ret = -EINVAL;
		goto out;
	}

	if (!strcmp(buf, "shareable")) {
		if (rdtgrp->mode == RDT_MODE_PSEUDO_LOCKSETUP) {
			ret = rdtgroup_locksetup_exit(rdtgrp);
			if (ret)
				goto out;
		}
		rdtgrp->mode = RDT_MODE_SHAREABLE;
	} else if (!strcmp(buf, "exclusive")) {
		if (!rdtgroup_mode_test_exclusive(rdtgrp)) {
			ret = -EINVAL;
			goto out;
		}
		if (rdtgrp->mode == RDT_MODE_PSEUDO_LOCKSETUP) {
			ret = rdtgroup_locksetup_exit(rdtgrp);
			if (ret)
				goto out;
		}
		rdtgrp->mode = RDT_MODE_EXCLUSIVE;
	} else if (!strcmp(buf, "pseudo-locksetup")) {
		ret = rdtgroup_locksetup_enter(rdtgrp);
		if (ret)
			goto out;
		rdtgrp->mode = RDT_MODE_PSEUDO_LOCKSETUP;
	} else {
		rdt_last_cmd_puts("Unknown or unsupported mode\n");
		ret = -EINVAL;
	}

out:
	rdtgroup_kn_unlock(of->kn);
	return ret ?: nbytes;
}

/**
 * rdtgroup_cbm_to_size - Translate CBM to size in bytes
 * @r: RDT resource to which @d belongs.
 * @d: RDT domain instance.
 * @cbm: bitmask for which the size should be computed.
 *
 * The bitmask provided associated with the RDT domain instance @d will be
 * translated into how many bytes it represents. The size in bytes is
 * computed by first dividing the total cache size by the CBM length to
 * determine how many bytes each bit in the bitmask represents. The result
 * is multiplied with the number of bits set in the bitmask.
 *
 * @cbm is unsigned long, even if only 32 bits are used to make the
 * bitmap functions work correctly.
 */
unsigned int rdtgroup_cbm_to_size(struct rdt_resource *r,
				  struct rdt_domain *d, unsigned long cbm)
{
	struct cpu_cacheinfo *ci;
	unsigned int size = 0;
	int num_b, i;

	num_b = bitmap_weight(&cbm, r->cache.cbm_len);
	ci = get_cpu_cacheinfo(cpumask_any(&d->cpu_mask));
	for (i = 0; i < ci->num_leaves; i++) {
		if (ci->info_list[i].level == r->cache_level) {
			size = ci->info_list[i].size / r->cache.cbm_len * num_b;
			break;
		}
	}

	return size;
}

/**
 * rdtgroup_size_show - Display size in bytes of allocated regions
 *
 * The "size" file mirrors the layout of the "schemata" file, printing the
 * size in bytes of each region instead of the capacity bitmask.
 *
 */
static int rdtgroup_size_show(struct kernfs_open_file *of,
			      struct seq_file *s, void *v)
{
	struct rdtgroup *rdtgrp;
	struct rdt_resource *r;
	struct rdt_domain *d;
	unsigned int size;
	int ret = 0;
	bool sep;
	u32 ctrl;

	rdtgrp = rdtgroup_kn_lock_live(of->kn);
	if (!rdtgrp) {
		rdtgroup_kn_unlock(of->kn);
		return -ENOENT;
	}

	if (rdtgrp->mode == RDT_MODE_PSEUDO_LOCKED) {
		if (!rdtgrp->plr->d) {
			rdt_last_cmd_clear();
			rdt_last_cmd_puts("Cache domain offline\n");
			ret = -ENODEV;
		} else {
			seq_printf(s, "%*s:", max_name_width,
				   rdtgrp->plr->r->name);
			size = rdtgroup_cbm_to_size(rdtgrp->plr->r,
						    rdtgrp->plr->d,
						    rdtgrp->plr->cbm);
			seq_printf(s, "%d=%u\n", rdtgrp->plr->d->id, size);
		}
		goto out;
	}

	for_each_alloc_enabled_rdt_resource(r) {
		sep = false;
		seq_printf(s, "%*s:", max_name_width, r->name);
		list_for_each_entry(d, &r->domains, list) {
			if (sep)
				seq_putc(s, ';');
			if (rdtgrp->mode == RDT_MODE_PSEUDO_LOCKSETUP) {
				size = 0;
			} else {
				ctrl = (!is_mba_sc(r) ?
						d->ctrl_val[rdtgrp->closid] :
						d->mbps_val[rdtgrp->closid]);
				if (r->rid == RDT_RESOURCE_MBA)
					size = ctrl;
				else
					size = rdtgroup_cbm_to_size(r, d, ctrl);
			}
			seq_printf(s, "%d=%u", d->id, size);
			sep = true;
		}
		seq_putc(s, '\n');
	}

out:
	rdtgroup_kn_unlock(of->kn);

	return ret;
}

/* rdtgroup information files for one cache resource. */
static struct rftype res_common_files[] = {
	{
		.name		= "last_cmd_status",
		.mode		= 0444,
		.kf_ops		= &rdtgroup_kf_single_ops,
		.seq_show	= rdt_last_cmd_status_show,
		.fflags		= RF_TOP_INFO,
	},
	{
		.name		= "num_closids",
		.mode		= 0444,
		.kf_ops		= &rdtgroup_kf_single_ops,
		.seq_show	= rdt_num_closids_show,
		.fflags		= RF_CTRL_INFO,
	},
	{
		.name		= "mon_features",
		.mode		= 0444,
		.kf_ops		= &rdtgroup_kf_single_ops,
		.seq_show	= rdt_mon_features_show,
		.fflags		= RF_MON_INFO,
	},
	{
		.name		= "num_rmids",
		.mode		= 0444,
		.kf_ops		= &rdtgroup_kf_single_ops,
		.seq_show	= rdt_num_rmids_show,
		.fflags		= RF_MON_INFO,
	},
	{
		.name		= "cbm_mask",
		.mode		= 0444,
		.kf_ops		= &rdtgroup_kf_single_ops,
		.seq_show	= rdt_default_ctrl_show,
		.fflags		= RF_CTRL_INFO | RFTYPE_RES_CACHE,
	},
	{
		.name		= "min_cbm_bits",
		.mode		= 0444,
		.kf_ops		= &rdtgroup_kf_single_ops,
		.seq_show	= rdt_min_cbm_bits_show,
		.fflags		= RF_CTRL_INFO | RFTYPE_RES_CACHE,
	},
	{
		.name		= "shareable_bits",
		.mode		= 0444,
		.kf_ops		= &rdtgroup_kf_single_ops,
		.seq_show	= rdt_shareable_bits_show,
		.fflags		= RF_CTRL_INFO | RFTYPE_RES_CACHE,
	},
	{
		.name		= "bit_usage",
		.mode		= 0444,
		.kf_ops		= &rdtgroup_kf_single_ops,
		.seq_show	= rdt_bit_usage_show,
		.fflags		= RF_CTRL_INFO | RFTYPE_RES_CACHE,
	},
	{
		.name		= "min_bandwidth",
		.mode		= 0444,
		.kf_ops		= &rdtgroup_kf_single_ops,
		.seq_show	= rdt_min_bw_show,
		.fflags		= RF_CTRL_INFO | RFTYPE_RES_MB,
	},
	{
		.name		= "bandwidth_gran",
		.mode		= 0444,
		.kf_ops		= &rdtgroup_kf_single_ops,
		.seq_show	= rdt_bw_gran_show,
		.fflags		= RF_CTRL_INFO | RFTYPE_RES_MB,
	},
	{
		.name		= "delay_linear",
		.mode		= 0444,
		.kf_ops		= &rdtgroup_kf_single_ops,
		.seq_show	= rdt_delay_linear_show,
		.fflags		= RF_CTRL_INFO | RFTYPE_RES_MB,
	},
	{
		.name		= "max_threshold_occupancy",
		.mode		= 0644,
		.kf_ops		= &rdtgroup_kf_single_ops,
		.write		= max_threshold_occ_write,
		.seq_show	= max_threshold_occ_show,
		.fflags		= RF_MON_INFO | RFTYPE_RES_CACHE,
	},
	{
		.name		= "cpus",
		.mode		= 0644,
		.kf_ops		= &rdtgroup_kf_single_ops,
		.write		= rdtgroup_cpus_write,
		.seq_show	= rdtgroup_cpus_show,
		.fflags		= RFTYPE_BASE,
	},
	{
		.name		= "cpus_list",
		.mode		= 0644,
		.kf_ops		= &rdtgroup_kf_single_ops,
		.write		= rdtgroup_cpus_write,
		.seq_show	= rdtgroup_cpus_show,
		.flags		= RFTYPE_FLAGS_CPUS_LIST,
		.fflags		= RFTYPE_BASE,
	},
	{
		.name		= "tasks",
		.mode		= 0644,
		.kf_ops		= &rdtgroup_kf_single_ops,
		.write		= rdtgroup_tasks_write,
		.seq_show	= rdtgroup_tasks_show,
		.fflags		= RFTYPE_BASE,
	},
	{
		.name		= "schemata",
		.mode		= 0644,
		.kf_ops		= &rdtgroup_kf_single_ops,
		.write		= rdtgroup_schemata_write,
		.seq_show	= rdtgroup_schemata_show,
		.fflags		= RF_CTRL_BASE,
	},
	{
		.name		= "mode",
		.mode		= 0644,
		.kf_ops		= &rdtgroup_kf_single_ops,
		.write		= rdtgroup_mode_write,
		.seq_show	= rdtgroup_mode_show,
		.fflags		= RF_CTRL_BASE,
	},
	{
		.name		= "size",
		.mode		= 0444,
		.kf_ops		= &rdtgroup_kf_single_ops,
		.seq_show	= rdtgroup_size_show,
		.fflags		= RF_CTRL_BASE,
	},

};

static int rdtgroup_add_files(struct kernfs_node *kn, unsigned long fflags)
{
	struct rftype *rfts, *rft;
	int ret, len;

	rfts = res_common_files;
	len = ARRAY_SIZE(res_common_files);

	lockdep_assert_held(&rdtgroup_mutex);

	for (rft = rfts; rft < rfts + len; rft++) {
		if ((fflags & rft->fflags) == rft->fflags) {
			ret = rdtgroup_add_file(kn, rft);
			if (ret)
				goto error;
		}
	}

	return 0;
error:
	pr_warn("Failed to add %s, err=%d\n", rft->name, ret);
	while (--rft >= rfts) {
		if ((fflags & rft->fflags) == rft->fflags)
			kernfs_remove_by_name(kn, rft->name);
	}
	return ret;
}

/**
 * rdtgroup_kn_mode_restrict - Restrict user access to named resctrl file
 * @r: The resource group with which the file is associated.
 * @name: Name of the file
 *
 * The permissions of named resctrl file, directory, or link are modified
 * to not allow read, write, or execute by any user.
 *
 * WARNING: This function is intended to communicate to the user that the
 * resctrl file has been locked down - that it is not relevant to the
 * particular state the system finds itself in. It should not be relied
 * on to protect from user access because after the file's permissions
 * are restricted the user can still change the permissions using chmod
 * from the command line.
 *
 * Return: 0 on success, <0 on failure.
 */
int rdtgroup_kn_mode_restrict(struct rdtgroup *r, const char *name)
{
	struct iattr iattr = {.ia_valid = ATTR_MODE,};
	struct kernfs_node *kn;
	int ret = 0;

	kn = kernfs_find_and_get_ns(r->kn, name, NULL);
	if (!kn)
		return -ENOENT;

	switch (kernfs_type(kn)) {
	case KERNFS_DIR:
		iattr.ia_mode = S_IFDIR;
		break;
	case KERNFS_FILE:
		iattr.ia_mode = S_IFREG;
		break;
	case KERNFS_LINK:
		iattr.ia_mode = S_IFLNK;
		break;
	}

	ret = kernfs_setattr(kn, &iattr);
	kernfs_put(kn);
	return ret;
}

/**
 * rdtgroup_kn_mode_restore - Restore user access to named resctrl file
 * @r: The resource group with which the file is associated.
 * @name: Name of the file
 * @mask: Mask of permissions that should be restored
 *
 * Restore the permissions of the named file. If @name is a directory the
 * permissions of its parent will be used.
 *
 * Return: 0 on success, <0 on failure.
 */
int rdtgroup_kn_mode_restore(struct rdtgroup *r, const char *name,
			     umode_t mask)
{
	struct iattr iattr = {.ia_valid = ATTR_MODE,};
	struct kernfs_node *kn, *parent;
	struct rftype *rfts, *rft;
	int ret, len;

	rfts = res_common_files;
	len = ARRAY_SIZE(res_common_files);

	for (rft = rfts; rft < rfts + len; rft++) {
		if (!strcmp(rft->name, name))
			iattr.ia_mode = rft->mode & mask;
	}

	kn = kernfs_find_and_get_ns(r->kn, name, NULL);
	if (!kn)
		return -ENOENT;

	switch (kernfs_type(kn)) {
	case KERNFS_DIR:
		parent = kernfs_get_parent(kn);
		if (parent) {
			iattr.ia_mode |= parent->mode;
			kernfs_put(parent);
		}
		iattr.ia_mode |= S_IFDIR;
		break;
	case KERNFS_FILE:
		iattr.ia_mode |= S_IFREG;
		break;
	case KERNFS_LINK:
		iattr.ia_mode |= S_IFLNK;
		break;
	}

	ret = kernfs_setattr(kn, &iattr);
	kernfs_put(kn);
	return ret;
}

static int rdtgroup_mkdir_info_resdir(struct rdt_resource *r, char *name,
				      unsigned long fflags)
{
	struct kernfs_node *kn_subdir;
	int ret;

	kn_subdir = kernfs_create_dir(kn_info, name,
				      kn_info->mode, r);
	if (IS_ERR(kn_subdir))
		return PTR_ERR(kn_subdir);

	kernfs_get(kn_subdir);
	ret = rdtgroup_kn_set_ugid(kn_subdir);
	if (ret)
		return ret;

	ret = rdtgroup_add_files(kn_subdir, fflags);
	if (!ret)
		kernfs_activate(kn_subdir);

	return ret;
}

static int rdtgroup_create_info_dir(struct kernfs_node *parent_kn)
{
	struct rdt_resource *r;
	unsigned long fflags;
	char name[32];
	int ret;

	/* create the directory */
	kn_info = kernfs_create_dir(parent_kn, "info", parent_kn->mode, NULL);
	if (IS_ERR(kn_info))
		return PTR_ERR(kn_info);
	kernfs_get(kn_info);

	ret = rdtgroup_add_files(kn_info, RF_TOP_INFO);
	if (ret)
		goto out_destroy;

	for_each_alloc_enabled_rdt_resource(r) {
		fflags =  r->fflags | RF_CTRL_INFO;
		ret = rdtgroup_mkdir_info_resdir(r, r->name, fflags);
		if (ret)
			goto out_destroy;
	}

	for_each_mon_enabled_rdt_resource(r) {
		fflags =  r->fflags | RF_MON_INFO;
		sprintf(name, "%s_MON", r->name);
		ret = rdtgroup_mkdir_info_resdir(r, name, fflags);
		if (ret)
			goto out_destroy;
	}

	/*
	 * This extra ref will be put in kernfs_remove() and guarantees
	 * that @rdtgrp->kn is always accessible.
	 */
	kernfs_get(kn_info);

	ret = rdtgroup_kn_set_ugid(kn_info);
	if (ret)
		goto out_destroy;

	kernfs_activate(kn_info);

	return 0;

out_destroy:
	kernfs_remove(kn_info);
	return ret;
}

static int
mongroup_create_dir(struct kernfs_node *parent_kn, struct rdtgroup *prgrp,
		    char *name, struct kernfs_node **dest_kn)
{
	struct kernfs_node *kn;
	int ret;

	/* create the directory */
	kn = kernfs_create_dir(parent_kn, name, parent_kn->mode, prgrp);
	if (IS_ERR(kn))
		return PTR_ERR(kn);

	if (dest_kn)
		*dest_kn = kn;

	/*
	 * This extra ref will be put in kernfs_remove() and guarantees
	 * that @rdtgrp->kn is always accessible.
	 */
	kernfs_get(kn);

	ret = rdtgroup_kn_set_ugid(kn);
	if (ret)
		goto out_destroy;

	kernfs_activate(kn);

	return 0;

out_destroy:
	kernfs_remove(kn);
	return ret;
}

static void l3_qos_cfg_update(void *arg)
{
	bool *enable = arg;

	wrmsrl(MSR_IA32_L3_QOS_CFG, *enable ? L3_QOS_CDP_ENABLE : 0ULL);
}

static void l2_qos_cfg_update(void *arg)
{
	bool *enable = arg;

	wrmsrl(MSR_IA32_L2_QOS_CFG, *enable ? L2_QOS_CDP_ENABLE : 0ULL);
}

static inline bool is_mba_linear(void)
{
	return rdt_resources_all[RDT_RESOURCE_MBA].membw.delay_linear;
}

static int set_cache_qos_cfg(int level, bool enable)
{
	void (*update)(void *arg);
	struct rdt_resource *r_l;
	cpumask_var_t cpu_mask;
	struct rdt_domain *d;
	int cpu;

	if (!zalloc_cpumask_var(&cpu_mask, GFP_KERNEL))
		return -ENOMEM;

	if (level == RDT_RESOURCE_L3)
		update = l3_qos_cfg_update;
	else if (level == RDT_RESOURCE_L2)
		update = l2_qos_cfg_update;
	else
		return -EINVAL;

	r_l = &rdt_resources_all[level];
	list_for_each_entry(d, &r_l->domains, list) {
		/* Pick one CPU from each domain instance to update MSR */
		cpumask_set_cpu(cpumask_any(&d->cpu_mask), cpu_mask);
	}
	cpu = get_cpu();
	/* Update QOS_CFG MSR on this cpu if it's in cpu_mask. */
	if (cpumask_test_cpu(cpu, cpu_mask))
		update(&enable);
	/* Update QOS_CFG MSR on all other cpus in cpu_mask. */
	smp_call_function_many(cpu_mask, update, &enable, 1);
	put_cpu();

	free_cpumask_var(cpu_mask);

	return 0;
}

/*
 * Enable or disable the MBA software controller
 * which helps user specify bandwidth in MBps.
 * MBA software controller is supported only if
 * MBM is supported and MBA is in linear scale.
 */
static int set_mba_sc(bool mba_sc)
{
	struct rdt_resource *r = &rdt_resources_all[RDT_RESOURCE_MBA];
	struct rdt_domain *d;

	if (!is_mbm_enabled() || !is_mba_linear() ||
	    mba_sc == is_mba_sc(r))
		return -EINVAL;

	r->membw.mba_sc = mba_sc;
	list_for_each_entry(d, &r->domains, list)
		setup_default_ctrlval(r, d->ctrl_val, d->mbps_val);

	return 0;
}

static int cdp_enable(int level, int data_type, int code_type)
{
	struct rdt_resource *r_ldata = &rdt_resources_all[data_type];
	struct rdt_resource *r_lcode = &rdt_resources_all[code_type];
	struct rdt_resource *r_l = &rdt_resources_all[level];
	int ret;

	if (!r_l->alloc_capable || !r_ldata->alloc_capable ||
	    !r_lcode->alloc_capable)
		return -EINVAL;

	ret = set_cache_qos_cfg(level, true);
	if (!ret) {
		r_l->alloc_enabled = false;
		r_ldata->alloc_enabled = true;
		r_lcode->alloc_enabled = true;
	}
	return ret;
}

static int cdpl3_enable(void)
{
	return cdp_enable(RDT_RESOURCE_L3, RDT_RESOURCE_L3DATA,
			  RDT_RESOURCE_L3CODE);
}

static int cdpl2_enable(void)
{
	return cdp_enable(RDT_RESOURCE_L2, RDT_RESOURCE_L2DATA,
			  RDT_RESOURCE_L2CODE);
}

static void cdp_disable(int level, int data_type, int code_type)
{
	struct rdt_resource *r = &rdt_resources_all[level];

	r->alloc_enabled = r->alloc_capable;

	if (rdt_resources_all[data_type].alloc_enabled) {
		rdt_resources_all[data_type].alloc_enabled = false;
		rdt_resources_all[code_type].alloc_enabled = false;
		set_cache_qos_cfg(level, false);
	}
}

static void cdpl3_disable(void)
{
	cdp_disable(RDT_RESOURCE_L3, RDT_RESOURCE_L3DATA, RDT_RESOURCE_L3CODE);
}

static void cdpl2_disable(void)
{
	cdp_disable(RDT_RESOURCE_L2, RDT_RESOURCE_L2DATA, RDT_RESOURCE_L2CODE);
}

static void cdp_disable_all(void)
{
	if (rdt_resources_all[RDT_RESOURCE_L3DATA].alloc_enabled)
		cdpl3_disable();
	if (rdt_resources_all[RDT_RESOURCE_L2DATA].alloc_enabled)
		cdpl2_disable();
}

/*
 * We don't allow rdtgroup directories to be created anywhere
 * except the root directory. Thus when looking for the rdtgroup
 * structure for a kernfs node we are either looking at a directory,
 * in which case the rdtgroup structure is pointed at by the "priv"
 * field, otherwise we have a file, and need only look to the parent
 * to find the rdtgroup.
 */
static struct rdtgroup *kernfs_to_rdtgroup(struct kernfs_node *kn)
{
	if (kernfs_type(kn) == KERNFS_DIR) {
		/*
		 * All the resource directories use "kn->priv"
		 * to point to the "struct rdtgroup" for the
		 * resource. "info" and its subdirectories don't
		 * have rdtgroup structures, so return NULL here.
		 */
		if (kn == kn_info || kn->parent == kn_info)
			return NULL;
		else
			return kn->priv;
	} else {
		return kn->parent->priv;
	}
}

struct rdtgroup *rdtgroup_kn_lock_live(struct kernfs_node *kn)
{
	struct rdtgroup *rdtgrp = kernfs_to_rdtgroup(kn);

	if (!rdtgrp)
		return NULL;

	atomic_inc(&rdtgrp->waitcount);
	kernfs_break_active_protection(kn);

	mutex_lock(&rdtgroup_mutex);

	/* Was this group deleted while we waited? */
	if (rdtgrp->flags & RDT_DELETED)
		return NULL;

	return rdtgrp;
}

void rdtgroup_kn_unlock(struct kernfs_node *kn)
{
	struct rdtgroup *rdtgrp = kernfs_to_rdtgroup(kn);

	if (!rdtgrp)
		return;

	mutex_unlock(&rdtgroup_mutex);

	if (atomic_dec_and_test(&rdtgrp->waitcount) &&
	    (rdtgrp->flags & RDT_DELETED)) {
		if (rdtgrp->mode == RDT_MODE_PSEUDO_LOCKSETUP ||
		    rdtgrp->mode == RDT_MODE_PSEUDO_LOCKED)
			rdtgroup_pseudo_lock_remove(rdtgrp);
		kernfs_unbreak_active_protection(kn);
		kernfs_put(rdtgrp->kn);
		kfree(rdtgrp);
	} else {
		kernfs_unbreak_active_protection(kn);
	}
}

static int mkdir_mondata_all(struct kernfs_node *parent_kn,
			     struct rdtgroup *prgrp,
			     struct kernfs_node **mon_data_kn);

static int rdt_enable_ctx(struct rdt_fs_context *ctx)
<<<<<<< HEAD
{
	int ret = 0;

	if (ctx->enable_cdpl2)
		ret = cdpl2_enable();

	if (!ret && ctx->enable_cdpl3)
		ret = cdpl3_enable();

	if (!ret && ctx->enable_mba_mbps)
		ret = set_mba_sc(true);

	return ret;
}

static int rdt_get_tree(struct fs_context *fc)
{
=======
{
	int ret = 0;

	if (ctx->enable_cdpl2)
		ret = cdpl2_enable();

	if (!ret && ctx->enable_cdpl3)
		ret = cdpl3_enable();

	if (!ret && ctx->enable_mba_mbps)
		ret = set_mba_sc(true);

	return ret;
}

static int rdt_get_tree(struct fs_context *fc)
{
>>>>>>> 69dbdfff
	struct rdt_fs_context *ctx = rdt_fc2context(fc);
	struct rdt_domain *dom;
	struct rdt_resource *r;
	int ret;

	cpus_read_lock();
	mutex_lock(&rdtgroup_mutex);
	/*
	 * resctrl file system can only be mounted once.
	 */
	if (static_branch_unlikely(&rdt_enable_key)) {
		ret = -EBUSY;
		goto out;
	}

	ret = rdt_enable_ctx(ctx);
	if (ret < 0)
		goto out_cdp;

	closid_init();

	ret = rdtgroup_create_info_dir(rdtgroup_default.kn);
	if (ret < 0)
		goto out_mba;

	if (rdt_mon_capable) {
		ret = mongroup_create_dir(rdtgroup_default.kn,
					  NULL, "mon_groups",
					  &kn_mongrp);
		if (ret < 0)
			goto out_info;
		kernfs_get(kn_mongrp);

		ret = mkdir_mondata_all(rdtgroup_default.kn,
					&rdtgroup_default, &kn_mondata);
		if (ret < 0)
			goto out_mongrp;
		kernfs_get(kn_mondata);
		rdtgroup_default.mon.mon_data_kn = kn_mondata;
	}

	ret = rdt_pseudo_lock_init();
	if (ret)
		goto out_mondata;

	ret = kernfs_get_tree(fc);
	if (ret < 0)
		goto out_psl;

	if (rdt_alloc_capable)
		static_branch_enable_cpuslocked(&rdt_alloc_enable_key);
	if (rdt_mon_capable)
		static_branch_enable_cpuslocked(&rdt_mon_enable_key);

	if (rdt_alloc_capable || rdt_mon_capable)
		static_branch_enable_cpuslocked(&rdt_enable_key);

	if (is_mbm_enabled()) {
		r = &rdt_resources_all[RDT_RESOURCE_L3];
		list_for_each_entry(dom, &r->domains, list)
			mbm_setup_overflow_handler(dom, MBM_OVERFLOW_INTERVAL);
	}

	goto out;

out_psl:
	rdt_pseudo_lock_release();
out_mondata:
	if (rdt_mon_capable)
		kernfs_remove(kn_mondata);
out_mongrp:
	if (rdt_mon_capable)
		kernfs_remove(kn_mongrp);
out_info:
	kernfs_remove(kn_info);
out_mba:
	if (ctx->enable_mba_mbps)
		set_mba_sc(false);
out_cdp:
	cdp_disable_all();
out:
	rdt_last_cmd_clear();
	mutex_unlock(&rdtgroup_mutex);
	cpus_read_unlock();
	return ret;
}

enum rdt_param {
	Opt_cdp,
	Opt_cdpl2,
<<<<<<< HEAD
	Opt_mba_mpbs,
=======
	Opt_mba_mbps,
>>>>>>> 69dbdfff
	nr__rdt_params
};

static const struct fs_parameter_spec rdt_param_specs[] = {
	fsparam_flag("cdp",		Opt_cdp),
	fsparam_flag("cdpl2",		Opt_cdpl2),
<<<<<<< HEAD
	fsparam_flag("mba_mpbs",	Opt_mba_mpbs),
=======
	fsparam_flag("mba_MBps",	Opt_mba_mbps),
>>>>>>> 69dbdfff
	{}
};

static const struct fs_parameter_description rdt_fs_parameters = {
	.name		= "rdt",
	.specs		= rdt_param_specs,
};

static int rdt_parse_param(struct fs_context *fc, struct fs_parameter *param)
{
	struct rdt_fs_context *ctx = rdt_fc2context(fc);
	struct fs_parse_result result;
	int opt;

	opt = fs_parse(fc, &rdt_fs_parameters, param, &result);
	if (opt < 0)
		return opt;
<<<<<<< HEAD

	switch (opt) {
	case Opt_cdp:
		ctx->enable_cdpl3 = true;
		return 0;
	case Opt_cdpl2:
		ctx->enable_cdpl2 = true;
		return 0;
	case Opt_mba_mpbs:
		if (boot_cpu_data.x86_vendor != X86_VENDOR_INTEL)
			return -EINVAL;
		ctx->enable_mba_mbps = true;
		return 0;
	}

	return -EINVAL;
}

static void rdt_fs_context_free(struct fs_context *fc)
{
	struct rdt_fs_context *ctx = rdt_fc2context(fc);

	kernfs_free_fs_context(fc);
	kfree(ctx);
}

static const struct fs_context_operations rdt_fs_context_ops = {
	.free		= rdt_fs_context_free,
	.parse_param	= rdt_parse_param,
	.get_tree	= rdt_get_tree,
};

=======

	switch (opt) {
	case Opt_cdp:
		ctx->enable_cdpl3 = true;
		return 0;
	case Opt_cdpl2:
		ctx->enable_cdpl2 = true;
		return 0;
	case Opt_mba_mbps:
		if (boot_cpu_data.x86_vendor != X86_VENDOR_INTEL)
			return -EINVAL;
		ctx->enable_mba_mbps = true;
		return 0;
	}

	return -EINVAL;
}

static void rdt_fs_context_free(struct fs_context *fc)
{
	struct rdt_fs_context *ctx = rdt_fc2context(fc);

	kernfs_free_fs_context(fc);
	kfree(ctx);
}

static const struct fs_context_operations rdt_fs_context_ops = {
	.free		= rdt_fs_context_free,
	.parse_param	= rdt_parse_param,
	.get_tree	= rdt_get_tree,
};

>>>>>>> 69dbdfff
static int rdt_init_fs_context(struct fs_context *fc)
{
	struct rdt_fs_context *ctx;

	ctx = kzalloc(sizeof(struct rdt_fs_context), GFP_KERNEL);
	if (!ctx)
		return -ENOMEM;

	ctx->kfc.root = rdt_root;
	ctx->kfc.magic = RDTGROUP_SUPER_MAGIC;
	fc->fs_private = &ctx->kfc;
	fc->ops = &rdt_fs_context_ops;
	if (fc->user_ns)
		put_user_ns(fc->user_ns);
	fc->user_ns = get_user_ns(&init_user_ns);
	fc->global = true;
	return 0;
}

static int reset_all_ctrls(struct rdt_resource *r)
{
	struct msr_param msr_param;
	cpumask_var_t cpu_mask;
	struct rdt_domain *d;
	int i, cpu;

	if (!zalloc_cpumask_var(&cpu_mask, GFP_KERNEL))
		return -ENOMEM;

	msr_param.res = r;
	msr_param.low = 0;
	msr_param.high = r->num_closid;

	/*
	 * Disable resource control for this resource by setting all
	 * CBMs in all domains to the maximum mask value. Pick one CPU
	 * from each domain to update the MSRs below.
	 */
	list_for_each_entry(d, &r->domains, list) {
		cpumask_set_cpu(cpumask_any(&d->cpu_mask), cpu_mask);

		for (i = 0; i < r->num_closid; i++)
			d->ctrl_val[i] = r->default_ctrl;
	}
	cpu = get_cpu();
	/* Update CBM on this cpu if it's in cpu_mask. */
	if (cpumask_test_cpu(cpu, cpu_mask))
		rdt_ctrl_update(&msr_param);
	/* Update CBM on all other cpus in cpu_mask. */
	smp_call_function_many(cpu_mask, rdt_ctrl_update, &msr_param, 1);
	put_cpu();

	free_cpumask_var(cpu_mask);

	return 0;
}

static bool is_closid_match(struct task_struct *t, struct rdtgroup *r)
{
	return (rdt_alloc_capable &&
		(r->type == RDTCTRL_GROUP) && (t->closid == r->closid));
}

static bool is_rmid_match(struct task_struct *t, struct rdtgroup *r)
{
	return (rdt_mon_capable &&
		(r->type == RDTMON_GROUP) && (t->rmid == r->mon.rmid));
}

/*
 * Move tasks from one to the other group. If @from is NULL, then all tasks
 * in the systems are moved unconditionally (used for teardown).
 *
 * If @mask is not NULL the cpus on which moved tasks are running are set
 * in that mask so the update smp function call is restricted to affected
 * cpus.
 */
static void rdt_move_group_tasks(struct rdtgroup *from, struct rdtgroup *to,
				 struct cpumask *mask)
{
	struct task_struct *p, *t;

	read_lock(&tasklist_lock);
	for_each_process_thread(p, t) {
		if (!from || is_closid_match(t, from) ||
		    is_rmid_match(t, from)) {
			t->closid = to->closid;
			t->rmid = to->mon.rmid;

#ifdef CONFIG_SMP
			/*
			 * This is safe on x86 w/o barriers as the ordering
			 * of writing to task_cpu() and t->on_cpu is
			 * reverse to the reading here. The detection is
			 * inaccurate as tasks might move or schedule
			 * before the smp function call takes place. In
			 * such a case the function call is pointless, but
			 * there is no other side effect.
			 */
			if (mask && t->on_cpu)
				cpumask_set_cpu(task_cpu(t), mask);
#endif
		}
	}
	read_unlock(&tasklist_lock);
}

static void free_all_child_rdtgrp(struct rdtgroup *rdtgrp)
{
	struct rdtgroup *sentry, *stmp;
	struct list_head *head;

	head = &rdtgrp->mon.crdtgrp_list;
	list_for_each_entry_safe(sentry, stmp, head, mon.crdtgrp_list) {
		free_rmid(sentry->mon.rmid);
		list_del(&sentry->mon.crdtgrp_list);
		kfree(sentry);
	}
}

/*
 * Forcibly remove all of subdirectories under root.
 */
static void rmdir_all_sub(void)
{
	struct rdtgroup *rdtgrp, *tmp;

	/* Move all tasks to the default resource group */
	rdt_move_group_tasks(NULL, &rdtgroup_default, NULL);

	list_for_each_entry_safe(rdtgrp, tmp, &rdt_all_groups, rdtgroup_list) {
		/* Free any child rmids */
		free_all_child_rdtgrp(rdtgrp);

		/* Remove each rdtgroup other than root */
		if (rdtgrp == &rdtgroup_default)
			continue;

		if (rdtgrp->mode == RDT_MODE_PSEUDO_LOCKSETUP ||
		    rdtgrp->mode == RDT_MODE_PSEUDO_LOCKED)
			rdtgroup_pseudo_lock_remove(rdtgrp);

		/*
		 * Give any CPUs back to the default group. We cannot copy
		 * cpu_online_mask because a CPU might have executed the
		 * offline callback already, but is still marked online.
		 */
		cpumask_or(&rdtgroup_default.cpu_mask,
			   &rdtgroup_default.cpu_mask, &rdtgrp->cpu_mask);

		free_rmid(rdtgrp->mon.rmid);

		kernfs_remove(rdtgrp->kn);
		list_del(&rdtgrp->rdtgroup_list);
		kfree(rdtgrp);
	}
	/* Notify online CPUs to update per cpu storage and PQR_ASSOC MSR */
	update_closid_rmid(cpu_online_mask, &rdtgroup_default);

	kernfs_remove(kn_info);
	kernfs_remove(kn_mongrp);
	kernfs_remove(kn_mondata);
}

static void rdt_kill_sb(struct super_block *sb)
{
	struct rdt_resource *r;

	cpus_read_lock();
	mutex_lock(&rdtgroup_mutex);

	set_mba_sc(false);

	/*Put everything back to default values. */
	for_each_alloc_enabled_rdt_resource(r)
		reset_all_ctrls(r);
	cdp_disable_all();
	rmdir_all_sub();
	rdt_pseudo_lock_release();
	rdtgroup_default.mode = RDT_MODE_SHAREABLE;
	static_branch_disable_cpuslocked(&rdt_alloc_enable_key);
	static_branch_disable_cpuslocked(&rdt_mon_enable_key);
	static_branch_disable_cpuslocked(&rdt_enable_key);
	kernfs_kill_sb(sb);
	mutex_unlock(&rdtgroup_mutex);
	cpus_read_unlock();
}

static struct file_system_type rdt_fs_type = {
	.name			= "resctrl",
	.init_fs_context	= rdt_init_fs_context,
	.parameters		= &rdt_fs_parameters,
	.kill_sb		= rdt_kill_sb,
};

static int mon_addfile(struct kernfs_node *parent_kn, const char *name,
		       void *priv)
{
	struct kernfs_node *kn;
	int ret = 0;

	kn = __kernfs_create_file(parent_kn, name, 0444,
				  GLOBAL_ROOT_UID, GLOBAL_ROOT_GID, 0,
				  &kf_mondata_ops, priv, NULL, NULL);
	if (IS_ERR(kn))
		return PTR_ERR(kn);

	ret = rdtgroup_kn_set_ugid(kn);
	if (ret) {
		kernfs_remove(kn);
		return ret;
	}

	return ret;
}

/*
 * Remove all subdirectories of mon_data of ctrl_mon groups
 * and monitor groups with given domain id.
 */
void rmdir_mondata_subdir_allrdtgrp(struct rdt_resource *r, unsigned int dom_id)
{
	struct rdtgroup *prgrp, *crgrp;
	char name[32];

	if (!r->mon_enabled)
		return;

	list_for_each_entry(prgrp, &rdt_all_groups, rdtgroup_list) {
		sprintf(name, "mon_%s_%02d", r->name, dom_id);
		kernfs_remove_by_name(prgrp->mon.mon_data_kn, name);

		list_for_each_entry(crgrp, &prgrp->mon.crdtgrp_list, mon.crdtgrp_list)
			kernfs_remove_by_name(crgrp->mon.mon_data_kn, name);
	}
}

static int mkdir_mondata_subdir(struct kernfs_node *parent_kn,
				struct rdt_domain *d,
				struct rdt_resource *r, struct rdtgroup *prgrp)
{
	union mon_data_bits priv;
	struct kernfs_node *kn;
	struct mon_evt *mevt;
	struct rmid_read rr;
	char name[32];
	int ret;

	sprintf(name, "mon_%s_%02d", r->name, d->id);
	/* create the directory */
	kn = kernfs_create_dir(parent_kn, name, parent_kn->mode, prgrp);
	if (IS_ERR(kn))
		return PTR_ERR(kn);

	/*
	 * This extra ref will be put in kernfs_remove() and guarantees
	 * that kn is always accessible.
	 */
	kernfs_get(kn);
	ret = rdtgroup_kn_set_ugid(kn);
	if (ret)
		goto out_destroy;

	if (WARN_ON(list_empty(&r->evt_list))) {
		ret = -EPERM;
		goto out_destroy;
	}

	priv.u.rid = r->rid;
	priv.u.domid = d->id;
	list_for_each_entry(mevt, &r->evt_list, list) {
		priv.u.evtid = mevt->evtid;
		ret = mon_addfile(kn, mevt->name, priv.priv);
		if (ret)
			goto out_destroy;

		if (is_mbm_event(mevt->evtid))
			mon_event_read(&rr, d, prgrp, mevt->evtid, true);
	}
	kernfs_activate(kn);
	return 0;

out_destroy:
	kernfs_remove(kn);
	return ret;
}

/*
 * Add all subdirectories of mon_data for "ctrl_mon" groups
 * and "monitor" groups with given domain id.
 */
void mkdir_mondata_subdir_allrdtgrp(struct rdt_resource *r,
				    struct rdt_domain *d)
{
	struct kernfs_node *parent_kn;
	struct rdtgroup *prgrp, *crgrp;
	struct list_head *head;

	if (!r->mon_enabled)
		return;

	list_for_each_entry(prgrp, &rdt_all_groups, rdtgroup_list) {
		parent_kn = prgrp->mon.mon_data_kn;
		mkdir_mondata_subdir(parent_kn, d, r, prgrp);

		head = &prgrp->mon.crdtgrp_list;
		list_for_each_entry(crgrp, head, mon.crdtgrp_list) {
			parent_kn = crgrp->mon.mon_data_kn;
			mkdir_mondata_subdir(parent_kn, d, r, crgrp);
		}
	}
}

static int mkdir_mondata_subdir_alldom(struct kernfs_node *parent_kn,
				       struct rdt_resource *r,
				       struct rdtgroup *prgrp)
{
	struct rdt_domain *dom;
	int ret;

	list_for_each_entry(dom, &r->domains, list) {
		ret = mkdir_mondata_subdir(parent_kn, dom, r, prgrp);
		if (ret)
			return ret;
	}

	return 0;
}

/*
 * This creates a directory mon_data which contains the monitored data.
 *
 * mon_data has one directory for each domain whic are named
 * in the format mon_<domain_name>_<domain_id>. For ex: A mon_data
 * with L3 domain looks as below:
 * ./mon_data:
 * mon_L3_00
 * mon_L3_01
 * mon_L3_02
 * ...
 *
 * Each domain directory has one file per event:
 * ./mon_L3_00/:
 * llc_occupancy
 *
 */
static int mkdir_mondata_all(struct kernfs_node *parent_kn,
			     struct rdtgroup *prgrp,
			     struct kernfs_node **dest_kn)
{
	struct rdt_resource *r;
	struct kernfs_node *kn;
	int ret;

	/*
	 * Create the mon_data directory first.
	 */
	ret = mongroup_create_dir(parent_kn, NULL, "mon_data", &kn);
	if (ret)
		return ret;

	if (dest_kn)
		*dest_kn = kn;

	/*
	 * Create the subdirectories for each domain. Note that all events
	 * in a domain like L3 are grouped into a resource whose domain is L3
	 */
	for_each_mon_enabled_rdt_resource(r) {
		ret = mkdir_mondata_subdir_alldom(kn, r, prgrp);
		if (ret)
			goto out_destroy;
	}

	return 0;

out_destroy:
	kernfs_remove(kn);
	return ret;
}

/**
 * cbm_ensure_valid - Enforce validity on provided CBM
 * @_val:	Candidate CBM
 * @r:		RDT resource to which the CBM belongs
 *
 * The provided CBM represents all cache portions available for use. This
 * may be represented by a bitmap that does not consist of contiguous ones
 * and thus be an invalid CBM.
 * Here the provided CBM is forced to be a valid CBM by only considering
 * the first set of contiguous bits as valid and clearing all bits.
 * The intention here is to provide a valid default CBM with which a new
 * resource group is initialized. The user can follow this with a
 * modification to the CBM if the default does not satisfy the
 * requirements.
 */
static void cbm_ensure_valid(u32 *_val, struct rdt_resource *r)
{
	/*
	 * Convert the u32 _val to an unsigned long required by all the bit
	 * operations within this function. No more than 32 bits of this
	 * converted value can be accessed because all bit operations are
	 * additionally provided with cbm_len that is initialized during
	 * hardware enumeration using five bits from the EAX register and
	 * thus never can exceed 32 bits.
	 */
	unsigned long *val = (unsigned long *)_val;
	unsigned int cbm_len = r->cache.cbm_len;
	unsigned long first_bit, zero_bit;

	if (*val == 0)
		return;

	first_bit = find_first_bit(val, cbm_len);
	zero_bit = find_next_zero_bit(val, cbm_len, first_bit);

	/* Clear any remaining bits to ensure contiguous region */
	bitmap_clear(val, zero_bit, cbm_len - zero_bit);
}

/*
 * Initialize cache resources per RDT domain
 *
 * Set the RDT domain up to start off with all usable allocations. That is,
 * all shareable and unused bits. All-zero CBM is invalid.
 */
static int __init_one_rdt_domain(struct rdt_domain *d, struct rdt_resource *r,
				 u32 closid)
{
	struct rdt_resource *r_cdp = NULL;
	struct rdt_domain *d_cdp = NULL;
	u32 used_b = 0, unused_b = 0;
	unsigned long tmp_cbm;
	enum rdtgrp_mode mode;
	u32 peer_ctl, *ctrl;
	int i;

	rdt_cdp_peer_get(r, d, &r_cdp, &d_cdp);
	d->have_new_ctrl = false;
	d->new_ctrl = r->cache.shareable_bits;
	used_b = r->cache.shareable_bits;
	ctrl = d->ctrl_val;
	for (i = 0; i < closids_supported(); i++, ctrl++) {
		if (closid_allocated(i) && i != closid) {
			mode = rdtgroup_mode_by_closid(i);
			if (mode == RDT_MODE_PSEUDO_LOCKSETUP)
				break;
			/*
			 * If CDP is active include peer domain's
			 * usage to ensure there is no overlap
			 * with an exclusive group.
			 */
			if (d_cdp)
				peer_ctl = d_cdp->ctrl_val[i];
			else
				peer_ctl = 0;
			used_b |= *ctrl | peer_ctl;
			if (mode == RDT_MODE_SHAREABLE)
				d->new_ctrl |= *ctrl | peer_ctl;
		}
	}
	if (d->plr && d->plr->cbm > 0)
		used_b |= d->plr->cbm;
	unused_b = used_b ^ (BIT_MASK(r->cache.cbm_len) - 1);
	unused_b &= BIT_MASK(r->cache.cbm_len) - 1;
	d->new_ctrl |= unused_b;
	/*
	 * Force the initial CBM to be valid, user can
	 * modify the CBM based on system availability.
	 */
	cbm_ensure_valid(&d->new_ctrl, r);
	/*
	 * Assign the u32 CBM to an unsigned long to ensure that
	 * bitmap_weight() does not access out-of-bound memory.
	 */
	tmp_cbm = d->new_ctrl;
	if (bitmap_weight(&tmp_cbm, r->cache.cbm_len) < r->cache.min_cbm_bits) {
		rdt_last_cmd_printf("No space on %s:%d\n", r->name, d->id);
		return -ENOSPC;
	}
	d->have_new_ctrl = true;

	return 0;
}

/*
 * Initialize cache resources with default values.
 *
 * A new RDT group is being created on an allocation capable (CAT)
 * supporting system. Set this group up to start off with all usable
 * allocations.
 *
 * If there are no more shareable bits available on any domain then
 * the entire allocation will fail.
 */
static int rdtgroup_init_cat(struct rdt_resource *r, u32 closid)
{
	struct rdt_domain *d;
	int ret;

	list_for_each_entry(d, &r->domains, list) {
		ret = __init_one_rdt_domain(d, r, closid);
		if (ret < 0)
			return ret;
	}

	return 0;
}

/* Initialize MBA resource with default values. */
static void rdtgroup_init_mba(struct rdt_resource *r)
{
	struct rdt_domain *d;

	list_for_each_entry(d, &r->domains, list) {
		d->new_ctrl = is_mba_sc(r) ? MBA_MAX_MBPS : r->default_ctrl;
		d->have_new_ctrl = true;
	}
}

/* Initialize the RDT group's allocations. */
static int rdtgroup_init_alloc(struct rdtgroup *rdtgrp)
{
	struct rdt_resource *r;
	int ret;

	for_each_alloc_enabled_rdt_resource(r) {
		if (r->rid == RDT_RESOURCE_MBA) {
			rdtgroup_init_mba(r);
		} else {
			ret = rdtgroup_init_cat(r, rdtgrp->closid);
			if (ret < 0)
				return ret;
		}

		ret = update_domains(r, rdtgrp->closid);
		if (ret < 0) {
			rdt_last_cmd_puts("Failed to initialize allocations\n");
			return ret;
		}

	}

	rdtgrp->mode = RDT_MODE_SHAREABLE;

	return 0;
}

static int mkdir_rdt_prepare(struct kernfs_node *parent_kn,
			     struct kernfs_node *prgrp_kn,
			     const char *name, umode_t mode,
			     enum rdt_group_type rtype, struct rdtgroup **r)
{
	struct rdtgroup *prdtgrp, *rdtgrp;
	struct kernfs_node *kn;
	uint files = 0;
	int ret;

	prdtgrp = rdtgroup_kn_lock_live(prgrp_kn);
	rdt_last_cmd_clear();
	if (!prdtgrp) {
		ret = -ENODEV;
		rdt_last_cmd_puts("Directory was removed\n");
		goto out_unlock;
	}

	if (rtype == RDTMON_GROUP &&
	    (prdtgrp->mode == RDT_MODE_PSEUDO_LOCKSETUP ||
	     prdtgrp->mode == RDT_MODE_PSEUDO_LOCKED)) {
		ret = -EINVAL;
		rdt_last_cmd_puts("Pseudo-locking in progress\n");
		goto out_unlock;
	}

	/* allocate the rdtgroup. */
	rdtgrp = kzalloc(sizeof(*rdtgrp), GFP_KERNEL);
	if (!rdtgrp) {
		ret = -ENOSPC;
		rdt_last_cmd_puts("Kernel out of memory\n");
		goto out_unlock;
	}
	*r = rdtgrp;
	rdtgrp->mon.parent = prdtgrp;
	rdtgrp->type = rtype;
	INIT_LIST_HEAD(&rdtgrp->mon.crdtgrp_list);

	/* kernfs creates the directory for rdtgrp */
	kn = kernfs_create_dir(parent_kn, name, mode, rdtgrp);
	if (IS_ERR(kn)) {
		ret = PTR_ERR(kn);
		rdt_last_cmd_puts("kernfs create error\n");
		goto out_free_rgrp;
	}
	rdtgrp->kn = kn;

	/*
	 * kernfs_remove() will drop the reference count on "kn" which
	 * will free it. But we still need it to stick around for the
	 * rdtgroup_kn_unlock(kn} call below. Take one extra reference
	 * here, which will be dropped inside rdtgroup_kn_unlock().
	 */
	kernfs_get(kn);

	ret = rdtgroup_kn_set_ugid(kn);
	if (ret) {
		rdt_last_cmd_puts("kernfs perm error\n");
		goto out_destroy;
	}

	files = RFTYPE_BASE | BIT(RF_CTRLSHIFT + rtype);
	ret = rdtgroup_add_files(kn, files);
	if (ret) {
		rdt_last_cmd_puts("kernfs fill error\n");
		goto out_destroy;
	}

	if (rdt_mon_capable) {
		ret = alloc_rmid();
		if (ret < 0) {
			rdt_last_cmd_puts("Out of RMIDs\n");
			goto out_destroy;
		}
		rdtgrp->mon.rmid = ret;

		ret = mkdir_mondata_all(kn, rdtgrp, &rdtgrp->mon.mon_data_kn);
		if (ret) {
			rdt_last_cmd_puts("kernfs subdir error\n");
			goto out_idfree;
		}
	}
	kernfs_activate(kn);

	/*
	 * The caller unlocks the prgrp_kn upon success.
	 */
	return 0;

out_idfree:
	free_rmid(rdtgrp->mon.rmid);
out_destroy:
	kernfs_remove(rdtgrp->kn);
out_free_rgrp:
	kfree(rdtgrp);
out_unlock:
	rdtgroup_kn_unlock(prgrp_kn);
	return ret;
}

static void mkdir_rdt_prepare_clean(struct rdtgroup *rgrp)
{
	kernfs_remove(rgrp->kn);
	free_rmid(rgrp->mon.rmid);
	kfree(rgrp);
}

/*
 * Create a monitor group under "mon_groups" directory of a control
 * and monitor group(ctrl_mon). This is a resource group
 * to monitor a subset of tasks and cpus in its parent ctrl_mon group.
 */
static int rdtgroup_mkdir_mon(struct kernfs_node *parent_kn,
			      struct kernfs_node *prgrp_kn,
			      const char *name,
			      umode_t mode)
{
	struct rdtgroup *rdtgrp, *prgrp;
	int ret;

	ret = mkdir_rdt_prepare(parent_kn, prgrp_kn, name, mode, RDTMON_GROUP,
				&rdtgrp);
	if (ret)
		return ret;

	prgrp = rdtgrp->mon.parent;
	rdtgrp->closid = prgrp->closid;

	/*
	 * Add the rdtgrp to the list of rdtgrps the parent
	 * ctrl_mon group has to track.
	 */
	list_add_tail(&rdtgrp->mon.crdtgrp_list, &prgrp->mon.crdtgrp_list);

	rdtgroup_kn_unlock(prgrp_kn);
	return ret;
}

/*
 * These are rdtgroups created under the root directory. Can be used
 * to allocate and monitor resources.
 */
static int rdtgroup_mkdir_ctrl_mon(struct kernfs_node *parent_kn,
				   struct kernfs_node *prgrp_kn,
				   const char *name, umode_t mode)
{
	struct rdtgroup *rdtgrp;
	struct kernfs_node *kn;
	u32 closid;
	int ret;

	ret = mkdir_rdt_prepare(parent_kn, prgrp_kn, name, mode, RDTCTRL_GROUP,
				&rdtgrp);
	if (ret)
		return ret;

	kn = rdtgrp->kn;
	ret = closid_alloc();
	if (ret < 0) {
		rdt_last_cmd_puts("Out of CLOSIDs\n");
		goto out_common_fail;
	}
	closid = ret;
	ret = 0;

	rdtgrp->closid = closid;
	ret = rdtgroup_init_alloc(rdtgrp);
	if (ret < 0)
		goto out_id_free;

	list_add(&rdtgrp->rdtgroup_list, &rdt_all_groups);

	if (rdt_mon_capable) {
		/*
		 * Create an empty mon_groups directory to hold the subset
		 * of tasks and cpus to monitor.
		 */
		ret = mongroup_create_dir(kn, NULL, "mon_groups", NULL);
		if (ret) {
			rdt_last_cmd_puts("kernfs subdir error\n");
			goto out_del_list;
		}
	}

	goto out_unlock;

out_del_list:
	list_del(&rdtgrp->rdtgroup_list);
out_id_free:
	closid_free(closid);
out_common_fail:
	mkdir_rdt_prepare_clean(rdtgrp);
out_unlock:
	rdtgroup_kn_unlock(prgrp_kn);
	return ret;
}

/*
 * We allow creating mon groups only with in a directory called "mon_groups"
 * which is present in every ctrl_mon group. Check if this is a valid
 * "mon_groups" directory.
 *
 * 1. The directory should be named "mon_groups".
 * 2. The mon group itself should "not" be named "mon_groups".
 *   This makes sure "mon_groups" directory always has a ctrl_mon group
 *   as parent.
 */
static bool is_mon_groups(struct kernfs_node *kn, const char *name)
{
	return (!strcmp(kn->name, "mon_groups") &&
		strcmp(name, "mon_groups"));
}

static int rdtgroup_mkdir(struct kernfs_node *parent_kn, const char *name,
			  umode_t mode)
{
	/* Do not accept '\n' to avoid unparsable situation. */
	if (strchr(name, '\n'))
		return -EINVAL;

	/*
	 * If the parent directory is the root directory and RDT
	 * allocation is supported, add a control and monitoring
	 * subdirectory
	 */
	if (rdt_alloc_capable && parent_kn == rdtgroup_default.kn)
		return rdtgroup_mkdir_ctrl_mon(parent_kn, parent_kn, name, mode);

	/*
	 * If RDT monitoring is supported and the parent directory is a valid
	 * "mon_groups" directory, add a monitoring subdirectory.
	 */
	if (rdt_mon_capable && is_mon_groups(parent_kn, name))
		return rdtgroup_mkdir_mon(parent_kn, parent_kn->parent, name, mode);

	return -EPERM;
}

static int rdtgroup_rmdir_mon(struct kernfs_node *kn, struct rdtgroup *rdtgrp,
			      cpumask_var_t tmpmask)
{
	struct rdtgroup *prdtgrp = rdtgrp->mon.parent;
	int cpu;

	/* Give any tasks back to the parent group */
	rdt_move_group_tasks(rdtgrp, prdtgrp, tmpmask);

	/* Update per cpu rmid of the moved CPUs first */
	for_each_cpu(cpu, &rdtgrp->cpu_mask)
		per_cpu(pqr_state.default_rmid, cpu) = prdtgrp->mon.rmid;
	/*
	 * Update the MSR on moved CPUs and CPUs which have moved
	 * task running on them.
	 */
	cpumask_or(tmpmask, tmpmask, &rdtgrp->cpu_mask);
	update_closid_rmid(tmpmask, NULL);

	rdtgrp->flags = RDT_DELETED;
	free_rmid(rdtgrp->mon.rmid);

	/*
	 * Remove the rdtgrp from the parent ctrl_mon group's list
	 */
	WARN_ON(list_empty(&prdtgrp->mon.crdtgrp_list));
	list_del(&rdtgrp->mon.crdtgrp_list);

	/*
	 * one extra hold on this, will drop when we kfree(rdtgrp)
	 * in rdtgroup_kn_unlock()
	 */
	kernfs_get(kn);
	kernfs_remove(rdtgrp->kn);

	return 0;
}

static int rdtgroup_ctrl_remove(struct kernfs_node *kn,
				struct rdtgroup *rdtgrp)
{
	rdtgrp->flags = RDT_DELETED;
	list_del(&rdtgrp->rdtgroup_list);

	/*
	 * one extra hold on this, will drop when we kfree(rdtgrp)
	 * in rdtgroup_kn_unlock()
	 */
	kernfs_get(kn);
	kernfs_remove(rdtgrp->kn);
	return 0;
}

static int rdtgroup_rmdir_ctrl(struct kernfs_node *kn, struct rdtgroup *rdtgrp,
			       cpumask_var_t tmpmask)
{
	int cpu;

	/* Give any tasks back to the default group */
	rdt_move_group_tasks(rdtgrp, &rdtgroup_default, tmpmask);

	/* Give any CPUs back to the default group */
	cpumask_or(&rdtgroup_default.cpu_mask,
		   &rdtgroup_default.cpu_mask, &rdtgrp->cpu_mask);

	/* Update per cpu closid and rmid of the moved CPUs first */
	for_each_cpu(cpu, &rdtgrp->cpu_mask) {
		per_cpu(pqr_state.default_closid, cpu) = rdtgroup_default.closid;
		per_cpu(pqr_state.default_rmid, cpu) = rdtgroup_default.mon.rmid;
	}

	/*
	 * Update the MSR on moved CPUs and CPUs which have moved
	 * task running on them.
	 */
	cpumask_or(tmpmask, tmpmask, &rdtgrp->cpu_mask);
	update_closid_rmid(tmpmask, NULL);

	closid_free(rdtgrp->closid);
	free_rmid(rdtgrp->mon.rmid);

	/*
	 * Free all the child monitor group rmids.
	 */
	free_all_child_rdtgrp(rdtgrp);

	rdtgroup_ctrl_remove(kn, rdtgrp);

	return 0;
}

static int rdtgroup_rmdir(struct kernfs_node *kn)
{
	struct kernfs_node *parent_kn = kn->parent;
	struct rdtgroup *rdtgrp;
	cpumask_var_t tmpmask;
	int ret = 0;

	if (!zalloc_cpumask_var(&tmpmask, GFP_KERNEL))
		return -ENOMEM;

	rdtgrp = rdtgroup_kn_lock_live(kn);
	if (!rdtgrp) {
		ret = -EPERM;
		goto out;
	}

	/*
	 * If the rdtgroup is a ctrl_mon group and parent directory
	 * is the root directory, remove the ctrl_mon group.
	 *
	 * If the rdtgroup is a mon group and parent directory
	 * is a valid "mon_groups" directory, remove the mon group.
	 */
	if (rdtgrp->type == RDTCTRL_GROUP && parent_kn == rdtgroup_default.kn) {
		if (rdtgrp->mode == RDT_MODE_PSEUDO_LOCKSETUP ||
		    rdtgrp->mode == RDT_MODE_PSEUDO_LOCKED) {
			ret = rdtgroup_ctrl_remove(kn, rdtgrp);
		} else {
			ret = rdtgroup_rmdir_ctrl(kn, rdtgrp, tmpmask);
		}
	} else if (rdtgrp->type == RDTMON_GROUP &&
		 is_mon_groups(parent_kn, kn->name)) {
		ret = rdtgroup_rmdir_mon(kn, rdtgrp, tmpmask);
	} else {
		ret = -EPERM;
	}

out:
	rdtgroup_kn_unlock(kn);
	free_cpumask_var(tmpmask);
	return ret;
}

static int rdtgroup_show_options(struct seq_file *seq, struct kernfs_root *kf)
{
	if (rdt_resources_all[RDT_RESOURCE_L3DATA].alloc_enabled)
		seq_puts(seq, ",cdp");

	if (rdt_resources_all[RDT_RESOURCE_L2DATA].alloc_enabled)
		seq_puts(seq, ",cdpl2");

	if (is_mba_sc(&rdt_resources_all[RDT_RESOURCE_MBA]))
		seq_puts(seq, ",mba_MBps");

	return 0;
}

static struct kernfs_syscall_ops rdtgroup_kf_syscall_ops = {
	.mkdir		= rdtgroup_mkdir,
	.rmdir		= rdtgroup_rmdir,
	.show_options	= rdtgroup_show_options,
};

static int __init rdtgroup_setup_root(void)
{
	int ret;

	rdt_root = kernfs_create_root(&rdtgroup_kf_syscall_ops,
				      KERNFS_ROOT_CREATE_DEACTIVATED |
				      KERNFS_ROOT_EXTRA_OPEN_PERM_CHECK,
				      &rdtgroup_default);
	if (IS_ERR(rdt_root))
		return PTR_ERR(rdt_root);

	mutex_lock(&rdtgroup_mutex);

	rdtgroup_default.closid = 0;
	rdtgroup_default.mon.rmid = 0;
	rdtgroup_default.type = RDTCTRL_GROUP;
	INIT_LIST_HEAD(&rdtgroup_default.mon.crdtgrp_list);

	list_add(&rdtgroup_default.rdtgroup_list, &rdt_all_groups);

	ret = rdtgroup_add_files(rdt_root->kn, RF_CTRL_BASE);
	if (ret) {
		kernfs_destroy_root(rdt_root);
		goto out;
	}

	rdtgroup_default.kn = rdt_root->kn;
	kernfs_activate(rdtgroup_default.kn);

out:
	mutex_unlock(&rdtgroup_mutex);

	return ret;
}

/*
 * rdtgroup_init - rdtgroup initialization
 *
 * Setup resctrl file system including set up root, create mount point,
 * register rdtgroup filesystem, and initialize files under root directory.
 *
 * Return: 0 on success or -errno
 */
int __init rdtgroup_init(void)
{
	int ret = 0;

	seq_buf_init(&last_cmd_status, last_cmd_status_buf,
		     sizeof(last_cmd_status_buf));

	ret = rdtgroup_setup_root();
	if (ret)
		return ret;

	ret = sysfs_create_mount_point(fs_kobj, "resctrl");
	if (ret)
		goto cleanup_root;

	ret = register_filesystem(&rdt_fs_type);
	if (ret)
		goto cleanup_mountpoint;

	/*
	 * Adding the resctrl debugfs directory here may not be ideal since
	 * it would let the resctrl debugfs directory appear on the debugfs
	 * filesystem before the resctrl filesystem is mounted.
	 * It may also be ok since that would enable debugging of RDT before
	 * resctrl is mounted.
	 * The reason why the debugfs directory is created here and not in
	 * rdt_mount() is because rdt_mount() takes rdtgroup_mutex and
	 * during the debugfs directory creation also &sb->s_type->i_mutex_key
	 * (the lockdep class of inode->i_rwsem). Other filesystem
	 * interactions (eg. SyS_getdents) have the lock ordering:
	 * &sb->s_type->i_mutex_key --> &mm->mmap_sem
	 * During mmap(), called with &mm->mmap_sem, the rdtgroup_mutex
	 * is taken, thus creating dependency:
	 * &mm->mmap_sem --> rdtgroup_mutex for the latter that can cause
	 * issues considering the other two lock dependencies.
	 * By creating the debugfs directory here we avoid a dependency
	 * that may cause deadlock (even though file operations cannot
	 * occur until the filesystem is mounted, but I do not know how to
	 * tell lockdep that).
	 */
	debugfs_resctrl = debugfs_create_dir("resctrl", NULL);

	return 0;

cleanup_mountpoint:
	sysfs_remove_mount_point(fs_kobj, "resctrl");
cleanup_root:
	kernfs_destroy_root(rdt_root);

	return ret;
}

void __exit rdtgroup_exit(void)
{
	debugfs_remove_recursive(debugfs_resctrl);
	unregister_filesystem(&rdt_fs_type);
	sysfs_remove_mount_point(fs_kobj, "resctrl");
	kernfs_destroy_root(rdt_root);
}<|MERGE_RESOLUTION|>--- conflicted
+++ resolved
@@ -1932,7 +1932,6 @@
 			     struct kernfs_node **mon_data_kn);
 
 static int rdt_enable_ctx(struct rdt_fs_context *ctx)
-<<<<<<< HEAD
 {
 	int ret = 0;
 
@@ -1950,25 +1949,6 @@
 
 static int rdt_get_tree(struct fs_context *fc)
 {
-=======
-{
-	int ret = 0;
-
-	if (ctx->enable_cdpl2)
-		ret = cdpl2_enable();
-
-	if (!ret && ctx->enable_cdpl3)
-		ret = cdpl3_enable();
-
-	if (!ret && ctx->enable_mba_mbps)
-		ret = set_mba_sc(true);
-
-	return ret;
-}
-
-static int rdt_get_tree(struct fs_context *fc)
-{
->>>>>>> 69dbdfff
 	struct rdt_fs_context *ctx = rdt_fc2context(fc);
 	struct rdt_domain *dom;
 	struct rdt_resource *r;
@@ -2059,22 +2039,14 @@
 enum rdt_param {
 	Opt_cdp,
 	Opt_cdpl2,
-<<<<<<< HEAD
-	Opt_mba_mpbs,
-=======
 	Opt_mba_mbps,
->>>>>>> 69dbdfff
 	nr__rdt_params
 };
 
 static const struct fs_parameter_spec rdt_param_specs[] = {
 	fsparam_flag("cdp",		Opt_cdp),
 	fsparam_flag("cdpl2",		Opt_cdpl2),
-<<<<<<< HEAD
-	fsparam_flag("mba_mpbs",	Opt_mba_mpbs),
-=======
 	fsparam_flag("mba_MBps",	Opt_mba_mbps),
->>>>>>> 69dbdfff
 	{}
 };
 
@@ -2092,40 +2064,6 @@
 	opt = fs_parse(fc, &rdt_fs_parameters, param, &result);
 	if (opt < 0)
 		return opt;
-<<<<<<< HEAD
-
-	switch (opt) {
-	case Opt_cdp:
-		ctx->enable_cdpl3 = true;
-		return 0;
-	case Opt_cdpl2:
-		ctx->enable_cdpl2 = true;
-		return 0;
-	case Opt_mba_mpbs:
-		if (boot_cpu_data.x86_vendor != X86_VENDOR_INTEL)
-			return -EINVAL;
-		ctx->enable_mba_mbps = true;
-		return 0;
-	}
-
-	return -EINVAL;
-}
-
-static void rdt_fs_context_free(struct fs_context *fc)
-{
-	struct rdt_fs_context *ctx = rdt_fc2context(fc);
-
-	kernfs_free_fs_context(fc);
-	kfree(ctx);
-}
-
-static const struct fs_context_operations rdt_fs_context_ops = {
-	.free		= rdt_fs_context_free,
-	.parse_param	= rdt_parse_param,
-	.get_tree	= rdt_get_tree,
-};
-
-=======
 
 	switch (opt) {
 	case Opt_cdp:
@@ -2158,7 +2096,6 @@
 	.get_tree	= rdt_get_tree,
 };
 
->>>>>>> 69dbdfff
 static int rdt_init_fs_context(struct fs_context *fc)
 {
 	struct rdt_fs_context *ctx;

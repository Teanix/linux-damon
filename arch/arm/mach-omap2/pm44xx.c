/*
 * OMAP4+ Power Management Routines
 *
 * Copyright (C) 2010-2013 Texas Instruments, Inc.
 * Rajendra Nayak <rnayak@ti.com>
 * Santosh Shilimkar <santosh.shilimkar@ti.com>
 *
 * This program is free software; you can redistribute it and/or modify
 * it under the terms of the GNU General Public License version 2 as
 * published by the Free Software Foundation.
 */

#include <linux/pm.h>
#include <linux/suspend.h>
#include <linux/module.h>
#include <linux/list.h>
#include <linux/err.h>
#include <linux/slab.h>
#include <asm/system_misc.h>

#include "soc.h"
#include "common.h"
#include "clockdomain.h"
#include "powerdomain.h"
#include "pm.h"

u16 pm44xx_errata;

struct power_state {
	struct powerdomain *pwrdm;
	u32 next_state;
	u32 next_logic_state;
#ifdef CONFIG_SUSPEND
	u32 saved_state;
	u32 saved_logic_state;
#endif
	struct list_head node;
};

<<<<<<< HEAD
=======
/**
 * struct static_dep_map - Static dependency map
 * @from:	from clockdomain
 * @to:		to clockdomain
  */
struct static_dep_map {
	const char *from;
	const char *to;
};

>>>>>>> e529fea9
static u32 cpu_suspend_state = PWRDM_POWER_OFF;

static LIST_HEAD(pwrst_list);

#ifdef CONFIG_SUSPEND
static int omap4_pm_suspend(void)
{
	struct power_state *pwrst;
	int state, ret = 0;
	u32 cpu_id = smp_processor_id();

	/* Save current powerdomain state */
	list_for_each_entry(pwrst, &pwrst_list, node) {
		pwrst->saved_state = pwrdm_read_next_pwrst(pwrst->pwrdm);
		pwrst->saved_logic_state = pwrdm_read_logic_retst(pwrst->pwrdm);
	}

	/* Set targeted power domain states by suspend */
	list_for_each_entry(pwrst, &pwrst_list, node) {
		omap_set_pwrdm_state(pwrst->pwrdm, pwrst->next_state);
		pwrdm_set_logic_retst(pwrst->pwrdm, pwrst->next_logic_state);
	}

	/*
	 * For MPUSS to hit power domain retention(CSWR or OSWR),
	 * CPU0 and CPU1 power domains need to be in OFF or DORMANT state,
	 * since CPU power domain CSWR is not supported by hardware
	 * Only master CPU follows suspend path. All other CPUs follow
	 * CPU hotplug path in system wide suspend. On OMAP4, CPU power
	 * domain CSWR is not supported by hardware.
	 * More details can be found in OMAP4430 TRM section 4.3.4.2.
	 */
	omap4_enter_lowpower(cpu_id, cpu_suspend_state);

	/* Restore next powerdomain state */
	list_for_each_entry(pwrst, &pwrst_list, node) {
		state = pwrdm_read_prev_pwrst(pwrst->pwrdm);
		if (state > pwrst->next_state) {
			pr_info("Powerdomain (%s) didn't enter target state %d\n",
				pwrst->pwrdm->name, pwrst->next_state);
			ret = -1;
		}
		omap_set_pwrdm_state(pwrst->pwrdm, pwrst->saved_state);
		pwrdm_set_logic_retst(pwrst->pwrdm, pwrst->saved_logic_state);
	}
	if (ret) {
		pr_crit("Could not enter target state in pm_suspend\n");
		/*
		 * OMAP4 chip PM currently works only with certain (newer)
		 * versions of bootloaders. This is due to missing code in the
		 * kernel to properly reset and initialize some devices.
		 * Warn the user about the bootloader version being one of the
		 * possible causes.
		 * http://www.spinics.net/lists/arm-kernel/msg218641.html
		 */
		pr_warn("A possible cause could be an old bootloader - try u-boot >= v2012.07\n");
	} else {
		pr_info("Successfully put all powerdomains to target state\n");
	}

	return 0;
}
#else
#define omap4_pm_suspend NULL
#endif /* CONFIG_SUSPEND */

static int __init pwrdms_setup(struct powerdomain *pwrdm, void *unused)
{
	struct power_state *pwrst;

	if (!pwrdm->pwrsts)
		return 0;

	/*
	 * Skip CPU0 and CPU1 power domains. CPU1 is programmed
	 * through hotplug path and CPU0 explicitly programmed
	 * further down in the code path
	 */
	if (!strncmp(pwrdm->name, "cpu", 3)) {
		if (IS_PM44XX_ERRATUM(PM_OMAP4_CPU_OSWR_DISABLE))
			cpu_suspend_state = PWRDM_POWER_RET;
		return 0;
	}

	pwrst = kmalloc(sizeof(struct power_state), GFP_ATOMIC);
	if (!pwrst)
		return -ENOMEM;

	pwrst->pwrdm = pwrdm;
	pwrst->next_state = pwrdm_get_valid_lp_state(pwrdm, false,
						     PWRDM_POWER_RET);
	pwrst->next_logic_state = pwrdm_get_valid_lp_state(pwrdm, true,
							   PWRDM_POWER_OFF);

	list_add(&pwrst->node, &pwrst_list);

	return omap_set_pwrdm_state(pwrst->pwrdm, pwrst->next_state);
}

/**
 * omap_default_idle - OMAP4 default ilde routine.'
 *
 * Implements OMAP4 memory, IO ordering requirements which can't be addressed
 * with default cpu_do_idle() hook. Used by all CPUs with !CONFIG_CPU_IDLE and
 * by secondary CPU with CONFIG_CPU_IDLE.
 */
static void omap_default_idle(void)
{
	omap_do_wfi();
}

/*
 * The dynamic dependency between MPUSS -> MEMIF and
 * MPUSS -> L4_PER/L3_* and DUCATI -> L3_* doesn't work as
 * expected. The hardware recommendation is to enable static
 * dependencies for these to avoid system lock ups or random crashes.
 * The L4 wakeup depedency is added to workaround the OCP sync hardware
 * BUG with 32K synctimer which lead to incorrect timer value read
 * from the 32K counter. The BUG applies for GPTIMER1 and WDT2 which
 * are part of L4 wakeup clockdomain.
 */
static const struct static_dep_map omap4_static_dep_map[] = {
	{.from = "mpuss_clkdm", .to = "l3_emif_clkdm"},
	{.from = "mpuss_clkdm", .to = "l3_1_clkdm"},
	{.from = "mpuss_clkdm", .to = "l3_2_clkdm"},
	{.from = "ducati_clkdm", .to = "l3_1_clkdm"},
	{.from = "ducati_clkdm", .to = "l3_2_clkdm"},
	{.from  = NULL} /* TERMINATION */
};

static const struct static_dep_map omap5_dra7_static_dep_map[] = {
	{.from = "mpu_clkdm", .to = "emif_clkdm"},
	{.from  = NULL} /* TERMINATION */
};

/**
 * omap4plus_init_static_deps() - Initialize a static dependency map
 * @map:	Mapping of clock domains
 */
static inline int omap4plus_init_static_deps(const struct static_dep_map *map)
{
	int ret;
	struct clockdomain *from, *to;

	if (!map)
		return 0;

	while (map->from) {
		from = clkdm_lookup(map->from);
		to = clkdm_lookup(map->to);
		if (!from || !to) {
			pr_err("Failed lookup %s or %s for wakeup dependency\n",
			       map->from, map->to);
			return -EINVAL;
		}
		ret = clkdm_add_wkdep(from, to);
		if (ret) {
			pr_err("Failed to add %s -> %s wakeup dependency(%d)\n",
			       map->from, map->to, ret);
			return ret;
		}

		map++;
	};

	return 0;
}

/**
 * omap5_dra7_init_static_deps - Init static clkdm dependencies on OMAP5 and
 *				 DRA7
 *
 * The dynamic dependency between MPUSS -> EMIF is broken and has
 * not worked as expected. The hardware recommendation is to
 * enable static dependencies for these to avoid system
 * lock ups or random crashes.
 */
static inline int omap5_dra7_init_static_deps(void)
{
	struct clockdomain *mpuss_clkdm, *emif_clkdm;
	int ret;

	mpuss_clkdm = clkdm_lookup("mpu_clkdm");
	emif_clkdm = clkdm_lookup("emif_clkdm");
	if (!mpuss_clkdm || !emif_clkdm)
		return -EINVAL;

	ret = clkdm_add_wkdep(mpuss_clkdm, emif_clkdm);
	if (ret)
		pr_err("Failed to add MPUSS -> EMIF wakeup dependency\n");

	return ret;
}

/**
 * omap4_pm_init_early - Does early initialization necessary for OMAP4+ devices
 *
 * Initializes basic stuff for power management functionality.
 */
int __init omap4_pm_init_early(void)
{
	if (cpu_is_omap446x())
		pm44xx_errata |= PM_OMAP4_ROM_SMP_BOOT_ERRATUM_GICD;

	if (soc_is_omap54xx() || soc_is_dra7xx())
		pm44xx_errata |= PM_OMAP4_CPU_OSWR_DISABLE;

	return 0;
}

/**
 * omap4_pm_init - Init routine for OMAP4+ devices
 *
 * Initializes all powerdomain and clockdomain target states
 * and all PRCM settings.
 * Return: Returns the error code returned by called functions.
 */
int __init omap4_pm_init(void)
{
	int ret = 0;

	if (omap_rev() == OMAP4430_REV_ES1_0) {
		WARN(1, "Power Management not supported on OMAP4430 ES1.0\n");
		return -ENODEV;
	}

	pr_info("Power Management for TI OMAP4+ devices.\n");

	/*
	 * OMAP4 chip PM currently works only with certain (newer)
	 * versions of bootloaders. This is due to missing code in the
	 * kernel to properly reset and initialize some devices.
	 * http://www.spinics.net/lists/arm-kernel/msg218641.html
	 */
	if (cpu_is_omap44xx())
		pr_warn("OMAP4 PM: u-boot >= v2012.07 is required for full PM support\n");

	ret = pwrdm_for_each(pwrdms_setup, NULL);
	if (ret) {
		pr_err("Failed to setup powerdomains.\n");
		goto err2;
	}

	if (cpu_is_omap44xx())
<<<<<<< HEAD
		ret = omap4_init_static_deps();
	else if (soc_is_omap54xx() || soc_is_dra7xx())
		ret = omap5_dra7_init_static_deps();
=======
		ret = omap4plus_init_static_deps(omap4_static_dep_map);
	else if (soc_is_omap54xx() || soc_is_dra7xx())
		ret = omap4plus_init_static_deps(omap5_dra7_static_dep_map);
>>>>>>> e529fea9

	if (ret) {
		pr_err("Failed to initialise static dependencies.\n");
		goto err2;
	}

	ret = omap4_mpuss_init();
	if (ret) {
		pr_err("Failed to initialise OMAP4 MPUSS\n");
		goto err2;
	}

	(void) clkdm_for_each(omap_pm_clkdms_setup, NULL);

	omap_common_suspend_init(omap4_pm_suspend);

	/* Overwrite the default cpu_do_idle() */
	arm_pm_idle = omap_default_idle;

	if (cpu_is_omap44xx())
		omap4_idle_init();

err2:
	return ret;
}<|MERGE_RESOLUTION|>--- conflicted
+++ resolved
@@ -37,8 +37,6 @@
 	struct list_head node;
 };
 
-<<<<<<< HEAD
-=======
 /**
  * struct static_dep_map - Static dependency map
  * @from:	from clockdomain
@@ -49,7 +47,6 @@
 	const char *to;
 };
 
->>>>>>> e529fea9
 static u32 cpu_suspend_state = PWRDM_POWER_OFF;
 
 static LIST_HEAD(pwrst_list);
@@ -219,32 +216,6 @@
 }
 
 /**
- * omap5_dra7_init_static_deps - Init static clkdm dependencies on OMAP5 and
- *				 DRA7
- *
- * The dynamic dependency between MPUSS -> EMIF is broken and has
- * not worked as expected. The hardware recommendation is to
- * enable static dependencies for these to avoid system
- * lock ups or random crashes.
- */
-static inline int omap5_dra7_init_static_deps(void)
-{
-	struct clockdomain *mpuss_clkdm, *emif_clkdm;
-	int ret;
-
-	mpuss_clkdm = clkdm_lookup("mpu_clkdm");
-	emif_clkdm = clkdm_lookup("emif_clkdm");
-	if (!mpuss_clkdm || !emif_clkdm)
-		return -EINVAL;
-
-	ret = clkdm_add_wkdep(mpuss_clkdm, emif_clkdm);
-	if (ret)
-		pr_err("Failed to add MPUSS -> EMIF wakeup dependency\n");
-
-	return ret;
-}
-
-/**
  * omap4_pm_init_early - Does early initialization necessary for OMAP4+ devices
  *
  * Initializes basic stuff for power management functionality.
@@ -294,15 +265,9 @@
 	}
 
 	if (cpu_is_omap44xx())
-<<<<<<< HEAD
-		ret = omap4_init_static_deps();
-	else if (soc_is_omap54xx() || soc_is_dra7xx())
-		ret = omap5_dra7_init_static_deps();
-=======
 		ret = omap4plus_init_static_deps(omap4_static_dep_map);
 	else if (soc_is_omap54xx() || soc_is_dra7xx())
 		ret = omap4plus_init_static_deps(omap5_dra7_static_dep_map);
->>>>>>> e529fea9
 
 	if (ret) {
 		pr_err("Failed to initialise static dependencies.\n");

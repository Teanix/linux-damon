--- conflicted
+++ resolved
@@ -21,11 +21,6 @@
 static void __init imx27_dt_init(void)
 {
 	struct platform_device_info devinfo = { .name = "cpufreq-dt", };
-<<<<<<< HEAD
-
-	mxc_arch_reset_init_dt();
-=======
->>>>>>> e529fea9
 
 	of_platform_populate(NULL, of_default_bus_match_table, NULL, NULL);
 

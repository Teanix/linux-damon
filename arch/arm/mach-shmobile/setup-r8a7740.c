/*
 * R8A7740 processor support
 *
 * Copyright (C) 2011  Renesas Solutions Corp.
 * Copyright (C) 2011  Kuninori Morimoto <kuninori.morimoto.gx@renesas.com>
 *
 * This program is free software; you can redistribute it and/or modify
 * it under the terms of the GNU General Public License as published by
 * the Free Software Foundation; version 2 of the License.
 *
 * This program is distributed in the hope that it will be useful,
 * but WITHOUT ANY WARRANTY; without even the implied warranty of
 * MERCHANTABILITY or FITNESS FOR A PARTICULAR PURPOSE.  See the
 * GNU General Public License for more details.
 */
#include <linux/delay.h>
#include <linux/dma-mapping.h>
#include <linux/kernel.h>
#include <linux/init.h>
#include <linux/io.h>
#include <linux/irqchip.h>
#include <linux/irqchip/arm-gic.h>
#include <linux/platform_data/irq-renesas-intc-irqpin.h>
#include <linux/platform_device.h>
#include <linux/of_platform.h>
#include <linux/serial_sci.h>
#include <linux/sh_dma.h>
#include <linux/sh_timer.h>
#include <linux/platform_data/sh_ipmmu.h>

#include <asm/mach-types.h>
#include <asm/mach/map.h>
#include <asm/mach/arch.h>
#include <asm/mach/time.h>
#include <asm/hardware/cache-l2x0.h>

#include "common.h"
#include "dma-register.h"
#include "irqs.h"
#include "pm-rmobile.h"
#include "r8a7740.h"

static struct map_desc r8a7740_io_desc[] __initdata = {
	 /*
	  * for CPGA/INTC/PFC
	  * 0xe6000000-0xefffffff -> 0xe6000000-0xefffffff
	  */
	{
		.virtual	= 0xe6000000,
		.pfn		= __phys_to_pfn(0xe6000000),
		.length		= 160 << 20,
		.type		= MT_DEVICE_NONSHARED
	},
#ifdef CONFIG_CACHE_L2X0
	/*
	 * for l2x0_init()
	 * 0xf0100000-0xf0101000 -> 0xf0002000-0xf0003000
	 */
	{
		.virtual	= 0xf0002000,
		.pfn		= __phys_to_pfn(0xf0100000),
		.length		= PAGE_SIZE,
		.type		= MT_DEVICE_NONSHARED
	},
#endif
};

void __init r8a7740_map_io(void)
{
	debug_ll_io_init();
	iotable_init(r8a7740_io_desc, ARRAY_SIZE(r8a7740_io_desc));
}

/* PFC */
static const struct resource pfc_resources[] = {
	DEFINE_RES_MEM(0xe6050000, 0x8000),
	DEFINE_RES_MEM(0xe605800c, 0x0020),
};

void __init r8a7740_pinmux_init(void)
{
	platform_device_register_simple("pfc-r8a7740", -1, pfc_resources,
					ARRAY_SIZE(pfc_resources));
}

static struct renesas_intc_irqpin_config irqpin0_platform_data = {
	.irq_base = irq_pin(0), /* IRQ0 -> IRQ7 */
};

static struct resource irqpin0_resources[] = {
	DEFINE_RES_MEM(0xe6900000, 4), /* ICR1A */
	DEFINE_RES_MEM(0xe6900010, 4), /* INTPRI00A */
	DEFINE_RES_MEM(0xe6900020, 1), /* INTREQ00A */
	DEFINE_RES_MEM(0xe6900040, 1), /* INTMSK00A */
	DEFINE_RES_MEM(0xe6900060, 1), /* INTMSKCLR00A */
	DEFINE_RES_IRQ(gic_spi(149)), /* IRQ0 */
	DEFINE_RES_IRQ(gic_spi(149)), /* IRQ1 */
	DEFINE_RES_IRQ(gic_spi(149)), /* IRQ2 */
	DEFINE_RES_IRQ(gic_spi(149)), /* IRQ3 */
	DEFINE_RES_IRQ(gic_spi(149)), /* IRQ4 */
	DEFINE_RES_IRQ(gic_spi(149)), /* IRQ5 */
	DEFINE_RES_IRQ(gic_spi(149)), /* IRQ6 */
	DEFINE_RES_IRQ(gic_spi(149)), /* IRQ7 */
};

static struct platform_device irqpin0_device = {
	.name		= "renesas_intc_irqpin",
	.id		= 0,
	.resource	= irqpin0_resources,
	.num_resources	= ARRAY_SIZE(irqpin0_resources),
	.dev		= {
		.platform_data  = &irqpin0_platform_data,
	},
};

static struct renesas_intc_irqpin_config irqpin1_platform_data = {
	.irq_base = irq_pin(8), /* IRQ8 -> IRQ15 */
};

static struct resource irqpin1_resources[] = {
	DEFINE_RES_MEM(0xe6900004, 4), /* ICR2A */
	DEFINE_RES_MEM(0xe6900014, 4), /* INTPRI10A */
	DEFINE_RES_MEM(0xe6900024, 1), /* INTREQ10A */
	DEFINE_RES_MEM(0xe6900044, 1), /* INTMSK10A */
	DEFINE_RES_MEM(0xe6900064, 1), /* INTMSKCLR10A */
	DEFINE_RES_IRQ(gic_spi(149)), /* IRQ8 */
	DEFINE_RES_IRQ(gic_spi(149)), /* IRQ9 */
	DEFINE_RES_IRQ(gic_spi(149)), /* IRQ10 */
	DEFINE_RES_IRQ(gic_spi(149)), /* IRQ11 */
	DEFINE_RES_IRQ(gic_spi(149)), /* IRQ12 */
	DEFINE_RES_IRQ(gic_spi(149)), /* IRQ13 */
	DEFINE_RES_IRQ(gic_spi(149)), /* IRQ14 */
	DEFINE_RES_IRQ(gic_spi(149)), /* IRQ15 */
};

static struct platform_device irqpin1_device = {
	.name		= "renesas_intc_irqpin",
	.id		= 1,
	.resource	= irqpin1_resources,
	.num_resources	= ARRAY_SIZE(irqpin1_resources),
	.dev		= {
		.platform_data  = &irqpin1_platform_data,
	},
};

static struct renesas_intc_irqpin_config irqpin2_platform_data = {
	.irq_base = irq_pin(16), /* IRQ16 -> IRQ23 */
};

static struct resource irqpin2_resources[] = {
	DEFINE_RES_MEM(0xe6900008, 4), /* ICR3A */
	DEFINE_RES_MEM(0xe6900018, 4), /* INTPRI30A */
	DEFINE_RES_MEM(0xe6900028, 1), /* INTREQ30A */
	DEFINE_RES_MEM(0xe6900048, 1), /* INTMSK30A */
	DEFINE_RES_MEM(0xe6900068, 1), /* INTMSKCLR30A */
	DEFINE_RES_IRQ(gic_spi(149)), /* IRQ16 */
	DEFINE_RES_IRQ(gic_spi(149)), /* IRQ17 */
	DEFINE_RES_IRQ(gic_spi(149)), /* IRQ18 */
	DEFINE_RES_IRQ(gic_spi(149)), /* IRQ19 */
	DEFINE_RES_IRQ(gic_spi(149)), /* IRQ20 */
	DEFINE_RES_IRQ(gic_spi(149)), /* IRQ21 */
	DEFINE_RES_IRQ(gic_spi(149)), /* IRQ22 */
	DEFINE_RES_IRQ(gic_spi(149)), /* IRQ23 */
};

static struct platform_device irqpin2_device = {
	.name		= "renesas_intc_irqpin",
	.id		= 2,
	.resource	= irqpin2_resources,
	.num_resources	= ARRAY_SIZE(irqpin2_resources),
	.dev		= {
		.platform_data  = &irqpin2_platform_data,
	},
};

static struct renesas_intc_irqpin_config irqpin3_platform_data = {
	.irq_base = irq_pin(24), /* IRQ24 -> IRQ31 */
};

static struct resource irqpin3_resources[] = {
	DEFINE_RES_MEM(0xe690000c, 4), /* ICR3A */
	DEFINE_RES_MEM(0xe690001c, 4), /* INTPRI30A */
	DEFINE_RES_MEM(0xe690002c, 1), /* INTREQ30A */
	DEFINE_RES_MEM(0xe690004c, 1), /* INTMSK30A */
	DEFINE_RES_MEM(0xe690006c, 1), /* INTMSKCLR30A */
	DEFINE_RES_IRQ(gic_spi(149)), /* IRQ24 */
	DEFINE_RES_IRQ(gic_spi(149)), /* IRQ25 */
	DEFINE_RES_IRQ(gic_spi(149)), /* IRQ26 */
	DEFINE_RES_IRQ(gic_spi(149)), /* IRQ27 */
	DEFINE_RES_IRQ(gic_spi(149)), /* IRQ28 */
	DEFINE_RES_IRQ(gic_spi(149)), /* IRQ29 */
	DEFINE_RES_IRQ(gic_spi(149)), /* IRQ30 */
	DEFINE_RES_IRQ(gic_spi(149)), /* IRQ31 */
};

static struct platform_device irqpin3_device = {
	.name		= "renesas_intc_irqpin",
	.id		= 3,
	.resource	= irqpin3_resources,
	.num_resources	= ARRAY_SIZE(irqpin3_resources),
	.dev		= {
		.platform_data  = &irqpin3_platform_data,
	},
};

/* SCIF */
#define R8A7740_SCIF(scif_type, index, baseaddr, irq)		\
static struct plat_sci_port scif##index##_platform_data = {	\
	.type		= scif_type,				\
	.flags		= UPF_BOOT_AUTOCONF,			\
	.scscr		= SCSCR_RE | SCSCR_TE,			\
};								\
								\
static struct resource scif##index##_resources[] = {		\
	DEFINE_RES_MEM(baseaddr, 0x100),			\
	DEFINE_RES_IRQ(irq),					\
};								\
								\
static struct platform_device scif##index##_device = {		\
	.name		= "sh-sci",				\
	.id		= index,				\
	.resource	= scif##index##_resources,		\
	.num_resources	= ARRAY_SIZE(scif##index##_resources),	\
	.dev		= {					\
		.platform_data	= &scif##index##_platform_data,	\
	},							\
}

R8A7740_SCIF(PORT_SCIFA, 0, 0xe6c40000, gic_spi(100));
R8A7740_SCIF(PORT_SCIFA, 1, 0xe6c50000, gic_spi(101));
R8A7740_SCIF(PORT_SCIFA, 2, 0xe6c60000, gic_spi(102));
R8A7740_SCIF(PORT_SCIFA, 3, 0xe6c70000, gic_spi(103));
R8A7740_SCIF(PORT_SCIFA, 4, 0xe6c80000, gic_spi(104));
R8A7740_SCIF(PORT_SCIFA, 5, 0xe6cb0000, gic_spi(105));
R8A7740_SCIF(PORT_SCIFA, 6, 0xe6cc0000, gic_spi(106));
R8A7740_SCIF(PORT_SCIFA, 7, 0xe6cd0000, gic_spi(107));
R8A7740_SCIF(PORT_SCIFB, 8, 0xe6c30000, gic_spi(108));

/* CMT */
static struct sh_timer_config cmt1_platform_data = {
	.channels_mask = 0x3f,
};

static struct resource cmt1_resources[] = {
	DEFINE_RES_MEM(0xe6138000, 0x170),
	DEFINE_RES_IRQ(gic_spi(58)),
};

static struct platform_device cmt1_device = {
	.name		= "sh-cmt-48",
	.id		= 1,
	.dev = {
		.platform_data	= &cmt1_platform_data,
	},
	.resource	= cmt1_resources,
	.num_resources	= ARRAY_SIZE(cmt1_resources),
};

/* TMU */
static struct sh_timer_config tmu0_platform_data = {
	.channels_mask = 7,
};

static struct resource tmu0_resources[] = {
	DEFINE_RES_MEM(0xfff80000, 0x2c),
	DEFINE_RES_IRQ(gic_spi(198)),
	DEFINE_RES_IRQ(gic_spi(199)),
	DEFINE_RES_IRQ(gic_spi(200)),
};

static struct platform_device tmu0_device = {
	.name		= "sh-tmu",
	.id		= 0,
	.dev = {
		.platform_data	= &tmu0_platform_data,
	},
	.resource	= tmu0_resources,
	.num_resources	= ARRAY_SIZE(tmu0_resources),
};

/* IPMMUI (an IPMMU module for ICB/LMB) */
static struct resource ipmmu_resources[] = {
	[0] = {
		.name	= "IPMMUI",
		.start	= 0xfe951000,
		.end	= 0xfe9510ff,
		.flags	= IORESOURCE_MEM,
	},
};

static const char * const ipmmu_dev_names[] = {
	"sh_mobile_lcdc_fb.0",
	"sh_mobile_lcdc_fb.1",
	"sh_mobile_ceu.0",
};

static struct shmobile_ipmmu_platform_data ipmmu_platform_data = {
	.dev_names = ipmmu_dev_names,
	.num_dev_names = ARRAY_SIZE(ipmmu_dev_names),
};

static struct platform_device ipmmu_device = {
	.name           = "ipmmu",
	.id             = -1,
	.dev = {
		.platform_data = &ipmmu_platform_data,
	},
	.resource       = ipmmu_resources,
	.num_resources  = ARRAY_SIZE(ipmmu_resources),
};

static struct platform_device *r8a7740_early_devices[] __initdata = {
	&scif0_device,
	&scif1_device,
	&scif2_device,
	&scif3_device,
	&scif4_device,
	&scif5_device,
	&scif6_device,
	&scif7_device,
	&scif8_device,
	&irqpin0_device,
	&irqpin1_device,
	&irqpin2_device,
	&irqpin3_device,
	&tmu0_device,
	&ipmmu_device,
	&cmt1_device,
};

/* DMA */
static const struct sh_dmae_slave_config r8a7740_dmae_slaves[] = {
	{
		.slave_id	= SHDMA_SLAVE_SDHI0_TX,
		.addr		= 0xe6850030,
		.chcr		= CHCR_TX(XMIT_SZ_16BIT),
		.mid_rid	= 0xc1,
	}, {
		.slave_id	= SHDMA_SLAVE_SDHI0_RX,
		.addr		= 0xe6850030,
		.chcr		= CHCR_RX(XMIT_SZ_16BIT),
		.mid_rid	= 0xc2,
	}, {
		.slave_id	= SHDMA_SLAVE_SDHI1_TX,
		.addr		= 0xe6860030,
		.chcr		= CHCR_TX(XMIT_SZ_16BIT),
		.mid_rid	= 0xc9,
	}, {
		.slave_id	= SHDMA_SLAVE_SDHI1_RX,
		.addr		= 0xe6860030,
		.chcr		= CHCR_RX(XMIT_SZ_16BIT),
		.mid_rid	= 0xca,
	}, {
		.slave_id	= SHDMA_SLAVE_SDHI2_TX,
		.addr		= 0xe6870030,
		.chcr		= CHCR_TX(XMIT_SZ_16BIT),
		.mid_rid	= 0xcd,
	}, {
		.slave_id	= SHDMA_SLAVE_SDHI2_RX,
		.addr		= 0xe6870030,
		.chcr		= CHCR_RX(XMIT_SZ_16BIT),
		.mid_rid	= 0xce,
	}, {
		.slave_id	= SHDMA_SLAVE_FSIA_TX,
		.addr		= 0xfe1f0024,
		.chcr		= CHCR_TX(XMIT_SZ_32BIT),
		.mid_rid	= 0xb1,
	}, {
		.slave_id	= SHDMA_SLAVE_FSIA_RX,
		.addr		= 0xfe1f0020,
		.chcr		= CHCR_RX(XMIT_SZ_32BIT),
		.mid_rid	= 0xb2,
	}, {
		.slave_id	= SHDMA_SLAVE_FSIB_TX,
		.addr		= 0xfe1f0064,
		.chcr		= CHCR_TX(XMIT_SZ_32BIT),
		.mid_rid	= 0xb5,
	}, {
		.slave_id	= SHDMA_SLAVE_MMCIF_TX,
		.addr		= 0xe6bd0034,
		.chcr		= CHCR_TX(XMIT_SZ_32BIT),
		.mid_rid	= 0xd1,
	}, {
		.slave_id	= SHDMA_SLAVE_MMCIF_RX,
		.addr		= 0xe6bd0034,
		.chcr		= CHCR_RX(XMIT_SZ_32BIT),
		.mid_rid	= 0xd2,
	},
};

#define DMA_CHANNEL(a, b, c)			\
{						\
	.offset		= a,			\
	.dmars		= b,			\
	.dmars_bit	= c,			\
	.chclr_offset	= (0x220 - 0x20) + a	\
}

static const struct sh_dmae_channel r8a7740_dmae_channels[] = {
	DMA_CHANNEL(0x00, 0, 0),
	DMA_CHANNEL(0x10, 0, 8),
	DMA_CHANNEL(0x20, 4, 0),
	DMA_CHANNEL(0x30, 4, 8),
	DMA_CHANNEL(0x50, 8, 0),
	DMA_CHANNEL(0x60, 8, 8),
};

static struct sh_dmae_pdata dma_platform_data = {
	.slave		= r8a7740_dmae_slaves,
	.slave_num	= ARRAY_SIZE(r8a7740_dmae_slaves),
	.channel	= r8a7740_dmae_channels,
	.channel_num	= ARRAY_SIZE(r8a7740_dmae_channels),
	.ts_low_shift	= TS_LOW_SHIFT,
	.ts_low_mask	= TS_LOW_BIT << TS_LOW_SHIFT,
	.ts_high_shift	= TS_HI_SHIFT,
	.ts_high_mask	= TS_HI_BIT << TS_HI_SHIFT,
	.ts_shift	= dma_ts_shift,
	.ts_shift_num	= ARRAY_SIZE(dma_ts_shift),
	.dmaor_init	= DMAOR_DME,
	.chclr_present	= 1,
};

/* Resource order important! */
static struct resource r8a7740_dmae0_resources[] = {
	{
		/* Channel registers and DMAOR */
		.start	= 0xfe008020,
		.end	= 0xfe00828f,
		.flags	= IORESOURCE_MEM,
	},
	{
		/* DMARSx */
		.start	= 0xfe009000,
		.end	= 0xfe00900b,
		.flags	= IORESOURCE_MEM,
	},
	{
		.name	= "error_irq",
		.start	= gic_spi(34),
		.end	= gic_spi(34),
		.flags	= IORESOURCE_IRQ,
	},
	{
		/* IRQ for channels 0-5 */
		.start	= gic_spi(28),
		.end	= gic_spi(33),
		.flags	= IORESOURCE_IRQ,
	},
};

/* Resource order important! */
static struct resource r8a7740_dmae1_resources[] = {
	{
		/* Channel registers and DMAOR */
		.start	= 0xfe018020,
		.end	= 0xfe01828f,
		.flags	= IORESOURCE_MEM,
	},
	{
		/* DMARSx */
		.start	= 0xfe019000,
		.end	= 0xfe01900b,
		.flags	= IORESOURCE_MEM,
	},
	{
		.name	= "error_irq",
		.start	= gic_spi(41),
		.end	= gic_spi(41),
		.flags	= IORESOURCE_IRQ,
	},
	{
		/* IRQ for channels 0-5 */
		.start	= gic_spi(35),
		.end	= gic_spi(40),
		.flags	= IORESOURCE_IRQ,
	},
};

/* Resource order important! */
static struct resource r8a7740_dmae2_resources[] = {
	{
		/* Channel registers and DMAOR */
		.start	= 0xfe028020,
		.end	= 0xfe02828f,
		.flags	= IORESOURCE_MEM,
	},
	{
		/* DMARSx */
		.start	= 0xfe029000,
		.end	= 0xfe02900b,
		.flags	= IORESOURCE_MEM,
	},
	{
		.name	= "error_irq",
		.start	= gic_spi(48),
		.end	= gic_spi(48),
		.flags	= IORESOURCE_IRQ,
	},
	{
		/* IRQ for channels 0-5 */
		.start	= gic_spi(42),
		.end	= gic_spi(47),
		.flags	= IORESOURCE_IRQ,
	},
};

static struct platform_device dma0_device = {
	.name		= "sh-dma-engine",
	.id		= 0,
	.resource	= r8a7740_dmae0_resources,
	.num_resources	= ARRAY_SIZE(r8a7740_dmae0_resources),
	.dev		= {
		.platform_data	= &dma_platform_data,
	},
};

static struct platform_device dma1_device = {
	.name		= "sh-dma-engine",
	.id		= 1,
	.resource	= r8a7740_dmae1_resources,
	.num_resources	= ARRAY_SIZE(r8a7740_dmae1_resources),
	.dev		= {
		.platform_data	= &dma_platform_data,
	},
};

static struct platform_device dma2_device = {
	.name		= "sh-dma-engine",
	.id		= 2,
	.resource	= r8a7740_dmae2_resources,
	.num_resources	= ARRAY_SIZE(r8a7740_dmae2_resources),
	.dev		= {
		.platform_data	= &dma_platform_data,
	},
};

/* USB-DMAC */
static const struct sh_dmae_channel r8a7740_usb_dma_channels[] = {
	{
		.offset = 0,
	}, {
		.offset = 0x20,
	},
};

static const struct sh_dmae_slave_config r8a7740_usb_dma_slaves[] = {
	{
		.slave_id	= SHDMA_SLAVE_USBHS_TX,
		.chcr		= USBTS_INDEX2VAL(USBTS_XMIT_SZ_8BYTE),
	}, {
		.slave_id	= SHDMA_SLAVE_USBHS_RX,
		.chcr		= USBTS_INDEX2VAL(USBTS_XMIT_SZ_8BYTE),
	},
};

static struct sh_dmae_pdata usb_dma_platform_data = {
	.slave		= r8a7740_usb_dma_slaves,
	.slave_num	= ARRAY_SIZE(r8a7740_usb_dma_slaves),
	.channel	= r8a7740_usb_dma_channels,
	.channel_num	= ARRAY_SIZE(r8a7740_usb_dma_channels),
	.ts_low_shift	= USBTS_LOW_SHIFT,
	.ts_low_mask	= USBTS_LOW_BIT << USBTS_LOW_SHIFT,
	.ts_high_shift	= USBTS_HI_SHIFT,
	.ts_high_mask	= USBTS_HI_BIT << USBTS_HI_SHIFT,
	.ts_shift	= dma_usbts_shift,
	.ts_shift_num	= ARRAY_SIZE(dma_usbts_shift),
	.dmaor_init	= DMAOR_DME,
	.chcr_offset	= 0x14,
	.chcr_ie_bit	= 1 << 5,
	.dmaor_is_32bit	= 1,
	.needs_tend_set	= 1,
	.no_dmars	= 1,
	.slave_only	= 1,
};

static struct resource r8a7740_usb_dma_resources[] = {
	{
		/* Channel registers and DMAOR */
		.start	= 0xe68a0020,
		.end	= 0xe68a0064 - 1,
		.flags	= IORESOURCE_MEM,
	},
	{
		/* VCR/SWR/DMICR */
		.start	= 0xe68a0000,
		.end	= 0xe68a0014 - 1,
		.flags	= IORESOURCE_MEM,
	},
	{
		/* IRQ for channels */
		.start	= gic_spi(49),
		.end	= gic_spi(49),
		.flags	= IORESOURCE_IRQ,
	},
};

static struct platform_device usb_dma_device = {
	.name		= "sh-dma-engine",
	.id		= 3,
	.resource	= r8a7740_usb_dma_resources,
	.num_resources	= ARRAY_SIZE(r8a7740_usb_dma_resources),
	.dev		= {
		.platform_data	= &usb_dma_platform_data,
	},
};

/* I2C */
static struct resource i2c0_resources[] = {
	[0] = {
		.name	= "IIC0",
		.start	= 0xfff20000,
		.end	= 0xfff20425 - 1,
		.flags	= IORESOURCE_MEM,
	},
	[1] = {
		.start	= gic_spi(201),
		.end	= gic_spi(204),
		.flags	= IORESOURCE_IRQ,
	},
};

static struct resource i2c1_resources[] = {
	[0] = {
		.name	= "IIC1",
		.start	= 0xe6c20000,
		.end	= 0xe6c20425 - 1,
		.flags	= IORESOURCE_MEM,
	},
	[1] = {
		.start  = gic_spi(70), /* IIC1_ALI1 */
		.end    = gic_spi(73), /* IIC1_DTEI1 */
		.flags	= IORESOURCE_IRQ,
	},
};

static struct platform_device i2c0_device = {
	.name		= "i2c-sh_mobile",
	.id		= 0,
	.resource	= i2c0_resources,
	.num_resources	= ARRAY_SIZE(i2c0_resources),
};

static struct platform_device i2c1_device = {
	.name		= "i2c-sh_mobile",
	.id		= 1,
	.resource	= i2c1_resources,
	.num_resources	= ARRAY_SIZE(i2c1_resources),
};

static struct resource pmu_resources[] = {
	[0] = {
		.start	= gic_spi(83),
		.end	= gic_spi(83),
		.flags  = IORESOURCE_IRQ,
	},
};

static struct platform_device pmu_device = {
	.name	= "arm-pmu",
	.id	= -1,
	.num_resources = ARRAY_SIZE(pmu_resources),
	.resource = pmu_resources,
};

static struct platform_device *r8a7740_late_devices[] __initdata = {
	&i2c0_device,
	&i2c1_device,
	&dma0_device,
	&dma1_device,
	&dma2_device,
	&usb_dma_device,
	&pmu_device,
};

/*
 * r8a7740 chip has lasting errata on MERAM buffer.
 * this is work-around for it.
 * see
 *	"Media RAM (MERAM)" on r8a7740 documentation
 */
#define MEBUFCNTR	0xFE950098
void __init r8a7740_meram_workaround(void)
{
	void __iomem *reg;

	reg = ioremap_nocache(MEBUFCNTR, 4);
	if (reg) {
		iowrite32(0x01600164, reg);
		iounmap(reg);
	}
}

#define ICCR	0x0004
#define ICSTART	0x0070

#define i2c_read(reg, offset)		ioread8(reg + offset)
#define i2c_write(reg, offset, data)	iowrite8(data, reg + offset)

/*
 * r8a7740 chip has lasting errata on I2C I/O pad reset.
 * this is work-around for it.
 */
static void r8a7740_i2c_workaround(struct platform_device *pdev)
{
	struct resource *res;
	void __iomem *reg;

	res = platform_get_resource(pdev, IORESOURCE_MEM, 0);
	if (unlikely(!res)) {
		pr_err("r8a7740 i2c workaround fail (cannot find resource)\n");
		return;
	}

	reg = ioremap(res->start, resource_size(res));
	if (unlikely(!reg)) {
		pr_err("r8a7740 i2c workaround fail (cannot map IO)\n");
		return;
	}

	i2c_write(reg, ICCR, i2c_read(reg, ICCR) | 0x80);
	i2c_read(reg, ICCR); /* dummy read */

	i2c_write(reg, ICSTART, i2c_read(reg, ICSTART) | 0x10);
	i2c_read(reg, ICSTART); /* dummy read */

	udelay(10);

	i2c_write(reg, ICCR, 0x01);
	i2c_write(reg, ICSTART, 0x00);

	udelay(10);

	i2c_write(reg, ICCR, 0x10);
	udelay(10);
	i2c_write(reg, ICCR, 0x00);
	udelay(10);
	i2c_write(reg, ICCR, 0x10);
	udelay(10);

	iounmap(reg);
}

void __init r8a7740_add_standard_devices(void)
{
	static struct pm_domain_device domain_devices[] __initdata = {
<<<<<<< HEAD
=======
		{ "A4R",  &tmu0_device },
		{ "A4R",  &i2c0_device },
		{ "A4S",  &irqpin0_device },
		{ "A4S",  &irqpin1_device },
		{ "A4S",  &irqpin2_device },
		{ "A4S",  &irqpin3_device },
>>>>>>> e529fea9
		{ "A3SP", &scif0_device },
		{ "A3SP", &scif1_device },
		{ "A3SP", &scif2_device },
		{ "A3SP", &scif3_device },
		{ "A3SP", &scif4_device },
		{ "A3SP", &scif5_device },
		{ "A3SP", &scif6_device },
		{ "A3SP", &scif7_device },
		{ "A3SP", &scif8_device },
		{ "A3SP", &i2c1_device },
<<<<<<< HEAD
=======
		{ "A3SP", &ipmmu_device },
		{ "A3SP", &dma0_device },
		{ "A3SP", &dma1_device },
		{ "A3SP", &dma2_device },
		{ "A3SP", &usb_dma_device },
>>>>>>> e529fea9
	};

	/* I2C work-around */
	r8a7740_i2c_workaround(&i2c0_device);
	r8a7740_i2c_workaround(&i2c1_device);

	r8a7740_init_pm_domains();

	/* add devices */
	platform_add_devices(r8a7740_early_devices,
			    ARRAY_SIZE(r8a7740_early_devices));
	platform_add_devices(r8a7740_late_devices,
			     ARRAY_SIZE(r8a7740_late_devices));

	/* add devices to PM domain  */
	rmobile_add_devices_to_domains(domain_devices,
				       ARRAY_SIZE(domain_devices));
}

void __init r8a7740_add_early_devices(void)
{
	early_platform_add_devices(r8a7740_early_devices,
				   ARRAY_SIZE(r8a7740_early_devices));

	/* setup early console here as well */
	shmobile_setup_console();
}

#ifdef CONFIG_USE_OF

void __init r8a7740_init_irq_of(void)
{
	void __iomem *intc_prio_base = ioremap_nocache(0xe6900010, 0x10);
	void __iomem *intc_msk_base = ioremap_nocache(0xe6900040, 0x10);
	void __iomem *pfc_inta_ctrl = ioremap_nocache(0xe605807c, 0x4);

	irqchip_init();

	/* route signals to GIC */
	iowrite32(0x0, pfc_inta_ctrl);

	/*
	 * To mask the shared interrupt to SPI 149 we must ensure to set
	 * PRIO *and* MASK. Else we run into IRQ floods when registering
	 * the intc_irqpin devices
	 */
	iowrite32(0x0, intc_prio_base + 0x0);
	iowrite32(0x0, intc_prio_base + 0x4);
	iowrite32(0x0, intc_prio_base + 0x8);
	iowrite32(0x0, intc_prio_base + 0xc);
	iowrite8(0xff, intc_msk_base + 0x0);
	iowrite8(0xff, intc_msk_base + 0x4);
	iowrite8(0xff, intc_msk_base + 0x8);
	iowrite8(0xff, intc_msk_base + 0xc);

	iounmap(intc_prio_base);
	iounmap(intc_msk_base);
	iounmap(pfc_inta_ctrl);
}

static void __init r8a7740_generic_init(void)
{
	r8a7740_meram_workaround();

#ifdef CONFIG_CACHE_L2X0
	/* Shared attribute override enable, 32K*8way */
	l2x0_init(IOMEM(0xf0002000), 0x00400000, 0xc20f0fff);
#endif
	of_platform_populate(NULL, of_default_bus_match_table, NULL, NULL);
}

#define RESCNT2 IOMEM(0xe6188020)
static void r8a7740_restart(enum reboot_mode mode, const char *cmd)
{
	/* Do soft power on reset */
	writel(1 << 31, RESCNT2);
}

static const char *r8a7740_boards_compat_dt[] __initdata = {
	"renesas,r8a7740",
	NULL,
};

DT_MACHINE_START(R8A7740_DT, "Generic R8A7740 (Flattened Device Tree)")
	.map_io		= r8a7740_map_io,
	.init_early	= shmobile_init_delay,
	.init_irq	= r8a7740_init_irq_of,
	.init_machine	= r8a7740_generic_init,
	.init_late	= shmobile_init_late,
	.dt_compat	= r8a7740_boards_compat_dt,
	.restart	= r8a7740_restart,
MACHINE_END

#endif /* CONFIG_USE_OF */<|MERGE_RESOLUTION|>--- conflicted
+++ resolved
@@ -743,15 +743,12 @@
 void __init r8a7740_add_standard_devices(void)
 {
 	static struct pm_domain_device domain_devices[] __initdata = {
-<<<<<<< HEAD
-=======
 		{ "A4R",  &tmu0_device },
 		{ "A4R",  &i2c0_device },
 		{ "A4S",  &irqpin0_device },
 		{ "A4S",  &irqpin1_device },
 		{ "A4S",  &irqpin2_device },
 		{ "A4S",  &irqpin3_device },
->>>>>>> e529fea9
 		{ "A3SP", &scif0_device },
 		{ "A3SP", &scif1_device },
 		{ "A3SP", &scif2_device },
@@ -762,14 +759,11 @@
 		{ "A3SP", &scif7_device },
 		{ "A3SP", &scif8_device },
 		{ "A3SP", &i2c1_device },
-<<<<<<< HEAD
-=======
 		{ "A3SP", &ipmmu_device },
 		{ "A3SP", &dma0_device },
 		{ "A3SP", &dma1_device },
 		{ "A3SP", &dma2_device },
 		{ "A3SP", &usb_dma_device },
->>>>>>> e529fea9
 	};
 
 	/* I2C work-around */

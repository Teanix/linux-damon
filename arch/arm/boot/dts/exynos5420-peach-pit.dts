/*
 * Google Peach Pit Rev 6+ board device tree source
 *
 * Copyright (c) 2014 Google, Inc
 *
 * This program is free software; you can redistribute it and/or modify
 * it under the terms of the GNU General Public License version 2 as
 * published by the Free Software Foundation.
 */

/dts-v1/;
#include <dt-bindings/input/input.h>
#include <dt-bindings/gpio/gpio.h>
#include <dt-bindings/interrupt-controller/irq.h>
<<<<<<< HEAD
=======
#include <dt-bindings/clock/maxim,max77802.h>
>>>>>>> e529fea9
#include "exynos5420.dtsi"

/ {
	model = "Google Peach Pit Rev 6+";

	compatible = "google,pit-rev16",
		"google,pit-rev15", "google,pit-rev14",
		"google,pit-rev13", "google,pit-rev12",
		"google,pit-rev11", "google,pit-rev10",
		"google,pit-rev9", "google,pit-rev8",
		"google,pit-rev7", "google,pit-rev6",
		"google,pit", "google,peach","samsung,exynos5420",
		"samsung,exynos5";

	aliases {
		/* Assign 20 so we don't get confused w/ builtin ones */
		i2c20 = "/spi@12d40000/cros-ec@0/i2c-tunnel";
	};

	backlight: backlight {
		compatible = "pwm-backlight";
		pwms = <&pwm 0 1000000 0>;
		brightness-levels = <0 100 500 1000 1500 2000 2500 2800>;
		default-brightness-level = <7>;
		power-supply = <&tps65090_fet1>;
		pinctrl-0 = <&pwm0_out>;
		pinctrl-names = "default";
	};

	fixed-rate-clocks {
		oscclk {
			compatible = "samsung,exynos5420-oscclk";
			clock-frequency = <24000000>;
		};
	};

	gpio-keys {
		compatible = "gpio-keys";

		pinctrl-names = "default";
		pinctrl-0 = <&power_key_irq>;

		power {
			label = "Power";
			gpios = <&gpx1 2 GPIO_ACTIVE_LOW>;
			linux,code = <KEY_POWER>;
			gpio-key,wakeup;
		};
	};

	memory {
		reg = <0x20000000 0x80000000>;
	};

	sound {
		compatible = "google,snow-audio-max98090";

		samsung,model = "Peach-Pit-I2S-MAX98090";
		samsung,i2s-controller = <&i2s0>;
		samsung,audio-codec = <&max98090>;
	};

	usb300_vbus_reg: regulator-usb300 {
		compatible = "regulator-fixed";
		regulator-name = "P5.0V_USB3CON0";
		regulator-min-microvolt = <5000000>;
		regulator-max-microvolt = <5000000>;
		gpio = <&gph0 0 0>;
		pinctrl-names = "default";
		pinctrl-0 = <&usb300_vbus_en>;
		enable-active-high;
	};

	usb301_vbus_reg: regulator-usb301 {
		compatible = "regulator-fixed";
		regulator-name = "P5.0V_USB3CON1";
		regulator-min-microvolt = <5000000>;
		regulator-max-microvolt = <5000000>;
		gpio = <&gph0 1 0>;
		pinctrl-names = "default";
		pinctrl-0 = <&usb301_vbus_en>;
		enable-active-high;
	};

	vbat: fixed-regulator {
		compatible = "regulator-fixed";
		regulator-name = "vbat-supply";
		regulator-boot-on;
		regulator-always-on;
	};

	panel: panel {
		compatible = "auo,b116xw03";
		power-supply = <&tps65090_fet6>;
		backlight = <&backlight>;
	};
};

&adc {
	status = "okay";
	vdd-supply = <&ldo9_reg>;
};

&dp {
	status = "okay";
	pinctrl-names = "default";
	pinctrl-0 = <&dp_hpd_gpio>;
	samsung,color-space = <0>;
	samsung,dynamic-range = <0>;
	samsung,ycbcr-coeff = <0>;
	samsung,color-depth = <1>;
	samsung,link-rate = <0x06>;
	samsung,lane-count = <2>;
	samsung,hpd-gpio = <&gpx2 6 0>;
	bridge = <&ps8625>;
};

&fimd {
	status = "okay";
	samsung,invert-vclk;
};

&hdmi {
	status = "okay";
	hpd-gpio = <&gpx3 7 GPIO_ACTIVE_HIGH>;
	pinctrl-names = "default";
	pinctrl-0 = <&hdmi_hpd_irq>;
	ddc = <&i2c_2>;

	hdmi-en-supply = <&tps65090_fet7>;
	vdd-supply = <&ldo8_reg>;
	vdd_osc-supply = <&ldo10_reg>;
	vdd_pll-supply = <&ldo8_reg>;
};

&hsi2c_4 {
	status = "okay";
	clock-frequency = <400000>;

<<<<<<< HEAD
	max77802-pmic@9 {
=======
	max77802: max77802-pmic@9 {
>>>>>>> e529fea9
		compatible = "maxim,max77802";
		interrupt-parent = <&gpx3>;
		interrupts = <1 IRQ_TYPE_NONE>;
		pinctrl-names = "default";
		pinctrl-0 = <&max77802_irq>, <&pmic_selb>,
			    <&pmic_dvs_1>, <&pmic_dvs_2>, <&pmic_dvs_3>;
		wakeup-source;
		reg = <0x9>;
		#clock-cells = <1>;

		inb1-supply = <&tps65090_dcdc2>;
		inb2-supply = <&tps65090_dcdc1>;
		inb3-supply = <&tps65090_dcdc2>;
		inb4-supply = <&tps65090_dcdc2>;
		inb5-supply = <&tps65090_dcdc1>;
		inb6-supply = <&tps65090_dcdc2>;
		inb7-supply = <&tps65090_dcdc1>;
		inb8-supply = <&tps65090_dcdc1>;
		inb9-supply = <&tps65090_dcdc1>;
		inb10-supply = <&tps65090_dcdc1>;

		inl1-supply = <&buck5_reg>;
		inl2-supply = <&buck7_reg>;
		inl3-supply = <&buck9_reg>;
		inl4-supply = <&buck9_reg>;
		inl5-supply = <&buck9_reg>;
		inl6-supply = <&tps65090_dcdc2>;
		inl7-supply = <&buck9_reg>;
		inl9-supply = <&tps65090_dcdc2>;
		inl10-supply = <&buck7_reg>;

		regulators {
			buck1_reg: BUCK1 {
				regulator-name = "vdd_mif";
				regulator-min-microvolt = <800000>;
				regulator-max-microvolt = <1300000>;
				regulator-always-on;
				regulator-boot-on;
				regulator-ramp-delay = <12500>;
			};

			buck2_reg: BUCK2 {
				regulator-name = "vdd_arm";
				regulator-min-microvolt = <800000>;
				regulator-max-microvolt = <1500000>;
				regulator-always-on;
				regulator-boot-on;
				regulator-ramp-delay = <12500>;
			};

			buck3_reg: BUCK3 {
				regulator-name = "vdd_int";
				regulator-min-microvolt = <800000>;
				regulator-max-microvolt = <1400000>;
				regulator-always-on;
				regulator-boot-on;
				regulator-ramp-delay = <12500>;
			};

			buck4_reg: BUCK4 {
				regulator-name = "vdd_g3d";
				regulator-min-microvolt = <700000>;
				regulator-max-microvolt = <1400000>;
				regulator-always-on;
				regulator-boot-on;
				regulator-ramp-delay = <12500>;
			};

			buck5_reg: BUCK5 {
				regulator-name = "vdd_1v2";
				regulator-min-microvolt = <1200000>;
				regulator-max-microvolt = <1200000>;
				regulator-always-on;
				regulator-boot-on;
			};

			buck6_reg: BUCK6 {
				regulator-name = "vdd_kfc";
				regulator-min-microvolt = <800000>;
				regulator-max-microvolt = <1500000>;
				regulator-always-on;
				regulator-boot-on;
				regulator-ramp-delay = <12500>;
			};

			buck7_reg: BUCK7 {
				regulator-name = "vdd_1v35";
				regulator-min-microvolt = <1350000>;
				regulator-max-microvolt = <1350000>;
				regulator-always-on;
				regulator-boot-on;
			};

			buck8_reg: BUCK8 {
				regulator-name = "vdd_emmc";
				regulator-min-microvolt = <2850000>;
				regulator-max-microvolt = <2850000>;
				regulator-always-on;
				regulator-boot-on;
			};

			buck9_reg: BUCK9 {
				regulator-name = "vdd_2v";
				regulator-min-microvolt = <2000000>;
				regulator-max-microvolt = <2000000>;
				regulator-always-on;
				regulator-boot-on;
			};

			buck10_reg: BUCK10 {
				regulator-name = "vdd_1v8";
				regulator-min-microvolt = <1800000>;
				regulator-max-microvolt = <1800000>;
				regulator-always-on;
				regulator-boot-on;
			};

			ldo1_reg: LDO1 {
				regulator-name = "vdd_1v0";
				regulator-min-microvolt = <1000000>;
				regulator-max-microvolt = <1000000>;
				regulator-always-on;
			};

			ldo2_reg: LDO2 {
				regulator-name = "vdd_1v2_2";
				regulator-min-microvolt = <1200000>;
				regulator-max-microvolt = <1200000>;
			};

			ldo3_reg: LDO3 {
				regulator-name = "vdd_1v8_3";
				regulator-min-microvolt = <1800000>;
				regulator-max-microvolt = <1800000>;
				regulator-always-on;
			};

			vqmmc_sdcard: ldo4_reg: LDO4 {
				regulator-name = "vdd_sd";
				regulator-min-microvolt = <1800000>;
				regulator-max-microvolt = <2800000>;
				regulator-always-on;
			};

			ldo5_reg: LDO5 {
				regulator-name = "vdd_1v8_5";
				regulator-min-microvolt = <1800000>;
				regulator-max-microvolt = <1800000>;
				regulator-always-on;
			};

			ldo6_reg: LDO6 {
				regulator-name = "vdd_1v8_6";
				regulator-min-microvolt = <1800000>;
				regulator-max-microvolt = <1800000>;
				regulator-always-on;
			};

			ldo7_reg: LDO7 {
				regulator-name = "vdd_1v8_7";
				regulator-min-microvolt = <1800000>;
				regulator-max-microvolt = <1800000>;
			};

			ldo8_reg: LDO8 {
				regulator-name = "vdd_ldo8";
				regulator-min-microvolt = <1000000>;
				regulator-max-microvolt = <1000000>;
				regulator-always-on;
			};

			ldo9_reg: LDO9 {
				regulator-name = "vdd_ldo9";
				regulator-min-microvolt = <1800000>;
				regulator-max-microvolt = <1800000>;
				regulator-always-on;
			};

			ldo10_reg: LDO10 {
				regulator-name = "vdd_ldo10";
				regulator-min-microvolt = <1800000>;
				regulator-max-microvolt = <1800000>;
				regulator-always-on;
			};

			ldo11_reg: LDO11 {
				regulator-name = "vdd_ldo11";
				regulator-min-microvolt = <1800000>;
				regulator-max-microvolt = <1800000>;
				regulator-always-on;
			};

			ldo12_reg: LDO12 {
				regulator-name = "vdd_ldo12";
				regulator-min-microvolt = <3000000>;
				regulator-max-microvolt = <3000000>;
				regulator-always-on;
			};

			ldo13_reg: LDO13 {
				regulator-name = "vdd_ldo13";
				regulator-min-microvolt = <1800000>;
				regulator-max-microvolt = <1800000>;
				regulator-always-on;
			};

			ldo14_reg: LDO14 {
				regulator-name = "vdd_ldo14";
				regulator-min-microvolt = <1800000>;
				regulator-max-microvolt = <1800000>;
				regulator-always-on;
			};

			ldo15_reg: LDO15 {
				regulator-name = "vdd_ldo15";
				regulator-min-microvolt = <1000000>;
				regulator-max-microvolt = <1000000>;
				regulator-always-on;
			};

			ldo17_reg: LDO17 {
				regulator-name = "vdd_g3ds";
				regulator-min-microvolt = <900000>;
				regulator-max-microvolt = <1400000>;
				regulator-always-on;
			};

			ldo18_reg: LDO18 {
				regulator-name = "ldo_18";
				regulator-min-microvolt = <1800000>;
				regulator-max-microvolt = <1800000>;
			};

			ldo19_reg: LDO19 {
				regulator-name = "ldo_19";
				regulator-min-microvolt = <1800000>;
				regulator-max-microvolt = <1800000>;
			};

			ldo20_reg: LDO20 {
				regulator-name = "ldo_20";
				regulator-min-microvolt = <1800000>;
				regulator-max-microvolt = <1800000>;
				regulator-always-on;
			};

			ldo21_reg: LDO21 {
				regulator-name = "ldo_21";
				regulator-min-microvolt = <2800000>;
				regulator-max-microvolt = <2800000>;
			};

			ldo23_reg: LDO23 {
				regulator-name = "ldo_23";
				regulator-min-microvolt = <3300000>;
				regulator-max-microvolt = <3300000>;
			};
			ldo24_reg: LDO24 {
				regulator-name = "ldo_24";
				regulator-min-microvolt = <2800000>;
				regulator-max-microvolt = <2800000>;
			};

			ldo25_reg: LDO25 {
				regulator-name = "ldo_25";
				regulator-min-microvolt = <3300000>;
				regulator-max-microvolt = <3300000>;
			};

			ldo26_reg: LDO26 {
				regulator-name = "ldo_26";
				regulator-min-microvolt = <1200000>;
				regulator-max-microvolt = <1200000>;
			};

			ldo27_reg: LDO27 {
				regulator-name = "ldo_27";
				regulator-min-microvolt = <1200000>;
				regulator-max-microvolt = <1200000>;
			};

			ldo28_reg: LDO28 {
				regulator-name = "ldo_28";
				regulator-min-microvolt = <1800000>;
				regulator-max-microvolt = <1800000>;
			};

			ldo29_reg: LDO29 {
				regulator-name = "ldo_29";
				regulator-min-microvolt = <1800000>;
				regulator-max-microvolt = <1800000>;
			};

			ldo30_reg: LDO30 {
				regulator-name = "vdd_mifs";
				regulator-min-microvolt = <1000000>;
				regulator-max-microvolt = <1000000>;
				regulator-always-on;
			};

			ldo32_reg: LDO32 {
				regulator-name = "ldo_32";
				regulator-min-microvolt = <3000000>;
				regulator-max-microvolt = <3000000>;
			};

			ldo33_reg: LDO33 {
				regulator-name = "ldo_33";
				regulator-min-microvolt = <2800000>;
				regulator-max-microvolt = <2800000>;
			};

			ldo34_reg: LDO34 {
				regulator-name = "ldo_34";
				regulator-min-microvolt = <3000000>;
				regulator-max-microvolt = <3000000>;
			};

			ldo35_reg: LDO35 {
				regulator-name = "ldo_35";
				regulator-min-microvolt = <1200000>;
				regulator-max-microvolt = <1200000>;
			};
		};
	};
};

&hsi2c_7 {
	status = "okay";
	clock-frequency = <400000>;

	max98090: codec@10 {
		compatible = "maxim,max98090";
		reg = <0x10>;
		interrupts = <2 0>;
		interrupt-parent = <&gpx0>;
		pinctrl-names = "default";
		pinctrl-0 = <&max98090_irq>;
	};

	light-sensor@44 {
		compatible = "isil,isl29018";
		reg = <0x44>;
		vcc-supply = <&tps65090_fet5>;
	};

	ps8625: lvds-bridge@48 {
		compatible = "parade,ps8625";
		reg = <0x48>;
		sleep-gpios = <&gpx3 5 GPIO_ACTIVE_HIGH>;
		reset-gpios = <&gpy7 7 GPIO_ACTIVE_HIGH>;
		lane-count = <2>;
		panel = <&panel>;
		use-external-pwm;
	};
};

&hsi2c_8 {
	status = "okay";
	clock-frequency = <333000>;

	/* Atmel mXT336S */
	trackpad@4b {
		compatible = "atmel,maxtouch";
		reg = <0x4b>;
		interrupt-parent = <&gpx1>;
		interrupts = <1 IRQ_TYPE_EDGE_FALLING>;
		wakeup-source;
		pinctrl-names = "default";
		pinctrl-0 = <&trackpad_irq>;
		linux,gpio-keymap = <KEY_RESERVED
				     KEY_RESERVED
				     KEY_RESERVED	/* GPIO0 */
				     KEY_RESERVED	/* GPIO1 */
				     KEY_RESERVED	/* GPIO2 */
				     BTN_LEFT>;		/* GPIO3 */
	};
};

&hsi2c_9 {
	status = "okay";
	clock-frequency = <400000>;

	tpm@20 {
		compatible = "infineon,slb9645tt";
		reg = <0x20>;

		/* Unused irq; but still need to configure the pins */
		pinctrl-names = "default";
		pinctrl-0 = <&tpm_irq>;
	};
};

&i2c_2 {
	status = "okay";
	samsung,i2c-sda-delay = <100>;
	samsung,i2c-max-bus-freq = <66000>;
	samsung,i2c-slave-addr = <0x50>;
};

&i2s0 {
	status = "okay";
};

&mmc_0 {
	status = "okay";
	num-slots = <1>;
	broken-cd;
<<<<<<< HEAD
	caps2-mmc-hs200-1_8v;
=======
	mmc-hs200-1_8v;
>>>>>>> e529fea9
	cap-mmc-highspeed;
	non-removable;
	card-detect-delay = <200>;
	clock-frequency = <400000000>;
	samsung,dw-mshc-ciu-div = <3>;
	samsung,dw-mshc-sdr-timing = <0 4>;
	samsung,dw-mshc-ddr-timing = <0 2>;
	pinctrl-names = "default";
	pinctrl-0 = <&sd0_clk &sd0_cmd &sd0_bus4 &sd0_bus8>;
	bus-width = <8>;
};

&mmc_2 {
	status = "okay";
	num-slots = <1>;
	cap-sd-highspeed;
	card-detect-delay = <200>;
	clock-frequency = <400000000>;
	samsung,dw-mshc-ciu-div = <3>;
	samsung,dw-mshc-sdr-timing = <2 3>;
	samsung,dw-mshc-ddr-timing = <1 2>;
	pinctrl-names = "default";
	pinctrl-0 = <&sd2_clk &sd2_cmd &sd2_cd &sd2_bus4>;
	bus-width = <4>;
};


&pinctrl_0 {
	pinctrl-names = "default";
	pinctrl-0 = <&mask_tpm_reset>;

	max98090_irq: max98090-irq {
		samsung,pins = "gpx0-2";
		samsung,pin-function = <0>;
		samsung,pin-pud = <0>;
		samsung,pin-drv = <0>;
	};

	/* We need GPX0_6 to be low at sleep time; just keep it low always */
	mask_tpm_reset: mask-tpm-reset {
		samsung,pins = "gpx0-6";
		samsung,pin-function = <1>;
		samsung,pin-pud = <0>;
		samsung,pin-drv = <0>;
		samsung,pin-val = <0>;
	};

	tpm_irq: tpm-irq {
		samsung,pins = "gpx1-0";
		samsung,pin-function = <0>;
		samsung,pin-pud = <0>;
		samsung,pin-drv = <0>;
	};

	trackpad_irq: trackpad-irq {
		samsung,pins = "gpx1-1";
		samsung,pin-function = <0xf>;
		samsung,pin-pud = <0>;
		samsung,pin-drv = <0>;
	};

	power_key_irq: power-key-irq {
		samsung,pins = "gpx1-2";
		samsung,pin-function = <0>;
		samsung,pin-pud = <0>;
		samsung,pin-drv = <0>;
	};

	ec_irq: ec-irq {
		samsung,pins = "gpx1-5";
		samsung,pin-function = <0>;
		samsung,pin-pud = <0>;
		samsung,pin-drv = <0>;
	};

	tps65090_irq: tps65090-irq {
		samsung,pins = "gpx2-5";
		samsung,pin-function = <0>;
		samsung,pin-pud = <0>;
		samsung,pin-drv = <0>;
	};

	dp_hpd_gpio: dp_hpd_gpio {
		samsung,pins = "gpx2-6";
		samsung,pin-function = <0>;
		samsung,pin-pud = <3>;
		samsung,pin-drv = <0>;
	};

	max77802_irq: max77802-irq {
		samsung,pins = "gpx3-1";
		samsung,pin-function = <0>;
		samsung,pin-pud = <0>;
		samsung,pin-drv = <0>;
	};

	hdmi_hpd_irq: hdmi-hpd-irq {
		samsung,pins = "gpx3-7";
		samsung,pin-function = <0>;
		samsung,pin-pud = <1>;
		samsung,pin-drv = <0>;
	};

	pmic_dvs_1: pmic-dvs-1 {
		samsung,pins = "gpy7-6";
		samsung,pin-function = <1>;
		samsung,pin-pud = <0>;
		samsung,pin-drv = <0>;
	};
};

&pinctrl_2 {
	pmic_dvs_2: pmic-dvs-2 {
		samsung,pins = "gpj4-2";
		samsung,pin-function = <1>;
		samsung,pin-pud = <0>;
		samsung,pin-drv = <0>;
	};

	pmic_dvs_3: pmic-dvs-3 {
		samsung,pins = "gpj4-3";
		samsung,pin-function = <1>;
		samsung,pin-pud = <0>;
		samsung,pin-drv = <0>;
	};
};

&pinctrl_3 {
	/* Drive SPI lines at x2 for better integrity */
	spi2-bus {
		samsung,pin-drv = <2>;
	};

	/* Drive SPI chip select at x2 for better integrity */
	ec_spi_cs: ec-spi-cs {
		samsung,pins = "gpb1-2";
		samsung,pin-function = <1>;
		samsung,pin-pud = <0>;
		samsung,pin-drv = <2>;
	};

	usb300_vbus_en: usb300-vbus-en {
		samsung,pins = "gph0-0";
		samsung,pin-function = <1>;
		samsung,pin-pud = <0>;
		samsung,pin-drv = <0>;
	};

	usb301_vbus_en: usb301-vbus-en {
		samsung,pins = "gph0-1";
		samsung,pin-function = <1>;
		samsung,pin-pud = <0>;
		samsung,pin-drv = <0>;
	};

	pmic_selb: pmic-selb {
		samsung,pins = "gph0-2", "gph0-3", "gph0-4", "gph0-5",
			       "gph0-6";
		samsung,pin-function = <1>;
		samsung,pin-pud = <0>;
		samsung,pin-drv = <0>;
	};
};

&rtc {
	status = "okay";
	clocks = <&clock CLK_RTC>, <&max77802 MAX77802_CLK_32K_AP>;
	clock-names = "rtc", "rtc_src";
};

&spi_2 {
	status = "okay";
	num-cs = <1>;
	samsung,spi-src-clk = <0>;
	cs-gpios = <&gpb1 2 0>;

	cros_ec: cros-ec@0 {
		compatible = "google,cros-ec-spi";
		interrupt-parent = <&gpx1>;
		interrupts = <5 0>;
		pinctrl-names = "default";
		pinctrl-0 = <&ec_spi_cs &ec_irq>;
		reg = <0>;
		spi-max-frequency = <3125000>;

		controller-data {
			samsung,spi-feedback-delay = <1>;
		};

		i2c-tunnel {
			compatible = "google,cros-ec-i2c-tunnel";
			#address-cells = <1>;
			#size-cells = <0>;
			google,remote-bus = <0>;

			battery: sbs-battery@b {
				compatible = "sbs,sbs-battery";
				reg = <0xb>;
				sbs,poll-retry-count = <1>;
				sbs,i2c-retry-count = <2>;
			};

			power-regulator@48 {
				compatible = "ti,tps65090";
				reg = <0x48>;

				/*
				 * Config irq to disable internal pulls
				 * even though we run in polling mode.
				 */
				pinctrl-names = "default";
				pinctrl-0 = <&tps65090_irq>;

				vsys1-supply = <&vbat>;
				vsys2-supply = <&vbat>;
				vsys3-supply = <&vbat>;
				infet1-supply = <&vbat>;
				infet2-supply = <&tps65090_dcdc1>;
				infet3-supply = <&tps65090_dcdc2>;
				infet4-supply = <&tps65090_dcdc2>;
				infet5-supply = <&tps65090_dcdc2>;
				infet6-supply = <&tps65090_dcdc2>;
				infet7-supply = <&tps65090_dcdc1>;
				vsys-l1-supply = <&vbat>;
				vsys-l2-supply = <&vbat>;

				regulators {
					tps65090_dcdc1: dcdc1 {
						ti,enable-ext-control;
					};
					tps65090_dcdc2: dcdc2 {
						ti,enable-ext-control;
					};
					tps65090_dcdc3: dcdc3 {
						ti,enable-ext-control;
					};
					tps65090_fet1: fet1 {
						regulator-name = "vcd_led";
					};
					tps65090_fet2: fet2 {
						regulator-name = "video_mid";
						regulator-always-on;
					};
					tps65090_fet3: fet3 {
						regulator-name = "wwan_r";
						regulator-always-on;
					};
					tps65090_fet4: fet4 {
						regulator-name = "sdcard";
						regulator-always-on;
					};
					tps65090_fet5: fet5 {
						regulator-name = "camout";
					};
					tps65090_fet6: fet6 {
						regulator-name = "lcd_vdd";
					};
					tps65090_fet7: fet7 {
						regulator-name = "video_mid_1a";
						regulator-always-on;
					};
					tps65090_ldo1: ldo1 {
					};
					tps65090_ldo2: ldo2 {
					};
				};

				charger {
					compatible = "ti,tps65090-charger";
				};
			};
		};
	};
};

&uart_3 {
	status = "okay";
};

&usbdrd_dwc3_0 {
	dr_mode = "host";
};

&usbdrd_dwc3_1 {
	dr_mode = "host";
};

&usbdrd_phy0 {
	vbus-supply = <&usb300_vbus_reg>;
};

&usbdrd_phy1 {
	vbus-supply = <&usb301_vbus_reg>;
};

/*
 * Use longest HW watchdog in SoC (32 seconds) since the hardware
 * watchdog provides no debugging information (compared to soft/hard
 * lockup detectors) and so should be last resort.
 */
&watchdog {
	timeout-sec = <32>;
};

#include "cros-ec-keyboard.dtsi"
#include "cros-adc-thermistors.dtsi"<|MERGE_RESOLUTION|>--- conflicted
+++ resolved
@@ -12,10 +12,7 @@
 #include <dt-bindings/input/input.h>
 #include <dt-bindings/gpio/gpio.h>
 #include <dt-bindings/interrupt-controller/irq.h>
-<<<<<<< HEAD
-=======
 #include <dt-bindings/clock/maxim,max77802.h>
->>>>>>> e529fea9
 #include "exynos5420.dtsi"
 
 / {
@@ -155,11 +152,7 @@
 	status = "okay";
 	clock-frequency = <400000>;
 
-<<<<<<< HEAD
-	max77802-pmic@9 {
-=======
 	max77802: max77802-pmic@9 {
->>>>>>> e529fea9
 		compatible = "maxim,max77802";
 		interrupt-parent = <&gpx3>;
 		interrupts = <1 IRQ_TYPE_NONE>;
@@ -568,11 +561,7 @@
 	status = "okay";
 	num-slots = <1>;
 	broken-cd;
-<<<<<<< HEAD
-	caps2-mmc-hs200-1_8v;
-=======
 	mmc-hs200-1_8v;
->>>>>>> e529fea9
 	cap-mmc-highspeed;
 	non-removable;
 	card-detect-delay = <200>;

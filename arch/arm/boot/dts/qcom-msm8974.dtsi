--- conflicted
+++ resolved
@@ -9,11 +9,6 @@
 	compatible = "qcom,msm8974";
 	interrupt-parent = <&intc>;
 
-<<<<<<< HEAD
-	cpu-pmu {
-		compatible = "qcom,krait-pmu";
-		interrupts = <1 7 0xf04>;
-=======
 	cpus {
 		#address-cells = <1>;
 		#size-cells = <0>;
@@ -55,7 +50,11 @@
 			interrupts = <0 2 0x4>;
 			qcom,saw = <&saw_l2>;
 		};
->>>>>>> 86a37e52
+	};
+
+	cpu-pmu {
+		compatible = "qcom,krait-pmu";
+		interrupts = <1 7 0xf04>;
 	};
 
 	soc: soc {

--- conflicted
+++ resolved
@@ -63,32 +63,6 @@
 			device_type = "cpu";
 			compatible = "arm,cortex-a15";
 			reg = <1>;
-<<<<<<< HEAD
-			clock-frequency = <1700000000>;
-			clocks = <&clock CLK_ARM_CLK>;
-			clock-names = "cpu";
-			clock-latency = <140000>;
-
-			operating-points = <
-				1700000 1300000
-				1600000 1250000
-				1500000 1225000
-				1400000 1200000
-				1300000 1150000
-				1200000 1125000
-				1100000 1100000
-				1000000 1075000
-				 900000 1050000
-				 800000 1025000
-				 700000 1012500
-				 600000 1000000
-				 500000  975000
-				 400000  950000
-				 300000  937500
-				 200000  925000
-			>;
-			#cooling-cells = <2>; /* min followed by max */
-=======
 			clocks = <&clock CLK_ARM_CLK>;
 			clock-names = "cpu";
 			operating-points-v2 = <&cpu0_opp_table>;
@@ -180,7 +154,6 @@
 			opp-hz = /bits/ 64 <1700000000>;
 			opp-microvolt = <1300000>;
 			clock-latency-ns = <140000>;
->>>>>>> 0fd79184
 		};
 	};
 

/*
 * Copyright 2012 Freescale Semiconductor, Inc.
 * Copyright 2011 Linaro Ltd.
 *
 * The code contained herein is licensed under the GNU General Public
 * License. You may obtain a copy of the GNU General Public License
 * Version 2 or later at the following locations:
 *
 * http://www.opensource.org/licenses/gpl-license.html
 * http://www.gnu.org/copyleft/gpl.html
 */

<<<<<<< HEAD
=======
#include <dt-bindings/gpio/gpio.h>
>>>>>>> df5ec17e
#include <dt-bindings/input/input.h>

/ {
	memory {
		reg = <0x10000000 0x40000000>;
	};

	regulators {
		compatible = "simple-bus";
		#address-cells = <1>;
		#size-cells = <0>;

		reg_usb_otg_vbus: regulator@0 {
			compatible = "regulator-fixed";
			reg = <0>;
			regulator-name = "usb_otg_vbus";
			regulator-min-microvolt = <5000000>;
			regulator-max-microvolt = <5000000>;
			gpio = <&gpio3 22 0>;
			enable-active-high;
		};

		reg_usb_h1_vbus: regulator@1 {
			compatible = "regulator-fixed";
			reg = <1>;
			regulator-name = "usb_h1_vbus";
			regulator-min-microvolt = <5000000>;
			regulator-max-microvolt = <5000000>;
			gpio = <&gpio1 29 0>;
			enable-active-high;
		};

		reg_audio: regulator@2 {
			compatible = "regulator-fixed";
			reg = <2>;
			regulator-name = "wm8962-supply";
			gpio = <&gpio4 10 0>;
			enable-active-high;
		};
	};

	gpio-keys {
		compatible = "gpio-keys";
		pinctrl-names = "default";
		pinctrl-0 = <&pinctrl_gpio_keys>;

		power {
			label = "Power Button";
<<<<<<< HEAD
			gpios = <&gpio3 29 0>;
=======
			gpios = <&gpio3 29 GPIO_ACTIVE_LOW>;
>>>>>>> df5ec17e
			gpio-key,wakeup;
			linux,code = <KEY_POWER>;
		};

		volume-up {
			label = "Volume Up";
			gpios = <&gpio1 4 GPIO_ACTIVE_LOW>;
			gpio-key,wakeup;
			linux,code = <KEY_VOLUMEUP>;
		};

		volume-down {
			label = "Volume Down";
			gpios = <&gpio1 5 GPIO_ACTIVE_LOW>;
			gpio-key,wakeup;
			linux,code = <KEY_VOLUMEDOWN>;
		};
	};

	sound {
		compatible = "fsl,imx6q-sabresd-wm8962",
			   "fsl,imx-audio-wm8962";
		model = "wm8962-audio";
		ssi-controller = <&ssi2>;
		audio-codec = <&codec>;
		audio-routing =
			"Headphone Jack", "HPOUTL",
			"Headphone Jack", "HPOUTR",
			"Ext Spk", "SPKOUTL",
			"Ext Spk", "SPKOUTR",
			"MICBIAS", "AMIC",
			"IN3R", "MICBIAS",
			"DMIC", "MICBIAS",
			"DMICDAT", "DMIC";
		mux-int-port = <2>;
		mux-ext-port = <3>;
	};

	backlight {
		compatible = "pwm-backlight";
		pwms = <&pwm1 0 5000000>;
		brightness-levels = <0 4 8 16 32 64 128 255>;
		default-brightness-level = <7>;
		status = "okay";
	};
};

&audmux {
	pinctrl-names = "default";
	pinctrl-0 = <&pinctrl_audmux>;
	status = "okay";
};

&ecspi1 {
	fsl,spi-num-chipselects = <1>;
	cs-gpios = <&gpio4 9 0>;
	pinctrl-names = "default";
	pinctrl-0 = <&pinctrl_ecspi1>;
	status = "okay";

	flash: m25p80@0 {
		#address-cells = <1>;
		#size-cells = <1>;
		compatible = "st,m25p32";
		spi-max-frequency = <20000000>;
		reg = <0>;
	};
};

&fec {
	pinctrl-names = "default";
	pinctrl-0 = <&pinctrl_enet>;
	phy-mode = "rgmii";
	phy-reset-gpios = <&gpio1 25 0>;
	status = "okay";
};

&i2c1 {
	clock-frequency = <100000>;
	pinctrl-names = "default";
	pinctrl-0 = <&pinctrl_i2c1>;
	status = "okay";

	codec: wm8962@1a {
		compatible = "wlf,wm8962";
		reg = <0x1a>;
		clocks = <&clks 201>;
		DCVDD-supply = <&reg_audio>;
		DBVDD-supply = <&reg_audio>;
		AVDD-supply = <&reg_audio>;
		CPVDD-supply = <&reg_audio>;
		MICVDD-supply = <&reg_audio>;
		PLLVDD-supply = <&reg_audio>;
		SPKVDD1-supply = <&reg_audio>;
		SPKVDD2-supply = <&reg_audio>;
		gpio-cfg = <
			0x0000 /* 0:Default */
			0x0000 /* 1:Default */
			0x0013 /* 2:FN_DMICCLK */
			0x0000 /* 3:Default */
			0x8014 /* 4:FN_DMICCDAT */
			0x0000 /* 5:Default */
		>;
       };
};

&i2c2 {
	clock-frequency = <100000>;
	pinctrl-names = "default";
	pinctrl-0 = <&pinctrl_i2c2>;
	status = "okay";

	pmic: pfuze100@08 {
		compatible = "fsl,pfuze100";
		reg = <0x08>;

		regulators {
			sw1a_reg: sw1ab {
				regulator-min-microvolt = <300000>;
				regulator-max-microvolt = <1875000>;
				regulator-boot-on;
				regulator-always-on;
				regulator-ramp-delay = <6250>;
			};

			sw1c_reg: sw1c {
				regulator-min-microvolt = <300000>;
				regulator-max-microvolt = <1875000>;
				regulator-boot-on;
				regulator-always-on;
				regulator-ramp-delay = <6250>;
			};

			sw2_reg: sw2 {
				regulator-min-microvolt = <800000>;
				regulator-max-microvolt = <3300000>;
				regulator-boot-on;
				regulator-always-on;
			};

			sw3a_reg: sw3a {
				regulator-min-microvolt = <400000>;
				regulator-max-microvolt = <1975000>;
				regulator-boot-on;
				regulator-always-on;
			};

			sw3b_reg: sw3b {
				regulator-min-microvolt = <400000>;
				regulator-max-microvolt = <1975000>;
				regulator-boot-on;
				regulator-always-on;
			};

			sw4_reg: sw4 {
				regulator-min-microvolt = <800000>;
				regulator-max-microvolt = <3300000>;
			};

			swbst_reg: swbst {
				regulator-min-microvolt = <5000000>;
				regulator-max-microvolt = <5150000>;
			};

			snvs_reg: vsnvs {
				regulator-min-microvolt = <1000000>;
				regulator-max-microvolt = <3000000>;
				regulator-boot-on;
				regulator-always-on;
			};

			vref_reg: vrefddr {
				regulator-boot-on;
				regulator-always-on;
			};

			vgen1_reg: vgen1 {
				regulator-min-microvolt = <800000>;
				regulator-max-microvolt = <1550000>;
			};

			vgen2_reg: vgen2 {
				regulator-min-microvolt = <800000>;
				regulator-max-microvolt = <1550000>;
			};

			vgen3_reg: vgen3 {
				regulator-min-microvolt = <1800000>;
				regulator-max-microvolt = <3300000>;
			};

			vgen4_reg: vgen4 {
				regulator-min-microvolt = <1800000>;
				regulator-max-microvolt = <3300000>;
				regulator-always-on;
			};

			vgen5_reg: vgen5 {
				regulator-min-microvolt = <1800000>;
				regulator-max-microvolt = <3300000>;
				regulator-always-on;
			};

			vgen6_reg: vgen6 {
				regulator-min-microvolt = <1800000>;
				regulator-max-microvolt = <3300000>;
				regulator-always-on;
			};
		};
	};
};

&i2c3 {
	clock-frequency = <100000>;
	pinctrl-names = "default";
	pinctrl-0 = <&pinctrl_i2c3>;
	status = "okay";

	egalax_ts@04 {
		compatible = "eeti,egalax_ts";
		reg = <0x04>;
		interrupt-parent = <&gpio6>;
		interrupts = <7 2>;
		wakeup-gpios = <&gpio6 7 0>;
	};
};

&iomuxc {
	pinctrl-names = "default";
	pinctrl-0 = <&pinctrl_hog>;

	imx6qdl-sabresd {
		pinctrl_hog: hoggrp {
			fsl,pins = <
				MX6QDL_PAD_NANDF_D0__GPIO2_IO00 0x80000000
				MX6QDL_PAD_NANDF_D1__GPIO2_IO01 0x80000000
				MX6QDL_PAD_NANDF_D2__GPIO2_IO02 0x80000000
				MX6QDL_PAD_NANDF_D3__GPIO2_IO03 0x80000000
				MX6QDL_PAD_GPIO_0__CCM_CLKO1    0x130b0
				MX6QDL_PAD_NANDF_CLE__GPIO6_IO07 0x80000000
				MX6QDL_PAD_ENET_TXD1__GPIO1_IO29 0x80000000
				MX6QDL_PAD_EIM_D22__GPIO3_IO22  0x80000000
				MX6QDL_PAD_ENET_CRS_DV__GPIO1_IO25 0x80000000
			>;
		};

		pinctrl_audmux: audmuxgrp {
			fsl,pins = <
				MX6QDL_PAD_CSI0_DAT7__AUD3_RXD		0x130b0
				MX6QDL_PAD_CSI0_DAT4__AUD3_TXC		0x130b0
				MX6QDL_PAD_CSI0_DAT5__AUD3_TXD		0x110b0
				MX6QDL_PAD_CSI0_DAT6__AUD3_TXFS		0x130b0
			>;
		};

		pinctrl_ecspi1: ecspi1grp {
			fsl,pins = <
				MX6QDL_PAD_KEY_COL1__ECSPI1_MISO	0x100b1
				MX6QDL_PAD_KEY_ROW0__ECSPI1_MOSI	0x100b1
				MX6QDL_PAD_KEY_COL0__ECSPI1_SCLK	0x100b1
			>;
		};

		pinctrl_enet: enetgrp {
			fsl,pins = <
				MX6QDL_PAD_ENET_MDIO__ENET_MDIO		0x1b0b0
				MX6QDL_PAD_ENET_MDC__ENET_MDC		0x1b0b0
				MX6QDL_PAD_RGMII_TXC__RGMII_TXC		0x1b0b0
				MX6QDL_PAD_RGMII_TD0__RGMII_TD0		0x1b0b0
				MX6QDL_PAD_RGMII_TD1__RGMII_TD1		0x1b0b0
				MX6QDL_PAD_RGMII_TD2__RGMII_TD2		0x1b0b0
				MX6QDL_PAD_RGMII_TD3__RGMII_TD3		0x1b0b0
				MX6QDL_PAD_RGMII_TX_CTL__RGMII_TX_CTL	0x1b0b0
				MX6QDL_PAD_ENET_REF_CLK__ENET_TX_CLK	0x1b0b0
				MX6QDL_PAD_RGMII_RXC__RGMII_RXC		0x1b0b0
				MX6QDL_PAD_RGMII_RD0__RGMII_RD0		0x1b0b0
				MX6QDL_PAD_RGMII_RD1__RGMII_RD1		0x1b0b0
				MX6QDL_PAD_RGMII_RD2__RGMII_RD2		0x1b0b0
				MX6QDL_PAD_RGMII_RD3__RGMII_RD3		0x1b0b0
				MX6QDL_PAD_RGMII_RX_CTL__RGMII_RX_CTL	0x1b0b0
				MX6QDL_PAD_GPIO_16__ENET_REF_CLK	0x4001b0a8
			>;
		};

		pinctrl_gpio_keys: gpio_keysgrp {
			fsl,pins = <
				MX6QDL_PAD_EIM_D29__GPIO3_IO29 0x80000000
				MX6QDL_PAD_GPIO_4__GPIO1_IO04  0x80000000
				MX6QDL_PAD_GPIO_5__GPIO1_IO05  0x80000000
			>;
		};

		pinctrl_i2c1: i2c1grp {
			fsl,pins = <
				MX6QDL_PAD_CSI0_DAT8__I2C1_SDA		0x4001b8b1
				MX6QDL_PAD_CSI0_DAT9__I2C1_SCL		0x4001b8b1
			>;
		};

		pinctrl_i2c2: i2c2grp {
			fsl,pins = <
				MX6QDL_PAD_KEY_COL3__I2C2_SCL		0x4001b8b1
				MX6QDL_PAD_KEY_ROW3__I2C2_SDA		0x4001b8b1
			>;
		};

		pinctrl_i2c3: i2c3grp {
			fsl,pins = <
				MX6QDL_PAD_GPIO_3__I2C3_SCL		0x4001b8b1
				MX6QDL_PAD_GPIO_6__I2C3_SDA		0x4001b8b1
			>;
		};

		pinctrl_pwm1: pwm1grp {
			fsl,pins = <
				MX6QDL_PAD_SD1_DAT3__PWM1_OUT		0x1b0b1
			>;
		};

		pinctrl_uart1: uart1grp {
			fsl,pins = <
				MX6QDL_PAD_CSI0_DAT10__UART1_TX_DATA	0x1b0b1
				MX6QDL_PAD_CSI0_DAT11__UART1_RX_DATA	0x1b0b1
			>;
		};

		pinctrl_usbotg: usbotggrp {
			fsl,pins = <
				MX6QDL_PAD_ENET_RX_ER__USB_OTG_ID	0x17059
			>;
		};

		pinctrl_usdhc2: usdhc2grp {
			fsl,pins = <
				MX6QDL_PAD_SD2_CMD__SD2_CMD		0x17059
				MX6QDL_PAD_SD2_CLK__SD2_CLK		0x10059
				MX6QDL_PAD_SD2_DAT0__SD2_DATA0		0x17059
				MX6QDL_PAD_SD2_DAT1__SD2_DATA1		0x17059
				MX6QDL_PAD_SD2_DAT2__SD2_DATA2		0x17059
				MX6QDL_PAD_SD2_DAT3__SD2_DATA3		0x17059
				MX6QDL_PAD_NANDF_D4__SD2_DATA4		0x17059
				MX6QDL_PAD_NANDF_D5__SD2_DATA5		0x17059
				MX6QDL_PAD_NANDF_D6__SD2_DATA6		0x17059
				MX6QDL_PAD_NANDF_D7__SD2_DATA7		0x17059
			>;
		};

		pinctrl_usdhc3: usdhc3grp {
			fsl,pins = <
				MX6QDL_PAD_SD3_CMD__SD3_CMD		0x17059
				MX6QDL_PAD_SD3_CLK__SD3_CLK		0x10059
				MX6QDL_PAD_SD3_DAT0__SD3_DATA0		0x17059
				MX6QDL_PAD_SD3_DAT1__SD3_DATA1		0x17059
				MX6QDL_PAD_SD3_DAT2__SD3_DATA2		0x17059
				MX6QDL_PAD_SD3_DAT3__SD3_DATA3		0x17059
				MX6QDL_PAD_SD3_DAT4__SD3_DATA4		0x17059
				MX6QDL_PAD_SD3_DAT5__SD3_DATA5		0x17059
				MX6QDL_PAD_SD3_DAT6__SD3_DATA6		0x17059
				MX6QDL_PAD_SD3_DAT7__SD3_DATA7		0x17059
			>;
		};
	};
};

&ldb {
	status = "okay";

	lvds-channel@1 {
		fsl,data-mapping = "spwg";
		fsl,data-width = <18>;
		status = "okay";

		display-timings {
			native-mode = <&timing0>;
			timing0: hsd100pxn1 {
				clock-frequency = <65000000>;
				hactive = <1024>;
				vactive = <768>;
				hback-porch = <220>;
				hfront-porch = <40>;
				vback-porch = <21>;
				vfront-porch = <7>;
				hsync-len = <60>;
				vsync-len = <10>;
			};
		};
	};
};

&pwm1 {
	pinctrl-names = "default";
	pinctrl-0 = <&pinctrl_pwm1>;
	status = "okay";
};

&ssi2 {
	fsl,mode = "i2s-slave";
	status = "okay";
};

&uart1 {
	pinctrl-names = "default";
	pinctrl-0 = <&pinctrl_uart1>;
	status = "okay";
};

&usbh1 {
	vbus-supply = <&reg_usb_h1_vbus>;
	status = "okay";
};

&usbotg {
	vbus-supply = <&reg_usb_otg_vbus>;
	pinctrl-names = "default";
	pinctrl-0 = <&pinctrl_usbotg>;
	disable-over-current;
	status = "okay";
};

&usdhc2 {
	pinctrl-names = "default";
	pinctrl-0 = <&pinctrl_usdhc2>;
	bus-width = <8>;
	cd-gpios = <&gpio2 2 0>;
	wp-gpios = <&gpio2 3 0>;
	status = "okay";
};

&usdhc3 {
	pinctrl-names = "default";
	pinctrl-0 = <&pinctrl_usdhc3>;
	bus-width = <8>;
	cd-gpios = <&gpio2 0 0>;
	wp-gpios = <&gpio2 1 0>;
	status = "okay";
};<|MERGE_RESOLUTION|>--- conflicted
+++ resolved
@@ -10,10 +10,7 @@
  * http://www.gnu.org/copyleft/gpl.html
  */
 
-<<<<<<< HEAD
-=======
 #include <dt-bindings/gpio/gpio.h>
->>>>>>> df5ec17e
 #include <dt-bindings/input/input.h>
 
 / {
@@ -62,11 +59,7 @@
 
 		power {
 			label = "Power Button";
-<<<<<<< HEAD
-			gpios = <&gpio3 29 0>;
-=======
 			gpios = <&gpio3 29 GPIO_ACTIVE_LOW>;
->>>>>>> df5ec17e
 			gpio-key,wakeup;
 			linux,code = <KEY_POWER>;
 		};

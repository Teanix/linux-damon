/*
 * Copyright (C) 2013 Freescale Semiconductor, Inc.
 *
 * This program is free software; you can redistribute it and/or modify
 * it under the terms of the GNU General Public License version 2 as
 * published by the Free Software Foundation.
 */

/dts-v1/;

#include <dt-bindings/gpio/gpio.h>
#include <dt-bindings/input/input.h>
#include "imx6sl.dtsi"

/ {
	model = "Freescale i.MX6 SoloLite EVK Board";
	compatible = "fsl,imx6sl-evk", "fsl,imx6sl";

	memory {
		reg = <0x80000000 0x40000000>;
	};

	backlight {
		compatible = "pwm-backlight";
		pwms = <&pwm1 0 5000000>;
		brightness-levels = <0 4 8 16 32 64 128 255>;
		default-brightness-level = <6>;
	};

	leds {
		compatible = "gpio-leds";
		pinctrl-names = "default";
		pinctrl-0 = <&pinctrl_led>;

		user {
			label = "debug";
			gpios = <&gpio3 20 GPIO_ACTIVE_HIGH>;
			linux,default-trigger = "heartbeat";
		};
	};

	regulators {
		compatible = "simple-bus";
		#address-cells = <1>;
		#size-cells = <0>;

		reg_usb_otg1_vbus: regulator@0 {
			compatible = "regulator-fixed";
			reg = <0>;
			regulator-name = "usb_otg1_vbus";
			regulator-min-microvolt = <5000000>;
			regulator-max-microvolt = <5000000>;
			gpio = <&gpio4 0 0>;
			enable-active-high;
		};

		reg_usb_otg2_vbus: regulator@1 {
			compatible = "regulator-fixed";
			reg = <1>;
			regulator-name = "usb_otg2_vbus";
			regulator-min-microvolt = <5000000>;
			regulator-max-microvolt = <5000000>;
			gpio = <&gpio4 2 0>;
			enable-active-high;
		};

		reg_aud3v: regulator@2 {
			compatible = "regulator-fixed";
			reg = <2>;
			regulator-name = "wm8962-supply-3v15";
			regulator-min-microvolt = <3150000>;
			regulator-max-microvolt = <3150000>;
			regulator-boot-on;
		};

		reg_aud4v: regulator@3 {
			compatible = "regulator-fixed";
			reg = <3>;
			regulator-name = "wm8962-supply-4v2";
			regulator-min-microvolt = <4325000>;
			regulator-max-microvolt = <4325000>;
			regulator-boot-on;
		};

		reg_lcd_3v3: regulator@4 {
			compatible = "regulator-fixed";
			reg = <4>;
			regulator-name = "lcd-3v3";
			gpio = <&gpio4 3 0>;
			enable-active-high;
		};
	};

	sound {
		compatible = "fsl,imx6sl-evk-wm8962", "fsl,imx-audio-wm8962";
		model = "wm8962-audio";
		ssi-controller = <&ssi2>;
		audio-codec = <&codec>;
		audio-routing =
			"Headphone Jack", "HPOUTL",
			"Headphone Jack", "HPOUTR",
			"Ext Spk", "SPKOUTL",
			"Ext Spk", "SPKOUTR",
			"AMIC", "MICBIAS",
			"IN3R", "AMIC";
		mux-int-port = <2>;
		mux-ext-port = <3>;
	};
};

&audmux {
	pinctrl-names = "default";
	pinctrl-0 = <&pinctrl_audmux3>;
	status = "okay";
};

&ecspi1 {
	fsl,spi-num-chipselects = <1>;
	cs-gpios = <&gpio4 11 0>;
	pinctrl-names = "default";
	pinctrl-0 = <&pinctrl_ecspi1>;
	status = "okay";

	flash: m25p80@0 {
		#address-cells = <1>;
		#size-cells = <1>;
		compatible = "st,m25p32";
		spi-max-frequency = <20000000>;
		reg = <0>;
	};
};

&fec {
	pinctrl-names = "default", "sleep";
	pinctrl-0 = <&pinctrl_fec>;
	pinctrl-1 = <&pinctrl_fec_sleep>;
	phy-mode = "rmii";
	status = "okay";
};

&i2c1 {
	clock-frequency = <100000>;
	pinctrl-names = "default";
	pinctrl-0 = <&pinctrl_i2c1>;
	status = "okay";

	pmic: pfuze100@08 {
		compatible = "fsl,pfuze100";
		reg = <0x08>;

		regulators {
			sw1a_reg: sw1ab {
				regulator-min-microvolt = <300000>;
				regulator-max-microvolt = <1875000>;
				regulator-boot-on;
				regulator-always-on;
				regulator-ramp-delay = <6250>;
			};

			sw1c_reg: sw1c {
				regulator-min-microvolt = <300000>;
				regulator-max-microvolt = <1875000>;
				regulator-boot-on;
				regulator-always-on;
				regulator-ramp-delay = <6250>;
			};

			sw2_reg: sw2 {
				regulator-min-microvolt = <800000>;
				regulator-max-microvolt = <3300000>;
				regulator-boot-on;
				regulator-always-on;
			};

			sw3a_reg: sw3a {
				regulator-min-microvolt = <400000>;
				regulator-max-microvolt = <1975000>;
				regulator-boot-on;
				regulator-always-on;
			};

			sw3b_reg: sw3b {
				regulator-min-microvolt = <400000>;
				regulator-max-microvolt = <1975000>;
				regulator-boot-on;
				regulator-always-on;
			};

			sw4_reg: sw4 {
				regulator-min-microvolt = <800000>;
				regulator-max-microvolt = <3300000>;
			};

			swbst_reg: swbst {
				regulator-min-microvolt = <5000000>;
				regulator-max-microvolt = <5150000>;
			};

			snvs_reg: vsnvs {
				regulator-min-microvolt = <1000000>;
				regulator-max-microvolt = <3000000>;
				regulator-boot-on;
				regulator-always-on;
			};

			vref_reg: vrefddr {
				regulator-boot-on;
				regulator-always-on;
			};

			vgen1_reg: vgen1 {
				regulator-min-microvolt = <800000>;
				regulator-max-microvolt = <1550000>;
				regulator-always-on;
			};

			vgen2_reg: vgen2 {
				regulator-min-microvolt = <800000>;
				regulator-max-microvolt = <1550000>;
			};

			vgen3_reg: vgen3 {
				regulator-min-microvolt = <1800000>;
				regulator-max-microvolt = <3300000>;
			};

			vgen4_reg: vgen4 {
				regulator-min-microvolt = <1800000>;
				regulator-max-microvolt = <3300000>;
				regulator-always-on;
			};

			vgen5_reg: vgen5 {
				regulator-min-microvolt = <1800000>;
				regulator-max-microvolt = <3300000>;
				regulator-always-on;
			};

			vgen6_reg: vgen6 {
				regulator-min-microvolt = <1800000>;
				regulator-max-microvolt = <3300000>;
				regulator-always-on;
			};
		};
	};
};

&i2c2 {
	clock-frequency = <100000>;
	pinctrl-names = "default";
	pinctrl-0 = <&pinctrl_i2c2>;
	status = "okay";

	codec: wm8962@1a {
		compatible = "wlf,wm8962";
		reg = <0x1a>;
		clocks = <&clks IMX6SL_CLK_EXTERN_AUDIO>;
		DCVDD-supply = <&vgen3_reg>;
		DBVDD-supply = <&reg_aud3v>;
		AVDD-supply = <&vgen3_reg>;
		CPVDD-supply = <&vgen3_reg>;
		MICVDD-supply = <&reg_aud3v>;
		PLLVDD-supply = <&vgen3_reg>;
		SPKVDD1-supply = <&reg_aud4v>;
		SPKVDD2-supply = <&reg_aud4v>;
	};
};

&iomuxc {
	pinctrl-names = "default";
	pinctrl-0 = <&pinctrl_hog>;

	imx6sl-evk {
		pinctrl_hog: hoggrp {
			fsl,pins = <
				MX6SL_PAD_KEY_ROW7__GPIO4_IO07    0x17059
				MX6SL_PAD_KEY_COL7__GPIO4_IO06    0x17059
				MX6SL_PAD_SD2_DAT7__GPIO5_IO00    0x17059
				MX6SL_PAD_SD2_DAT6__GPIO4_IO29    0x17059
				MX6SL_PAD_REF_CLK_32K__GPIO3_IO22 0x17059
				MX6SL_PAD_KEY_COL4__GPIO4_IO00	0x80000000
				MX6SL_PAD_KEY_COL5__GPIO4_IO02	0x80000000
				MX6SL_PAD_AUD_MCLK__AUDIO_CLK_OUT 0x4130b0
			>;
		};

		pinctrl_audmux3: audmux3grp {
			fsl,pins = <
				MX6SL_PAD_AUD_RXD__AUD3_RXD	  0x4130b0
				MX6SL_PAD_AUD_TXC__AUD3_TXC	  0x4130b0
				MX6SL_PAD_AUD_TXD__AUD3_TXD	  0x4110b0
				MX6SL_PAD_AUD_TXFS__AUD3_TXFS	  0x4130b0
			>;
		};

		pinctrl_ecspi1: ecspi1grp {
			fsl,pins = <
				MX6SL_PAD_ECSPI1_MISO__ECSPI1_MISO	0x100b1
				MX6SL_PAD_ECSPI1_MOSI__ECSPI1_MOSI	0x100b1
				MX6SL_PAD_ECSPI1_SCLK__ECSPI1_SCLK	0x100b1
				MX6SL_PAD_ECSPI1_SS0__GPIO4_IO11	0x80000000
			>;
		};

		pinctrl_fec: fecgrp {
			fsl,pins = <
				MX6SL_PAD_FEC_MDC__FEC_MDC		0x1b0b0
				MX6SL_PAD_FEC_MDIO__FEC_MDIO		0x1b0b0
				MX6SL_PAD_FEC_CRS_DV__FEC_RX_DV		0x1b0b0
				MX6SL_PAD_FEC_RXD0__FEC_RX_DATA0	0x1b0b0
				MX6SL_PAD_FEC_RXD1__FEC_RX_DATA1	0x1b0b0
				MX6SL_PAD_FEC_TX_EN__FEC_TX_EN		0x1b0b0
				MX6SL_PAD_FEC_TXD0__FEC_TX_DATA0	0x1b0b0
				MX6SL_PAD_FEC_TXD1__FEC_TX_DATA1	0x1b0b0
				MX6SL_PAD_FEC_REF_CLK__FEC_REF_OUT	0x4001b0a8
			>;
		};

		pinctrl_fec_sleep: fecgrp-sleep {
			fsl,pins = <
				MX6SL_PAD_FEC_MDC__GPIO4_IO23      0x3080
				MX6SL_PAD_FEC_CRS_DV__GPIO4_IO25   0x3080
				MX6SL_PAD_FEC_RXD0__GPIO4_IO17     0x3080
				MX6SL_PAD_FEC_RXD1__GPIO4_IO18     0x3080
				MX6SL_PAD_FEC_TX_EN__GPIO4_IO22    0x3080
				MX6SL_PAD_FEC_TXD0__GPIO4_IO24     0x3080
				MX6SL_PAD_FEC_TXD1__GPIO4_IO16     0x3080
				MX6SL_PAD_FEC_REF_CLK__GPIO4_IO26  0x3080
			>;
		};

		pinctrl_i2c1: i2c1grp {
			fsl,pins = <
				MX6SL_PAD_I2C1_SCL__I2C1_SCL	0x4001b8b1
				MX6SL_PAD_I2C1_SDA__I2C1_SDA	0x4001b8b1
			>;
		};


		pinctrl_i2c2: i2c2grp {
			fsl,pins = <
				MX6SL_PAD_I2C2_SCL__I2C2_SCL	0x4001b8b1
				MX6SL_PAD_I2C2_SDA__I2C2_SDA	0x4001b8b1
			>;
		};

		pinctrl_kpp: kppgrp {
			fsl,pins = <
				MX6SL_PAD_KEY_ROW0__KEY_ROW0    0x1b010
				MX6SL_PAD_KEY_ROW1__KEY_ROW1    0x1b010
				MX6SL_PAD_KEY_ROW2__KEY_ROW2    0x1b0b0
				MX6SL_PAD_KEY_COL0__KEY_COL0    0x110b0
				MX6SL_PAD_KEY_COL1__KEY_COL1    0x110b0
				MX6SL_PAD_KEY_COL2__KEY_COL2    0x110b0
			>;
		};

		pinctrl_lcd: lcdgrp {
			fsl,pins = <
				MX6SL_PAD_LCD_DAT0__LCD_DATA00 0x1b0b0
				MX6SL_PAD_LCD_DAT1__LCD_DATA01 0x1b0b0
				MX6SL_PAD_LCD_DAT2__LCD_DATA02 0x1b0b0
				MX6SL_PAD_LCD_DAT3__LCD_DATA03 0x1b0b0
				MX6SL_PAD_LCD_DAT4__LCD_DATA04 0x1b0b0
				MX6SL_PAD_LCD_DAT5__LCD_DATA05 0x1b0b0
				MX6SL_PAD_LCD_DAT6__LCD_DATA06 0x1b0b0
				MX6SL_PAD_LCD_DAT7__LCD_DATA07 0x1b0b0
				MX6SL_PAD_LCD_DAT8__LCD_DATA08 0x1b0b0
				MX6SL_PAD_LCD_DAT9__LCD_DATA09 0x1b0b0
				MX6SL_PAD_LCD_DAT10__LCD_DATA10 0x1b0b0
				MX6SL_PAD_LCD_DAT11__LCD_DATA11 0x1b0b0
				MX6SL_PAD_LCD_DAT12__LCD_DATA12 0x1b0b0
				MX6SL_PAD_LCD_DAT13__LCD_DATA13 0x1b0b0
				MX6SL_PAD_LCD_DAT14__LCD_DATA14 0x1b0b0
				MX6SL_PAD_LCD_DAT15__LCD_DATA15 0x1b0b0
				MX6SL_PAD_LCD_DAT16__LCD_DATA16 0x1b0b0
				MX6SL_PAD_LCD_DAT17__LCD_DATA17 0x1b0b0
				MX6SL_PAD_LCD_DAT18__LCD_DATA18 0x1b0b0
				MX6SL_PAD_LCD_DAT19__LCD_DATA19 0x1b0b0
				MX6SL_PAD_LCD_DAT20__LCD_DATA20 0x1b0b0
				MX6SL_PAD_LCD_DAT21__LCD_DATA21 0x1b0b0
				MX6SL_PAD_LCD_DAT22__LCD_DATA22 0x1b0b0
				MX6SL_PAD_LCD_DAT23__LCD_DATA23 0x1b0b0
				MX6SL_PAD_LCD_CLK__LCD_CLK 0x1b0b0
				MX6SL_PAD_LCD_ENABLE__LCD_ENABLE 0x1b0b0
				MX6SL_PAD_LCD_HSYNC__LCD_HSYNC 0x1b0b0
				MX6SL_PAD_LCD_VSYNC__LCD_VSYNC 0x1b0b0
			>;
		};

		pinctrl_led: ledgrp {
			fsl,pins = <
				MX6SL_PAD_HSIC_STROBE__GPIO3_IO20 0x17059
			>;
		};

		pinctrl_pwm1: pwmgrp {
			fsl,pins = <
				MX6SL_PAD_PWM1__PWM1_OUT 0x110b0
			>;
		};

		pinctrl_uart1: uart1grp {
			fsl,pins = <
				MX6SL_PAD_UART1_RXD__UART1_RX_DATA	0x1b0b1
				MX6SL_PAD_UART1_TXD__UART1_TX_DATA	0x1b0b1
			>;
		};

		pinctrl_usbotg1: usbotg1grp {
			fsl,pins = <
				MX6SL_PAD_EPDC_PWRCOM__USB_OTG1_ID	0x17059
			>;
		};

		pinctrl_usdhc1: usdhc1grp {
			fsl,pins = <
				MX6SL_PAD_SD1_CMD__SD1_CMD		0x17059
				MX6SL_PAD_SD1_CLK__SD1_CLK		0x10059
				MX6SL_PAD_SD1_DAT0__SD1_DATA0		0x17059
				MX6SL_PAD_SD1_DAT1__SD1_DATA1		0x17059
				MX6SL_PAD_SD1_DAT2__SD1_DATA2		0x17059
				MX6SL_PAD_SD1_DAT3__SD1_DATA3		0x17059
				MX6SL_PAD_SD1_DAT4__SD1_DATA4		0x17059
				MX6SL_PAD_SD1_DAT5__SD1_DATA5		0x17059
				MX6SL_PAD_SD1_DAT6__SD1_DATA6		0x17059
				MX6SL_PAD_SD1_DAT7__SD1_DATA7		0x17059
			>;
		};

		pinctrl_usdhc1_100mhz: usdhc1grp100mhz {
			fsl,pins = <
				MX6SL_PAD_SD1_CMD__SD1_CMD		0x170b9
				MX6SL_PAD_SD1_CLK__SD1_CLK		0x100b9
				MX6SL_PAD_SD1_DAT0__SD1_DATA0		0x170b9
				MX6SL_PAD_SD1_DAT1__SD1_DATA1		0x170b9
				MX6SL_PAD_SD1_DAT2__SD1_DATA2		0x170b9
				MX6SL_PAD_SD1_DAT3__SD1_DATA3		0x170b9
				MX6SL_PAD_SD1_DAT4__SD1_DATA4		0x170b9
				MX6SL_PAD_SD1_DAT5__SD1_DATA5		0x170b9
				MX6SL_PAD_SD1_DAT6__SD1_DATA6		0x170b9
				MX6SL_PAD_SD1_DAT7__SD1_DATA7		0x170b9
			>;
		};

		pinctrl_usdhc1_200mhz: usdhc1grp200mhz {
			fsl,pins = <
				MX6SL_PAD_SD1_CMD__SD1_CMD		0x170f9
				MX6SL_PAD_SD1_CLK__SD1_CLK		0x100f9
				MX6SL_PAD_SD1_DAT0__SD1_DATA0		0x170f9
				MX6SL_PAD_SD1_DAT1__SD1_DATA1		0x170f9
				MX6SL_PAD_SD1_DAT2__SD1_DATA2		0x170f9
				MX6SL_PAD_SD1_DAT3__SD1_DATA3		0x170f9
				MX6SL_PAD_SD1_DAT4__SD1_DATA4		0x170f9
				MX6SL_PAD_SD1_DAT5__SD1_DATA5		0x170f9
				MX6SL_PAD_SD1_DAT6__SD1_DATA6		0x170f9
				MX6SL_PAD_SD1_DAT7__SD1_DATA7		0x170f9
			>;
		};

		pinctrl_usdhc2: usdhc2grp {
			fsl,pins = <
				MX6SL_PAD_SD2_CMD__SD2_CMD		0x17059
				MX6SL_PAD_SD2_CLK__SD2_CLK		0x10059
				MX6SL_PAD_SD2_DAT0__SD2_DATA0		0x17059
				MX6SL_PAD_SD2_DAT1__SD2_DATA1		0x17059
				MX6SL_PAD_SD2_DAT2__SD2_DATA2		0x17059
				MX6SL_PAD_SD2_DAT3__SD2_DATA3		0x17059
			>;
		};

		pinctrl_usdhc2_100mhz: usdhc2grp100mhz {
			fsl,pins = <
				MX6SL_PAD_SD2_CMD__SD2_CMD		0x170b9
				MX6SL_PAD_SD2_CLK__SD2_CLK		0x100b9
				MX6SL_PAD_SD2_DAT0__SD2_DATA0		0x170b9
				MX6SL_PAD_SD2_DAT1__SD2_DATA1		0x170b9
				MX6SL_PAD_SD2_DAT2__SD2_DATA2		0x170b9
				MX6SL_PAD_SD2_DAT3__SD2_DATA3		0x170b9
			>;
		};

		pinctrl_usdhc2_200mhz: usdhc2grp200mhz {
			fsl,pins = <
				MX6SL_PAD_SD2_CMD__SD2_CMD		0x170f9
				MX6SL_PAD_SD2_CLK__SD2_CLK		0x100f9
				MX6SL_PAD_SD2_DAT0__SD2_DATA0		0x170f9
				MX6SL_PAD_SD2_DAT1__SD2_DATA1		0x170f9
				MX6SL_PAD_SD2_DAT2__SD2_DATA2		0x170f9
				MX6SL_PAD_SD2_DAT3__SD2_DATA3		0x170f9
			>;
		};

		pinctrl_usdhc3: usdhc3grp {
			fsl,pins = <
				MX6SL_PAD_SD3_CMD__SD3_CMD		0x17059
				MX6SL_PAD_SD3_CLK__SD3_CLK		0x10059
				MX6SL_PAD_SD3_DAT0__SD3_DATA0		0x17059
				MX6SL_PAD_SD3_DAT1__SD3_DATA1		0x17059
				MX6SL_PAD_SD3_DAT2__SD3_DATA2		0x17059
				MX6SL_PAD_SD3_DAT3__SD3_DATA3		0x17059
			>;
		};

		pinctrl_usdhc3_100mhz: usdhc3grp100mhz {
			fsl,pins = <
				MX6SL_PAD_SD3_CMD__SD3_CMD		0x170b9
				MX6SL_PAD_SD3_CLK__SD3_CLK		0x100b9
				MX6SL_PAD_SD3_DAT0__SD3_DATA0		0x170b9
				MX6SL_PAD_SD3_DAT1__SD3_DATA1		0x170b9
				MX6SL_PAD_SD3_DAT2__SD3_DATA2		0x170b9
				MX6SL_PAD_SD3_DAT3__SD3_DATA3		0x170b9
			>;
		};

		pinctrl_usdhc3_200mhz: usdhc3grp200mhz {
			fsl,pins = <
				MX6SL_PAD_SD3_CMD__SD3_CMD		0x170f9
				MX6SL_PAD_SD3_CLK__SD3_CLK		0x100f9
				MX6SL_PAD_SD3_DAT0__SD3_DATA0		0x170f9
				MX6SL_PAD_SD3_DAT1__SD3_DATA1		0x170f9
				MX6SL_PAD_SD3_DAT2__SD3_DATA2		0x170f9
				MX6SL_PAD_SD3_DAT3__SD3_DATA3		0x170f9
			>;
		};
	};
};

&kpp {
	pinctrl-names = "default";
	pinctrl-0 = <&pinctrl_kpp>;
	linux,keymap = <
			MATRIX_KEY(0x0, 0x0, KEY_UP)         /* ROW0, COL0 */
			MATRIX_KEY(0x0, 0x1, KEY_DOWN)       /* ROW0, COL1 */
			MATRIX_KEY(0x0, 0x2, KEY_ENTER)      /* ROW0, COL2 */
			MATRIX_KEY(0x1, 0x0, KEY_HOME)       /* ROW1, COL0 */
			MATRIX_KEY(0x1, 0x1, KEY_RIGHT)      /* ROW1, COL1 */
			MATRIX_KEY(0x1, 0x2, KEY_LEFT)       /* ROW1, COL2 */
			MATRIX_KEY(0x2, 0x0, KEY_VOLUMEDOWN) /* ROW2, COL0 */
			MATRIX_KEY(0x2, 0x1, KEY_VOLUMEUP)   /* ROW2, COL1 */
	>;
	status = "okay";
};

&lcdif {
	pinctrl-names = "default";
	pinctrl-0 = <&pinctrl_lcd>;
	lcd-supply = <&reg_lcd_3v3>;
	display = <&display0>;
	status = "okay";

	display0: display0 {
		bits-per-pixel = <32>;
		bus-width = <24>;

		display-timings {
			native-mode = <&timing0>;
			timing0: timing0 {
				clock-frequency = <33500000>;
				hactive = <800>;
				vactive = <480>;
				hback-porch = <89>;
				hfront-porch = <164>;
				vback-porch = <23>;
				vfront-porch = <10>;
				hsync-len = <10>;
				vsync-len = <10>;
				hsync-active = <0>;
				vsync-active = <0>;
				de-active = <1>;
				pixelclk-active = <0>;
			};
		};
	};
};

&pwm1 {
	pinctrl-names = "default";
	pinctrl-0 = <&pinctrl_pwm1>;
	status = "okay";
};

<<<<<<< HEAD
=======
&snvs_poweroff {
	status = "okay";
};

>>>>>>> e529fea9
&ssi2 {
	status = "okay";
};

&uart1 {
	pinctrl-names = "default";
	pinctrl-0 = <&pinctrl_uart1>;
	status = "okay";
};

&usbotg1 {
	vbus-supply = <&reg_usb_otg1_vbus>;
	pinctrl-names = "default";
	pinctrl-0 = <&pinctrl_usbotg1>;
	disable-over-current;
	status = "okay";
};

&usbotg2 {
	vbus-supply = <&reg_usb_otg2_vbus>;
	dr_mode = "host";
	disable-over-current;
	status = "okay";
};

&usdhc1 {
	pinctrl-names = "default", "state_100mhz", "state_200mhz";
	pinctrl-0 = <&pinctrl_usdhc1>;
	pinctrl-1 = <&pinctrl_usdhc1_100mhz>;
	pinctrl-2 = <&pinctrl_usdhc1_200mhz>;
	bus-width = <8>;
	cd-gpios = <&gpio4 7 0>;
	wp-gpios = <&gpio4 6 0>;
	status = "okay";
};

&usdhc2 {
	pinctrl-names = "default", "state_100mhz", "state_200mhz";
	pinctrl-0 = <&pinctrl_usdhc2>;
	pinctrl-1 = <&pinctrl_usdhc2_100mhz>;
	pinctrl-2 = <&pinctrl_usdhc2_200mhz>;
	cd-gpios = <&gpio5 0 0>;
	wp-gpios = <&gpio4 29 0>;
	status = "okay";
};

&usdhc3 {
	pinctrl-names = "default", "state_100mhz", "state_200mhz";
	pinctrl-0 = <&pinctrl_usdhc3>;
	pinctrl-1 = <&pinctrl_usdhc3_100mhz>;
	pinctrl-2 = <&pinctrl_usdhc3_200mhz>;
	cd-gpios = <&gpio3 22 0>;
	status = "okay";
};<|MERGE_RESOLUTION|>--- conflicted
+++ resolved
@@ -580,13 +580,10 @@
 	status = "okay";
 };
 
-<<<<<<< HEAD
-=======
 &snvs_poweroff {
 	status = "okay";
 };
 
->>>>>>> e529fea9
 &ssi2 {
 	status = "okay";
 };

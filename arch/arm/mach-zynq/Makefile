--- conflicted
+++ resolved
@@ -4,9 +4,4 @@
 
 # Common support
 obj-y				:= common.o slcr.o pm.o
-<<<<<<< HEAD
-CFLAGS_REMOVE_hotplug.o		=-march=armv6k
-CFLAGS_hotplug.o 		=-Wa,-march=armv7-a -mcpu=cortex-a9
-=======
->>>>>>> e529fea9
 obj-$(CONFIG_SMP)		+= headsmp.o platsmp.o
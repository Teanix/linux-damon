--- conflicted
+++ resolved
@@ -371,11 +371,7 @@
 		restorer = (unsigned long) ka->sa.sa_restorer | PSW_ADDR_AMODE;
 	} else {
 		/* Signal frame without vector registers are short ! */
-<<<<<<< HEAD
-		__u16 __user *svc = (void *) frame + frame_size - 2;
-=======
 		__u16 __user *svc = (void __user *) frame + frame_size - 2;
->>>>>>> e529fea9
 		if (__put_user(S390_SYSCALL_OPCODE | __NR_sigreturn, svc))
 			return -EFAULT;
 		restorer = (unsigned long) svc | PSW_ADDR_AMODE;

/*
 * This file handles the architecture dependent parts of process handling.
 *
 *    Copyright IBM Corp. 1999, 2009
 *    Author(s): Martin Schwidefsky <schwidefsky@de.ibm.com>,
 *		 Hartmut Penner <hp@de.ibm.com>,
 *		 Denis Joseph Barrow,
 */

#include <linux/compiler.h>
#include <linux/cpu.h>
#include <linux/sched.h>
#include <linux/kernel.h>
#include <linux/mm.h>
#include <linux/elfcore.h>
#include <linux/smp.h>
#include <linux/slab.h>
#include <linux/interrupt.h>
#include <linux/tick.h>
#include <linux/personality.h>
#include <linux/syscalls.h>
#include <linux/compat.h>
#include <linux/kprobes.h>
#include <linux/random.h>
#include <linux/module.h>
#include <asm/io.h>
#include <asm/processor.h>
#include <asm/vtimer.h>
#include <asm/exec.h>
#include <asm/irq.h>
#include <asm/nmi.h>
#include <asm/smp.h>
#include <asm/switch_to.h>
#include <asm/runtime_instr.h>
#include "entry.h"

asmlinkage void ret_from_fork(void) asm ("ret_from_fork");

/*
 * Return saved PC of a blocked thread. used in kernel/sched.
 * resume in entry.S does not create a new stack frame, it
 * just stores the registers %r6-%r15 to the frame given by
 * schedule. We want to return the address of the caller of
 * schedule, so we have to walk the backchain one time to
 * find the frame schedule() store its return address.
 */
unsigned long thread_saved_pc(struct task_struct *tsk)
{
	struct stack_frame *sf, *low, *high;

	if (!tsk || !task_stack_page(tsk))
		return 0;
	low = task_stack_page(tsk);
	high = (struct stack_frame *) task_pt_regs(tsk);
	sf = (struct stack_frame *) (tsk->thread.ksp & PSW_ADDR_INSN);
	if (sf <= low || sf > high)
		return 0;
	sf = (struct stack_frame *) (sf->back_chain & PSW_ADDR_INSN);
	if (sf <= low || sf > high)
		return 0;
	return sf->gprs[8];
}

<<<<<<< HEAD
extern void __kprobes kernel_thread_starter(void);
=======
extern void kernel_thread_starter(void);
>>>>>>> e529fea9

/*
 * Free current thread data structures etc..
 */
void exit_thread(void)
{
	exit_thread_runtime_instr();
}

void flush_thread(void)
{
}

void release_thread(struct task_struct *dead_task)
{
}

int copy_thread(unsigned long clone_flags, unsigned long new_stackp,
		unsigned long arg, struct task_struct *p)
{
	struct thread_info *ti;
	struct fake_frame
	{
		struct stack_frame sf;
		struct pt_regs childregs;
	} *frame;

	frame = container_of(task_pt_regs(p), struct fake_frame, childregs);
	p->thread.ksp = (unsigned long) frame;
	/* Save access registers to new thread structure. */
	save_access_regs(&p->thread.acrs[0]);
	/* start new process with ar4 pointing to the correct address space */
	p->thread.mm_segment = get_fs();
	/* Don't copy debug registers */
	memset(&p->thread.per_user, 0, sizeof(p->thread.per_user));
	memset(&p->thread.per_event, 0, sizeof(p->thread.per_event));
	clear_tsk_thread_flag(p, TIF_SINGLE_STEP);
	/* Initialize per thread user and system timer values */
	ti = task_thread_info(p);
	ti->user_timer = 0;
	ti->system_timer = 0;

	frame->sf.back_chain = 0;
	/* new return point is ret_from_fork */
	frame->sf.gprs[8] = (unsigned long) ret_from_fork;
	/* fake return stack for resume(), don't go back to schedule */
	frame->sf.gprs[9] = (unsigned long) frame;

	/* Store access registers to kernel stack of new process. */
	if (unlikely(p->flags & PF_KTHREAD)) {
		/* kernel thread */
		memset(&frame->childregs, 0, sizeof(struct pt_regs));
		frame->childregs.psw.mask = PSW_KERNEL_BITS | PSW_MASK_DAT |
				PSW_MASK_IO | PSW_MASK_EXT | PSW_MASK_MCHECK;
		frame->childregs.psw.addr = PSW_ADDR_AMODE |
				(unsigned long) kernel_thread_starter;
		frame->childregs.gprs[9] = new_stackp; /* function */
		frame->childregs.gprs[10] = arg;
		frame->childregs.gprs[11] = (unsigned long) do_exit;
		frame->childregs.orig_gpr2 = -1;

		return 0;
	}
	frame->childregs = *current_pt_regs();
	frame->childregs.gprs[2] = 0;	/* child returns 0 on fork. */
	frame->childregs.flags = 0;
	if (new_stackp)
		frame->childregs.gprs[15] = new_stackp;

	/* Don't copy runtime instrumentation info */
	p->thread.ri_cb = NULL;
	p->thread.ri_signum = 0;
	frame->childregs.psw.mask &= ~PSW_MASK_RI;

#ifndef CONFIG_64BIT
	/*
	 * save fprs to current->thread.fp_regs to merge them with
	 * the emulated registers and then copy the result to the child.
	 */
	save_fp_ctl(&current->thread.fp_regs.fpc);
	save_fp_regs(current->thread.fp_regs.fprs);
	memcpy(&p->thread.fp_regs, &current->thread.fp_regs,
	       sizeof(s390_fp_regs));
	/* Set a new TLS ?  */
	if (clone_flags & CLONE_SETTLS)
		p->thread.acrs[0] = frame->childregs.gprs[6];
#else /* CONFIG_64BIT */
	/* Save the fpu registers to new thread structure. */
	save_fp_ctl(&p->thread.fp_regs.fpc);
	save_fp_regs(p->thread.fp_regs.fprs);
	p->thread.fp_regs.pad = 0;
	p->thread.vxrs = NULL;
	/* Set a new TLS ?  */
	if (clone_flags & CLONE_SETTLS) {
		unsigned long tls = frame->childregs.gprs[6];
		if (is_compat_task()) {
			p->thread.acrs[0] = (unsigned int)tls;
		} else {
			p->thread.acrs[0] = (unsigned int)(tls >> 32);
			p->thread.acrs[1] = (unsigned int)tls;
		}
	}
#endif /* CONFIG_64BIT */
	return 0;
}

asmlinkage void execve_tail(void)
{
	current->thread.fp_regs.fpc = 0;
	if (MACHINE_HAS_IEEE)
		asm volatile("sfpc %0,%0" : : "d" (0));
}

/*
 * fill in the FPU structure for a core dump.
 */
int dump_fpu (struct pt_regs * regs, s390_fp_regs *fpregs)
{
#ifndef CONFIG_64BIT
	/*
	 * save fprs to current->thread.fp_regs to merge them with
	 * the emulated registers and then copy the result to the dump.
	 */
	save_fp_ctl(&current->thread.fp_regs.fpc);
	save_fp_regs(current->thread.fp_regs.fprs);
	memcpy(fpregs, &current->thread.fp_regs, sizeof(s390_fp_regs));
#else /* CONFIG_64BIT */
	save_fp_ctl(&fpregs->fpc);
	save_fp_regs(fpregs->fprs);
#endif /* CONFIG_64BIT */
	return 1;
}
EXPORT_SYMBOL(dump_fpu);

unsigned long get_wchan(struct task_struct *p)
{
	struct stack_frame *sf, *low, *high;
	unsigned long return_address;
	int count;

	if (!p || p == current || p->state == TASK_RUNNING || !task_stack_page(p))
		return 0;
	low = task_stack_page(p);
	high = (struct stack_frame *) task_pt_regs(p);
	sf = (struct stack_frame *) (p->thread.ksp & PSW_ADDR_INSN);
	if (sf <= low || sf > high)
		return 0;
	for (count = 0; count < 16; count++) {
		sf = (struct stack_frame *) (sf->back_chain & PSW_ADDR_INSN);
		if (sf <= low || sf > high)
			return 0;
		return_address = sf->gprs[8] & PSW_ADDR_INSN;
		if (!in_sched_functions(return_address))
			return return_address;
	}
	return 0;
}

unsigned long arch_align_stack(unsigned long sp)
{
	if (!(current->personality & ADDR_NO_RANDOMIZE) && randomize_va_space)
		sp -= get_random_int() & ~PAGE_MASK;
	return sp & ~0xf;
}

static inline unsigned long brk_rnd(void)
{
	/* 8MB for 32bit, 1GB for 64bit */
	if (is_32bit_task())
		return (get_random_int() & 0x7ffUL) << PAGE_SHIFT;
	else
		return (get_random_int() & 0x3ffffUL) << PAGE_SHIFT;
}

unsigned long arch_randomize_brk(struct mm_struct *mm)
{
	unsigned long ret;

	ret = PAGE_ALIGN(mm->brk + brk_rnd());
	return (ret > mm->brk) ? ret : mm->brk;
}

unsigned long randomize_et_dyn(unsigned long base)
{
	unsigned long ret;

	if (!(current->flags & PF_RANDOMIZE))
		return base;
	ret = PAGE_ALIGN(base + brk_rnd());
	return (ret > base) ? ret : base;
}<|MERGE_RESOLUTION|>--- conflicted
+++ resolved
@@ -61,11 +61,7 @@
 	return sf->gprs[8];
 }
 
-<<<<<<< HEAD
-extern void __kprobes kernel_thread_starter(void);
-=======
 extern void kernel_thread_starter(void);
->>>>>>> e529fea9
 
 /*
  * Free current thread data structures etc..

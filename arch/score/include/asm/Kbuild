--- conflicted
+++ resolved
@@ -5,10 +5,6 @@
 generic-y += barrier.h
 generic-y += clkdev.h
 generic-y += cputime.h
-<<<<<<< HEAD
-generic-y += hash.h
-=======
->>>>>>> e529fea9
 generic-y += irq_work.h
 generic-y += mcs_spinlock.h
 generic-y += preempt.h

/*
 * Copyright (C) 2012 ARM Ltd.
 *
 * This program is free software; you can redistribute it and/or modify
 * it under the terms of the GNU General Public License version 2 as
 * published by the Free Software Foundation.
 *
 * This program is distributed in the hope that it will be useful,
 * but WITHOUT ANY WARRANTY; without even the implied warranty of
 * MERCHANTABILITY or FITNESS FOR A PARTICULAR PURPOSE.  See the
 * GNU General Public License for more details.
 *
 * You should have received a copy of the GNU General Public License
 * along with this program.  If not, see <http://www.gnu.org/licenses/>.
 */
#ifndef __ASM_DMA_MAPPING_H
#define __ASM_DMA_MAPPING_H

#ifdef __KERNEL__

#include <linux/types.h>
#include <linux/vmalloc.h>

#include <asm-generic/dma-coherent.h>

#include <xen/xen.h>
#include <asm/xen/hypervisor.h>

#define DMA_ERROR_CODE	(~(dma_addr_t)0)
extern struct dma_map_ops *dma_ops;
extern struct dma_map_ops coherent_swiotlb_dma_ops;
extern struct dma_map_ops noncoherent_swiotlb_dma_ops;

static inline struct dma_map_ops *__generic_dma_ops(struct device *dev)
{
	if (unlikely(!dev) || !dev->archdata.dma_ops)
		return dma_ops;
	else
		return dev->archdata.dma_ops;
}

static inline struct dma_map_ops *get_dma_ops(struct device *dev)
{
	if (xen_initial_domain())
		return xen_dma_ops;
	else
		return __generic_dma_ops(dev);
}

static inline void set_dma_ops(struct device *dev, struct dma_map_ops *ops)
{
	dev->archdata.dma_ops = ops;
}

static inline int set_arch_dma_coherent_ops(struct device *dev)
{
<<<<<<< HEAD
=======
	dev->archdata.dma_coherent = true;
>>>>>>> e529fea9
	set_dma_ops(dev, &coherent_swiotlb_dma_ops);
	return 0;
}
#define set_arch_dma_coherent_ops	set_arch_dma_coherent_ops

<<<<<<< HEAD
=======
/* do not use this function in a driver */
static inline bool is_device_dma_coherent(struct device *dev)
{
	return dev->archdata.dma_coherent;
}

>>>>>>> e529fea9
#include <asm-generic/dma-mapping-common.h>

static inline dma_addr_t phys_to_dma(struct device *dev, phys_addr_t paddr)
{
	return (dma_addr_t)paddr;
}

static inline phys_addr_t dma_to_phys(struct device *dev, dma_addr_t dev_addr)
{
	return (phys_addr_t)dev_addr;
}

static inline int dma_mapping_error(struct device *dev, dma_addr_t dev_addr)
{
	struct dma_map_ops *ops = get_dma_ops(dev);
	debug_dma_mapping_error(dev, dev_addr);
	return ops->mapping_error(dev, dev_addr);
}

static inline int dma_supported(struct device *dev, u64 mask)
{
	struct dma_map_ops *ops = get_dma_ops(dev);
	return ops->dma_supported(dev, mask);
}

static inline int dma_set_mask(struct device *dev, u64 mask)
{
	if (!dev->dma_mask || !dma_supported(dev, mask))
		return -EIO;
	*dev->dma_mask = mask;

	return 0;
}

static inline bool dma_capable(struct device *dev, dma_addr_t addr, size_t size)
{
	if (!dev->dma_mask)
		return 0;

	return addr + size - 1 <= *dev->dma_mask;
}

static inline void dma_mark_clean(void *addr, size_t size)
{
}

#define dma_alloc_coherent(d, s, h, f)	dma_alloc_attrs(d, s, h, f, NULL)
#define dma_free_coherent(d, s, h, f)	dma_free_attrs(d, s, h, f, NULL)

static inline void *dma_alloc_attrs(struct device *dev, size_t size,
				    dma_addr_t *dma_handle, gfp_t flags,
				    struct dma_attrs *attrs)
{
	struct dma_map_ops *ops = get_dma_ops(dev);
	void *vaddr;

	if (dma_alloc_from_coherent(dev, size, dma_handle, &vaddr))
		return vaddr;

	vaddr = ops->alloc(dev, size, dma_handle, flags, attrs);
	debug_dma_alloc_coherent(dev, size, *dma_handle, vaddr);
	return vaddr;
}

static inline void dma_free_attrs(struct device *dev, size_t size,
				  void *vaddr, dma_addr_t dev_addr,
				  struct dma_attrs *attrs)
{
	struct dma_map_ops *ops = get_dma_ops(dev);

	if (dma_release_from_coherent(dev, get_order(size), vaddr))
		return;

	debug_dma_free_coherent(dev, size, vaddr, dev_addr);
	ops->free(dev, size, vaddr, dev_addr, attrs);
}

/*
 * There is no dma_cache_sync() implementation, so just return NULL here.
 */
static inline void *dma_alloc_noncoherent(struct device *dev, size_t size,
					  dma_addr_t *handle, gfp_t flags)
{
	return NULL;
}

static inline void dma_free_noncoherent(struct device *dev, size_t size,
					void *cpu_addr, dma_addr_t handle)
{
}

#endif	/* __KERNEL__ */
#endif	/* __ASM_DMA_MAPPING_H */<|MERGE_RESOLUTION|>--- conflicted
+++ resolved
@@ -54,24 +54,18 @@
 
 static inline int set_arch_dma_coherent_ops(struct device *dev)
 {
-<<<<<<< HEAD
-=======
 	dev->archdata.dma_coherent = true;
->>>>>>> e529fea9
 	set_dma_ops(dev, &coherent_swiotlb_dma_ops);
 	return 0;
 }
 #define set_arch_dma_coherent_ops	set_arch_dma_coherent_ops
 
-<<<<<<< HEAD
-=======
 /* do not use this function in a driver */
 static inline bool is_device_dma_coherent(struct device *dev)
 {
 	return dev->archdata.dma_coherent;
 }
 
->>>>>>> e529fea9
 #include <asm-generic/dma-mapping-common.h>
 
 static inline dma_addr_t phys_to_dma(struct device *dev, phys_addr_t paddr)

config ARM64
	def_bool y
	select ARCH_BINFMT_ELF_RANDOMIZE_PIE
	select ARCH_HAS_ATOMIC64_DEC_IF_POSITIVE
	select ARCH_HAS_SG_CHAIN
	select ARCH_HAS_TICK_BROADCAST if GENERIC_CLOCKEVENTS_BROADCAST
	select ARCH_USE_CMPXCHG_LOCKREF
	select ARCH_SUPPORTS_ATOMIC_RMW
	select ARCH_WANT_OPTIONAL_GPIOLIB
	select ARCH_WANT_COMPAT_IPC_PARSE_VERSION
	select ARCH_WANT_FRAME_POINTERS
	select ARM_AMBA
	select ARM_ARCH_TIMER
	select ARM_GIC
	select AUDIT_ARCH_COMPAT_GENERIC
	select ARM_GIC_V3
	select BUILDTIME_EXTABLE_SORT
	select CLONE_BACKWARDS
	select COMMON_CLK
	select CPU_PM if (SUSPEND || CPU_IDLE)
	select DCACHE_WORD_ACCESS
	select GENERIC_ALLOCATOR
	select GENERIC_CLOCKEVENTS
	select GENERIC_CLOCKEVENTS_BROADCAST if SMP
	select GENERIC_CPU_AUTOPROBE
	select GENERIC_EARLY_IOREMAP
	select GENERIC_IRQ_PROBE
	select GENERIC_IRQ_SHOW
	select GENERIC_PCI_IOMAP
	select GENERIC_SCHED_CLOCK
	select GENERIC_SMP_IDLE_THREAD
	select GENERIC_STRNCPY_FROM_USER
	select GENERIC_STRNLEN_USER
	select GENERIC_TIME_VSYSCALL
	select HANDLE_DOMAIN_IRQ
	select HARDIRQS_SW_RESEND
	select HAVE_ALIGNED_STRUCT_PAGE if SLUB
	select HAVE_ARCH_AUDITSYSCALL
	select HAVE_ARCH_JUMP_LABEL
	select HAVE_ARCH_KGDB
	select HAVE_ARCH_SECCOMP_FILTER
	select HAVE_ARCH_TRACEHOOK
	select HAVE_BPF_JIT
	select HAVE_C_RECORDMCOUNT
	select HAVE_CC_STACKPROTECTOR
	select HAVE_CMPXCHG_DOUBLE
	select HAVE_DEBUG_BUGVERBOSE
	select HAVE_DEBUG_KMEMLEAK
	select HAVE_DMA_API_DEBUG
	select HAVE_DMA_ATTRS
	select HAVE_DMA_CONTIGUOUS
	select HAVE_DYNAMIC_FTRACE
	select HAVE_EFFICIENT_UNALIGNED_ACCESS
	select HAVE_FTRACE_MCOUNT_RECORD
	select HAVE_FUNCTION_TRACER
	select HAVE_FUNCTION_GRAPH_TRACER
	select HAVE_GENERIC_DMA_COHERENT
	select HAVE_HW_BREAKPOINT if PERF_EVENTS
	select HAVE_MEMBLOCK
	select HAVE_PATA_PLATFORM
	select HAVE_PERF_EVENTS
	select HAVE_PERF_REGS
	select HAVE_PERF_USER_STACK_DUMP
	select HAVE_RCU_TABLE_FREE
	select HAVE_SYSCALL_TRACEPOINTS
	select IRQ_DOMAIN
	select MODULES_USE_ELF_RELA
	select NO_BOOTMEM
	select OF
	select OF_EARLY_FLATTREE
	select OF_RESERVED_MEM
	select PERF_USE_VMALLOC
	select POWER_RESET
	select POWER_SUPPLY
	select RTC_LIB
	select SPARSE_IRQ
	select SYSCTL_EXCEPTION_TRACE
	select HAVE_CONTEXT_TRACKING
	help
	  ARM 64-bit (AArch64) Linux support.

config 64BIT
	def_bool y

config ARCH_PHYS_ADDR_T_64BIT
	def_bool y

config MMU
	def_bool y

config NO_IOPORT_MAP
	def_bool y if !PCI

config STACKTRACE_SUPPORT
	def_bool y

config LOCKDEP_SUPPORT
	def_bool y

config TRACE_IRQFLAGS_SUPPORT
	def_bool y

config RWSEM_XCHGADD_ALGORITHM
	def_bool y

config GENERIC_HWEIGHT
	def_bool y

config GENERIC_CSUM
        def_bool y

config GENERIC_CALIBRATE_DELAY
	def_bool y

config ZONE_DMA
	def_bool y

config HAVE_GENERIC_RCU_GUP
	def_bool y

config ARCH_DMA_ADDR_T_64BIT
	def_bool y

config NEED_DMA_MAP_STATE
	def_bool y

config NEED_SG_DMA_LENGTH
	def_bool y

config SWIOTLB
	def_bool y

config IOMMU_HELPER
	def_bool SWIOTLB

config KERNEL_MODE_NEON
	def_bool y

config FIX_EARLYCON_MEM
	def_bool y

source "init/Kconfig"

source "kernel/Kconfig.freezer"

menu "Platform selection"

<<<<<<< HEAD
=======
config ARCH_SEATTLE
	bool "AMD Seattle SoC Family"
	help
	  This enables support for AMD Seattle SOC Family

>>>>>>> e529fea9
config ARCH_THUNDER
	bool "Cavium Inc. Thunder SoC Family"
	help
	  This enables support for Cavium's Thunder Family of SoCs.

config ARCH_VEXPRESS
	bool "ARMv8 software model (Versatile Express)"
	select ARCH_REQUIRE_GPIOLIB
	select COMMON_CLK_VERSATILE
	select POWER_RESET_VEXPRESS
	select VEXPRESS_CONFIG
	help
	  This enables support for the ARMv8 software model (Versatile
	  Express).

config ARCH_XGENE
	bool "AppliedMicro X-Gene SOC Family"
	help
	  This enables support for AppliedMicro X-Gene SOC Family

endmenu

menu "Bus support"

config PCI
	bool "PCI support"
	help
	  This feature enables support for PCI bus system. If you say Y
	  here, the kernel will include drivers and infrastructure code
	  to support PCI bus devices.

config PCI_DOMAINS
	def_bool PCI

config PCI_DOMAINS_GENERIC
	def_bool PCI

config PCI_SYSCALL
	def_bool PCI

source "drivers/pci/Kconfig"
source "drivers/pci/pcie/Kconfig"
source "drivers/pci/hotplug/Kconfig"

config PCI
	bool "PCI support"
	help
	  This feature enables support for PCI bus system. If you say Y
	  here, the kernel will include drivers and infrastructure code
	  to support PCI bus devices.

config PCI_DOMAINS
	def_bool PCI

config PCI_DOMAINS_GENERIC
	def_bool PCI

config PCI_SYSCALL
	def_bool PCI

source "drivers/pci/Kconfig"
source "drivers/pci/pcie/Kconfig"
source "drivers/pci/hotplug/Kconfig"

endmenu

menu "Kernel Features"

menu "ARM errata workarounds via the alternatives framework"

config ARM64_ERRATUM_826319
	bool "Cortex-A53: 826319: System might deadlock if a write cannot complete until read data is accepted"
	default y
	help
	  This option adds an alternative code sequence to work around ARM
	  erratum 826319 on Cortex-A53 parts up to r0p2 with an AMBA 4 ACE or
	  AXI master interface and an L2 cache.

	  If a Cortex-A53 uses an AMBA AXI4 ACE interface to other processors
	  and is unable to accept a certain write via this interface, it will
	  not progress on read data presented on the read data channel and the
	  system can deadlock.

	  The workaround promotes data cache clean instructions to
	  data cache clean-and-invalidate.
	  Please note that this does not necessarily enable the workaround,
	  as it depends on the alternative framework, which will only patch
	  the kernel if an affected CPU is detected.

	  If unsure, say Y.

config ARM64_ERRATUM_827319
	bool "Cortex-A53: 827319: Data cache clean instructions might cause overlapping transactions to the interconnect"
	default y
	help
	  This option adds an alternative code sequence to work around ARM
	  erratum 827319 on Cortex-A53 parts up to r0p2 with an AMBA 5 CHI
	  master interface and an L2 cache.

	  Under certain conditions this erratum can cause a clean line eviction
	  to occur at the same time as another transaction to the same address
	  on the AMBA 5 CHI interface, which can cause data corruption if the
	  interconnect reorders the two transactions.

	  The workaround promotes data cache clean instructions to
	  data cache clean-and-invalidate.
	  Please note that this does not necessarily enable the workaround,
	  as it depends on the alternative framework, which will only patch
	  the kernel if an affected CPU is detected.

	  If unsure, say Y.

config ARM64_ERRATUM_824069
	bool "Cortex-A53: 824069: Cache line might not be marked as clean after a CleanShared snoop"
	default y
	help
	  This option adds an alternative code sequence to work around ARM
	  erratum 824069 on Cortex-A53 parts up to r0p2 when it is connected
	  to a coherent interconnect.

	  If a Cortex-A53 processor is executing a store or prefetch for
	  write instruction at the same time as a processor in another
	  cluster is executing a cache maintenance operation to the same
	  address, then this erratum might cause a clean cache line to be
	  incorrectly marked as dirty.

	  The workaround promotes data cache clean instructions to
	  data cache clean-and-invalidate.
	  Please note that this option does not necessarily enable the
	  workaround, as it depends on the alternative framework, which will
	  only patch the kernel if an affected CPU is detected.

	  If unsure, say Y.

config ARM64_ERRATUM_819472
	bool "Cortex-A53: 819472: Store exclusive instructions might cause data corruption"
	default y
	help
	  This option adds an alternative code sequence to work around ARM
	  erratum 819472 on Cortex-A53 parts up to r0p1 with an L2 cache
	  present when it is connected to a coherent interconnect.

	  If the processor is executing a load and store exclusive sequence at
	  the same time as a processor in another cluster is executing a cache
	  maintenance operation to the same address, then this erratum might
	  cause data corruption.

	  The workaround promotes data cache clean instructions to
	  data cache clean-and-invalidate.
	  Please note that this does not necessarily enable the workaround,
	  as it depends on the alternative framework, which will only patch
	  the kernel if an affected CPU is detected.

	  If unsure, say Y.

config ARM64_ERRATUM_832075
	bool "Cortex-A57: 832075: possible deadlock on mixing exclusive memory accesses with device loads"
	default y
	help
	  This option adds an alternative code sequence to work around ARM
	  erratum 832075 on Cortex-A57 parts up to r1p2.

	  Affected Cortex-A57 parts might deadlock when exclusive load/store
	  instructions to Write-Back memory are mixed with Device loads.

	  The workaround is to promote device loads to use Load-Acquire
	  semantics.
	  Please note that this does not necessarily enable the workaround,
	  as it depends on the alternative framework, which will only patch
	  the kernel if an affected CPU is detected.

	  If unsure, say Y.

endmenu


choice
	prompt "Page size"
	default ARM64_4K_PAGES
	help
	  Page size (translation granule) configuration.

config ARM64_4K_PAGES
	bool "4KB"
	help
	  This feature enables 4KB pages support.

config ARM64_64K_PAGES
	bool "64KB"
	help
	  This feature enables 64KB pages support (4KB by default)
	  allowing only two levels of page tables and faster TLB
	  look-up. AArch32 emulation is not available when this feature
	  is enabled.

endchoice

choice
	prompt "Virtual address space size"
	default ARM64_VA_BITS_39 if ARM64_4K_PAGES
	default ARM64_VA_BITS_42 if ARM64_64K_PAGES
	help
	  Allows choosing one of multiple possible virtual address
	  space sizes. The level of translation table is determined by
	  a combination of page size and virtual address space size.

config ARM64_VA_BITS_39
	bool "39-bit"
	depends on ARM64_4K_PAGES

config ARM64_VA_BITS_42
	bool "42-bit"
	depends on ARM64_64K_PAGES

config ARM64_VA_BITS_48
	bool "48-bit"
	depends on !ARM_SMMU

endchoice

config ARM64_VA_BITS
	int
	default 39 if ARM64_VA_BITS_39
	default 42 if ARM64_VA_BITS_42
	default 48 if ARM64_VA_BITS_48

config ARM64_PGTABLE_LEVELS
	int
	default 2 if ARM64_64K_PAGES && ARM64_VA_BITS_42
	default 3 if ARM64_64K_PAGES && ARM64_VA_BITS_48
	default 3 if ARM64_4K_PAGES && ARM64_VA_BITS_39
	default 4 if ARM64_4K_PAGES && ARM64_VA_BITS_48

config CPU_BIG_ENDIAN
       bool "Build big-endian kernel"
       help
         Say Y if you plan on running a kernel in big-endian mode.

config SMP
	bool "Symmetric Multi-Processing"
	help
	  This enables support for systems with more than one CPU.  If
	  you say N here, the kernel will run on single and
	  multiprocessor machines, but will use only one CPU of a
	  multiprocessor machine. If you say Y here, the kernel will run
	  on many, but not all, single processor machines. On a single
	  processor machine, the kernel will run faster if you say N
	  here.

	  If you don't know what to do here, say N.

config SCHED_MC
	bool "Multi-core scheduler support"
	depends on SMP
	help
	  Multi-core scheduler support improves the CPU scheduler's decision
	  making when dealing with multi-core CPU chips at a cost of slightly
	  increased overhead in some places. If unsure say N here.

config SCHED_SMT
	bool "SMT scheduler support"
	depends on SMP
	help
	  Improves the CPU scheduler's decision making when dealing with
	  MultiThreading at a cost of slightly increased overhead in some
	  places. If unsure say N here.

config NR_CPUS
	int "Maximum number of CPUs (2-64)"
	range 2 64
	depends on SMP
	# These have to remain sorted largest to smallest
	default "64"

config HOTPLUG_CPU
	bool "Support for hot-pluggable CPUs"
	depends on SMP
	help
	  Say Y here to experiment with turning CPUs off and on.  CPUs
	  can be controlled through /sys/devices/system/cpu.

source kernel/Kconfig.preempt

config HZ
	int
	default 100

config ARCH_HAS_HOLES_MEMORYMODEL
	def_bool y if SPARSEMEM

config ARCH_SPARSEMEM_ENABLE
	def_bool y
	select SPARSEMEM_VMEMMAP_ENABLE

config ARCH_SPARSEMEM_DEFAULT
	def_bool ARCH_SPARSEMEM_ENABLE

config ARCH_SELECT_MEMORY_MODEL
	def_bool ARCH_SPARSEMEM_ENABLE

config HAVE_ARCH_PFN_VALID
	def_bool ARCH_HAS_HOLES_MEMORYMODEL || !SPARSEMEM

config HW_PERF_EVENTS
	bool "Enable hardware performance counter support for perf events"
	depends on PERF_EVENTS
	default y
	help
	  Enable hardware performance counter support for perf events. If
	  disabled, perf events will use software events only.

config SYS_SUPPORTS_HUGETLBFS
	def_bool y

config ARCH_WANT_GENERAL_HUGETLB
	def_bool y

config ARCH_WANT_HUGE_PMD_SHARE
	def_bool y if !ARM64_64K_PAGES

config HAVE_ARCH_TRANSPARENT_HUGEPAGE
	def_bool y

config ARCH_HAS_CACHE_LINE_SIZE
	def_bool y

source "mm/Kconfig"

config SECCOMP
	bool "Enable seccomp to safely compute untrusted bytecode"
	---help---
	  This kernel feature is useful for number crunching applications
	  that may need to compute untrusted bytecode during their
	  execution. By using pipes or other transports made available to
	  the process as file descriptors supporting the read/write
	  syscalls, it's possible to isolate those applications in
	  their own address space using seccomp. Once seccomp is
	  enabled via prctl(PR_SET_SECCOMP), it cannot be disabled
	  and the task is only allowed to execute a few safe syscalls
	  defined by each seccomp mode.

config XEN_DOM0
	def_bool y
	depends on XEN

config XEN
	bool "Xen guest support on ARM64"
	depends on ARM64 && OF
	select SWIOTLB_XEN
	help
	  Say Y if you want to run Linux in a Virtual Machine on Xen on ARM64.

config FORCE_MAX_ZONEORDER
	int
	default "14" if (ARM64_64K_PAGES && TRANSPARENT_HUGEPAGE)
	default "11"

menuconfig ARMV8_DEPRECATED
	bool "Emulate deprecated/obsolete ARMv8 instructions"
	depends on COMPAT
	help
	  Legacy software support may require certain instructions
	  that have been deprecated or obsoleted in the architecture.

	  Enable this config to enable selective emulation of these
	  features.

	  If unsure, say Y

if ARMV8_DEPRECATED

config SWP_EMULATION
	bool "Emulate SWP/SWPB instructions"
	help
	  ARMv8 obsoletes the use of A32 SWP/SWPB instructions such that
	  they are always undefined. Say Y here to enable software
	  emulation of these instructions for userspace using LDXR/STXR.

	  In some older versions of glibc [<=2.8] SWP is used during futex
	  trylock() operations with the assumption that the code will not
	  be preempted. This invalid assumption may be more likely to fail
	  with SWP emulation enabled, leading to deadlock of the user
	  application.

	  NOTE: when accessing uncached shared regions, LDXR/STXR rely
	  on an external transaction monitoring block called a global
	  monitor to maintain update atomicity. If your system does not
	  implement a global monitor, this option can cause programs that
	  perform SWP operations to uncached memory to deadlock.

	  If unsure, say Y

config CP15_BARRIER_EMULATION
	bool "Emulate CP15 Barrier instructions"
	help
	  The CP15 barrier instructions - CP15ISB, CP15DSB, and
	  CP15DMB - are deprecated in ARMv8 (and ARMv7). It is
	  strongly recommended to use the ISB, DSB, and DMB
	  instructions instead.

	  Say Y here to enable software emulation of these
	  instructions for AArch32 userspace code. When this option is
	  enabled, CP15 barrier usage is traced which can help
	  identify software that needs updating.

	  If unsure, say Y

endif

endmenu

menu "Boot options"

config CMDLINE
	string "Default kernel command string"
	default ""
	help
	  Provide a set of default command-line options at build time by
	  entering them here. As a minimum, you should specify the the
	  root device (e.g. root=/dev/nfs).

config CMDLINE_FORCE
	bool "Always use the default kernel command string"
	help
	  Always use the default kernel command string, even if the boot
	  loader passes other arguments to the kernel.
	  This is useful if you cannot or don't want to change the
	  command-line options your boot loader passes to the kernel.

config EFI_STUB
	bool

config EFI
	bool "UEFI runtime support"
	depends on OF && !CPU_BIG_ENDIAN
	select LIBFDT
	select UCS2_STRING
	select EFI_PARAMS_FROM_FDT
	select EFI_RUNTIME_WRAPPERS
	select EFI_STUB
	select EFI_ARMSTUB
	default y
	help
	  This option provides support for runtime services provided
	  by UEFI firmware (such as non-volatile variables, realtime
          clock, and platform reset). A UEFI stub is also provided to
	  allow the kernel to be booted as an EFI application. This
	  is only useful on systems that have UEFI firmware.

config DMI
	bool "Enable support for SMBIOS (DMI) tables"
	depends on EFI
	default y
	help
	  This enables SMBIOS/DMI feature for systems.

	  This option is only useful on systems that have UEFI firmware.
	  However, even with this option, the resultant kernel should
	  continue to boot on existing non-UEFI platforms.

endmenu

menu "Userspace binary formats"

source "fs/Kconfig.binfmt"

config COMPAT
	bool "Kernel support for 32-bit EL0"
	depends on !ARM64_64K_PAGES
	select COMPAT_BINFMT_ELF
	select HAVE_UID16
	select OLD_SIGSUSPEND3
	select COMPAT_OLD_SIGACTION
	help
	  This option enables support for a 32-bit EL0 running under a 64-bit
	  kernel at EL1. AArch32-specific components such as system calls,
	  the user helper functions, VFP support and the ptrace interface are
	  handled appropriately by the kernel.

	  If you want to execute 32-bit userspace applications, say Y.

config SYSVIPC_COMPAT
	def_bool y
	depends on COMPAT && SYSVIPC

endmenu

menu "Power management options"

source "kernel/power/Kconfig"

config ARCH_SUSPEND_POSSIBLE
	def_bool y

config ARM64_CPU_SUSPEND
	def_bool PM_SLEEP

endmenu

menu "CPU Power Management"

source "drivers/cpuidle/Kconfig"

source "drivers/cpufreq/Kconfig"

endmenu

source "net/Kconfig"

source "drivers/Kconfig"

source "drivers/firmware/Kconfig"

source "fs/Kconfig"

source "arch/arm64/kvm/Kconfig"

source "arch/arm64/Kconfig.debug"

source "security/Kconfig"

source "crypto/Kconfig"
if CRYPTO
source "arch/arm64/crypto/Kconfig"
endif

source "lib/Kconfig"<|MERGE_RESOLUTION|>--- conflicted
+++ resolved
@@ -145,14 +145,11 @@
 
 menu "Platform selection"
 
-<<<<<<< HEAD
-=======
 config ARCH_SEATTLE
 	bool "AMD Seattle SoC Family"
 	help
 	  This enables support for AMD Seattle SOC Family
 
->>>>>>> e529fea9
 config ARCH_THUNDER
 	bool "Cavium Inc. Thunder SoC Family"
 	help
@@ -176,26 +173,6 @@
 endmenu
 
 menu "Bus support"
-
-config PCI
-	bool "PCI support"
-	help
-	  This feature enables support for PCI bus system. If you say Y
-	  here, the kernel will include drivers and infrastructure code
-	  to support PCI bus devices.
-
-config PCI_DOMAINS
-	def_bool PCI
-
-config PCI_DOMAINS_GENERIC
-	def_bool PCI
-
-config PCI_SYSCALL
-	def_bool PCI
-
-source "drivers/pci/Kconfig"
-source "drivers/pci/pcie/Kconfig"
-source "drivers/pci/hotplug/Kconfig"
 
 config PCI
 	bool "PCI support"

#ifndef _ASM_POWERPC_MMU_HASH64_H_
#define _ASM_POWERPC_MMU_HASH64_H_
/*
 * PowerPC64 memory management structures
 *
 * Dave Engebretsen & Mike Corrigan <{engebret|mikejc}@us.ibm.com>
 *   PPC64 rework.
 *
 * This program is free software; you can redistribute it and/or
 * modify it under the terms of the GNU General Public License
 * as published by the Free Software Foundation; either version
 * 2 of the License, or (at your option) any later version.
 */

#include <asm/asm-compat.h>
#include <asm/page.h>

/*
 * This is necessary to get the definition of PGTABLE_RANGE which we
 * need for various slices related matters. Note that this isn't the
 * complete pgtable.h but only a portion of it.
 */
#include <asm/pgtable-ppc64.h>
#include <asm/bug.h>
#include <asm/processor.h>

/*
 * SLB
 */

#define SLB_NUM_BOLTED		3
#define SLB_CACHE_ENTRIES	8
#define SLB_MIN_SIZE		32

/* Bits in the SLB ESID word */
#define SLB_ESID_V		ASM_CONST(0x0000000008000000) /* valid */

/* Bits in the SLB VSID word */
#define SLB_VSID_SHIFT		12
#define SLB_VSID_SHIFT_1T	24
#define SLB_VSID_SSIZE_SHIFT	62
#define SLB_VSID_B		ASM_CONST(0xc000000000000000)
#define SLB_VSID_B_256M		ASM_CONST(0x0000000000000000)
#define SLB_VSID_B_1T		ASM_CONST(0x4000000000000000)
#define SLB_VSID_KS		ASM_CONST(0x0000000000000800)
#define SLB_VSID_KP		ASM_CONST(0x0000000000000400)
#define SLB_VSID_N		ASM_CONST(0x0000000000000200) /* no-execute */
#define SLB_VSID_L		ASM_CONST(0x0000000000000100)
#define SLB_VSID_C		ASM_CONST(0x0000000000000080) /* class */
#define SLB_VSID_LP		ASM_CONST(0x0000000000000030)
#define SLB_VSID_LP_00		ASM_CONST(0x0000000000000000)
#define SLB_VSID_LP_01		ASM_CONST(0x0000000000000010)
#define SLB_VSID_LP_10		ASM_CONST(0x0000000000000020)
#define SLB_VSID_LP_11		ASM_CONST(0x0000000000000030)
#define SLB_VSID_LLP		(SLB_VSID_L|SLB_VSID_LP)

#define SLB_VSID_KERNEL		(SLB_VSID_KP)
#define SLB_VSID_USER		(SLB_VSID_KP|SLB_VSID_KS|SLB_VSID_C)

#define SLBIE_C			(0x08000000)
#define SLBIE_SSIZE_SHIFT	25

/*
 * Hash table
 */

#define HPTES_PER_GROUP 8

#define HPTE_V_SSIZE_SHIFT	62
#define HPTE_V_AVPN_SHIFT	7
#define HPTE_V_AVPN		ASM_CONST(0x3fffffffffffff80)
#define HPTE_V_AVPN_VAL(x)	(((x) & HPTE_V_AVPN) >> HPTE_V_AVPN_SHIFT)
#define HPTE_V_COMPARE(x,y)	(!(((x) ^ (y)) & 0xffffffffffffff80UL))
#define HPTE_V_BOLTED		ASM_CONST(0x0000000000000010)
#define HPTE_V_LOCK		ASM_CONST(0x0000000000000008)
#define HPTE_V_LARGE		ASM_CONST(0x0000000000000004)
#define HPTE_V_SECONDARY	ASM_CONST(0x0000000000000002)
#define HPTE_V_VALID		ASM_CONST(0x0000000000000001)

#define HPTE_R_PP0		ASM_CONST(0x8000000000000000)
#define HPTE_R_TS		ASM_CONST(0x4000000000000000)
#define HPTE_R_KEY_HI		ASM_CONST(0x3000000000000000)
#define HPTE_R_RPN_SHIFT	12
#define HPTE_R_RPN		ASM_CONST(0x0ffffffffffff000)
#define HPTE_R_PP		ASM_CONST(0x0000000000000003)
#define HPTE_R_N		ASM_CONST(0x0000000000000004)
#define HPTE_R_G		ASM_CONST(0x0000000000000008)
#define HPTE_R_M		ASM_CONST(0x0000000000000010)
#define HPTE_R_I		ASM_CONST(0x0000000000000020)
#define HPTE_R_W		ASM_CONST(0x0000000000000040)
#define HPTE_R_WIMG		ASM_CONST(0x0000000000000078)
#define HPTE_R_C		ASM_CONST(0x0000000000000080)
#define HPTE_R_R		ASM_CONST(0x0000000000000100)
#define HPTE_R_KEY_LO		ASM_CONST(0x0000000000000e00)

#define HPTE_V_1TB_SEG		ASM_CONST(0x4000000000000000)
#define HPTE_V_VRMA_MASK	ASM_CONST(0x4001ffffff000000)

/* Values for PP (assumes Ks=0, Kp=1) */
#define PP_RWXX	0	/* Supervisor read/write, User none */
#define PP_RWRX 1	/* Supervisor read/write, User read */
#define PP_RWRW 2	/* Supervisor read/write, User read/write */
#define PP_RXRX 3	/* Supervisor read,       User read */
#define PP_RXXX	(HPTE_R_PP0 | 2)	/* Supervisor read, user none */

/* Fields for tlbiel instruction in architecture 2.06 */
#define TLBIEL_INVAL_SEL_MASK	0xc00	/* invalidation selector */
#define  TLBIEL_INVAL_PAGE	0x000	/* invalidate a single page */
#define  TLBIEL_INVAL_SET_LPID	0x800	/* invalidate a set for current LPID */
#define  TLBIEL_INVAL_SET	0xc00	/* invalidate a set for all LPIDs */
#define TLBIEL_INVAL_SET_MASK	0xfff000	/* set number to inval. */
#define TLBIEL_INVAL_SET_SHIFT	12

#define POWER7_TLB_SETS		128	/* # sets in POWER7 TLB */

#ifndef __ASSEMBLY__

struct hash_pte {
	__be64 v;
	__be64 r;
};

extern struct hash_pte *htab_address;
extern unsigned long htab_size_bytes;
extern unsigned long htab_hash_mask;

/*
 * Page size definition
 *
 *    shift : is the "PAGE_SHIFT" value for that page size
 *    sllp  : is a bit mask with the value of SLB L || LP to be or'ed
 *            directly to a slbmte "vsid" value
 *    penc  : is the HPTE encoding mask for the "LP" field:
 *
 */
struct mmu_psize_def
{
	unsigned int	shift;	/* number of bits */
	int		penc[MMU_PAGE_COUNT];	/* HPTE encoding */
	unsigned int	tlbiel;	/* tlbiel supported for that page size */
	unsigned long	avpnm;	/* bits to mask out in AVPN in the HPTE */
	unsigned long	sllp;	/* SLB L||LP (exact mask to use in slbmte) */
};
extern struct mmu_psize_def mmu_psize_defs[MMU_PAGE_COUNT];

static inline int shift_to_mmu_psize(unsigned int shift)
{
	int psize;

	for (psize = 0; psize < MMU_PAGE_COUNT; ++psize)
		if (mmu_psize_defs[psize].shift == shift)
			return psize;
	return -1;
}

static inline unsigned int mmu_psize_to_shift(unsigned int mmu_psize)
{
	if (mmu_psize_defs[mmu_psize].shift)
		return mmu_psize_defs[mmu_psize].shift;
	BUG();
}

#endif /* __ASSEMBLY__ */

/*
 * Segment sizes.
 * These are the values used by hardware in the B field of
 * SLB entries and the first dword of MMU hashtable entries.
 * The B field is 2 bits; the values 2 and 3 are unused and reserved.
 */
#define MMU_SEGSIZE_256M	0
#define MMU_SEGSIZE_1T		1

/*
 * encode page number shift.
 * in order to fit the 78 bit va in a 64 bit variable we shift the va by
 * 12 bits. This enable us to address upto 76 bit va.
 * For hpt hash from a va we can ignore the page size bits of va and for
 * hpte encoding we ignore up to 23 bits of va. So ignoring lower 12 bits ensure
 * we work in all cases including 4k page size.
 */
#define VPN_SHIFT	12

/*
 * HPTE Large Page (LP) details
 */
#define LP_SHIFT	12
#define LP_BITS		8
#define LP_MASK(i)	((0xFF >> (i)) << LP_SHIFT)

#ifndef __ASSEMBLY__

static inline int slb_vsid_shift(int ssize)
{
	if (ssize == MMU_SEGSIZE_256M)
		return SLB_VSID_SHIFT;
	return SLB_VSID_SHIFT_1T;
}

static inline int segment_shift(int ssize)
{
	if (ssize == MMU_SEGSIZE_256M)
		return SID_SHIFT;
	return SID_SHIFT_1T;
}

/*
 * The current system page and segment sizes
 */
extern int mmu_linear_psize;
extern int mmu_virtual_psize;
extern int mmu_vmalloc_psize;
extern int mmu_vmemmap_psize;
extern int mmu_io_psize;
extern int mmu_kernel_ssize;
extern int mmu_highuser_ssize;
extern u16 mmu_slb_size;
extern unsigned long tce_alloc_start, tce_alloc_end;

/*
 * If the processor supports 64k normal pages but not 64k cache
 * inhibited pages, we have to be prepared to switch processes
 * to use 4k pages when they create cache-inhibited mappings.
 * If this is the case, mmu_ci_restrictions will be set to 1.
 */
extern int mmu_ci_restrictions;

/*
 * This computes the AVPN and B fields of the first dword of a HPTE,
 * for use when we want to match an existing PTE.  The bottom 7 bits
 * of the returned value are zero.
 */
static inline unsigned long hpte_encode_avpn(unsigned long vpn, int psize,
					     int ssize)
{
	unsigned long v;
	/*
	 * The AVA field omits the low-order 23 bits of the 78 bits VA.
	 * These bits are not needed in the PTE, because the
	 * low-order b of these bits are part of the byte offset
	 * into the virtual page and, if b < 23, the high-order
	 * 23-b of these bits are always used in selecting the
	 * PTEGs to be searched
	 */
	v = (vpn >> (23 - VPN_SHIFT)) & ~(mmu_psize_defs[psize].avpnm);
	v <<= HPTE_V_AVPN_SHIFT;
	v |= ((unsigned long) ssize) << HPTE_V_SSIZE_SHIFT;
	return v;
}

/*
 * This function sets the AVPN and L fields of the HPTE  appropriately
 * using the base page size and actual page size.
 */
static inline unsigned long hpte_encode_v(unsigned long vpn, int base_psize,
					  int actual_psize, int ssize)
{
	unsigned long v;
	v = hpte_encode_avpn(vpn, base_psize, ssize);
	if (actual_psize != MMU_PAGE_4K)
		v |= HPTE_V_LARGE;
	return v;
}

/*
 * This function sets the ARPN, and LP fields of the HPTE appropriately
 * for the page size. We assume the pa is already "clean" that is properly
 * aligned for the requested page size
 */
static inline unsigned long hpte_encode_r(unsigned long pa, int base_psize,
					  int actual_psize)
{
	/* A 4K page needs no special encoding */
	if (actual_psize == MMU_PAGE_4K)
		return pa & HPTE_R_RPN;
	else {
		unsigned int penc = mmu_psize_defs[base_psize].penc[actual_psize];
		unsigned int shift = mmu_psize_defs[actual_psize].shift;
		return (pa & ~((1ul << shift) - 1)) | (penc << LP_SHIFT);
	}
}

/*
 * Build a VPN_SHIFT bit shifted va given VSID, EA and segment size.
 */
static inline unsigned long hpt_vpn(unsigned long ea,
				    unsigned long vsid, int ssize)
{
	unsigned long mask;
	int s_shift = segment_shift(ssize);

	mask = (1ul << (s_shift - VPN_SHIFT)) - 1;
	return (vsid << (s_shift - VPN_SHIFT)) | ((ea >> VPN_SHIFT) & mask);
}

/*
 * This hashes a virtual address
 */
static inline unsigned long hpt_hash(unsigned long vpn,
				     unsigned int shift, int ssize)
{
	int mask;
	unsigned long hash, vsid;

	/* VPN_SHIFT can be atmost 12 */
	if (ssize == MMU_SEGSIZE_256M) {
		mask = (1ul << (SID_SHIFT - VPN_SHIFT)) - 1;
		hash = (vpn >> (SID_SHIFT - VPN_SHIFT)) ^
			((vpn & mask) >> (shift - VPN_SHIFT));
	} else {
		mask = (1ul << (SID_SHIFT_1T - VPN_SHIFT)) - 1;
		vsid = vpn >> (SID_SHIFT_1T - VPN_SHIFT);
		hash = vsid ^ (vsid << 25) ^
			((vpn & mask) >> (shift - VPN_SHIFT)) ;
	}
	return hash & 0x7fffffffffUL;
}

#define HPTE_LOCAL_UPDATE	0x1
#define HPTE_NOHPTE_UPDATE	0x2

extern int __hash_page_4K(unsigned long ea, unsigned long access,
			  unsigned long vsid, pte_t *ptep, unsigned long trap,
			  unsigned long flags, int ssize, int subpage_prot);
extern int __hash_page_64K(unsigned long ea, unsigned long access,
			   unsigned long vsid, pte_t *ptep, unsigned long trap,
			   unsigned long flags, int ssize);
struct mm_struct;
unsigned int hash_page_do_lazy_icache(unsigned int pp, pte_t pte, int trap);
<<<<<<< HEAD
extern int hash_page_mm(struct mm_struct *mm, unsigned long ea, unsigned long access, unsigned long trap);
extern int hash_page(unsigned long ea, unsigned long access, unsigned long trap);
=======
extern int hash_page_mm(struct mm_struct *mm, unsigned long ea,
			unsigned long access, unsigned long trap,
			unsigned long flags);
extern int hash_page(unsigned long ea, unsigned long access, unsigned long trap,
		     unsigned long dsisr);
>>>>>>> e529fea9
int __hash_page_huge(unsigned long ea, unsigned long access, unsigned long vsid,
		     pte_t *ptep, unsigned long trap, unsigned long flags,
		     int ssize, unsigned int shift, unsigned int mmu_psize);
#ifdef CONFIG_TRANSPARENT_HUGEPAGE
extern int __hash_page_thp(unsigned long ea, unsigned long access,
			   unsigned long vsid, pmd_t *pmdp, unsigned long trap,
			   unsigned long flags, int ssize, unsigned int psize);
#else
static inline int __hash_page_thp(unsigned long ea, unsigned long access,
				  unsigned long vsid, pmd_t *pmdp,
				  unsigned long trap, unsigned long flags,
				  int ssize, unsigned int psize)
{
	BUG();
	return -1;
}
#endif
extern void hash_failure_debug(unsigned long ea, unsigned long access,
			       unsigned long vsid, unsigned long trap,
			       int ssize, int psize, int lpsize,
			       unsigned long pte);
extern int htab_bolt_mapping(unsigned long vstart, unsigned long vend,
			     unsigned long pstart, unsigned long prot,
			     int psize, int ssize);
int htab_remove_mapping(unsigned long vstart, unsigned long vend,
			int psize, int ssize);
extern void add_gpage(u64 addr, u64 page_size, unsigned long number_of_pages);
extern void demote_segment_4k(struct mm_struct *mm, unsigned long addr);

extern void hpte_init_native(void);
extern void hpte_init_lpar(void);
extern void hpte_init_beat(void);
extern void hpte_init_beat_v3(void);

extern void slb_initialize(void);
extern void slb_flush_and_rebolt(void);

extern void slb_vmalloc_update(void);
extern void slb_set_size(u16 size);
#endif /* __ASSEMBLY__ */

/*
 * VSID allocation (256MB segment)
 *
 * We first generate a 37-bit "proto-VSID". Proto-VSIDs are generated
 * from mmu context id and effective segment id of the address.
 *
 * For user processes max context id is limited to ((1ul << 19) - 5)
 * for kernel space, we use the top 4 context ids to map address as below
 * NOTE: each context only support 64TB now.
 * 0x7fffc -  [ 0xc000000000000000 - 0xc0003fffffffffff ]
 * 0x7fffd -  [ 0xd000000000000000 - 0xd0003fffffffffff ]
 * 0x7fffe -  [ 0xe000000000000000 - 0xe0003fffffffffff ]
 * 0x7ffff -  [ 0xf000000000000000 - 0xf0003fffffffffff ]
 *
 * The proto-VSIDs are then scrambled into real VSIDs with the
 * multiplicative hash:
 *
 *	VSID = (proto-VSID * VSID_MULTIPLIER) % VSID_MODULUS
 *
 * VSID_MULTIPLIER is prime, so in particular it is
 * co-prime to VSID_MODULUS, making this a 1:1 scrambling function.
 * Because the modulus is 2^n-1 we can compute it efficiently without
 * a divide or extra multiply (see below). The scramble function gives
 * robust scattering in the hash table (at least based on some initial
 * results).
 *
 * We also consider VSID 0 special. We use VSID 0 for slb entries mapping
 * bad address. This enables us to consolidate bad address handling in
 * hash_page.
 *
 * We also need to avoid the last segment of the last context, because that
 * would give a protovsid of 0x1fffffffff. That will result in a VSID 0
 * because of the modulo operation in vsid scramble. But the vmemmap
 * (which is what uses region 0xf) will never be close to 64TB in size
 * (it's 56 bytes per page of system memory).
 */

#define CONTEXT_BITS		19
#define ESID_BITS		18
#define ESID_BITS_1T		6

/*
 * 256MB segment
 * The proto-VSID space has 2^(CONTEX_BITS + ESID_BITS) - 1 segments
 * available for user + kernel mapping. The top 4 contexts are used for
 * kernel mapping. Each segment contains 2^28 bytes. Each
 * context maps 2^46 bytes (64TB) so we can support 2^19-1 contexts
 * (19 == 37 + 28 - 46).
 */
#define MAX_USER_CONTEXT	((ASM_CONST(1) << CONTEXT_BITS) - 5)

/*
 * This should be computed such that protovosid * vsid_mulitplier
 * doesn't overflow 64 bits. It should also be co-prime to vsid_modulus
 */
#define VSID_MULTIPLIER_256M	ASM_CONST(12538073)	/* 24-bit prime */
#define VSID_BITS_256M		(CONTEXT_BITS + ESID_BITS)
#define VSID_MODULUS_256M	((1UL<<VSID_BITS_256M)-1)

#define VSID_MULTIPLIER_1T	ASM_CONST(12538073)	/* 24-bit prime */
#define VSID_BITS_1T		(CONTEXT_BITS + ESID_BITS_1T)
#define VSID_MODULUS_1T		((1UL<<VSID_BITS_1T)-1)


#define USER_VSID_RANGE	(1UL << (ESID_BITS + SID_SHIFT))

/*
 * This macro generates asm code to compute the VSID scramble
 * function.  Used in slb_allocate() and do_stab_bolted.  The function
 * computed is: (protovsid*VSID_MULTIPLIER) % VSID_MODULUS
 *
 *	rt = register continaing the proto-VSID and into which the
 *		VSID will be stored
 *	rx = scratch register (clobbered)
 *
 * 	- rt and rx must be different registers
 * 	- The answer will end up in the low VSID_BITS bits of rt.  The higher
 * 	  bits may contain other garbage, so you may need to mask the
 * 	  result.
 */
#define ASM_VSID_SCRAMBLE(rt, rx, size)					\
	lis	rx,VSID_MULTIPLIER_##size@h;				\
	ori	rx,rx,VSID_MULTIPLIER_##size@l;				\
	mulld	rt,rt,rx;		/* rt = rt * MULTIPLIER */	\
									\
	srdi	rx,rt,VSID_BITS_##size;					\
	clrldi	rt,rt,(64-VSID_BITS_##size);				\
	add	rt,rt,rx;		/* add high and low bits */	\
	/* NOTE: explanation based on VSID_BITS_##size = 36		\
	 * Now, r3 == VSID (mod 2^36-1), and lies between 0 and		\
	 * 2^36-1+2^28-1.  That in particular means that if r3 >=	\
	 * 2^36-1, then r3+1 has the 2^36 bit set.  So, if r3+1 has	\
	 * the bit clear, r3 already has the answer we want, if it	\
	 * doesn't, the answer is the low 36 bits of r3+1.  So in all	\
	 * cases the answer is the low 36 bits of (r3 + ((r3+1) >> 36))*/\
	addi	rx,rt,1;						\
	srdi	rx,rx,VSID_BITS_##size;	/* extract 2^VSID_BITS bit */	\
	add	rt,rt,rx

/* 4 bits per slice and we have one slice per 1TB */
#define SLICE_ARRAY_SIZE  (PGTABLE_RANGE >> 41)

#ifndef __ASSEMBLY__

#ifdef CONFIG_PPC_SUBPAGE_PROT
/*
 * For the sub-page protection option, we extend the PGD with one of
 * these.  Basically we have a 3-level tree, with the top level being
 * the protptrs array.  To optimize speed and memory consumption when
 * only addresses < 4GB are being protected, pointers to the first
 * four pages of sub-page protection words are stored in the low_prot
 * array.
 * Each page of sub-page protection words protects 1GB (4 bytes
 * protects 64k).  For the 3-level tree, each page of pointers then
 * protects 8TB.
 */
struct subpage_prot_table {
	unsigned long maxaddr;	/* only addresses < this are protected */
	unsigned int **protptrs[(TASK_SIZE_USER64 >> 43)];
	unsigned int *low_prot[4];
};

#define SBP_L1_BITS		(PAGE_SHIFT - 2)
#define SBP_L2_BITS		(PAGE_SHIFT - 3)
#define SBP_L1_COUNT		(1 << SBP_L1_BITS)
#define SBP_L2_COUNT		(1 << SBP_L2_BITS)
#define SBP_L2_SHIFT		(PAGE_SHIFT + SBP_L1_BITS)
#define SBP_L3_SHIFT		(SBP_L2_SHIFT + SBP_L2_BITS)

extern void subpage_prot_free(struct mm_struct *mm);
extern void subpage_prot_init_new_context(struct mm_struct *mm);
#else
static inline void subpage_prot_free(struct mm_struct *mm) {}
static inline void subpage_prot_init_new_context(struct mm_struct *mm) { }
#endif /* CONFIG_PPC_SUBPAGE_PROT */

typedef unsigned long mm_context_id_t;
struct spinlock;

typedef struct {
	mm_context_id_t id;
	u16 user_psize;		/* page size index */

#ifdef CONFIG_PPC_MM_SLICES
	u64 low_slices_psize;	/* SLB page size encodings */
	unsigned char high_slices_psize[SLICE_ARRAY_SIZE];
#else
	u16 sllp;		/* SLB page size encoding */
#endif
	unsigned long vdso_base;
#ifdef CONFIG_PPC_SUBPAGE_PROT
	struct subpage_prot_table spt;
#endif /* CONFIG_PPC_SUBPAGE_PROT */
#ifdef CONFIG_PPC_ICSWX
	struct spinlock *cop_lockp; /* guard acop and cop_pid */
	unsigned long acop;	/* mask of enabled coprocessor types */
	unsigned int cop_pid;	/* pid value used with coprocessors */
#endif /* CONFIG_PPC_ICSWX */
#ifdef CONFIG_PPC_64K_PAGES
	/* for 4K PTE fragment support */
	void *pte_frag;
#endif
} mm_context_t;


#if 0
/*
 * The code below is equivalent to this function for arguments
 * < 2^VSID_BITS, which is all this should ever be called
 * with.  However gcc is not clever enough to compute the
 * modulus (2^n-1) without a second multiply.
 */
#define vsid_scramble(protovsid, size) \
	((((protovsid) * VSID_MULTIPLIER_##size) % VSID_MODULUS_##size))

#else /* 1 */
#define vsid_scramble(protovsid, size) \
	({								 \
		unsigned long x;					 \
		x = (protovsid) * VSID_MULTIPLIER_##size;		 \
		x = (x >> VSID_BITS_##size) + (x & VSID_MODULUS_##size); \
		(x + ((x+1) >> VSID_BITS_##size)) & VSID_MODULUS_##size; \
	})
#endif /* 1 */

/* Returns the segment size indicator for a user address */
static inline int user_segment_size(unsigned long addr)
{
	/* Use 1T segments if possible for addresses >= 1T */
	if (addr >= (1UL << SID_SHIFT_1T))
		return mmu_highuser_ssize;
	return MMU_SEGSIZE_256M;
}

static inline unsigned long get_vsid(unsigned long context, unsigned long ea,
				     int ssize)
{
	/*
	 * Bad address. We return VSID 0 for that
	 */
	if ((ea & ~REGION_MASK) >= PGTABLE_RANGE)
		return 0;

	if (ssize == MMU_SEGSIZE_256M)
		return vsid_scramble((context << ESID_BITS)
				     | (ea >> SID_SHIFT), 256M);
	return vsid_scramble((context << ESID_BITS_1T)
			     | (ea >> SID_SHIFT_1T), 1T);
}

/*
 * This is only valid for addresses >= PAGE_OFFSET
 *
 * For kernel space, we use the top 4 context ids to map address as below
 * 0x7fffc -  [ 0xc000000000000000 - 0xc0003fffffffffff ]
 * 0x7fffd -  [ 0xd000000000000000 - 0xd0003fffffffffff ]
 * 0x7fffe -  [ 0xe000000000000000 - 0xe0003fffffffffff ]
 * 0x7ffff -  [ 0xf000000000000000 - 0xf0003fffffffffff ]
 */
static inline unsigned long get_kernel_vsid(unsigned long ea, int ssize)
{
	unsigned long context;

	/*
	 * kernel take the top 4 context from the available range
	 */
	context = (MAX_USER_CONTEXT) + ((ea >> 60) - 0xc) + 1;
	return get_vsid(context, ea, ssize);
}
#endif /* __ASSEMBLY__ */

#endif /* _ASM_POWERPC_MMU_HASH64_H_ */<|MERGE_RESOLUTION|>--- conflicted
+++ resolved
@@ -327,16 +327,11 @@
 			   unsigned long flags, int ssize);
 struct mm_struct;
 unsigned int hash_page_do_lazy_icache(unsigned int pp, pte_t pte, int trap);
-<<<<<<< HEAD
-extern int hash_page_mm(struct mm_struct *mm, unsigned long ea, unsigned long access, unsigned long trap);
-extern int hash_page(unsigned long ea, unsigned long access, unsigned long trap);
-=======
 extern int hash_page_mm(struct mm_struct *mm, unsigned long ea,
 			unsigned long access, unsigned long trap,
 			unsigned long flags);
 extern int hash_page(unsigned long ea, unsigned long access, unsigned long trap,
 		     unsigned long dsisr);
->>>>>>> e529fea9
 int __hash_page_huge(unsigned long ea, unsigned long access, unsigned long vsid,
 		     pte_t *ptep, unsigned long trap, unsigned long flags,
 		     int ssize, unsigned int shift, unsigned int mmu_psize);

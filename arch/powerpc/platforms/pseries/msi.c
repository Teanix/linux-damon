--- conflicted
+++ resolved
@@ -476,11 +476,7 @@
 		irq_set_msi_desc(virq, entry);
 
 		/* Read config space back so we can restore after reset */
-<<<<<<< HEAD
-		__read_msi_msg(entry, &msg);
-=======
 		__pci_read_msi_msg(entry, &msg);
->>>>>>> e529fea9
 		entry->msg = msg;
 	}
 

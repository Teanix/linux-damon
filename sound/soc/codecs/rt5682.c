// SPDX-License-Identifier: GPL-2.0-only
/*
 * rt5682.c  --  RT5682 ALSA SoC audio component driver
 *
 * Copyright 2018 Realtek Semiconductor Corp.
 * Author: Bard Liao <bardliao@realtek.com>
 */

#include <linux/module.h>
#include <linux/moduleparam.h>
#include <linux/init.h>
#include <linux/delay.h>
#include <linux/pm.h>
#include <linux/i2c.h>
#include <linux/platform_device.h>
#include <linux/spi/spi.h>
#include <linux/acpi.h>
#include <linux/gpio.h>
#include <linux/of_gpio.h>
#include <linux/regulator/consumer.h>
#include <linux/mutex.h>
#include <sound/core.h>
#include <sound/pcm.h>
#include <sound/pcm_params.h>
#include <sound/jack.h>
#include <sound/soc.h>
#include <sound/soc-dapm.h>
#include <sound/initval.h>
#include <sound/tlv.h>
#include <sound/rt5682.h>

#include "rl6231.h"
#include "rt5682.h"

#define RT5682_NUM_SUPPLIES 3

static const char *rt5682_supply_names[RT5682_NUM_SUPPLIES] = {
	"AVDD",
	"MICVDD",
	"VBAT",
};

static const struct rt5682_platform_data i2s_default_platform_data = {
	.dmic1_data_pin = RT5682_DMIC1_DATA_GPIO2,
	.dmic1_clk_pin = RT5682_DMIC1_CLK_GPIO3,
	.jd_src = RT5682_JD1,
	.btndet_delay = 16,
};

struct rt5682_priv {
	struct snd_soc_component *component;
	struct rt5682_platform_data pdata;
	struct regmap *regmap;
	struct snd_soc_jack *hs_jack;
	struct regulator_bulk_data supplies[RT5682_NUM_SUPPLIES];
	struct delayed_work jack_detect_work;
	struct delayed_work jd_check_work;
	struct mutex calibrate_mutex;

	int sysclk;
	int sysclk_src;
	int lrck[RT5682_AIFS];
	int bclk[RT5682_AIFS];
	int master[RT5682_AIFS];

	int pll_src;
	int pll_in;
	int pll_out;

	int jack_type;
};

static const struct reg_sequence patch_list[] = {
	{RT5682_HP_IMP_SENS_CTRL_19, 0x1000},
	{RT5682_DAC_ADC_DIG_VOL1, 0xa020},
};

static const struct reg_default rt5682_reg[] = {
	{0x0002, 0x8080},
	{0x0003, 0x8000},
	{0x0005, 0x0000},
	{0x0006, 0x0000},
	{0x0008, 0x800f},
	{0x000b, 0x0000},
	{0x0010, 0x4040},
	{0x0011, 0x0000},
	{0x0012, 0x1404},
	{0x0013, 0x1000},
	{0x0014, 0xa00a},
	{0x0015, 0x0404},
	{0x0016, 0x0404},
	{0x0019, 0xafaf},
	{0x001c, 0x2f2f},
	{0x001f, 0x0000},
	{0x0022, 0x5757},
	{0x0023, 0x0039},
	{0x0024, 0x000b},
	{0x0026, 0xc0c4},
	{0x0029, 0x8080},
	{0x002a, 0xa0a0},
	{0x002b, 0x0300},
	{0x0030, 0x0000},
	{0x003c, 0x0080},
	{0x0044, 0x0c0c},
	{0x0049, 0x0000},
	{0x0061, 0x0000},
	{0x0062, 0x0000},
	{0x0063, 0x003f},
	{0x0064, 0x0000},
	{0x0065, 0x0000},
	{0x0066, 0x0030},
	{0x0067, 0x0000},
	{0x006b, 0x0000},
	{0x006c, 0x0000},
	{0x006d, 0x2200},
	{0x006e, 0x0a10},
	{0x0070, 0x8000},
	{0x0071, 0x8000},
	{0x0073, 0x0000},
	{0x0074, 0x0000},
	{0x0075, 0x0002},
	{0x0076, 0x0001},
	{0x0079, 0x0000},
	{0x007a, 0x0000},
	{0x007b, 0x0000},
	{0x007c, 0x0100},
	{0x007e, 0x0000},
	{0x0080, 0x0000},
	{0x0081, 0x0000},
	{0x0082, 0x0000},
	{0x0083, 0x0000},
	{0x0084, 0x0000},
	{0x0085, 0x0000},
	{0x0086, 0x0005},
	{0x0087, 0x0000},
	{0x0088, 0x0000},
	{0x008c, 0x0003},
	{0x008d, 0x0000},
	{0x008e, 0x0060},
	{0x008f, 0x1000},
	{0x0091, 0x0c26},
	{0x0092, 0x0073},
	{0x0093, 0x0000},
	{0x0094, 0x0080},
	{0x0098, 0x0000},
	{0x009a, 0x0000},
	{0x009b, 0x0000},
	{0x009c, 0x0000},
	{0x009d, 0x0000},
	{0x009e, 0x100c},
	{0x009f, 0x0000},
	{0x00a0, 0x0000},
	{0x00a3, 0x0002},
	{0x00a4, 0x0001},
	{0x00ae, 0x2040},
	{0x00af, 0x0000},
	{0x00b6, 0x0000},
	{0x00b7, 0x0000},
	{0x00b8, 0x0000},
	{0x00b9, 0x0002},
	{0x00be, 0x0000},
	{0x00c0, 0x0160},
	{0x00c1, 0x82a0},
	{0x00c2, 0x0000},
	{0x00d0, 0x0000},
	{0x00d1, 0x2244},
	{0x00d2, 0x3300},
	{0x00d3, 0x2200},
	{0x00d4, 0x0000},
	{0x00d9, 0x0009},
	{0x00da, 0x0000},
	{0x00db, 0x0000},
	{0x00dc, 0x00c0},
	{0x00dd, 0x2220},
	{0x00de, 0x3131},
	{0x00df, 0x3131},
	{0x00e0, 0x3131},
	{0x00e2, 0x0000},
	{0x00e3, 0x4000},
	{0x00e4, 0x0aa0},
	{0x00e5, 0x3131},
	{0x00e6, 0x3131},
	{0x00e7, 0x3131},
	{0x00e8, 0x3131},
	{0x00ea, 0xb320},
	{0x00eb, 0x0000},
	{0x00f0, 0x0000},
	{0x00f1, 0x00d0},
	{0x00f2, 0x00d0},
	{0x00f6, 0x0000},
	{0x00fa, 0x0000},
	{0x00fb, 0x0000},
	{0x00fc, 0x0000},
	{0x00fd, 0x0000},
	{0x00fe, 0x10ec},
	{0x00ff, 0x6530},
	{0x0100, 0xa0a0},
	{0x010b, 0x0000},
	{0x010c, 0xae00},
	{0x010d, 0xaaa0},
	{0x010e, 0x8aa2},
	{0x010f, 0x02a2},
	{0x0110, 0xc000},
	{0x0111, 0x04a2},
	{0x0112, 0x2800},
	{0x0113, 0x0000},
	{0x0117, 0x0100},
	{0x0125, 0x0410},
	{0x0132, 0x6026},
	{0x0136, 0x5555},
	{0x0138, 0x3700},
	{0x013a, 0x2000},
	{0x013b, 0x2000},
	{0x013c, 0x2005},
	{0x013f, 0x0000},
	{0x0142, 0x0000},
	{0x0145, 0x0002},
	{0x0146, 0x0000},
	{0x0147, 0x0000},
	{0x0148, 0x0000},
	{0x0149, 0x0000},
	{0x0150, 0x79a1},
	{0x0151, 0x0000},
	{0x0160, 0x4ec0},
	{0x0161, 0x0080},
	{0x0162, 0x0200},
	{0x0163, 0x0800},
	{0x0164, 0x0000},
	{0x0165, 0x0000},
	{0x0166, 0x0000},
	{0x0167, 0x000f},
	{0x0168, 0x000f},
	{0x0169, 0x0021},
	{0x0190, 0x413d},
	{0x0194, 0x0000},
	{0x0195, 0x0000},
	{0x0197, 0x0022},
	{0x0198, 0x0000},
	{0x0199, 0x0000},
	{0x01af, 0x0000},
	{0x01b0, 0x0400},
	{0x01b1, 0x0000},
	{0x01b2, 0x0000},
	{0x01b3, 0x0000},
	{0x01b4, 0x0000},
	{0x01b5, 0x0000},
	{0x01b6, 0x01c3},
	{0x01b7, 0x02a0},
	{0x01b8, 0x03e9},
	{0x01b9, 0x1389},
	{0x01ba, 0xc351},
	{0x01bb, 0x0009},
	{0x01bc, 0x0018},
	{0x01bd, 0x002a},
	{0x01be, 0x004c},
	{0x01bf, 0x0097},
	{0x01c0, 0x433d},
	{0x01c2, 0x0000},
	{0x01c3, 0x0000},
	{0x01c4, 0x0000},
	{0x01c5, 0x0000},
	{0x01c6, 0x0000},
	{0x01c7, 0x0000},
	{0x01c8, 0x40af},
	{0x01c9, 0x0702},
	{0x01ca, 0x0000},
	{0x01cb, 0x0000},
	{0x01cc, 0x5757},
	{0x01cd, 0x5757},
	{0x01ce, 0x5757},
	{0x01cf, 0x5757},
	{0x01d0, 0x5757},
	{0x01d1, 0x5757},
	{0x01d2, 0x5757},
	{0x01d3, 0x5757},
	{0x01d4, 0x5757},
	{0x01d5, 0x5757},
	{0x01d6, 0x0000},
	{0x01d7, 0x0008},
	{0x01d8, 0x0029},
	{0x01d9, 0x3333},
	{0x01da, 0x0000},
	{0x01db, 0x0004},
	{0x01dc, 0x0000},
	{0x01de, 0x7c00},
	{0x01df, 0x0320},
	{0x01e0, 0x06a1},
	{0x01e1, 0x0000},
	{0x01e2, 0x0000},
	{0x01e3, 0x0000},
	{0x01e4, 0x0000},
	{0x01e6, 0x0001},
	{0x01e7, 0x0000},
	{0x01e8, 0x0000},
	{0x01ea, 0x0000},
	{0x01eb, 0x0000},
	{0x01ec, 0x0000},
	{0x01ed, 0x0000},
	{0x01ee, 0x0000},
	{0x01ef, 0x0000},
	{0x01f0, 0x0000},
	{0x01f1, 0x0000},
	{0x01f2, 0x0000},
	{0x01f3, 0x0000},
	{0x01f4, 0x0000},
	{0x0210, 0x6297},
	{0x0211, 0xa005},
	{0x0212, 0x824c},
	{0x0213, 0xf7ff},
	{0x0214, 0xf24c},
	{0x0215, 0x0102},
	{0x0216, 0x00a3},
	{0x0217, 0x0048},
	{0x0218, 0xa2c0},
	{0x0219, 0x0400},
	{0x021a, 0x00c8},
	{0x021b, 0x00c0},
	{0x021c, 0x0000},
	{0x0250, 0x4500},
	{0x0251, 0x40b3},
	{0x0252, 0x0000},
	{0x0253, 0x0000},
	{0x0254, 0x0000},
	{0x0255, 0x0000},
	{0x0256, 0x0000},
	{0x0257, 0x0000},
	{0x0258, 0x0000},
	{0x0259, 0x0000},
	{0x025a, 0x0005},
	{0x0270, 0x0000},
	{0x02ff, 0x0110},
	{0x0300, 0x001f},
	{0x0301, 0x032c},
	{0x0302, 0x5f21},
	{0x0303, 0x4000},
	{0x0304, 0x4000},
	{0x0305, 0x06d5},
	{0x0306, 0x8000},
	{0x0307, 0x0700},
	{0x0310, 0x4560},
	{0x0311, 0xa4a8},
	{0x0312, 0x7418},
	{0x0313, 0x0000},
	{0x0314, 0x0006},
	{0x0315, 0xffff},
	{0x0316, 0xc400},
	{0x0317, 0x0000},
	{0x03c0, 0x7e00},
	{0x03c1, 0x8000},
	{0x03c2, 0x8000},
	{0x03c3, 0x8000},
	{0x03c4, 0x8000},
	{0x03c5, 0x8000},
	{0x03c6, 0x8000},
	{0x03c7, 0x8000},
	{0x03c8, 0x8000},
	{0x03c9, 0x8000},
	{0x03ca, 0x8000},
	{0x03cb, 0x8000},
	{0x03cc, 0x8000},
	{0x03d0, 0x0000},
	{0x03d1, 0x0000},
	{0x03d2, 0x0000},
	{0x03d3, 0x0000},
	{0x03d4, 0x2000},
	{0x03d5, 0x2000},
	{0x03d6, 0x0000},
	{0x03d7, 0x0000},
	{0x03d8, 0x2000},
	{0x03d9, 0x2000},
	{0x03da, 0x2000},
	{0x03db, 0x2000},
	{0x03dc, 0x0000},
	{0x03dd, 0x0000},
	{0x03de, 0x0000},
	{0x03df, 0x2000},
	{0x03e0, 0x0000},
	{0x03e1, 0x0000},
	{0x03e2, 0x0000},
	{0x03e3, 0x0000},
	{0x03e4, 0x0000},
	{0x03e5, 0x0000},
	{0x03e6, 0x0000},
	{0x03e7, 0x0000},
	{0x03e8, 0x0000},
	{0x03e9, 0x0000},
	{0x03ea, 0x0000},
	{0x03eb, 0x0000},
	{0x03ec, 0x0000},
	{0x03ed, 0x0000},
	{0x03ee, 0x0000},
	{0x03ef, 0x0000},
	{0x03f0, 0x0800},
	{0x03f1, 0x0800},
	{0x03f2, 0x0800},
	{0x03f3, 0x0800},
};

static bool rt5682_volatile_register(struct device *dev, unsigned int reg)
{
	switch (reg) {
	case RT5682_RESET:
	case RT5682_CBJ_CTRL_2:
	case RT5682_INT_ST_1:
	case RT5682_4BTN_IL_CMD_1:
	case RT5682_AJD1_CTRL:
	case RT5682_HP_CALIB_CTRL_1:
	case RT5682_DEVICE_ID:
	case RT5682_I2C_MODE:
	case RT5682_HP_CALIB_CTRL_10:
	case RT5682_EFUSE_CTRL_2:
	case RT5682_JD_TOP_VC_VTRL:
	case RT5682_HP_IMP_SENS_CTRL_19:
	case RT5682_IL_CMD_1:
	case RT5682_SAR_IL_CMD_2:
	case RT5682_SAR_IL_CMD_4:
	case RT5682_SAR_IL_CMD_10:
	case RT5682_SAR_IL_CMD_11:
	case RT5682_EFUSE_CTRL_6...RT5682_EFUSE_CTRL_11:
	case RT5682_HP_CALIB_STA_1...RT5682_HP_CALIB_STA_11:
		return true;
	default:
		return false;
	}
}

static bool rt5682_readable_register(struct device *dev, unsigned int reg)
{
	switch (reg) {
	case RT5682_RESET:
	case RT5682_VERSION_ID:
	case RT5682_VENDOR_ID:
	case RT5682_DEVICE_ID:
	case RT5682_HP_CTRL_1:
	case RT5682_HP_CTRL_2:
	case RT5682_HPL_GAIN:
	case RT5682_HPR_GAIN:
	case RT5682_I2C_CTRL:
	case RT5682_CBJ_BST_CTRL:
	case RT5682_CBJ_CTRL_1:
	case RT5682_CBJ_CTRL_2:
	case RT5682_CBJ_CTRL_3:
	case RT5682_CBJ_CTRL_4:
	case RT5682_CBJ_CTRL_5:
	case RT5682_CBJ_CTRL_6:
	case RT5682_CBJ_CTRL_7:
	case RT5682_DAC1_DIG_VOL:
	case RT5682_STO1_ADC_DIG_VOL:
	case RT5682_STO1_ADC_BOOST:
	case RT5682_HP_IMP_GAIN_1:
	case RT5682_HP_IMP_GAIN_2:
	case RT5682_SIDETONE_CTRL:
	case RT5682_STO1_ADC_MIXER:
	case RT5682_AD_DA_MIXER:
	case RT5682_STO1_DAC_MIXER:
	case RT5682_A_DAC1_MUX:
	case RT5682_DIG_INF2_DATA:
	case RT5682_REC_MIXER:
	case RT5682_CAL_REC:
	case RT5682_ALC_BACK_GAIN:
	case RT5682_PWR_DIG_1:
	case RT5682_PWR_DIG_2:
	case RT5682_PWR_ANLG_1:
	case RT5682_PWR_ANLG_2:
	case RT5682_PWR_ANLG_3:
	case RT5682_PWR_MIXER:
	case RT5682_PWR_VOL:
	case RT5682_CLK_DET:
	case RT5682_RESET_LPF_CTRL:
	case RT5682_RESET_HPF_CTRL:
	case RT5682_DMIC_CTRL_1:
	case RT5682_I2S1_SDP:
	case RT5682_I2S2_SDP:
	case RT5682_ADDA_CLK_1:
	case RT5682_ADDA_CLK_2:
	case RT5682_I2S1_F_DIV_CTRL_1:
	case RT5682_I2S1_F_DIV_CTRL_2:
	case RT5682_TDM_CTRL:
	case RT5682_TDM_ADDA_CTRL_1:
	case RT5682_TDM_ADDA_CTRL_2:
	case RT5682_DATA_SEL_CTRL_1:
	case RT5682_TDM_TCON_CTRL:
	case RT5682_GLB_CLK:
	case RT5682_PLL_CTRL_1:
	case RT5682_PLL_CTRL_2:
	case RT5682_PLL_TRACK_1:
	case RT5682_PLL_TRACK_2:
	case RT5682_PLL_TRACK_3:
	case RT5682_PLL_TRACK_4:
	case RT5682_PLL_TRACK_5:
	case RT5682_PLL_TRACK_6:
	case RT5682_PLL_TRACK_11:
	case RT5682_SDW_REF_CLK:
	case RT5682_DEPOP_1:
	case RT5682_DEPOP_2:
	case RT5682_HP_CHARGE_PUMP_1:
	case RT5682_HP_CHARGE_PUMP_2:
	case RT5682_MICBIAS_1:
	case RT5682_MICBIAS_2:
	case RT5682_PLL_TRACK_12:
	case RT5682_PLL_TRACK_14:
	case RT5682_PLL2_CTRL_1:
	case RT5682_PLL2_CTRL_2:
	case RT5682_PLL2_CTRL_3:
	case RT5682_PLL2_CTRL_4:
	case RT5682_RC_CLK_CTRL:
	case RT5682_I2S_M_CLK_CTRL_1:
	case RT5682_I2S2_F_DIV_CTRL_1:
	case RT5682_I2S2_F_DIV_CTRL_2:
	case RT5682_EQ_CTRL_1:
	case RT5682_EQ_CTRL_2:
	case RT5682_IRQ_CTRL_1:
	case RT5682_IRQ_CTRL_2:
	case RT5682_IRQ_CTRL_3:
	case RT5682_IRQ_CTRL_4:
	case RT5682_INT_ST_1:
	case RT5682_GPIO_CTRL_1:
	case RT5682_GPIO_CTRL_2:
	case RT5682_GPIO_CTRL_3:
	case RT5682_HP_AMP_DET_CTRL_1:
	case RT5682_HP_AMP_DET_CTRL_2:
	case RT5682_MID_HP_AMP_DET:
	case RT5682_LOW_HP_AMP_DET:
	case RT5682_DELAY_BUF_CTRL:
	case RT5682_SV_ZCD_1:
	case RT5682_SV_ZCD_2:
	case RT5682_IL_CMD_1:
	case RT5682_IL_CMD_2:
	case RT5682_IL_CMD_3:
	case RT5682_IL_CMD_4:
	case RT5682_IL_CMD_5:
	case RT5682_IL_CMD_6:
	case RT5682_4BTN_IL_CMD_1:
	case RT5682_4BTN_IL_CMD_2:
	case RT5682_4BTN_IL_CMD_3:
	case RT5682_4BTN_IL_CMD_4:
	case RT5682_4BTN_IL_CMD_5:
	case RT5682_4BTN_IL_CMD_6:
	case RT5682_4BTN_IL_CMD_7:
	case RT5682_ADC_STO1_HP_CTRL_1:
	case RT5682_ADC_STO1_HP_CTRL_2:
	case RT5682_AJD1_CTRL:
	case RT5682_JD1_THD:
	case RT5682_JD2_THD:
	case RT5682_JD_CTRL_1:
	case RT5682_DUMMY_1:
	case RT5682_DUMMY_2:
	case RT5682_DUMMY_3:
	case RT5682_DAC_ADC_DIG_VOL1:
	case RT5682_BIAS_CUR_CTRL_2:
	case RT5682_BIAS_CUR_CTRL_3:
	case RT5682_BIAS_CUR_CTRL_4:
	case RT5682_BIAS_CUR_CTRL_5:
	case RT5682_BIAS_CUR_CTRL_6:
	case RT5682_BIAS_CUR_CTRL_7:
	case RT5682_BIAS_CUR_CTRL_8:
	case RT5682_BIAS_CUR_CTRL_9:
	case RT5682_BIAS_CUR_CTRL_10:
	case RT5682_VREF_REC_OP_FB_CAP_CTRL:
	case RT5682_CHARGE_PUMP_1:
	case RT5682_DIG_IN_CTRL_1:
	case RT5682_PAD_DRIVING_CTRL:
	case RT5682_SOFT_RAMP_DEPOP:
	case RT5682_CHOP_DAC:
	case RT5682_CHOP_ADC:
	case RT5682_CALIB_ADC_CTRL:
	case RT5682_VOL_TEST:
	case RT5682_SPKVDD_DET_STA:
	case RT5682_TEST_MODE_CTRL_1:
	case RT5682_TEST_MODE_CTRL_2:
	case RT5682_TEST_MODE_CTRL_3:
	case RT5682_TEST_MODE_CTRL_4:
	case RT5682_TEST_MODE_CTRL_5:
	case RT5682_PLL1_INTERNAL:
	case RT5682_PLL2_INTERNAL:
	case RT5682_STO_NG2_CTRL_1:
	case RT5682_STO_NG2_CTRL_2:
	case RT5682_STO_NG2_CTRL_3:
	case RT5682_STO_NG2_CTRL_4:
	case RT5682_STO_NG2_CTRL_5:
	case RT5682_STO_NG2_CTRL_6:
	case RT5682_STO_NG2_CTRL_7:
	case RT5682_STO_NG2_CTRL_8:
	case RT5682_STO_NG2_CTRL_9:
	case RT5682_STO_NG2_CTRL_10:
	case RT5682_STO1_DAC_SIL_DET:
	case RT5682_SIL_PSV_CTRL1:
	case RT5682_SIL_PSV_CTRL2:
	case RT5682_SIL_PSV_CTRL3:
	case RT5682_SIL_PSV_CTRL4:
	case RT5682_SIL_PSV_CTRL5:
	case RT5682_HP_IMP_SENS_CTRL_01:
	case RT5682_HP_IMP_SENS_CTRL_02:
	case RT5682_HP_IMP_SENS_CTRL_03:
	case RT5682_HP_IMP_SENS_CTRL_04:
	case RT5682_HP_IMP_SENS_CTRL_05:
	case RT5682_HP_IMP_SENS_CTRL_06:
	case RT5682_HP_IMP_SENS_CTRL_07:
	case RT5682_HP_IMP_SENS_CTRL_08:
	case RT5682_HP_IMP_SENS_CTRL_09:
	case RT5682_HP_IMP_SENS_CTRL_10:
	case RT5682_HP_IMP_SENS_CTRL_11:
	case RT5682_HP_IMP_SENS_CTRL_12:
	case RT5682_HP_IMP_SENS_CTRL_13:
	case RT5682_HP_IMP_SENS_CTRL_14:
	case RT5682_HP_IMP_SENS_CTRL_15:
	case RT5682_HP_IMP_SENS_CTRL_16:
	case RT5682_HP_IMP_SENS_CTRL_17:
	case RT5682_HP_IMP_SENS_CTRL_18:
	case RT5682_HP_IMP_SENS_CTRL_19:
	case RT5682_HP_IMP_SENS_CTRL_20:
	case RT5682_HP_IMP_SENS_CTRL_21:
	case RT5682_HP_IMP_SENS_CTRL_22:
	case RT5682_HP_IMP_SENS_CTRL_23:
	case RT5682_HP_IMP_SENS_CTRL_24:
	case RT5682_HP_IMP_SENS_CTRL_25:
	case RT5682_HP_IMP_SENS_CTRL_26:
	case RT5682_HP_IMP_SENS_CTRL_27:
	case RT5682_HP_IMP_SENS_CTRL_28:
	case RT5682_HP_IMP_SENS_CTRL_29:
	case RT5682_HP_IMP_SENS_CTRL_30:
	case RT5682_HP_IMP_SENS_CTRL_31:
	case RT5682_HP_IMP_SENS_CTRL_32:
	case RT5682_HP_IMP_SENS_CTRL_33:
	case RT5682_HP_IMP_SENS_CTRL_34:
	case RT5682_HP_IMP_SENS_CTRL_35:
	case RT5682_HP_IMP_SENS_CTRL_36:
	case RT5682_HP_IMP_SENS_CTRL_37:
	case RT5682_HP_IMP_SENS_CTRL_38:
	case RT5682_HP_IMP_SENS_CTRL_39:
	case RT5682_HP_IMP_SENS_CTRL_40:
	case RT5682_HP_IMP_SENS_CTRL_41:
	case RT5682_HP_IMP_SENS_CTRL_42:
	case RT5682_HP_IMP_SENS_CTRL_43:
	case RT5682_HP_LOGIC_CTRL_1:
	case RT5682_HP_LOGIC_CTRL_2:
	case RT5682_HP_LOGIC_CTRL_3:
	case RT5682_HP_CALIB_CTRL_1:
	case RT5682_HP_CALIB_CTRL_2:
	case RT5682_HP_CALIB_CTRL_3:
	case RT5682_HP_CALIB_CTRL_4:
	case RT5682_HP_CALIB_CTRL_5:
	case RT5682_HP_CALIB_CTRL_6:
	case RT5682_HP_CALIB_CTRL_7:
	case RT5682_HP_CALIB_CTRL_9:
	case RT5682_HP_CALIB_CTRL_10:
	case RT5682_HP_CALIB_CTRL_11:
	case RT5682_HP_CALIB_STA_1:
	case RT5682_HP_CALIB_STA_2:
	case RT5682_HP_CALIB_STA_3:
	case RT5682_HP_CALIB_STA_4:
	case RT5682_HP_CALIB_STA_5:
	case RT5682_HP_CALIB_STA_6:
	case RT5682_HP_CALIB_STA_7:
	case RT5682_HP_CALIB_STA_8:
	case RT5682_HP_CALIB_STA_9:
	case RT5682_HP_CALIB_STA_10:
	case RT5682_HP_CALIB_STA_11:
	case RT5682_SAR_IL_CMD_1:
	case RT5682_SAR_IL_CMD_2:
	case RT5682_SAR_IL_CMD_3:
	case RT5682_SAR_IL_CMD_4:
	case RT5682_SAR_IL_CMD_5:
	case RT5682_SAR_IL_CMD_6:
	case RT5682_SAR_IL_CMD_7:
	case RT5682_SAR_IL_CMD_8:
	case RT5682_SAR_IL_CMD_9:
	case RT5682_SAR_IL_CMD_10:
	case RT5682_SAR_IL_CMD_11:
	case RT5682_SAR_IL_CMD_12:
	case RT5682_SAR_IL_CMD_13:
	case RT5682_EFUSE_CTRL_1:
	case RT5682_EFUSE_CTRL_2:
	case RT5682_EFUSE_CTRL_3:
	case RT5682_EFUSE_CTRL_4:
	case RT5682_EFUSE_CTRL_5:
	case RT5682_EFUSE_CTRL_6:
	case RT5682_EFUSE_CTRL_7:
	case RT5682_EFUSE_CTRL_8:
	case RT5682_EFUSE_CTRL_9:
	case RT5682_EFUSE_CTRL_10:
	case RT5682_EFUSE_CTRL_11:
	case RT5682_JD_TOP_VC_VTRL:
	case RT5682_DRC1_CTRL_0:
	case RT5682_DRC1_CTRL_1:
	case RT5682_DRC1_CTRL_2:
	case RT5682_DRC1_CTRL_3:
	case RT5682_DRC1_CTRL_4:
	case RT5682_DRC1_CTRL_5:
	case RT5682_DRC1_CTRL_6:
	case RT5682_DRC1_HARD_LMT_CTRL_1:
	case RT5682_DRC1_HARD_LMT_CTRL_2:
	case RT5682_DRC1_PRIV_1:
	case RT5682_DRC1_PRIV_2:
	case RT5682_DRC1_PRIV_3:
	case RT5682_DRC1_PRIV_4:
	case RT5682_DRC1_PRIV_5:
	case RT5682_DRC1_PRIV_6:
	case RT5682_DRC1_PRIV_7:
	case RT5682_DRC1_PRIV_8:
	case RT5682_EQ_AUTO_RCV_CTRL1:
	case RT5682_EQ_AUTO_RCV_CTRL2:
	case RT5682_EQ_AUTO_RCV_CTRL3:
	case RT5682_EQ_AUTO_RCV_CTRL4:
	case RT5682_EQ_AUTO_RCV_CTRL5:
	case RT5682_EQ_AUTO_RCV_CTRL6:
	case RT5682_EQ_AUTO_RCV_CTRL7:
	case RT5682_EQ_AUTO_RCV_CTRL8:
	case RT5682_EQ_AUTO_RCV_CTRL9:
	case RT5682_EQ_AUTO_RCV_CTRL10:
	case RT5682_EQ_AUTO_RCV_CTRL11:
	case RT5682_EQ_AUTO_RCV_CTRL12:
	case RT5682_EQ_AUTO_RCV_CTRL13:
	case RT5682_ADC_L_EQ_LPF1_A1:
	case RT5682_R_EQ_LPF1_A1:
	case RT5682_L_EQ_LPF1_H0:
	case RT5682_R_EQ_LPF1_H0:
	case RT5682_L_EQ_BPF1_A1:
	case RT5682_R_EQ_BPF1_A1:
	case RT5682_L_EQ_BPF1_A2:
	case RT5682_R_EQ_BPF1_A2:
	case RT5682_L_EQ_BPF1_H0:
	case RT5682_R_EQ_BPF1_H0:
	case RT5682_L_EQ_BPF2_A1:
	case RT5682_R_EQ_BPF2_A1:
	case RT5682_L_EQ_BPF2_A2:
	case RT5682_R_EQ_BPF2_A2:
	case RT5682_L_EQ_BPF2_H0:
	case RT5682_R_EQ_BPF2_H0:
	case RT5682_L_EQ_BPF3_A1:
	case RT5682_R_EQ_BPF3_A1:
	case RT5682_L_EQ_BPF3_A2:
	case RT5682_R_EQ_BPF3_A2:
	case RT5682_L_EQ_BPF3_H0:
	case RT5682_R_EQ_BPF3_H0:
	case RT5682_L_EQ_BPF4_A1:
	case RT5682_R_EQ_BPF4_A1:
	case RT5682_L_EQ_BPF4_A2:
	case RT5682_R_EQ_BPF4_A2:
	case RT5682_L_EQ_BPF4_H0:
	case RT5682_R_EQ_BPF4_H0:
	case RT5682_L_EQ_HPF1_A1:
	case RT5682_R_EQ_HPF1_A1:
	case RT5682_L_EQ_HPF1_H0:
	case RT5682_R_EQ_HPF1_H0:
	case RT5682_L_EQ_PRE_VOL:
	case RT5682_R_EQ_PRE_VOL:
	case RT5682_L_EQ_POST_VOL:
	case RT5682_R_EQ_POST_VOL:
	case RT5682_I2C_MODE:
		return true;
	default:
		return false;
	}
}

static const DECLARE_TLV_DB_SCALE(dac_vol_tlv, -6525, 75, 0);
static const DECLARE_TLV_DB_SCALE(adc_vol_tlv, -1725, 75, 0);
static const DECLARE_TLV_DB_SCALE(adc_bst_tlv, 0, 1200, 0);

/* {0, +20, +24, +30, +35, +40, +44, +50, +52} dB */
static const DECLARE_TLV_DB_RANGE(bst_tlv,
	0, 0, TLV_DB_SCALE_ITEM(0, 0, 0),
	1, 1, TLV_DB_SCALE_ITEM(2000, 0, 0),
	2, 2, TLV_DB_SCALE_ITEM(2400, 0, 0),
	3, 5, TLV_DB_SCALE_ITEM(3000, 500, 0),
	6, 6, TLV_DB_SCALE_ITEM(4400, 0, 0),
	7, 7, TLV_DB_SCALE_ITEM(5000, 0, 0),
	8, 8, TLV_DB_SCALE_ITEM(5200, 0, 0)
);

/* Interface data select */
static const char * const rt5682_data_select[] = {
	"L/R", "R/L", "L/L", "R/R"
};

static SOC_ENUM_SINGLE_DECL(rt5682_if2_adc_enum,
	RT5682_DIG_INF2_DATA, RT5682_IF2_ADC_SEL_SFT, rt5682_data_select);

static SOC_ENUM_SINGLE_DECL(rt5682_if1_01_adc_enum,
	RT5682_TDM_ADDA_CTRL_1, RT5682_IF1_ADC1_SEL_SFT, rt5682_data_select);

static SOC_ENUM_SINGLE_DECL(rt5682_if1_23_adc_enum,
	RT5682_TDM_ADDA_CTRL_1, RT5682_IF1_ADC2_SEL_SFT, rt5682_data_select);

static SOC_ENUM_SINGLE_DECL(rt5682_if1_45_adc_enum,
	RT5682_TDM_ADDA_CTRL_1, RT5682_IF1_ADC3_SEL_SFT, rt5682_data_select);

static SOC_ENUM_SINGLE_DECL(rt5682_if1_67_adc_enum,
	RT5682_TDM_ADDA_CTRL_1, RT5682_IF1_ADC4_SEL_SFT, rt5682_data_select);

static const struct snd_kcontrol_new rt5682_if2_adc_swap_mux =
	SOC_DAPM_ENUM("IF2 ADC Swap Mux", rt5682_if2_adc_enum);

static const struct snd_kcontrol_new rt5682_if1_01_adc_swap_mux =
	SOC_DAPM_ENUM("IF1 01 ADC Swap Mux", rt5682_if1_01_adc_enum);

static const struct snd_kcontrol_new rt5682_if1_23_adc_swap_mux =
	SOC_DAPM_ENUM("IF1 23 ADC Swap Mux", rt5682_if1_23_adc_enum);

static const struct snd_kcontrol_new rt5682_if1_45_adc_swap_mux =
	SOC_DAPM_ENUM("IF1 45 ADC Swap Mux", rt5682_if1_45_adc_enum);

static const struct snd_kcontrol_new rt5682_if1_67_adc_swap_mux =
	SOC_DAPM_ENUM("IF1 67 ADC Swap Mux", rt5682_if1_67_adc_enum);

static void rt5682_reset(struct regmap *regmap)
{
	regmap_write(regmap, RT5682_RESET, 0);
	regmap_write(regmap, RT5682_I2C_MODE, 1);
}
/**
 * rt5682_sel_asrc_clk_src - select ASRC clock source for a set of filters
 * @component: SoC audio component device.
 * @filter_mask: mask of filters.
 * @clk_src: clock source
 *
 * The ASRC function is for asynchronous MCLK and LRCK. Also, since RT5682 can
 * only support standard 32fs or 64fs i2s format, ASRC should be enabled to
 * support special i2s clock format such as Intel's 100fs(100 * sampling rate).
 * ASRC function will track i2s clock and generate a corresponding system clock
 * for codec. This function provides an API to select the clock source for a
 * set of filters specified by the mask. And the component driver will turn on
 * ASRC for these filters if ASRC is selected as their clock source.
 */
int rt5682_sel_asrc_clk_src(struct snd_soc_component *component,
		unsigned int filter_mask, unsigned int clk_src)
{

	switch (clk_src) {
	case RT5682_CLK_SEL_SYS:
	case RT5682_CLK_SEL_I2S1_ASRC:
	case RT5682_CLK_SEL_I2S2_ASRC:
		break;

	default:
		return -EINVAL;
	}

	if (filter_mask & RT5682_DA_STEREO1_FILTER) {
		snd_soc_component_update_bits(component, RT5682_PLL_TRACK_2,
			RT5682_FILTER_CLK_SEL_MASK,
			clk_src << RT5682_FILTER_CLK_SEL_SFT);
	}

	if (filter_mask & RT5682_AD_STEREO1_FILTER) {
		snd_soc_component_update_bits(component, RT5682_PLL_TRACK_3,
			RT5682_FILTER_CLK_SEL_MASK,
			clk_src << RT5682_FILTER_CLK_SEL_SFT);
	}

	return 0;
}
EXPORT_SYMBOL_GPL(rt5682_sel_asrc_clk_src);

static int rt5682_button_detect(struct snd_soc_component *component)
{
	int btn_type, val;

	val = snd_soc_component_read32(component, RT5682_4BTN_IL_CMD_1);
	btn_type = val & 0xfff0;
	snd_soc_component_write(component, RT5682_4BTN_IL_CMD_1, val);
	pr_debug("%s btn_type=%x\n", __func__, btn_type);
	snd_soc_component_update_bits(component,
		RT5682_SAR_IL_CMD_2, 0x10, 0x10);

	return btn_type;
}

static void rt5682_enable_push_button_irq(struct snd_soc_component *component,
		bool enable)
{
	if (enable) {
		snd_soc_component_update_bits(component, RT5682_SAR_IL_CMD_1,
			RT5682_SAR_BUTT_DET_MASK, RT5682_SAR_BUTT_DET_EN);
		snd_soc_component_update_bits(component, RT5682_SAR_IL_CMD_13,
			RT5682_SAR_SOUR_MASK, RT5682_SAR_SOUR_BTN);
		snd_soc_component_write(component, RT5682_IL_CMD_1, 0x0040);
		snd_soc_component_update_bits(component, RT5682_4BTN_IL_CMD_2,
			RT5682_4BTN_IL_MASK | RT5682_4BTN_IL_RST_MASK,
			RT5682_4BTN_IL_EN | RT5682_4BTN_IL_NOR);
		snd_soc_component_update_bits(component, RT5682_IRQ_CTRL_3,
			RT5682_IL_IRQ_MASK, RT5682_IL_IRQ_EN);
	} else {
		snd_soc_component_update_bits(component, RT5682_IRQ_CTRL_3,
			RT5682_IL_IRQ_MASK, RT5682_IL_IRQ_DIS);
		snd_soc_component_update_bits(component, RT5682_SAR_IL_CMD_1,
			RT5682_SAR_BUTT_DET_MASK, RT5682_SAR_BUTT_DET_DIS);
		snd_soc_component_update_bits(component, RT5682_4BTN_IL_CMD_2,
			RT5682_4BTN_IL_MASK, RT5682_4BTN_IL_DIS);
		snd_soc_component_update_bits(component, RT5682_4BTN_IL_CMD_2,
			RT5682_4BTN_IL_RST_MASK, RT5682_4BTN_IL_RST);
		snd_soc_component_update_bits(component, RT5682_SAR_IL_CMD_13,
			RT5682_SAR_SOUR_MASK, RT5682_SAR_SOUR_TYPE);
	}
}

/**
 * rt5682_headset_detect - Detect headset.
 * @component: SoC audio component device.
 * @jack_insert: Jack insert or not.
 *
 * Detect whether is headset or not when jack inserted.
 *
 * Returns detect status.
 */
static int rt5682_headset_detect(struct snd_soc_component *component,
		int jack_insert)
{
	struct rt5682_priv *rt5682 = snd_soc_component_get_drvdata(component);
	unsigned int val, count;

	if (jack_insert) {

		snd_soc_component_update_bits(component, RT5682_PWR_ANLG_1,
			RT5682_PWR_VREF2 | RT5682_PWR_MB,
			RT5682_PWR_VREF2 | RT5682_PWR_MB);
		snd_soc_component_update_bits(component,
				RT5682_PWR_ANLG_1, RT5682_PWR_FV2, 0);
		usleep_range(15000, 20000);
		snd_soc_component_update_bits(component,
				RT5682_PWR_ANLG_1, RT5682_PWR_FV2, RT5682_PWR_FV2);
		snd_soc_component_update_bits(component, RT5682_PWR_ANLG_3,
			RT5682_PWR_CBJ, RT5682_PWR_CBJ);

		snd_soc_component_update_bits(component, RT5682_CBJ_CTRL_1,
			RT5682_TRIG_JD_MASK, RT5682_TRIG_JD_HIGH);

		count = 0;
		val = snd_soc_component_read32(component, RT5682_CBJ_CTRL_2)
			& RT5682_JACK_TYPE_MASK;
		while (val == 0 && count < 50) {
			usleep_range(10000, 15000);
			val = snd_soc_component_read32(component,
				RT5682_CBJ_CTRL_2) & RT5682_JACK_TYPE_MASK;
			count++;
		}

		switch (val) {
		case 0x1:
		case 0x2:
			rt5682->jack_type = SND_JACK_HEADSET;
			rt5682_enable_push_button_irq(component, true);
			break;
		default:
			rt5682->jack_type = SND_JACK_HEADPHONE;
		}

	} else {
		rt5682_enable_push_button_irq(component, false);
		snd_soc_component_update_bits(component, RT5682_CBJ_CTRL_1,
			RT5682_TRIG_JD_MASK, RT5682_TRIG_JD_LOW);
		snd_soc_component_update_bits(component, RT5682_PWR_ANLG_1,
			RT5682_PWR_VREF2 | RT5682_PWR_MB, 0);
		snd_soc_component_update_bits(component, RT5682_PWR_ANLG_3,
			RT5682_PWR_CBJ, 0);

		rt5682->jack_type = 0;
	}

	dev_dbg(component->dev, "jack_type = %d\n", rt5682->jack_type);
	return rt5682->jack_type;
}

static irqreturn_t rt5682_irq(int irq, void *data)
{
	struct rt5682_priv *rt5682 = data;

	mod_delayed_work(system_power_efficient_wq,
			&rt5682->jack_detect_work, msecs_to_jiffies(250));

	return IRQ_HANDLED;
}

static void rt5682_jd_check_handler(struct work_struct *work)
{
	struct rt5682_priv *rt5682 = container_of(work, struct rt5682_priv,
		jd_check_work.work);

	if (snd_soc_component_read32(rt5682->component, RT5682_AJD1_CTRL)
		& RT5682_JDH_RS_MASK) {
		/* jack out */
		rt5682->jack_type = rt5682_headset_detect(rt5682->component, 0);

		snd_soc_jack_report(rt5682->hs_jack, rt5682->jack_type,
				SND_JACK_HEADSET |
				SND_JACK_BTN_0 | SND_JACK_BTN_1 |
				SND_JACK_BTN_2 | SND_JACK_BTN_3);
	} else {
		schedule_delayed_work(&rt5682->jd_check_work, 500);
	}
}

static int rt5682_set_jack_detect(struct snd_soc_component *component,
	struct snd_soc_jack *hs_jack, void *data)
{
	struct rt5682_priv *rt5682 = snd_soc_component_get_drvdata(component);

	rt5682->hs_jack = hs_jack;

	if (!hs_jack) {
		regmap_update_bits(rt5682->regmap, RT5682_IRQ_CTRL_2,
				   RT5682_JD1_EN_MASK, RT5682_JD1_DIS);
		regmap_update_bits(rt5682->regmap, RT5682_RC_CLK_CTRL,
				   RT5682_POW_JDH | RT5682_POW_JDL, 0);
<<<<<<< HEAD
=======
		cancel_delayed_work_sync(&rt5682->jack_detect_work);
>>>>>>> 348b80b2
		return 0;
	}

	switch (rt5682->pdata.jd_src) {
	case RT5682_JD1:
		snd_soc_component_update_bits(component, RT5682_CBJ_CTRL_2,
			RT5682_EXT_JD_SRC, RT5682_EXT_JD_SRC_MANUAL);
		snd_soc_component_write(component, RT5682_CBJ_CTRL_1, 0xd042);
		snd_soc_component_update_bits(component, RT5682_CBJ_CTRL_3,
			RT5682_CBJ_IN_BUF_EN, RT5682_CBJ_IN_BUF_EN);
		snd_soc_component_update_bits(component, RT5682_SAR_IL_CMD_1,
			RT5682_SAR_POW_MASK, RT5682_SAR_POW_EN);
		regmap_update_bits(rt5682->regmap, RT5682_GPIO_CTRL_1,
			RT5682_GP1_PIN_MASK, RT5682_GP1_PIN_IRQ);
		regmap_update_bits(rt5682->regmap, RT5682_RC_CLK_CTRL,
				RT5682_POW_IRQ | RT5682_POW_JDH |
				RT5682_POW_ANA, RT5682_POW_IRQ |
				RT5682_POW_JDH | RT5682_POW_ANA);
		regmap_update_bits(rt5682->regmap, RT5682_PWR_ANLG_2,
			RT5682_PWR_JDH | RT5682_PWR_JDL,
			RT5682_PWR_JDH | RT5682_PWR_JDL);
		regmap_update_bits(rt5682->regmap, RT5682_IRQ_CTRL_2,
			RT5682_JD1_EN_MASK | RT5682_JD1_POL_MASK,
			RT5682_JD1_EN | RT5682_JD1_POL_NOR);
		regmap_update_bits(rt5682->regmap, RT5682_4BTN_IL_CMD_4,
			0x7f7f, (rt5682->pdata.btndet_delay << 8 |
			rt5682->pdata.btndet_delay));
		regmap_update_bits(rt5682->regmap, RT5682_4BTN_IL_CMD_5,
			0x7f7f, (rt5682->pdata.btndet_delay << 8 |
			rt5682->pdata.btndet_delay));
		regmap_update_bits(rt5682->regmap, RT5682_4BTN_IL_CMD_6,
			0x7f7f, (rt5682->pdata.btndet_delay << 8 |
			rt5682->pdata.btndet_delay));
		regmap_update_bits(rt5682->regmap, RT5682_4BTN_IL_CMD_7,
			0x7f7f, (rt5682->pdata.btndet_delay << 8 |
			rt5682->pdata.btndet_delay));
		mod_delayed_work(system_power_efficient_wq,
			   &rt5682->jack_detect_work, msecs_to_jiffies(250));
		break;

	case RT5682_JD_NULL:
		regmap_update_bits(rt5682->regmap, RT5682_IRQ_CTRL_2,
			RT5682_JD1_EN_MASK, RT5682_JD1_DIS);
		regmap_update_bits(rt5682->regmap, RT5682_RC_CLK_CTRL,
				RT5682_POW_JDH | RT5682_POW_JDL, 0);
		break;

	default:
		dev_warn(component->dev, "Wrong JD source\n");
		break;
	}

	return 0;
}

static void rt5682_jack_detect_handler(struct work_struct *work)
{
	struct rt5682_priv *rt5682 =
		container_of(work, struct rt5682_priv, jack_detect_work.work);
	int val, btn_type;

	while (!rt5682->component)
		usleep_range(10000, 15000);

	while (!rt5682->component->card->instantiated)
		usleep_range(10000, 15000);

	mutex_lock(&rt5682->calibrate_mutex);

	val = snd_soc_component_read32(rt5682->component, RT5682_AJD1_CTRL)
		& RT5682_JDH_RS_MASK;
	if (!val) {
		/* jack in */
		if (rt5682->jack_type == 0) {
			/* jack was out, report jack type */
			rt5682->jack_type =
				rt5682_headset_detect(rt5682->component, 1);
		} else {
			/* jack is already in, report button event */
			rt5682->jack_type = SND_JACK_HEADSET;
			btn_type = rt5682_button_detect(rt5682->component);
			/**
			 * rt5682 can report three kinds of button behavior,
			 * one click, double click and hold. However,
			 * currently we will report button pressed/released
			 * event. So all the three button behaviors are
			 * treated as button pressed.
			 */
			switch (btn_type) {
			case 0x8000:
			case 0x4000:
			case 0x2000:
				rt5682->jack_type |= SND_JACK_BTN_0;
				break;
			case 0x1000:
			case 0x0800:
			case 0x0400:
				rt5682->jack_type |= SND_JACK_BTN_1;
				break;
			case 0x0200:
			case 0x0100:
			case 0x0080:
				rt5682->jack_type |= SND_JACK_BTN_2;
				break;
			case 0x0040:
			case 0x0020:
			case 0x0010:
				rt5682->jack_type |= SND_JACK_BTN_3;
				break;
			case 0x0000: /* unpressed */
				break;
			default:
				btn_type = 0;
				dev_err(rt5682->component->dev,
					"Unexpected button code 0x%04x\n",
					btn_type);
				break;
			}
		}
	} else {
		/* jack out */
		rt5682->jack_type = rt5682_headset_detect(rt5682->component, 0);
	}

	snd_soc_jack_report(rt5682->hs_jack, rt5682->jack_type,
			SND_JACK_HEADSET |
			    SND_JACK_BTN_0 | SND_JACK_BTN_1 |
			    SND_JACK_BTN_2 | SND_JACK_BTN_3);

	if (rt5682->jack_type & (SND_JACK_BTN_0 | SND_JACK_BTN_1 |
		SND_JACK_BTN_2 | SND_JACK_BTN_3))
		schedule_delayed_work(&rt5682->jd_check_work, 0);
	else
		cancel_delayed_work_sync(&rt5682->jd_check_work);

	mutex_unlock(&rt5682->calibrate_mutex);
}

static const struct snd_kcontrol_new rt5682_snd_controls[] = {
	/* DAC Digital Volume */
	SOC_DOUBLE_TLV("DAC1 Playback Volume", RT5682_DAC1_DIG_VOL,
		RT5682_L_VOL_SFT + 1, RT5682_R_VOL_SFT + 1, 86, 0, dac_vol_tlv),

	/* IN Boost Volume */
	SOC_SINGLE_TLV("CBJ Boost Volume", RT5682_CBJ_BST_CTRL,
		RT5682_BST_CBJ_SFT, 8, 0, bst_tlv),

	/* ADC Digital Volume Control */
	SOC_DOUBLE("STO1 ADC Capture Switch", RT5682_STO1_ADC_DIG_VOL,
		RT5682_L_MUTE_SFT, RT5682_R_MUTE_SFT, 1, 1),
	SOC_DOUBLE_TLV("STO1 ADC Capture Volume", RT5682_STO1_ADC_DIG_VOL,
		RT5682_L_VOL_SFT + 1, RT5682_R_VOL_SFT + 1, 63, 0, adc_vol_tlv),

	/* ADC Boost Volume Control */
	SOC_DOUBLE_TLV("STO1 ADC Boost Gain Volume", RT5682_STO1_ADC_BOOST,
		RT5682_STO1_ADC_L_BST_SFT, RT5682_STO1_ADC_R_BST_SFT,
		3, 0, adc_bst_tlv),
};


static int rt5682_div_sel(struct rt5682_priv *rt5682,
			  int target, const int div[], int size)
{
	int i;

	if (rt5682->sysclk < target) {
		pr_err("sysclk rate %d is too low\n",
			rt5682->sysclk);
		return 0;
	}

	for (i = 0; i < size - 1; i++) {
		pr_info("div[%d]=%d\n", i, div[i]);
		if (target * div[i] == rt5682->sysclk)
			return i;
		if (target * div[i + 1] > rt5682->sysclk) {
			pr_err("can't find div for sysclk %d\n",
				rt5682->sysclk);
			return i;
		}
	}

	if (target * div[i] < rt5682->sysclk)
		pr_err("sysclk rate %d is too high\n",
			rt5682->sysclk);

	return size - 1;

}

/**
 * set_dmic_clk - Set parameter of dmic.
 *
 * @w: DAPM widget.
 * @kcontrol: The kcontrol of this widget.
 * @event: Event id.
 *
 * Choose dmic clock between 1MHz and 3MHz.
 * It is better for clock to approximate 3MHz.
 */
static int set_dmic_clk(struct snd_soc_dapm_widget *w,
	struct snd_kcontrol *kcontrol, int event)
{
	struct snd_soc_component *component =
		snd_soc_dapm_to_component(w->dapm);
	struct rt5682_priv *rt5682 = snd_soc_component_get_drvdata(component);
	int idx = -EINVAL;
	static const int div[] = {2, 4, 6, 8, 12, 16, 24, 32, 48, 64, 96, 128};

	idx = rt5682_div_sel(rt5682, 1500000, div, ARRAY_SIZE(div));

	snd_soc_component_update_bits(component, RT5682_DMIC_CTRL_1,
		RT5682_DMIC_CLK_MASK, idx << RT5682_DMIC_CLK_SFT);

	return 0;
}

static int set_filter_clk(struct snd_soc_dapm_widget *w,
	struct snd_kcontrol *kcontrol, int event)
{
	struct snd_soc_component *component =
		snd_soc_dapm_to_component(w->dapm);
	struct rt5682_priv *rt5682 = snd_soc_component_get_drvdata(component);
	int ref, val, reg, idx = -EINVAL;
	static const int div_f[] = {1, 2, 3, 4, 6, 8, 12, 16, 24, 32, 48};
	static const int div_o[] = {1, 2, 4, 6, 8, 12, 16, 24, 32, 48};

	val = snd_soc_component_read32(component, RT5682_GPIO_CTRL_1) &
		RT5682_GP4_PIN_MASK;
	if (w->shift == RT5682_PWR_ADC_S1F_BIT &&
		val == RT5682_GP4_PIN_ADCDAT2)
		ref = 256 * rt5682->lrck[RT5682_AIF2];
	else
		ref = 256 * rt5682->lrck[RT5682_AIF1];

	idx = rt5682_div_sel(rt5682, ref, div_f, ARRAY_SIZE(div_f));

	if (w->shift == RT5682_PWR_ADC_S1F_BIT)
		reg = RT5682_PLL_TRACK_3;
	else
		reg = RT5682_PLL_TRACK_2;

	snd_soc_component_update_bits(component, reg,
		RT5682_FILTER_CLK_DIV_MASK, idx << RT5682_FILTER_CLK_DIV_SFT);

	/* select over sample rate */
	for (idx = 0; idx < ARRAY_SIZE(div_o); idx++) {
		if (rt5682->sysclk <= 12288000 * div_o[idx])
			break;
	}

	snd_soc_component_update_bits(component, RT5682_ADDA_CLK_1,
		RT5682_ADC_OSR_MASK | RT5682_DAC_OSR_MASK,
		(idx << RT5682_ADC_OSR_SFT) | (idx << RT5682_DAC_OSR_SFT));

	return 0;
}

static int is_sys_clk_from_pll1(struct snd_soc_dapm_widget *w,
			 struct snd_soc_dapm_widget *sink)
{
	unsigned int val;
	struct snd_soc_component *component =
		snd_soc_dapm_to_component(w->dapm);

	val = snd_soc_component_read32(component, RT5682_GLB_CLK);
	val &= RT5682_SCLK_SRC_MASK;
	if (val == RT5682_SCLK_SRC_PLL1)
		return 1;
	else
		return 0;
}

static int is_using_asrc(struct snd_soc_dapm_widget *w,
			 struct snd_soc_dapm_widget *sink)
{
	unsigned int reg, shift, val;
	struct snd_soc_component *component =
		snd_soc_dapm_to_component(w->dapm);

	switch (w->shift) {
	case RT5682_ADC_STO1_ASRC_SFT:
		reg = RT5682_PLL_TRACK_3;
		shift = RT5682_FILTER_CLK_SEL_SFT;
		break;
	case RT5682_DAC_STO1_ASRC_SFT:
		reg = RT5682_PLL_TRACK_2;
		shift = RT5682_FILTER_CLK_SEL_SFT;
		break;
	default:
		return 0;
	}

	val = (snd_soc_component_read32(component, reg) >> shift) & 0xf;
	switch (val) {
	case RT5682_CLK_SEL_I2S1_ASRC:
	case RT5682_CLK_SEL_I2S2_ASRC:
		return 1;
	default:
		return 0;
	}

}

/* Digital Mixer */
static const struct snd_kcontrol_new rt5682_sto1_adc_l_mix[] = {
	SOC_DAPM_SINGLE("ADC1 Switch", RT5682_STO1_ADC_MIXER,
			RT5682_M_STO1_ADC_L1_SFT, 1, 1),
	SOC_DAPM_SINGLE("ADC2 Switch", RT5682_STO1_ADC_MIXER,
			RT5682_M_STO1_ADC_L2_SFT, 1, 1),
};

static const struct snd_kcontrol_new rt5682_sto1_adc_r_mix[] = {
	SOC_DAPM_SINGLE("ADC1 Switch", RT5682_STO1_ADC_MIXER,
			RT5682_M_STO1_ADC_R1_SFT, 1, 1),
	SOC_DAPM_SINGLE("ADC2 Switch", RT5682_STO1_ADC_MIXER,
			RT5682_M_STO1_ADC_R2_SFT, 1, 1),
};

static const struct snd_kcontrol_new rt5682_dac_l_mix[] = {
	SOC_DAPM_SINGLE("Stereo ADC Switch", RT5682_AD_DA_MIXER,
			RT5682_M_ADCMIX_L_SFT, 1, 1),
	SOC_DAPM_SINGLE("DAC1 Switch", RT5682_AD_DA_MIXER,
			RT5682_M_DAC1_L_SFT, 1, 1),
};

static const struct snd_kcontrol_new rt5682_dac_r_mix[] = {
	SOC_DAPM_SINGLE("Stereo ADC Switch", RT5682_AD_DA_MIXER,
			RT5682_M_ADCMIX_R_SFT, 1, 1),
	SOC_DAPM_SINGLE("DAC1 Switch", RT5682_AD_DA_MIXER,
			RT5682_M_DAC1_R_SFT, 1, 1),
};

static const struct snd_kcontrol_new rt5682_sto1_dac_l_mix[] = {
	SOC_DAPM_SINGLE("DAC L1 Switch", RT5682_STO1_DAC_MIXER,
			RT5682_M_DAC_L1_STO_L_SFT, 1, 1),
	SOC_DAPM_SINGLE("DAC R1 Switch", RT5682_STO1_DAC_MIXER,
			RT5682_M_DAC_R1_STO_L_SFT, 1, 1),
};

static const struct snd_kcontrol_new rt5682_sto1_dac_r_mix[] = {
	SOC_DAPM_SINGLE("DAC L1 Switch", RT5682_STO1_DAC_MIXER,
			RT5682_M_DAC_L1_STO_R_SFT, 1, 1),
	SOC_DAPM_SINGLE("DAC R1 Switch", RT5682_STO1_DAC_MIXER,
			RT5682_M_DAC_R1_STO_R_SFT, 1, 1),
};

/* Analog Input Mixer */
static const struct snd_kcontrol_new rt5682_rec1_l_mix[] = {
	SOC_DAPM_SINGLE("CBJ Switch", RT5682_REC_MIXER,
			RT5682_M_CBJ_RM1_L_SFT, 1, 1),
};

/* STO1 ADC1 Source */
/* MX-26 [13] [5] */
static const char * const rt5682_sto1_adc1_src[] = {
	"DAC MIX", "ADC"
};

static SOC_ENUM_SINGLE_DECL(
	rt5682_sto1_adc1l_enum, RT5682_STO1_ADC_MIXER,
	RT5682_STO1_ADC1L_SRC_SFT, rt5682_sto1_adc1_src);

static const struct snd_kcontrol_new rt5682_sto1_adc1l_mux =
	SOC_DAPM_ENUM("Stereo1 ADC1L Source", rt5682_sto1_adc1l_enum);

static SOC_ENUM_SINGLE_DECL(
	rt5682_sto1_adc1r_enum, RT5682_STO1_ADC_MIXER,
	RT5682_STO1_ADC1R_SRC_SFT, rt5682_sto1_adc1_src);

static const struct snd_kcontrol_new rt5682_sto1_adc1r_mux =
	SOC_DAPM_ENUM("Stereo1 ADC1L Source", rt5682_sto1_adc1r_enum);

/* STO1 ADC Source */
/* MX-26 [11:10] [3:2] */
static const char * const rt5682_sto1_adc_src[] = {
	"ADC1 L", "ADC1 R"
};

static SOC_ENUM_SINGLE_DECL(
	rt5682_sto1_adcl_enum, RT5682_STO1_ADC_MIXER,
	RT5682_STO1_ADCL_SRC_SFT, rt5682_sto1_adc_src);

static const struct snd_kcontrol_new rt5682_sto1_adcl_mux =
	SOC_DAPM_ENUM("Stereo1 ADCL Source", rt5682_sto1_adcl_enum);

static SOC_ENUM_SINGLE_DECL(
	rt5682_sto1_adcr_enum, RT5682_STO1_ADC_MIXER,
	RT5682_STO1_ADCR_SRC_SFT, rt5682_sto1_adc_src);

static const struct snd_kcontrol_new rt5682_sto1_adcr_mux =
	SOC_DAPM_ENUM("Stereo1 ADCR Source", rt5682_sto1_adcr_enum);

/* STO1 ADC2 Source */
/* MX-26 [12] [4] */
static const char * const rt5682_sto1_adc2_src[] = {
	"DAC MIX", "DMIC"
};

static SOC_ENUM_SINGLE_DECL(
	rt5682_sto1_adc2l_enum, RT5682_STO1_ADC_MIXER,
	RT5682_STO1_ADC2L_SRC_SFT, rt5682_sto1_adc2_src);

static const struct snd_kcontrol_new rt5682_sto1_adc2l_mux =
	SOC_DAPM_ENUM("Stereo1 ADC2L Source", rt5682_sto1_adc2l_enum);

static SOC_ENUM_SINGLE_DECL(
	rt5682_sto1_adc2r_enum, RT5682_STO1_ADC_MIXER,
	RT5682_STO1_ADC2R_SRC_SFT, rt5682_sto1_adc2_src);

static const struct snd_kcontrol_new rt5682_sto1_adc2r_mux =
	SOC_DAPM_ENUM("Stereo1 ADC2R Source", rt5682_sto1_adc2r_enum);

/* MX-79 [6:4] I2S1 ADC data location */
static const unsigned int rt5682_if1_adc_slot_values[] = {
	0,
	2,
	4,
	6,
};

static const char * const rt5682_if1_adc_slot_src[] = {
	"Slot 0", "Slot 2", "Slot 4", "Slot 6"
};

static SOC_VALUE_ENUM_SINGLE_DECL(rt5682_if1_adc_slot_enum,
	RT5682_TDM_CTRL, RT5682_TDM_ADC_LCA_SFT, RT5682_TDM_ADC_LCA_MASK,
	rt5682_if1_adc_slot_src, rt5682_if1_adc_slot_values);

static const struct snd_kcontrol_new rt5682_if1_adc_slot_mux =
	SOC_DAPM_ENUM("IF1 ADC Slot location", rt5682_if1_adc_slot_enum);

/* Analog DAC L1 Source, Analog DAC R1 Source*/
/* MX-2B [4], MX-2B [0]*/
static const char * const rt5682_alg_dac1_src[] = {
	"Stereo1 DAC Mixer", "DAC1"
};

static SOC_ENUM_SINGLE_DECL(
	rt5682_alg_dac_l1_enum, RT5682_A_DAC1_MUX,
	RT5682_A_DACL1_SFT, rt5682_alg_dac1_src);

static const struct snd_kcontrol_new rt5682_alg_dac_l1_mux =
	SOC_DAPM_ENUM("Analog DAC L1 Source", rt5682_alg_dac_l1_enum);

static SOC_ENUM_SINGLE_DECL(
	rt5682_alg_dac_r1_enum, RT5682_A_DAC1_MUX,
	RT5682_A_DACR1_SFT, rt5682_alg_dac1_src);

static const struct snd_kcontrol_new rt5682_alg_dac_r1_mux =
	SOC_DAPM_ENUM("Analog DAC R1 Source", rt5682_alg_dac_r1_enum);

/* Out Switch */
static const struct snd_kcontrol_new hpol_switch =
	SOC_DAPM_SINGLE_AUTODISABLE("Switch", RT5682_HP_CTRL_1,
					RT5682_L_MUTE_SFT, 1, 1);
static const struct snd_kcontrol_new hpor_switch =
	SOC_DAPM_SINGLE_AUTODISABLE("Switch", RT5682_HP_CTRL_1,
					RT5682_R_MUTE_SFT, 1, 1);

static int rt5682_hp_event(struct snd_soc_dapm_widget *w,
	struct snd_kcontrol *kcontrol, int event)
{
	struct snd_soc_component *component =
		snd_soc_dapm_to_component(w->dapm);

	switch (event) {
	case SND_SOC_DAPM_PRE_PMU:
		snd_soc_component_write(component,
			RT5682_HP_LOGIC_CTRL_2, 0x0012);
		snd_soc_component_write(component,
			RT5682_HP_CTRL_2, 0x6000);
		snd_soc_component_update_bits(component,
			RT5682_DEPOP_1, 0x60, 0x60);
		snd_soc_component_update_bits(component,
			RT5682_DAC_ADC_DIG_VOL1, 0x00c0, 0x0080);
		break;

	case SND_SOC_DAPM_POST_PMD:
		snd_soc_component_update_bits(component,
			RT5682_DEPOP_1, 0x60, 0x0);
		snd_soc_component_write(component,
			RT5682_HP_CTRL_2, 0x0000);
		snd_soc_component_update_bits(component,
			RT5682_DAC_ADC_DIG_VOL1, 0x00c0, 0x0000);
		break;

	default:
		return 0;
	}

	return 0;

}

static int set_dmic_power(struct snd_soc_dapm_widget *w,
	struct snd_kcontrol *kcontrol, int event)
{
	switch (event) {
	case SND_SOC_DAPM_POST_PMU:
		/*Add delay to avoid pop noise*/
		msleep(150);
		break;

	default:
		return 0;
	}

	return 0;
}

static int rt5655_set_verf(struct snd_soc_dapm_widget *w,
	struct snd_kcontrol *kcontrol, int event)
{
	struct snd_soc_component *component =
		snd_soc_dapm_to_component(w->dapm);

	switch (event) {
	case SND_SOC_DAPM_PRE_PMU:
		switch (w->shift) {
		case RT5682_PWR_VREF1_BIT:
			snd_soc_component_update_bits(component,
				RT5682_PWR_ANLG_1, RT5682_PWR_FV1, 0);
			break;

		case RT5682_PWR_VREF2_BIT:
			snd_soc_component_update_bits(component,
				RT5682_PWR_ANLG_1, RT5682_PWR_FV2, 0);
			break;

		default:
			break;
		}
		break;

	case SND_SOC_DAPM_POST_PMU:
		usleep_range(15000, 20000);
		switch (w->shift) {
		case RT5682_PWR_VREF1_BIT:
			snd_soc_component_update_bits(component,
				RT5682_PWR_ANLG_1, RT5682_PWR_FV1,
				RT5682_PWR_FV1);
			break;

		case RT5682_PWR_VREF2_BIT:
			snd_soc_component_update_bits(component,
				RT5682_PWR_ANLG_1, RT5682_PWR_FV2,
				RT5682_PWR_FV2);
			break;

		default:
			break;
		}
		break;

	default:
		return 0;
	}

	return 0;
}

static const unsigned int rt5682_adcdat_pin_values[] = {
	1,
	3,
};

static const char * const rt5682_adcdat_pin_select[] = {
	"ADCDAT1",
	"ADCDAT2",
};

static SOC_VALUE_ENUM_SINGLE_DECL(rt5682_adcdat_pin_enum,
	RT5682_GPIO_CTRL_1, RT5682_GP4_PIN_SFT, RT5682_GP4_PIN_MASK,
	rt5682_adcdat_pin_select, rt5682_adcdat_pin_values);

static const struct snd_kcontrol_new rt5682_adcdat_pin_ctrl =
	SOC_DAPM_ENUM("ADCDAT", rt5682_adcdat_pin_enum);

static const struct snd_soc_dapm_widget rt5682_dapm_widgets[] = {
	SND_SOC_DAPM_SUPPLY("LDO2", RT5682_PWR_ANLG_3, RT5682_PWR_LDO2_BIT,
		0, NULL, 0),
	SND_SOC_DAPM_SUPPLY("PLL1", RT5682_PWR_ANLG_3, RT5682_PWR_PLL_BIT,
		0, NULL, 0),
	SND_SOC_DAPM_SUPPLY("PLL2B", RT5682_PWR_ANLG_3, RT5682_PWR_PLL2B_BIT,
		0, NULL, 0),
	SND_SOC_DAPM_SUPPLY("PLL2F", RT5682_PWR_ANLG_3, RT5682_PWR_PLL2F_BIT,
		0, NULL, 0),
	SND_SOC_DAPM_SUPPLY("Vref1", RT5682_PWR_ANLG_1, RT5682_PWR_VREF1_BIT, 0,
		rt5655_set_verf, SND_SOC_DAPM_PRE_PMU | SND_SOC_DAPM_POST_PMU),

	/* ASRC */
	SND_SOC_DAPM_SUPPLY_S("DAC STO1 ASRC", 1, RT5682_PLL_TRACK_1,
		RT5682_DAC_STO1_ASRC_SFT, 0, NULL, 0),
	SND_SOC_DAPM_SUPPLY_S("ADC STO1 ASRC", 1, RT5682_PLL_TRACK_1,
		RT5682_ADC_STO1_ASRC_SFT, 0, NULL, 0),
	SND_SOC_DAPM_SUPPLY_S("AD ASRC", 1, RT5682_PLL_TRACK_1,
		RT5682_AD_ASRC_SFT, 0, NULL, 0),
	SND_SOC_DAPM_SUPPLY_S("DA ASRC", 1, RT5682_PLL_TRACK_1,
		RT5682_DA_ASRC_SFT, 0, NULL, 0),
	SND_SOC_DAPM_SUPPLY_S("DMIC ASRC", 1, RT5682_PLL_TRACK_1,
		RT5682_DMIC_ASRC_SFT, 0, NULL, 0),

	/* Input Side */
	SND_SOC_DAPM_SUPPLY("MICBIAS1", RT5682_PWR_ANLG_2, RT5682_PWR_MB1_BIT,
		0, NULL, 0),
	SND_SOC_DAPM_SUPPLY("MICBIAS2", RT5682_PWR_ANLG_2, RT5682_PWR_MB2_BIT,
		0, NULL, 0),

	/* Input Lines */
	SND_SOC_DAPM_INPUT("DMIC L1"),
	SND_SOC_DAPM_INPUT("DMIC R1"),

	SND_SOC_DAPM_INPUT("IN1P"),

	SND_SOC_DAPM_SUPPLY("DMIC CLK", SND_SOC_NOPM, 0, 0,
		set_dmic_clk, SND_SOC_DAPM_PRE_PMU),
	SND_SOC_DAPM_SUPPLY("DMIC1 Power", RT5682_DMIC_CTRL_1,
		RT5682_DMIC_1_EN_SFT, 0, set_dmic_power, SND_SOC_DAPM_POST_PMU),

	/* Boost */
	SND_SOC_DAPM_PGA("BST1 CBJ", SND_SOC_NOPM,
		0, 0, NULL, 0),

	/* REC Mixer */
	SND_SOC_DAPM_MIXER("RECMIX1L", SND_SOC_NOPM, 0, 0, rt5682_rec1_l_mix,
		ARRAY_SIZE(rt5682_rec1_l_mix)),
	SND_SOC_DAPM_SUPPLY("RECMIX1L Power", RT5682_PWR_ANLG_2,
		RT5682_PWR_RM1_L_BIT, 0, NULL, 0),

	/* ADCs */
	SND_SOC_DAPM_ADC("ADC1 L", NULL, SND_SOC_NOPM, 0, 0),
	SND_SOC_DAPM_ADC("ADC1 R", NULL, SND_SOC_NOPM, 0, 0),

	SND_SOC_DAPM_SUPPLY("ADC1 L Power", RT5682_PWR_DIG_1,
		RT5682_PWR_ADC_L1_BIT, 0, NULL, 0),
	SND_SOC_DAPM_SUPPLY("ADC1 R Power", RT5682_PWR_DIG_1,
		RT5682_PWR_ADC_R1_BIT, 0, NULL, 0),
	SND_SOC_DAPM_SUPPLY("ADC1 clock", RT5682_CHOP_ADC,
		RT5682_CKGEN_ADC1_SFT, 0, NULL, 0),

	/* ADC Mux */
	SND_SOC_DAPM_MUX("Stereo1 ADC L1 Mux", SND_SOC_NOPM, 0, 0,
		&rt5682_sto1_adc1l_mux),
	SND_SOC_DAPM_MUX("Stereo1 ADC R1 Mux", SND_SOC_NOPM, 0, 0,
		&rt5682_sto1_adc1r_mux),
	SND_SOC_DAPM_MUX("Stereo1 ADC L2 Mux", SND_SOC_NOPM, 0, 0,
		&rt5682_sto1_adc2l_mux),
	SND_SOC_DAPM_MUX("Stereo1 ADC R2 Mux", SND_SOC_NOPM, 0, 0,
		&rt5682_sto1_adc2r_mux),
	SND_SOC_DAPM_MUX("Stereo1 ADC L Mux", SND_SOC_NOPM, 0, 0,
		&rt5682_sto1_adcl_mux),
	SND_SOC_DAPM_MUX("Stereo1 ADC R Mux", SND_SOC_NOPM, 0, 0,
		&rt5682_sto1_adcr_mux),
	SND_SOC_DAPM_MUX("IF1_ADC Mux", SND_SOC_NOPM, 0, 0,
		&rt5682_if1_adc_slot_mux),

	/* ADC Mixer */
	SND_SOC_DAPM_SUPPLY("ADC Stereo1 Filter", RT5682_PWR_DIG_2,
		RT5682_PWR_ADC_S1F_BIT, 0, set_filter_clk,
		SND_SOC_DAPM_PRE_PMU),
	SND_SOC_DAPM_MIXER("Stereo1 ADC MIXL", RT5682_STO1_ADC_DIG_VOL,
		RT5682_L_MUTE_SFT, 1, rt5682_sto1_adc_l_mix,
		ARRAY_SIZE(rt5682_sto1_adc_l_mix)),
	SND_SOC_DAPM_MIXER("Stereo1 ADC MIXR", RT5682_STO1_ADC_DIG_VOL,
		RT5682_R_MUTE_SFT, 1, rt5682_sto1_adc_r_mix,
		ARRAY_SIZE(rt5682_sto1_adc_r_mix)),
	SND_SOC_DAPM_SUPPLY("BTN Detection Mode", RT5682_SAR_IL_CMD_1,
		14, 1, NULL, 0),

	/* ADC PGA */
	SND_SOC_DAPM_PGA("Stereo1 ADC MIX", SND_SOC_NOPM, 0, 0, NULL, 0),

	/* Digital Interface */
	SND_SOC_DAPM_SUPPLY("I2S1", RT5682_PWR_DIG_1, RT5682_PWR_I2S1_BIT,
		0, NULL, 0),
	SND_SOC_DAPM_SUPPLY("I2S2", RT5682_PWR_DIG_1, RT5682_PWR_I2S2_BIT,
		0, NULL, 0),
	SND_SOC_DAPM_PGA("IF1 DAC1", SND_SOC_NOPM, 0, 0, NULL, 0),
	SND_SOC_DAPM_PGA("IF1 DAC1 L", SND_SOC_NOPM, 0, 0, NULL, 0),
	SND_SOC_DAPM_PGA("IF1 DAC1 R", SND_SOC_NOPM, 0, 0, NULL, 0),

	/* Digital Interface Select */
	SND_SOC_DAPM_MUX("IF1 01 ADC Swap Mux", SND_SOC_NOPM, 0, 0,
			&rt5682_if1_01_adc_swap_mux),
	SND_SOC_DAPM_MUX("IF1 23 ADC Swap Mux", SND_SOC_NOPM, 0, 0,
			&rt5682_if1_23_adc_swap_mux),
	SND_SOC_DAPM_MUX("IF1 45 ADC Swap Mux", SND_SOC_NOPM, 0, 0,
			&rt5682_if1_45_adc_swap_mux),
	SND_SOC_DAPM_MUX("IF1 67 ADC Swap Mux", SND_SOC_NOPM, 0, 0,
			&rt5682_if1_67_adc_swap_mux),
	SND_SOC_DAPM_MUX("IF2 ADC Swap Mux", SND_SOC_NOPM, 0, 0,
			&rt5682_if2_adc_swap_mux),

	SND_SOC_DAPM_MUX("ADCDAT Mux", SND_SOC_NOPM, 0, 0,
			&rt5682_adcdat_pin_ctrl),

	/* Audio Interface */
	SND_SOC_DAPM_AIF_OUT("AIF1TX", "AIF1 Capture", 0,
		RT5682_I2S1_SDP, RT5682_SEL_ADCDAT_SFT, 1),
	SND_SOC_DAPM_AIF_OUT("AIF2TX", "AIF2 Capture", 0,
		RT5682_I2S2_SDP, RT5682_I2S2_PIN_CFG_SFT, 1),
	SND_SOC_DAPM_AIF_IN("AIF1RX", "AIF1 Playback", 0, SND_SOC_NOPM, 0, 0),

	/* Output Side */
	/* DAC mixer before sound effect  */
	SND_SOC_DAPM_MIXER("DAC1 MIXL", SND_SOC_NOPM, 0, 0,
		rt5682_dac_l_mix, ARRAY_SIZE(rt5682_dac_l_mix)),
	SND_SOC_DAPM_MIXER("DAC1 MIXR", SND_SOC_NOPM, 0, 0,
		rt5682_dac_r_mix, ARRAY_SIZE(rt5682_dac_r_mix)),

	/* DAC channel Mux */
	SND_SOC_DAPM_MUX("DAC L1 Source", SND_SOC_NOPM, 0, 0,
		&rt5682_alg_dac_l1_mux),
	SND_SOC_DAPM_MUX("DAC R1 Source", SND_SOC_NOPM, 0, 0,
		&rt5682_alg_dac_r1_mux),

	/* DAC Mixer */
	SND_SOC_DAPM_SUPPLY("DAC Stereo1 Filter", RT5682_PWR_DIG_2,
		RT5682_PWR_DAC_S1F_BIT, 0, set_filter_clk,
		SND_SOC_DAPM_PRE_PMU),
	SND_SOC_DAPM_MIXER("Stereo1 DAC MIXL", SND_SOC_NOPM, 0, 0,
		rt5682_sto1_dac_l_mix, ARRAY_SIZE(rt5682_sto1_dac_l_mix)),
	SND_SOC_DAPM_MIXER("Stereo1 DAC MIXR", SND_SOC_NOPM, 0, 0,
		rt5682_sto1_dac_r_mix, ARRAY_SIZE(rt5682_sto1_dac_r_mix)),

	/* DACs */
	SND_SOC_DAPM_DAC("DAC L1", NULL, RT5682_PWR_DIG_1,
		RT5682_PWR_DAC_L1_BIT, 0),
	SND_SOC_DAPM_DAC("DAC R1", NULL, RT5682_PWR_DIG_1,
		RT5682_PWR_DAC_R1_BIT, 0),
	SND_SOC_DAPM_SUPPLY_S("DAC 1 Clock", 3, RT5682_CHOP_DAC,
		RT5682_CKGEN_DAC1_SFT, 0, NULL, 0),

	/* HPO */
	SND_SOC_DAPM_PGA_S("HP Amp", 1, SND_SOC_NOPM, 0, 0, rt5682_hp_event,
		SND_SOC_DAPM_POST_PMD | SND_SOC_DAPM_PRE_PMU),

	SND_SOC_DAPM_SUPPLY("HP Amp L", RT5682_PWR_ANLG_1,
		RT5682_PWR_HA_L_BIT, 0, NULL, 0),
	SND_SOC_DAPM_SUPPLY("HP Amp R", RT5682_PWR_ANLG_1,
		RT5682_PWR_HA_R_BIT, 0, NULL, 0),
	SND_SOC_DAPM_SUPPLY_S("Charge Pump", 1, RT5682_DEPOP_1,
		RT5682_PUMP_EN_SFT, 0, NULL, 0),
	SND_SOC_DAPM_SUPPLY_S("Capless", 2, RT5682_DEPOP_1,
		RT5682_CAPLESS_EN_SFT, 0, NULL, 0),

	SND_SOC_DAPM_SWITCH("HPOL Playback", SND_SOC_NOPM, 0, 0,
		&hpol_switch),
	SND_SOC_DAPM_SWITCH("HPOR Playback", SND_SOC_NOPM, 0, 0,
		&hpor_switch),

	/* CLK DET */
	SND_SOC_DAPM_SUPPLY("CLKDET SYS", RT5682_CLK_DET,
		RT5682_SYS_CLK_DET_SFT,	0, NULL, 0),
	SND_SOC_DAPM_SUPPLY("CLKDET PLL1", RT5682_CLK_DET,
		RT5682_PLL1_CLK_DET_SFT, 0, NULL, 0),
	SND_SOC_DAPM_SUPPLY("CLKDET PLL2", RT5682_CLK_DET,
		RT5682_PLL2_CLK_DET_SFT, 0, NULL, 0),
	SND_SOC_DAPM_SUPPLY("CLKDET", RT5682_CLK_DET,
		RT5682_POW_CLK_DET_SFT, 0, NULL, 0),

	/* Output Lines */
	SND_SOC_DAPM_OUTPUT("HPOL"),
	SND_SOC_DAPM_OUTPUT("HPOR"),

};

static const struct snd_soc_dapm_route rt5682_dapm_routes[] = {
	/*PLL*/
	{"ADC Stereo1 Filter", NULL, "PLL1", is_sys_clk_from_pll1},
	{"DAC Stereo1 Filter", NULL, "PLL1", is_sys_clk_from_pll1},

	/*ASRC*/
	{"ADC Stereo1 Filter", NULL, "ADC STO1 ASRC", is_using_asrc},
	{"DAC Stereo1 Filter", NULL, "DAC STO1 ASRC", is_using_asrc},
	{"ADC STO1 ASRC", NULL, "AD ASRC"},
	{"ADC STO1 ASRC", NULL, "DA ASRC"},
	{"ADC STO1 ASRC", NULL, "CLKDET"},
	{"DAC STO1 ASRC", NULL, "AD ASRC"},
	{"DAC STO1 ASRC", NULL, "DA ASRC"},
	{"DAC STO1 ASRC", NULL, "CLKDET"},

	/*Vref*/
	{"MICBIAS1", NULL, "Vref1"},
	{"MICBIAS2", NULL, "Vref1"},

	{"CLKDET SYS", NULL, "CLKDET"},

	{"IN1P", NULL, "LDO2"},

	{"BST1 CBJ", NULL, "IN1P"},

	{"RECMIX1L", "CBJ Switch", "BST1 CBJ"},
	{"RECMIX1L", NULL, "RECMIX1L Power"},

	{"ADC1 L", NULL, "RECMIX1L"},
	{"ADC1 L", NULL, "ADC1 L Power"},
	{"ADC1 L", NULL, "ADC1 clock"},

	{"DMIC L1", NULL, "DMIC CLK"},
	{"DMIC L1", NULL, "DMIC1 Power"},
	{"DMIC R1", NULL, "DMIC CLK"},
	{"DMIC R1", NULL, "DMIC1 Power"},
	{"DMIC CLK", NULL, "DMIC ASRC"},

	{"Stereo1 ADC L Mux", "ADC1 L", "ADC1 L"},
	{"Stereo1 ADC L Mux", "ADC1 R", "ADC1 R"},
	{"Stereo1 ADC R Mux", "ADC1 L", "ADC1 L"},
	{"Stereo1 ADC R Mux", "ADC1 R", "ADC1 R"},

	{"Stereo1 ADC L1 Mux", "ADC", "Stereo1 ADC L Mux"},
	{"Stereo1 ADC L1 Mux", "DAC MIX", "Stereo1 DAC MIXL"},
	{"Stereo1 ADC L2 Mux", "DMIC", "DMIC L1"},
	{"Stereo1 ADC L2 Mux", "DAC MIX", "Stereo1 DAC MIXL"},

	{"Stereo1 ADC R1 Mux", "ADC", "Stereo1 ADC R Mux"},
	{"Stereo1 ADC R1 Mux", "DAC MIX", "Stereo1 DAC MIXR"},
	{"Stereo1 ADC R2 Mux", "DMIC", "DMIC R1"},
	{"Stereo1 ADC R2 Mux", "DAC MIX", "Stereo1 DAC MIXR"},

	{"Stereo1 ADC MIXL", "ADC1 Switch", "Stereo1 ADC L1 Mux"},
	{"Stereo1 ADC MIXL", "ADC2 Switch", "Stereo1 ADC L2 Mux"},
	{"Stereo1 ADC MIXL", NULL, "ADC Stereo1 Filter"},

	{"Stereo1 ADC MIXR", "ADC1 Switch", "Stereo1 ADC R1 Mux"},
	{"Stereo1 ADC MIXR", "ADC2 Switch", "Stereo1 ADC R2 Mux"},
	{"Stereo1 ADC MIXR", NULL, "ADC Stereo1 Filter"},

	{"ADC Stereo1 Filter", NULL, "BTN Detection Mode"},

	{"Stereo1 ADC MIX", NULL, "Stereo1 ADC MIXL"},
	{"Stereo1 ADC MIX", NULL, "Stereo1 ADC MIXR"},

	{"IF1 01 ADC Swap Mux", "L/R", "Stereo1 ADC MIX"},
	{"IF1 01 ADC Swap Mux", "L/L", "Stereo1 ADC MIX"},
	{"IF1 01 ADC Swap Mux", "R/L", "Stereo1 ADC MIX"},
	{"IF1 01 ADC Swap Mux", "R/R", "Stereo1 ADC MIX"},
	{"IF1 23 ADC Swap Mux", "L/R", "Stereo1 ADC MIX"},
	{"IF1 23 ADC Swap Mux", "R/L", "Stereo1 ADC MIX"},
	{"IF1 23 ADC Swap Mux", "L/L", "Stereo1 ADC MIX"},
	{"IF1 23 ADC Swap Mux", "R/R", "Stereo1 ADC MIX"},
	{"IF1 45 ADC Swap Mux", "L/R", "Stereo1 ADC MIX"},
	{"IF1 45 ADC Swap Mux", "R/L", "Stereo1 ADC MIX"},
	{"IF1 45 ADC Swap Mux", "L/L", "Stereo1 ADC MIX"},
	{"IF1 45 ADC Swap Mux", "R/R", "Stereo1 ADC MIX"},
	{"IF1 67 ADC Swap Mux", "L/R", "Stereo1 ADC MIX"},
	{"IF1 67 ADC Swap Mux", "R/L", "Stereo1 ADC MIX"},
	{"IF1 67 ADC Swap Mux", "L/L", "Stereo1 ADC MIX"},
	{"IF1 67 ADC Swap Mux", "R/R", "Stereo1 ADC MIX"},

	{"IF1_ADC Mux", "Slot 0", "IF1 01 ADC Swap Mux"},
	{"IF1_ADC Mux", "Slot 2", "IF1 23 ADC Swap Mux"},
	{"IF1_ADC Mux", "Slot 4", "IF1 45 ADC Swap Mux"},
	{"IF1_ADC Mux", "Slot 6", "IF1 67 ADC Swap Mux"},
	{"IF1_ADC Mux", NULL, "I2S1"},
	{"ADCDAT Mux", "ADCDAT1", "IF1_ADC Mux"},
	{"AIF1TX", NULL, "ADCDAT Mux"},
	{"IF2 ADC Swap Mux", "L/R", "Stereo1 ADC MIX"},
	{"IF2 ADC Swap Mux", "R/L", "Stereo1 ADC MIX"},
	{"IF2 ADC Swap Mux", "L/L", "Stereo1 ADC MIX"},
	{"IF2 ADC Swap Mux", "R/R", "Stereo1 ADC MIX"},
	{"ADCDAT Mux", "ADCDAT2", "IF2 ADC Swap Mux"},
	{"AIF2TX", NULL, "ADCDAT Mux"},

	{"IF1 DAC1 L", NULL, "AIF1RX"},
	{"IF1 DAC1 L", NULL, "I2S1"},
	{"IF1 DAC1 L", NULL, "DAC Stereo1 Filter"},
	{"IF1 DAC1 R", NULL, "AIF1RX"},
	{"IF1 DAC1 R", NULL, "I2S1"},
	{"IF1 DAC1 R", NULL, "DAC Stereo1 Filter"},

	{"DAC1 MIXL", "Stereo ADC Switch", "Stereo1 ADC MIXL"},
	{"DAC1 MIXL", "DAC1 Switch", "IF1 DAC1 L"},
	{"DAC1 MIXR", "Stereo ADC Switch", "Stereo1 ADC MIXR"},
	{"DAC1 MIXR", "DAC1 Switch", "IF1 DAC1 R"},

	{"Stereo1 DAC MIXL", "DAC L1 Switch", "DAC1 MIXL"},
	{"Stereo1 DAC MIXL", "DAC R1 Switch", "DAC1 MIXR"},

	{"Stereo1 DAC MIXR", "DAC R1 Switch", "DAC1 MIXR"},
	{"Stereo1 DAC MIXR", "DAC L1 Switch", "DAC1 MIXL"},

	{"DAC L1 Source", "DAC1", "DAC1 MIXL"},
	{"DAC L1 Source", "Stereo1 DAC Mixer", "Stereo1 DAC MIXL"},
	{"DAC R1 Source", "DAC1", "DAC1 MIXR"},
	{"DAC R1 Source", "Stereo1 DAC Mixer", "Stereo1 DAC MIXR"},

	{"DAC L1", NULL, "DAC L1 Source"},
	{"DAC R1", NULL, "DAC R1 Source"},

	{"DAC L1", NULL, "DAC 1 Clock"},
	{"DAC R1", NULL, "DAC 1 Clock"},

	{"HP Amp", NULL, "DAC L1"},
	{"HP Amp", NULL, "DAC R1"},
	{"HP Amp", NULL, "HP Amp L"},
	{"HP Amp", NULL, "HP Amp R"},
	{"HP Amp", NULL, "Capless"},
	{"HP Amp", NULL, "Charge Pump"},
	{"HP Amp", NULL, "CLKDET SYS"},
	{"HP Amp", NULL, "Vref1"},
	{"HPOL Playback", "Switch", "HP Amp"},
	{"HPOR Playback", "Switch", "HP Amp"},
	{"HPOL", NULL, "HPOL Playback"},
	{"HPOR", NULL, "HPOR Playback"},
};

static int rt5682_set_tdm_slot(struct snd_soc_dai *dai, unsigned int tx_mask,
			unsigned int rx_mask, int slots, int slot_width)
{
	struct snd_soc_component *component = dai->component;
	unsigned int cl, val = 0;

	if (tx_mask || rx_mask)
		snd_soc_component_update_bits(component, RT5682_TDM_ADDA_CTRL_2,
			RT5682_TDM_EN, RT5682_TDM_EN);
	else
		snd_soc_component_update_bits(component, RT5682_TDM_ADDA_CTRL_2,
			RT5682_TDM_EN, 0);

	switch (slots) {
	case 4:
		val |= RT5682_TDM_TX_CH_4;
		val |= RT5682_TDM_RX_CH_4;
		break;
	case 6:
		val |= RT5682_TDM_TX_CH_6;
		val |= RT5682_TDM_RX_CH_6;
		break;
	case 8:
		val |= RT5682_TDM_TX_CH_8;
		val |= RT5682_TDM_RX_CH_8;
		break;
	case 2:
		break;
	default:
		return -EINVAL;
	}

	snd_soc_component_update_bits(component, RT5682_TDM_CTRL,
		RT5682_TDM_TX_CH_MASK | RT5682_TDM_RX_CH_MASK, val);

	switch (slot_width) {
	case 8:
		if (tx_mask || rx_mask)
			return -EINVAL;
		cl = RT5682_I2S1_TX_CHL_8 | RT5682_I2S1_RX_CHL_8;
		break;
	case 16:
		val = RT5682_TDM_CL_16;
		cl = RT5682_I2S1_TX_CHL_16 | RT5682_I2S1_RX_CHL_16;
		break;
	case 20:
		val = RT5682_TDM_CL_20;
		cl = RT5682_I2S1_TX_CHL_20 | RT5682_I2S1_RX_CHL_20;
		break;
	case 24:
		val = RT5682_TDM_CL_24;
		cl = RT5682_I2S1_TX_CHL_24 | RT5682_I2S1_RX_CHL_24;
		break;
	case 32:
		val = RT5682_TDM_CL_32;
		cl = RT5682_I2S1_TX_CHL_32 | RT5682_I2S1_RX_CHL_32;
		break;
	default:
		return -EINVAL;
	}

	snd_soc_component_update_bits(component, RT5682_TDM_TCON_CTRL,
		RT5682_TDM_CL_MASK, val);
	snd_soc_component_update_bits(component, RT5682_I2S1_SDP,
		RT5682_I2S1_TX_CHL_MASK | RT5682_I2S1_RX_CHL_MASK, cl);

	return 0;
}


static int rt5682_hw_params(struct snd_pcm_substream *substream,
	struct snd_pcm_hw_params *params, struct snd_soc_dai *dai)
{
	struct snd_soc_component *component = dai->component;
	struct rt5682_priv *rt5682 = snd_soc_component_get_drvdata(component);
	unsigned int len_1 = 0, len_2 = 0;
	int pre_div, frame_size;

	rt5682->lrck[dai->id] = params_rate(params);
	pre_div = rl6231_get_clk_info(rt5682->sysclk, rt5682->lrck[dai->id]);

	frame_size = snd_soc_params_to_frame_size(params);
	if (frame_size < 0) {
		dev_err(component->dev, "Unsupported frame size: %d\n",
			frame_size);
		return -EINVAL;
	}

	dev_dbg(dai->dev, "lrck is %dHz and pre_div is %d for iis %d\n",
				rt5682->lrck[dai->id], pre_div, dai->id);

	switch (params_width(params)) {
	case 16:
		break;
	case 20:
		len_1 |= RT5682_I2S1_DL_20;
		len_2 |= RT5682_I2S2_DL_20;
		break;
	case 24:
		len_1 |= RT5682_I2S1_DL_24;
		len_2 |= RT5682_I2S2_DL_24;
		break;
	case 32:
		len_1 |= RT5682_I2S1_DL_32;
		len_2 |= RT5682_I2S2_DL_24;
		break;
	case 8:
		len_1 |= RT5682_I2S2_DL_8;
		len_2 |= RT5682_I2S2_DL_8;
		break;
	default:
		return -EINVAL;
	}

	switch (dai->id) {
	case RT5682_AIF1:
		snd_soc_component_update_bits(component, RT5682_I2S1_SDP,
			RT5682_I2S1_DL_MASK, len_1);
		if (rt5682->master[RT5682_AIF1]) {
			snd_soc_component_update_bits(component,
				RT5682_ADDA_CLK_1, RT5682_I2S_M_DIV_MASK,
				pre_div << RT5682_I2S_M_DIV_SFT);
		}
		if (params_channels(params) == 1) /* mono mode */
			snd_soc_component_update_bits(component,
				RT5682_I2S1_SDP, RT5682_I2S1_MONO_MASK,
				RT5682_I2S1_MONO_EN);
		else
			snd_soc_component_update_bits(component,
				RT5682_I2S1_SDP, RT5682_I2S1_MONO_MASK,
				RT5682_I2S1_MONO_DIS);
		break;
	case RT5682_AIF2:
		snd_soc_component_update_bits(component, RT5682_I2S2_SDP,
			RT5682_I2S2_DL_MASK, len_2);
		if (rt5682->master[RT5682_AIF2]) {
			snd_soc_component_update_bits(component,
				RT5682_I2S_M_CLK_CTRL_1, RT5682_I2S2_M_PD_MASK,
				pre_div << RT5682_I2S2_M_PD_SFT);
		}
		if (params_channels(params) == 1) /* mono mode */
			snd_soc_component_update_bits(component,
				RT5682_I2S2_SDP, RT5682_I2S2_MONO_MASK,
				RT5682_I2S2_MONO_EN);
		else
			snd_soc_component_update_bits(component,
				RT5682_I2S2_SDP, RT5682_I2S2_MONO_MASK,
				RT5682_I2S2_MONO_DIS);
		break;
	default:
		dev_err(component->dev, "Invalid dai->id: %d\n", dai->id);
		return -EINVAL;
	}

	return 0;
}

static int rt5682_set_dai_fmt(struct snd_soc_dai *dai, unsigned int fmt)
{
	struct snd_soc_component *component = dai->component;
	struct rt5682_priv *rt5682 = snd_soc_component_get_drvdata(component);
	unsigned int reg_val = 0, tdm_ctrl = 0;

	switch (fmt & SND_SOC_DAIFMT_MASTER_MASK) {
	case SND_SOC_DAIFMT_CBM_CFM:
		rt5682->master[dai->id] = 1;
		break;
	case SND_SOC_DAIFMT_CBS_CFS:
		rt5682->master[dai->id] = 0;
		break;
	default:
		return -EINVAL;
	}

	switch (fmt & SND_SOC_DAIFMT_INV_MASK) {
	case SND_SOC_DAIFMT_NB_NF:
		break;
	case SND_SOC_DAIFMT_IB_NF:
		reg_val |= RT5682_I2S_BP_INV;
		tdm_ctrl |= RT5682_TDM_S_BP_INV;
		break;
	case SND_SOC_DAIFMT_NB_IF:
		if (dai->id == RT5682_AIF1)
			tdm_ctrl |= RT5682_TDM_S_LP_INV | RT5682_TDM_M_BP_INV;
		else
			return -EINVAL;
		break;
	case SND_SOC_DAIFMT_IB_IF:
		if (dai->id == RT5682_AIF1)
			tdm_ctrl |= RT5682_TDM_S_BP_INV | RT5682_TDM_S_LP_INV |
				    RT5682_TDM_M_BP_INV | RT5682_TDM_M_LP_INV;
		else
			return -EINVAL;
		break;
	default:
		return -EINVAL;
	}

	switch (fmt & SND_SOC_DAIFMT_FORMAT_MASK) {
	case SND_SOC_DAIFMT_I2S:
		break;
	case SND_SOC_DAIFMT_LEFT_J:
		reg_val |= RT5682_I2S_DF_LEFT;
		tdm_ctrl |= RT5682_TDM_DF_LEFT;
		break;
	case SND_SOC_DAIFMT_DSP_A:
		reg_val |= RT5682_I2S_DF_PCM_A;
		tdm_ctrl |= RT5682_TDM_DF_PCM_A;
		break;
	case SND_SOC_DAIFMT_DSP_B:
		reg_val |= RT5682_I2S_DF_PCM_B;
		tdm_ctrl |= RT5682_TDM_DF_PCM_B;
		break;
	default:
		return -EINVAL;
	}

	switch (dai->id) {
	case RT5682_AIF1:
		snd_soc_component_update_bits(component, RT5682_I2S1_SDP,
			RT5682_I2S_DF_MASK, reg_val);
		snd_soc_component_update_bits(component, RT5682_TDM_TCON_CTRL,
			RT5682_TDM_MS_MASK | RT5682_TDM_S_BP_MASK |
			RT5682_TDM_DF_MASK | RT5682_TDM_M_BP_MASK |
			RT5682_TDM_M_LP_MASK | RT5682_TDM_S_LP_MASK,
			tdm_ctrl | rt5682->master[dai->id]);
		break;
	case RT5682_AIF2:
		if (rt5682->master[dai->id] == 0)
			reg_val |= RT5682_I2S2_MS_S;
		snd_soc_component_update_bits(component, RT5682_I2S2_SDP,
			RT5682_I2S2_MS_MASK | RT5682_I2S_BP_MASK |
			RT5682_I2S_DF_MASK, reg_val);
		break;
	default:
		dev_err(component->dev, "Invalid dai->id: %d\n", dai->id);
		return -EINVAL;
	}
	return 0;
}

static int rt5682_set_component_sysclk(struct snd_soc_component *component,
		int clk_id, int source, unsigned int freq, int dir)
{
	struct rt5682_priv *rt5682 = snd_soc_component_get_drvdata(component);
	unsigned int reg_val = 0, src = 0;

	if (freq == rt5682->sysclk && clk_id == rt5682->sysclk_src)
		return 0;

	switch (clk_id) {
	case RT5682_SCLK_S_MCLK:
		reg_val |= RT5682_SCLK_SRC_MCLK;
		src = RT5682_CLK_SRC_MCLK;
		break;
	case RT5682_SCLK_S_PLL1:
		reg_val |= RT5682_SCLK_SRC_PLL1;
		src = RT5682_CLK_SRC_PLL1;
		break;
	case RT5682_SCLK_S_PLL2:
		reg_val |= RT5682_SCLK_SRC_PLL2;
		src = RT5682_CLK_SRC_PLL2;
		break;
	case RT5682_SCLK_S_RCCLK:
		reg_val |= RT5682_SCLK_SRC_RCCLK;
		src = RT5682_CLK_SRC_RCCLK;
		break;
	default:
		dev_err(component->dev, "Invalid clock id (%d)\n", clk_id);
		return -EINVAL;
	}
	snd_soc_component_update_bits(component, RT5682_GLB_CLK,
		RT5682_SCLK_SRC_MASK, reg_val);

	if (rt5682->master[RT5682_AIF2]) {
		snd_soc_component_update_bits(component,
			RT5682_I2S_M_CLK_CTRL_1, RT5682_I2S2_SRC_MASK,
			src << RT5682_I2S2_SRC_SFT);
	}

	rt5682->sysclk = freq;
	rt5682->sysclk_src = clk_id;

	dev_dbg(component->dev, "Sysclk is %dHz and clock id is %d\n",
		freq, clk_id);

	return 0;
}

static int rt5682_set_component_pll(struct snd_soc_component *component,
		int pll_id, int source, unsigned int freq_in,
		unsigned int freq_out)
{
	struct rt5682_priv *rt5682 = snd_soc_component_get_drvdata(component);
	struct rl6231_pll_code pll_code;
	int ret;

	if (source == rt5682->pll_src && freq_in == rt5682->pll_in &&
	    freq_out == rt5682->pll_out)
		return 0;

	if (!freq_in || !freq_out) {
		dev_dbg(component->dev, "PLL disabled\n");

		rt5682->pll_in = 0;
		rt5682->pll_out = 0;
		snd_soc_component_update_bits(component, RT5682_GLB_CLK,
			RT5682_SCLK_SRC_MASK, RT5682_SCLK_SRC_MCLK);
		return 0;
	}

	switch (source) {
	case RT5682_PLL1_S_MCLK:
		snd_soc_component_update_bits(component, RT5682_GLB_CLK,
			RT5682_PLL1_SRC_MASK, RT5682_PLL1_SRC_MCLK);
		break;
	case RT5682_PLL1_S_BCLK1:
		snd_soc_component_update_bits(component, RT5682_GLB_CLK,
				RT5682_PLL1_SRC_MASK, RT5682_PLL1_SRC_BCLK1);
		break;
	default:
		dev_err(component->dev, "Unknown PLL Source %d\n", source);
		return -EINVAL;
	}

	ret = rl6231_pll_calc(freq_in, freq_out, &pll_code);
	if (ret < 0) {
		dev_err(component->dev, "Unsupport input clock %d\n", freq_in);
		return ret;
	}

	dev_dbg(component->dev, "bypass=%d m=%d n=%d k=%d\n",
		pll_code.m_bp, (pll_code.m_bp ? 0 : pll_code.m_code),
		pll_code.n_code, pll_code.k_code);

	snd_soc_component_write(component, RT5682_PLL_CTRL_1,
		pll_code.n_code << RT5682_PLL_N_SFT | pll_code.k_code);
	snd_soc_component_write(component, RT5682_PLL_CTRL_2,
		(pll_code.m_bp ? 0 : pll_code.m_code) << RT5682_PLL_M_SFT |
		pll_code.m_bp << RT5682_PLL_M_BP_SFT | RT5682_PLL_RST);

	rt5682->pll_in = freq_in;
	rt5682->pll_out = freq_out;
	rt5682->pll_src = source;

	return 0;
}

static int rt5682_set_bclk_ratio(struct snd_soc_dai *dai, unsigned int ratio)
{
	struct snd_soc_component *component = dai->component;
	struct rt5682_priv *rt5682 = snd_soc_component_get_drvdata(component);

	rt5682->bclk[dai->id] = ratio;

	switch (ratio) {
	case 64:
		snd_soc_component_update_bits(component, RT5682_ADDA_CLK_2,
			RT5682_I2S2_BCLK_MS2_MASK,
			RT5682_I2S2_BCLK_MS2_64);
		break;
	case 32:
		snd_soc_component_update_bits(component, RT5682_ADDA_CLK_2,
			RT5682_I2S2_BCLK_MS2_MASK,
			RT5682_I2S2_BCLK_MS2_32);
		break;
	default:
		dev_err(dai->dev, "Invalid bclk ratio %d\n", ratio);
		return -EINVAL;
	}

	return 0;
}

static int rt5682_set_bias_level(struct snd_soc_component *component,
			enum snd_soc_bias_level level)
{
	struct rt5682_priv *rt5682 = snd_soc_component_get_drvdata(component);

	switch (level) {
	case SND_SOC_BIAS_PREPARE:
		regmap_update_bits(rt5682->regmap, RT5682_PWR_ANLG_1,
			RT5682_PWR_BG, RT5682_PWR_BG);
		regmap_update_bits(rt5682->regmap, RT5682_PWR_DIG_1,
			RT5682_DIG_GATE_CTRL | RT5682_PWR_LDO,
			RT5682_DIG_GATE_CTRL | RT5682_PWR_LDO);
		break;

	case SND_SOC_BIAS_STANDBY:
		regmap_update_bits(rt5682->regmap, RT5682_PWR_DIG_1,
			RT5682_DIG_GATE_CTRL, RT5682_DIG_GATE_CTRL);
		break;
	case SND_SOC_BIAS_OFF:
		regmap_update_bits(rt5682->regmap, RT5682_PWR_DIG_1,
			RT5682_DIG_GATE_CTRL | RT5682_PWR_LDO, 0);
		regmap_update_bits(rt5682->regmap, RT5682_PWR_ANLG_1,
			RT5682_PWR_BG, 0);
		break;

	default:
		break;
	}

	return 0;
}

static int rt5682_probe(struct snd_soc_component *component)
{
	struct rt5682_priv *rt5682 = snd_soc_component_get_drvdata(component);

	rt5682->component = component;

	return 0;
}

static void rt5682_remove(struct snd_soc_component *component)
{
	struct rt5682_priv *rt5682 = snd_soc_component_get_drvdata(component);

	rt5682_reset(rt5682->regmap);
}

#ifdef CONFIG_PM
static int rt5682_suspend(struct snd_soc_component *component)
{
	struct rt5682_priv *rt5682 = snd_soc_component_get_drvdata(component);

	regcache_cache_only(rt5682->regmap, true);
	regcache_mark_dirty(rt5682->regmap);
	return 0;
}

static int rt5682_resume(struct snd_soc_component *component)
{
	struct rt5682_priv *rt5682 = snd_soc_component_get_drvdata(component);

	regcache_cache_only(rt5682->regmap, false);
	regcache_sync(rt5682->regmap);

	rt5682_irq(0, rt5682);

	return 0;
}
#else
#define rt5682_suspend NULL
#define rt5682_resume NULL
#endif

#define RT5682_STEREO_RATES SNDRV_PCM_RATE_8000_192000
#define RT5682_FORMATS (SNDRV_PCM_FMTBIT_S16_LE | SNDRV_PCM_FMTBIT_S20_3LE | \
		SNDRV_PCM_FMTBIT_S24_LE | SNDRV_PCM_FMTBIT_S8)

static const struct snd_soc_dai_ops rt5682_aif1_dai_ops = {
	.hw_params = rt5682_hw_params,
	.set_fmt = rt5682_set_dai_fmt,
	.set_tdm_slot = rt5682_set_tdm_slot,
};

static const struct snd_soc_dai_ops rt5682_aif2_dai_ops = {
	.hw_params = rt5682_hw_params,
	.set_fmt = rt5682_set_dai_fmt,
	.set_bclk_ratio = rt5682_set_bclk_ratio,
};

static struct snd_soc_dai_driver rt5682_dai[] = {
	{
		.name = "rt5682-aif1",
		.id = RT5682_AIF1,
		.playback = {
			.stream_name = "AIF1 Playback",
			.channels_min = 1,
			.channels_max = 2,
			.rates = RT5682_STEREO_RATES,
			.formats = RT5682_FORMATS,
		},
		.capture = {
			.stream_name = "AIF1 Capture",
			.channels_min = 1,
			.channels_max = 2,
			.rates = RT5682_STEREO_RATES,
			.formats = RT5682_FORMATS,
		},
		.ops = &rt5682_aif1_dai_ops,
	},
	{
		.name = "rt5682-aif2",
		.id = RT5682_AIF2,
		.capture = {
			.stream_name = "AIF2 Capture",
			.channels_min = 1,
			.channels_max = 2,
			.rates = RT5682_STEREO_RATES,
			.formats = RT5682_FORMATS,
		},
		.ops = &rt5682_aif2_dai_ops,
	},
};

static const struct snd_soc_component_driver soc_component_dev_rt5682 = {
	.probe = rt5682_probe,
	.remove = rt5682_remove,
	.suspend = rt5682_suspend,
	.resume = rt5682_resume,
	.set_bias_level = rt5682_set_bias_level,
	.controls = rt5682_snd_controls,
	.num_controls = ARRAY_SIZE(rt5682_snd_controls),
	.dapm_widgets = rt5682_dapm_widgets,
	.num_dapm_widgets = ARRAY_SIZE(rt5682_dapm_widgets),
	.dapm_routes = rt5682_dapm_routes,
	.num_dapm_routes = ARRAY_SIZE(rt5682_dapm_routes),
	.set_sysclk = rt5682_set_component_sysclk,
	.set_pll = rt5682_set_component_pll,
	.set_jack = rt5682_set_jack_detect,
	.use_pmdown_time	= 1,
	.endianness		= 1,
	.non_legacy_dai_naming	= 1,
};

static const struct regmap_config rt5682_regmap = {
	.reg_bits = 16,
	.val_bits = 16,
	.max_register = RT5682_I2C_MODE,
	.volatile_reg = rt5682_volatile_register,
	.readable_reg = rt5682_readable_register,
	.cache_type = REGCACHE_RBTREE,
	.reg_defaults = rt5682_reg,
	.num_reg_defaults = ARRAY_SIZE(rt5682_reg),
	.use_single_read = true,
	.use_single_write = true,
};

static const struct i2c_device_id rt5682_i2c_id[] = {
	{"rt5682", 0},
	{}
};
MODULE_DEVICE_TABLE(i2c, rt5682_i2c_id);

static int rt5682_parse_dt(struct rt5682_priv *rt5682, struct device *dev)
{

	device_property_read_u32(dev, "realtek,dmic1-data-pin",
		&rt5682->pdata.dmic1_data_pin);
	device_property_read_u32(dev, "realtek,dmic1-clk-pin",
		&rt5682->pdata.dmic1_clk_pin);
	device_property_read_u32(dev, "realtek,jd-src",
		&rt5682->pdata.jd_src);
	device_property_read_u32(dev, "realtek,btndet-delay",
		&rt5682->pdata.btndet_delay);

	rt5682->pdata.ldo1_en = of_get_named_gpio(dev->of_node,
		"realtek,ldo1-en-gpios", 0);

	return 0;
}

static void rt5682_calibrate(struct rt5682_priv *rt5682)
{
	int value, count;

	mutex_lock(&rt5682->calibrate_mutex);

	rt5682_reset(rt5682->regmap);
	regmap_write(rt5682->regmap, RT5682_PWR_ANLG_1, 0xa2af);
	usleep_range(15000, 20000);
	regmap_write(rt5682->regmap, RT5682_PWR_ANLG_1, 0xf2af);
	regmap_write(rt5682->regmap, RT5682_MICBIAS_2, 0x0300);
	regmap_write(rt5682->regmap, RT5682_GLB_CLK, 0x8000);
	regmap_write(rt5682->regmap, RT5682_PWR_DIG_1, 0x0100);
	regmap_write(rt5682->regmap, RT5682_HP_IMP_SENS_CTRL_19, 0x3800);
	regmap_write(rt5682->regmap, RT5682_CHOP_DAC, 0x3000);
	regmap_write(rt5682->regmap, RT5682_CALIB_ADC_CTRL, 0x7005);
	regmap_write(rt5682->regmap, RT5682_STO1_ADC_MIXER, 0x686c);
	regmap_write(rt5682->regmap, RT5682_CAL_REC, 0x0d0d);
	regmap_write(rt5682->regmap, RT5682_HP_CALIB_CTRL_2, 0x0321);
	regmap_write(rt5682->regmap, RT5682_HP_LOGIC_CTRL_2, 0x0004);
	regmap_write(rt5682->regmap, RT5682_HP_CALIB_CTRL_1, 0x7c00);
	regmap_write(rt5682->regmap, RT5682_HP_CALIB_CTRL_3, 0x06a1);
	regmap_write(rt5682->regmap, RT5682_A_DAC1_MUX, 0x0311);
	regmap_write(rt5682->regmap, RT5682_HP_CALIB_CTRL_1, 0x7c00);

	regmap_write(rt5682->regmap, RT5682_HP_CALIB_CTRL_1, 0xfc00);

	for (count = 0; count < 60; count++) {
		regmap_read(rt5682->regmap, RT5682_HP_CALIB_STA_1, &value);
		if (!(value & 0x8000))
			break;

		usleep_range(10000, 10005);
	}

	if (count >= 60)
		pr_err("HP Calibration Failure\n");

	/* restore settings */
	regmap_write(rt5682->regmap, RT5682_PWR_ANLG_1, 0x02af);
	regmap_write(rt5682->regmap, RT5682_MICBIAS_2, 0x0080);
	regmap_write(rt5682->regmap, RT5682_GLB_CLK, 0x0000);
	regmap_write(rt5682->regmap, RT5682_PWR_DIG_1, 0x0000);
	regmap_write(rt5682->regmap, RT5682_CHOP_DAC, 0x2000);
	regmap_write(rt5682->regmap, RT5682_CALIB_ADC_CTRL, 0x2005);
	regmap_write(rt5682->regmap, RT5682_STO1_ADC_MIXER, 0xc0c4);

	mutex_unlock(&rt5682->calibrate_mutex);

}

static int rt5682_i2c_probe(struct i2c_client *i2c,
		    const struct i2c_device_id *id)
{
	struct rt5682_platform_data *pdata = dev_get_platdata(&i2c->dev);
	struct rt5682_priv *rt5682;
	int i, ret;
	unsigned int val;

	rt5682 = devm_kzalloc(&i2c->dev, sizeof(struct rt5682_priv),
		GFP_KERNEL);

	if (rt5682 == NULL)
		return -ENOMEM;

	i2c_set_clientdata(i2c, rt5682);

	rt5682->pdata = i2s_default_platform_data;

	if (pdata)
		rt5682->pdata = *pdata;
	else
		rt5682_parse_dt(rt5682, &i2c->dev);

	rt5682->regmap = devm_regmap_init_i2c(i2c, &rt5682_regmap);
	if (IS_ERR(rt5682->regmap)) {
		ret = PTR_ERR(rt5682->regmap);
		dev_err(&i2c->dev, "Failed to allocate register map: %d\n",
			ret);
		return ret;
	}

	for (i = 0; i < ARRAY_SIZE(rt5682->supplies); i++)
		rt5682->supplies[i].supply = rt5682_supply_names[i];

	ret = devm_regulator_bulk_get(&i2c->dev, ARRAY_SIZE(rt5682->supplies),
				      rt5682->supplies);
	if (ret != 0) {
		dev_err(&i2c->dev, "Failed to request supplies: %d\n", ret);
		return ret;
	}

	ret = regulator_bulk_enable(ARRAY_SIZE(rt5682->supplies),
				    rt5682->supplies);
	if (ret != 0) {
		dev_err(&i2c->dev, "Failed to enable supplies: %d\n", ret);
		return ret;
	}

	if (gpio_is_valid(rt5682->pdata.ldo1_en)) {
		if (devm_gpio_request_one(&i2c->dev, rt5682->pdata.ldo1_en,
					  GPIOF_OUT_INIT_HIGH, "rt5682"))
			dev_err(&i2c->dev, "Fail gpio_request gpio_ldo\n");
	}

	/* Sleep for 300 ms miniumum */
	usleep_range(300000, 350000);

	regmap_write(rt5682->regmap, RT5682_I2C_MODE, 0x1);
	usleep_range(10000, 15000);

	regmap_read(rt5682->regmap, RT5682_DEVICE_ID, &val);
	if (val != DEVICE_ID) {
		pr_err("Device with ID register %x is not rt5682\n", val);
		return -ENODEV;
	}

	rt5682_reset(rt5682->regmap);

	mutex_init(&rt5682->calibrate_mutex);
	rt5682_calibrate(rt5682);

	ret = regmap_multi_reg_write(rt5682->regmap, patch_list,
				    ARRAY_SIZE(patch_list));
	if (ret != 0)
		dev_warn(&i2c->dev, "Failed to apply regmap patch: %d\n", ret);

	regmap_write(rt5682->regmap, RT5682_DEPOP_1, 0x0000);

	/* DMIC pin*/
	if (rt5682->pdata.dmic1_data_pin != RT5682_DMIC1_NULL) {
		switch (rt5682->pdata.dmic1_data_pin) {
		case RT5682_DMIC1_DATA_GPIO2: /* share with LRCK2 */
			regmap_update_bits(rt5682->regmap, RT5682_DMIC_CTRL_1,
				RT5682_DMIC_1_DP_MASK, RT5682_DMIC_1_DP_GPIO2);
			regmap_update_bits(rt5682->regmap, RT5682_GPIO_CTRL_1,
				RT5682_GP2_PIN_MASK, RT5682_GP2_PIN_DMIC_SDA);
			break;

		case RT5682_DMIC1_DATA_GPIO5: /* share with DACDAT1 */
			regmap_update_bits(rt5682->regmap, RT5682_DMIC_CTRL_1,
				RT5682_DMIC_1_DP_MASK, RT5682_DMIC_1_DP_GPIO5);
			regmap_update_bits(rt5682->regmap, RT5682_GPIO_CTRL_1,
				RT5682_GP5_PIN_MASK, RT5682_GP5_PIN_DMIC_SDA);
			break;

		default:
			dev_warn(&i2c->dev, "invalid DMIC_DAT pin\n");
			break;
		}

		switch (rt5682->pdata.dmic1_clk_pin) {
		case RT5682_DMIC1_CLK_GPIO1: /* share with IRQ */
			regmap_update_bits(rt5682->regmap, RT5682_GPIO_CTRL_1,
				RT5682_GP1_PIN_MASK, RT5682_GP1_PIN_DMIC_CLK);
			break;

		case RT5682_DMIC1_CLK_GPIO3: /* share with BCLK2 */
			regmap_update_bits(rt5682->regmap, RT5682_GPIO_CTRL_1,
				RT5682_GP3_PIN_MASK, RT5682_GP3_PIN_DMIC_CLK);
			break;

		default:
			dev_warn(&i2c->dev, "invalid DMIC_CLK pin\n");
			break;
		}
	}

	regmap_update_bits(rt5682->regmap, RT5682_PWR_ANLG_1,
			RT5682_LDO1_DVO_MASK | RT5682_HP_DRIVER_MASK,
			RT5682_LDO1_DVO_12 | RT5682_HP_DRIVER_5X);
	regmap_write(rt5682->regmap, RT5682_MICBIAS_2, 0x0380);
	regmap_update_bits(rt5682->regmap, RT5682_GPIO_CTRL_1,
			RT5682_GP4_PIN_MASK | RT5682_GP5_PIN_MASK,
			RT5682_GP4_PIN_ADCDAT1 | RT5682_GP5_PIN_DACDAT1);
	regmap_write(rt5682->regmap, RT5682_TEST_MODE_CTRL_1, 0x0000);
	regmap_update_bits(rt5682->regmap, RT5682_BIAS_CUR_CTRL_8,
			RT5682_HPA_CP_BIAS_CTRL_MASK, RT5682_HPA_CP_BIAS_3UA);
	regmap_update_bits(rt5682->regmap, RT5682_CHARGE_PUMP_1,
			RT5682_CP_CLK_HP_MASK, RT5682_CP_CLK_HP_300KHZ);
	regmap_update_bits(rt5682->regmap, RT5682_HP_CHARGE_PUMP_1,
			RT5682_PM_HP_MASK, RT5682_PM_HP_HV);

	INIT_DELAYED_WORK(&rt5682->jack_detect_work,
				rt5682_jack_detect_handler);
	INIT_DELAYED_WORK(&rt5682->jd_check_work,
				rt5682_jd_check_handler);


	if (i2c->irq) {
		ret = devm_request_threaded_irq(&i2c->dev, i2c->irq, NULL,
			rt5682_irq, IRQF_TRIGGER_RISING | IRQF_TRIGGER_FALLING
			| IRQF_ONESHOT, "rt5682", rt5682);
		if (ret)
			dev_err(&i2c->dev, "Failed to reguest IRQ: %d\n", ret);

	}

	return devm_snd_soc_register_component(&i2c->dev,
					&soc_component_dev_rt5682,
					rt5682_dai, ARRAY_SIZE(rt5682_dai));
}

static void rt5682_i2c_shutdown(struct i2c_client *client)
{
	struct rt5682_priv *rt5682 = i2c_get_clientdata(client);

	rt5682_reset(rt5682->regmap);
}

#ifdef CONFIG_OF
static const struct of_device_id rt5682_of_match[] = {
	{.compatible = "realtek,rt5682i"},
	{},
};
MODULE_DEVICE_TABLE(of, rt5682_of_match);
#endif

#ifdef CONFIG_ACPI
static const struct acpi_device_id rt5682_acpi_match[] = {
	{"10EC5682", 0,},
	{},
};
MODULE_DEVICE_TABLE(acpi, rt5682_acpi_match);
#endif

static struct i2c_driver rt5682_i2c_driver = {
	.driver = {
		.name = "rt5682",
		.of_match_table = of_match_ptr(rt5682_of_match),
		.acpi_match_table = ACPI_PTR(rt5682_acpi_match),
	},
	.probe = rt5682_i2c_probe,
	.shutdown = rt5682_i2c_shutdown,
	.id_table = rt5682_i2c_id,
};
module_i2c_driver(rt5682_i2c_driver);

MODULE_DESCRIPTION("ASoC RT5682 driver");
MODULE_AUTHOR("Bard Liao <bardliao@realtek.com>");
MODULE_LICENSE("GPL v2");<|MERGE_RESOLUTION|>--- conflicted
+++ resolved
@@ -1003,10 +1003,7 @@
 				   RT5682_JD1_EN_MASK, RT5682_JD1_DIS);
 		regmap_update_bits(rt5682->regmap, RT5682_RC_CLK_CTRL,
 				   RT5682_POW_JDH | RT5682_POW_JDL, 0);
-<<<<<<< HEAD
-=======
 		cancel_delayed_work_sync(&rt5682->jack_detect_work);
->>>>>>> 348b80b2
 		return 0;
 	}
 

/*
 * arizona.c - Wolfson Arizona class device shared support
 *
 * Copyright 2012 Wolfson Microelectronics plc
 *
 * Author: Mark Brown <broonie@opensource.wolfsonmicro.com>
 *
 * This program is free software; you can redistribute it and/or modify
 * it under the terms of the GNU General Public License version 2 as
 * published by the Free Software Foundation.
 */

#include <linux/delay.h>
#include <linux/gcd.h>
#include <linux/module.h>
#include <linux/pm_runtime.h>
#include <sound/pcm.h>
#include <sound/pcm_params.h>
#include <sound/tlv.h>

#include <linux/mfd/arizona/core.h>
#include <linux/mfd/arizona/gpio.h>
#include <linux/mfd/arizona/registers.h>

#include "arizona.h"

#define ARIZONA_AIF_BCLK_CTRL                   0x00
#define ARIZONA_AIF_TX_PIN_CTRL                 0x01
#define ARIZONA_AIF_RX_PIN_CTRL                 0x02
#define ARIZONA_AIF_RATE_CTRL                   0x03
#define ARIZONA_AIF_FORMAT                      0x04
#define ARIZONA_AIF_TX_BCLK_RATE                0x05
#define ARIZONA_AIF_RX_BCLK_RATE                0x06
#define ARIZONA_AIF_FRAME_CTRL_1                0x07
#define ARIZONA_AIF_FRAME_CTRL_2                0x08
#define ARIZONA_AIF_FRAME_CTRL_3                0x09
#define ARIZONA_AIF_FRAME_CTRL_4                0x0A
#define ARIZONA_AIF_FRAME_CTRL_5                0x0B
#define ARIZONA_AIF_FRAME_CTRL_6                0x0C
#define ARIZONA_AIF_FRAME_CTRL_7                0x0D
#define ARIZONA_AIF_FRAME_CTRL_8                0x0E
#define ARIZONA_AIF_FRAME_CTRL_9                0x0F
#define ARIZONA_AIF_FRAME_CTRL_10               0x10
#define ARIZONA_AIF_FRAME_CTRL_11               0x11
#define ARIZONA_AIF_FRAME_CTRL_12               0x12
#define ARIZONA_AIF_FRAME_CTRL_13               0x13
#define ARIZONA_AIF_FRAME_CTRL_14               0x14
#define ARIZONA_AIF_FRAME_CTRL_15               0x15
#define ARIZONA_AIF_FRAME_CTRL_16               0x16
#define ARIZONA_AIF_FRAME_CTRL_17               0x17
#define ARIZONA_AIF_FRAME_CTRL_18               0x18
#define ARIZONA_AIF_TX_ENABLES                  0x19
#define ARIZONA_AIF_RX_ENABLES                  0x1A
#define ARIZONA_AIF_FORCE_WRITE                 0x1B

#define arizona_fll_err(_fll, fmt, ...) \
	dev_err(_fll->arizona->dev, "FLL%d: " fmt, _fll->id, ##__VA_ARGS__)
#define arizona_fll_warn(_fll, fmt, ...) \
	dev_warn(_fll->arizona->dev, "FLL%d: " fmt, _fll->id, ##__VA_ARGS__)
#define arizona_fll_dbg(_fll, fmt, ...) \
	dev_dbg(_fll->arizona->dev, "FLL%d: " fmt, _fll->id, ##__VA_ARGS__)

#define arizona_aif_err(_dai, fmt, ...) \
	dev_err(_dai->dev, "AIF%d: " fmt, _dai->id, ##__VA_ARGS__)
#define arizona_aif_warn(_dai, fmt, ...) \
	dev_warn(_dai->dev, "AIF%d: " fmt, _dai->id, ##__VA_ARGS__)
#define arizona_aif_dbg(_dai, fmt, ...) \
	dev_dbg(_dai->dev, "AIF%d: " fmt, _dai->id, ##__VA_ARGS__)

static int arizona_spk_ev(struct snd_soc_dapm_widget *w,
			  struct snd_kcontrol *kcontrol,
			  int event)
{
	struct snd_soc_codec *codec = w->codec;
	struct arizona *arizona = dev_get_drvdata(codec->dev->parent);
	struct arizona_priv *priv = snd_soc_codec_get_drvdata(codec);
	bool manual_ena = false;
	int val;

	switch (arizona->type) {
	case WM5102:
		switch (arizona->rev) {
		case 0:
			break;
		default:
			manual_ena = true;
			break;
		}
	default:
		break;
	}

	switch (event) {
	case SND_SOC_DAPM_PRE_PMU:
		if (!priv->spk_ena && manual_ena) {
			regmap_write_async(arizona->regmap, 0x4f5, 0x25a);
			priv->spk_ena_pending = true;
		}
		break;
	case SND_SOC_DAPM_POST_PMU:
		val = snd_soc_read(codec, ARIZONA_INTERRUPT_RAW_STATUS_3);
		if (val & ARIZONA_SPK_SHUTDOWN_STS) {
			dev_crit(arizona->dev,
				 "Speaker not enabled due to temperature\n");
			return -EBUSY;
		}

		regmap_update_bits_async(arizona->regmap,
					 ARIZONA_OUTPUT_ENABLES_1,
					 1 << w->shift, 1 << w->shift);

		if (priv->spk_ena_pending) {
			msleep(75);
			regmap_write_async(arizona->regmap, 0x4f5, 0xda);
			priv->spk_ena_pending = false;
			priv->spk_ena++;
		}
		break;
	case SND_SOC_DAPM_PRE_PMD:
		if (manual_ena) {
			priv->spk_ena--;
			if (!priv->spk_ena)
				regmap_write_async(arizona->regmap,
						   0x4f5, 0x25a);
		}

		regmap_update_bits_async(arizona->regmap,
					 ARIZONA_OUTPUT_ENABLES_1,
					 1 << w->shift, 0);
		break;
	case SND_SOC_DAPM_POST_PMD:
		if (manual_ena) {
			if (!priv->spk_ena)
				regmap_write_async(arizona->regmap,
						   0x4f5, 0x0da);
		}
		break;
	}

	return 0;
}

static irqreturn_t arizona_thermal_warn(int irq, void *data)
{
	struct arizona *arizona = data;
	unsigned int val;
	int ret;

	ret = regmap_read(arizona->regmap, ARIZONA_INTERRUPT_RAW_STATUS_3,
			  &val);
	if (ret != 0) {
		dev_err(arizona->dev, "Failed to read thermal status: %d\n",
			ret);
	} else if (val & ARIZONA_SPK_SHUTDOWN_WARN_STS) {
		dev_crit(arizona->dev, "Thermal warning\n");
	}

	return IRQ_HANDLED;
}

static irqreturn_t arizona_thermal_shutdown(int irq, void *data)
{
	struct arizona *arizona = data;
	unsigned int val;
	int ret;

	ret = regmap_read(arizona->regmap, ARIZONA_INTERRUPT_RAW_STATUS_3,
			  &val);
	if (ret != 0) {
		dev_err(arizona->dev, "Failed to read thermal status: %d\n",
			ret);
	} else if (val & ARIZONA_SPK_SHUTDOWN_STS) {
		dev_crit(arizona->dev, "Thermal shutdown\n");
		ret = regmap_update_bits(arizona->regmap,
					 ARIZONA_OUTPUT_ENABLES_1,
					 ARIZONA_OUT4L_ENA |
					 ARIZONA_OUT4R_ENA, 0);
		if (ret != 0)
			dev_crit(arizona->dev,
				 "Failed to disable speaker outputs: %d\n",
				 ret);
	}

	return IRQ_HANDLED;
}

static const struct snd_soc_dapm_widget arizona_spkl =
	SND_SOC_DAPM_PGA_E("OUT4L", SND_SOC_NOPM,
			   ARIZONA_OUT4L_ENA_SHIFT, 0, NULL, 0, arizona_spk_ev,
			   SND_SOC_DAPM_PRE_PMD | SND_SOC_DAPM_POST_PMU);

static const struct snd_soc_dapm_widget arizona_spkr =
	SND_SOC_DAPM_PGA_E("OUT4R", SND_SOC_NOPM,
			   ARIZONA_OUT4R_ENA_SHIFT, 0, NULL, 0, arizona_spk_ev,
			   SND_SOC_DAPM_PRE_PMD | SND_SOC_DAPM_POST_PMU);

int arizona_init_spk(struct snd_soc_codec *codec)
{
	struct arizona_priv *priv = snd_soc_codec_get_drvdata(codec);
	struct arizona *arizona = priv->arizona;
	int ret;

	ret = snd_soc_dapm_new_controls(&codec->dapm, &arizona_spkl, 1);
	if (ret != 0)
		return ret;

	switch (arizona->type) {
	case WM8997:
		break;
	default:
		ret = snd_soc_dapm_new_controls(&codec->dapm,
						&arizona_spkr, 1);
		if (ret != 0)
			return ret;
		break;
	}

	ret = arizona_request_irq(arizona, ARIZONA_IRQ_SPK_SHUTDOWN_WARN,
				  "Thermal warning", arizona_thermal_warn,
				  arizona);
	if (ret != 0)
		dev_err(arizona->dev,
			"Failed to get thermal warning IRQ: %d\n",
			ret);

	ret = arizona_request_irq(arizona, ARIZONA_IRQ_SPK_SHUTDOWN,
				  "Thermal shutdown", arizona_thermal_shutdown,
				  arizona);
	if (ret != 0)
		dev_err(arizona->dev,
			"Failed to get thermal shutdown IRQ: %d\n",
			ret);

	return 0;
}
EXPORT_SYMBOL_GPL(arizona_init_spk);

int arizona_init_gpio(struct snd_soc_codec *codec)
{
	struct arizona_priv *priv = snd_soc_codec_get_drvdata(codec);
	struct arizona *arizona = priv->arizona;
	int i;

	switch (arizona->type) {
	case WM5110:
		snd_soc_dapm_disable_pin(&codec->dapm, "DRC2 Signal Activity");
		break;
	default:
		break;
	}

	snd_soc_dapm_disable_pin(&codec->dapm, "DRC1 Signal Activity");

	for (i = 0; i < ARRAY_SIZE(arizona->pdata.gpio_defaults); i++) {
		switch (arizona->pdata.gpio_defaults[i] & ARIZONA_GPN_FN_MASK) {
		case ARIZONA_GP_FN_DRC1_SIGNAL_DETECT:
			snd_soc_dapm_enable_pin(&codec->dapm,
						"DRC1 Signal Activity");
			break;
		case ARIZONA_GP_FN_DRC2_SIGNAL_DETECT:
			snd_soc_dapm_enable_pin(&codec->dapm,
						"DRC2 Signal Activity");
			break;
		default:
			break;
		}
	}

	return 0;
}
EXPORT_SYMBOL_GPL(arizona_init_gpio);

const char *arizona_mixer_texts[ARIZONA_NUM_MIXER_INPUTS] = {
	"None",
	"Tone Generator 1",
	"Tone Generator 2",
	"Haptics",
	"AEC",
	"Mic Mute Mixer",
	"Noise Generator",
	"IN1L",
	"IN1R",
	"IN2L",
	"IN2R",
	"IN3L",
	"IN3R",
	"IN4L",
	"IN4R",
	"AIF1RX1",
	"AIF1RX2",
	"AIF1RX3",
	"AIF1RX4",
	"AIF1RX5",
	"AIF1RX6",
	"AIF1RX7",
	"AIF1RX8",
	"AIF2RX1",
	"AIF2RX2",
	"AIF2RX3",
	"AIF2RX4",
	"AIF2RX5",
	"AIF2RX6",
	"AIF3RX1",
	"AIF3RX2",
	"SLIMRX1",
	"SLIMRX2",
	"SLIMRX3",
	"SLIMRX4",
	"SLIMRX5",
	"SLIMRX6",
	"SLIMRX7",
	"SLIMRX8",
	"EQ1",
	"EQ2",
	"EQ3",
	"EQ4",
	"DRC1L",
	"DRC1R",
	"DRC2L",
	"DRC2R",
	"LHPF1",
	"LHPF2",
	"LHPF3",
	"LHPF4",
	"DSP1.1",
	"DSP1.2",
	"DSP1.3",
	"DSP1.4",
	"DSP1.5",
	"DSP1.6",
	"DSP2.1",
	"DSP2.2",
	"DSP2.3",
	"DSP2.4",
	"DSP2.5",
	"DSP2.6",
	"DSP3.1",
	"DSP3.2",
	"DSP3.3",
	"DSP3.4",
	"DSP3.5",
	"DSP3.6",
	"DSP4.1",
	"DSP4.2",
	"DSP4.3",
	"DSP4.4",
	"DSP4.5",
	"DSP4.6",
	"ASRC1L",
	"ASRC1R",
	"ASRC2L",
	"ASRC2R",
	"ISRC1INT1",
	"ISRC1INT2",
	"ISRC1INT3",
	"ISRC1INT4",
	"ISRC1DEC1",
	"ISRC1DEC2",
	"ISRC1DEC3",
	"ISRC1DEC4",
	"ISRC2INT1",
	"ISRC2INT2",
	"ISRC2INT3",
	"ISRC2INT4",
	"ISRC2DEC1",
	"ISRC2DEC2",
	"ISRC2DEC3",
	"ISRC2DEC4",
	"ISRC3INT1",
	"ISRC3INT2",
	"ISRC3INT3",
	"ISRC3INT4",
	"ISRC3DEC1",
	"ISRC3DEC2",
	"ISRC3DEC3",
	"ISRC3DEC4",
};
EXPORT_SYMBOL_GPL(arizona_mixer_texts);

int arizona_mixer_values[ARIZONA_NUM_MIXER_INPUTS] = {
	0x00,  /* None */
	0x04,  /* Tone */
	0x05,
	0x06,  /* Haptics */
	0x08,  /* AEC */
	0x0c,  /* Noise mixer */
	0x0d,  /* Comfort noise */
	0x10,  /* IN1L */
	0x11,
	0x12,
	0x13,
	0x14,
	0x15,
	0x16,
	0x17,
	0x20,  /* AIF1RX1 */
	0x21,
	0x22,
	0x23,
	0x24,
	0x25,
	0x26,
	0x27,
	0x28,  /* AIF2RX1 */
	0x29,
	0x2a,
	0x2b,
	0x2c,
	0x2d,
	0x30,  /* AIF3RX1 */
	0x31,
	0x38,  /* SLIMRX1 */
	0x39,
	0x3a,
	0x3b,
	0x3c,
	0x3d,
	0x3e,
	0x3f,
	0x50,  /* EQ1 */
	0x51,
	0x52,
	0x53,
	0x58,  /* DRC1L */
	0x59,
	0x5a,
	0x5b,
	0x60,  /* LHPF1 */
	0x61,
	0x62,
	0x63,
	0x68,  /* DSP1.1 */
	0x69,
	0x6a,
	0x6b,
	0x6c,
	0x6d,
	0x70,  /* DSP2.1 */
	0x71,
	0x72,
	0x73,
	0x74,
	0x75,
	0x78,  /* DSP3.1 */
	0x79,
	0x7a,
	0x7b,
	0x7c,
	0x7d,
	0x80,  /* DSP4.1 */
	0x81,
	0x82,
	0x83,
	0x84,
	0x85,
	0x90,  /* ASRC1L */
	0x91,
	0x92,
	0x93,
	0xa0,  /* ISRC1INT1 */
	0xa1,
	0xa2,
	0xa3,
	0xa4,  /* ISRC1DEC1 */
	0xa5,
	0xa6,
	0xa7,
	0xa8,  /* ISRC2DEC1 */
	0xa9,
	0xaa,
	0xab,
	0xac,  /* ISRC2INT1 */
	0xad,
	0xae,
	0xaf,
	0xb0,  /* ISRC3DEC1 */
	0xb1,
	0xb2,
	0xb3,
	0xb4,  /* ISRC3INT1 */
	0xb5,
	0xb6,
	0xb7,
};
EXPORT_SYMBOL_GPL(arizona_mixer_values);

const DECLARE_TLV_DB_SCALE(arizona_mixer_tlv, -3200, 100, 0);
EXPORT_SYMBOL_GPL(arizona_mixer_tlv);

const char *arizona_rate_text[ARIZONA_RATE_ENUM_SIZE] = {
	"SYNCCLK rate", "8kHz", "16kHz", "ASYNCCLK rate",
};
EXPORT_SYMBOL_GPL(arizona_rate_text);

const int arizona_rate_val[ARIZONA_RATE_ENUM_SIZE] = {
	0, 1, 2, 8,
};
EXPORT_SYMBOL_GPL(arizona_rate_val);


const struct soc_enum arizona_isrc_fsh[] = {
	SOC_VALUE_ENUM_SINGLE(ARIZONA_ISRC_1_CTRL_1,
			      ARIZONA_ISRC1_FSH_SHIFT, 0xf,
			      ARIZONA_RATE_ENUM_SIZE,
			      arizona_rate_text, arizona_rate_val),
	SOC_VALUE_ENUM_SINGLE(ARIZONA_ISRC_2_CTRL_1,
			      ARIZONA_ISRC2_FSH_SHIFT, 0xf,
			      ARIZONA_RATE_ENUM_SIZE,
			      arizona_rate_text, arizona_rate_val),
	SOC_VALUE_ENUM_SINGLE(ARIZONA_ISRC_3_CTRL_1,
			      ARIZONA_ISRC3_FSH_SHIFT, 0xf,
			      ARIZONA_RATE_ENUM_SIZE,
			      arizona_rate_text, arizona_rate_val),
};
EXPORT_SYMBOL_GPL(arizona_isrc_fsh);

const struct soc_enum arizona_isrc_fsl[] = {
	SOC_VALUE_ENUM_SINGLE(ARIZONA_ISRC_1_CTRL_2,
			      ARIZONA_ISRC1_FSL_SHIFT, 0xf,
			      ARIZONA_RATE_ENUM_SIZE,
			      arizona_rate_text, arizona_rate_val),
	SOC_VALUE_ENUM_SINGLE(ARIZONA_ISRC_2_CTRL_2,
			      ARIZONA_ISRC2_FSL_SHIFT, 0xf,
			      ARIZONA_RATE_ENUM_SIZE,
			      arizona_rate_text, arizona_rate_val),
	SOC_VALUE_ENUM_SINGLE(ARIZONA_ISRC_3_CTRL_2,
			      ARIZONA_ISRC3_FSL_SHIFT, 0xf,
			      ARIZONA_RATE_ENUM_SIZE,
			      arizona_rate_text, arizona_rate_val),
};
EXPORT_SYMBOL_GPL(arizona_isrc_fsl);

const struct soc_enum arizona_asrc_rate1 =
	SOC_VALUE_ENUM_SINGLE(ARIZONA_ASRC_RATE1,
			      ARIZONA_ASRC_RATE1_SHIFT, 0xf,
			      ARIZONA_RATE_ENUM_SIZE - 1,
			      arizona_rate_text, arizona_rate_val);
EXPORT_SYMBOL_GPL(arizona_asrc_rate1);

static const char *arizona_vol_ramp_text[] = {
	"0ms/6dB", "0.5ms/6dB", "1ms/6dB", "2ms/6dB", "4ms/6dB", "8ms/6dB",
	"15ms/6dB", "30ms/6dB",
};

const struct soc_enum arizona_in_vd_ramp =
	SOC_ENUM_SINGLE(ARIZONA_INPUT_VOLUME_RAMP,
			ARIZONA_IN_VD_RAMP_SHIFT, 7, arizona_vol_ramp_text);
EXPORT_SYMBOL_GPL(arizona_in_vd_ramp);

const struct soc_enum arizona_in_vi_ramp =
	SOC_ENUM_SINGLE(ARIZONA_INPUT_VOLUME_RAMP,
			ARIZONA_IN_VI_RAMP_SHIFT, 7, arizona_vol_ramp_text);
EXPORT_SYMBOL_GPL(arizona_in_vi_ramp);

const struct soc_enum arizona_out_vd_ramp =
	SOC_ENUM_SINGLE(ARIZONA_OUTPUT_VOLUME_RAMP,
			ARIZONA_OUT_VD_RAMP_SHIFT, 7, arizona_vol_ramp_text);
EXPORT_SYMBOL_GPL(arizona_out_vd_ramp);

const struct soc_enum arizona_out_vi_ramp =
	SOC_ENUM_SINGLE(ARIZONA_OUTPUT_VOLUME_RAMP,
			ARIZONA_OUT_VI_RAMP_SHIFT, 7, arizona_vol_ramp_text);
EXPORT_SYMBOL_GPL(arizona_out_vi_ramp);

static const char *arizona_lhpf_mode_text[] = {
	"Low-pass", "High-pass"
};

const struct soc_enum arizona_lhpf1_mode =
	SOC_ENUM_SINGLE(ARIZONA_HPLPF1_1, ARIZONA_LHPF1_MODE_SHIFT, 2,
			arizona_lhpf_mode_text);
EXPORT_SYMBOL_GPL(arizona_lhpf1_mode);

const struct soc_enum arizona_lhpf2_mode =
	SOC_ENUM_SINGLE(ARIZONA_HPLPF2_1, ARIZONA_LHPF2_MODE_SHIFT, 2,
			arizona_lhpf_mode_text);
EXPORT_SYMBOL_GPL(arizona_lhpf2_mode);

const struct soc_enum arizona_lhpf3_mode =
	SOC_ENUM_SINGLE(ARIZONA_HPLPF3_1, ARIZONA_LHPF3_MODE_SHIFT, 2,
			arizona_lhpf_mode_text);
EXPORT_SYMBOL_GPL(arizona_lhpf3_mode);

const struct soc_enum arizona_lhpf4_mode =
	SOC_ENUM_SINGLE(ARIZONA_HPLPF4_1, ARIZONA_LHPF4_MODE_SHIFT, 2,
			arizona_lhpf_mode_text);
EXPORT_SYMBOL_GPL(arizona_lhpf4_mode);

static const char *arizona_ng_hold_text[] = {
	"30ms", "120ms", "250ms", "500ms",
};

const struct soc_enum arizona_ng_hold =
	SOC_ENUM_SINGLE(ARIZONA_NOISE_GATE_CONTROL, ARIZONA_NGATE_HOLD_SHIFT,
			4, arizona_ng_hold_text);
EXPORT_SYMBOL_GPL(arizona_ng_hold);

static const char * const arizona_in_hpf_cut_text[] = {
	"2.5Hz", "5Hz", "10Hz", "20Hz", "40Hz"
};

const struct soc_enum arizona_in_hpf_cut_enum =
	SOC_ENUM_SINGLE(ARIZONA_HPF_CONTROL, ARIZONA_IN_HPF_CUT_SHIFT,
			ARRAY_SIZE(arizona_in_hpf_cut_text),
			arizona_in_hpf_cut_text);
EXPORT_SYMBOL_GPL(arizona_in_hpf_cut_enum);

static const char * const arizona_in_dmic_osr_text[] = {
	"1.536MHz", "3.072MHz", "6.144MHz",
};

const struct soc_enum arizona_in_dmic_osr[] = {
	SOC_ENUM_SINGLE(ARIZONA_IN1L_CONTROL, ARIZONA_IN1_OSR_SHIFT,
			ARRAY_SIZE(arizona_in_dmic_osr_text),
			arizona_in_dmic_osr_text),
	SOC_ENUM_SINGLE(ARIZONA_IN2L_CONTROL, ARIZONA_IN2_OSR_SHIFT,
			ARRAY_SIZE(arizona_in_dmic_osr_text),
			arizona_in_dmic_osr_text),
	SOC_ENUM_SINGLE(ARIZONA_IN3L_CONTROL, ARIZONA_IN3_OSR_SHIFT,
			ARRAY_SIZE(arizona_in_dmic_osr_text),
			arizona_in_dmic_osr_text),
	SOC_ENUM_SINGLE(ARIZONA_IN4L_CONTROL, ARIZONA_IN4_OSR_SHIFT,
			ARRAY_SIZE(arizona_in_dmic_osr_text),
			arizona_in_dmic_osr_text),
};
EXPORT_SYMBOL_GPL(arizona_in_dmic_osr);

static void arizona_in_set_vu(struct snd_soc_codec *codec, int ena)
{
	struct arizona_priv *priv = snd_soc_codec_get_drvdata(codec);
	unsigned int val;
	int i;

	if (ena)
		val = ARIZONA_IN_VU;
	else
		val = 0;

	for (i = 0; i < priv->num_inputs; i++)
		snd_soc_update_bits(codec,
				    ARIZONA_ADC_DIGITAL_VOLUME_1L + (i * 4),
				    ARIZONA_IN_VU, val);
}

int arizona_in_ev(struct snd_soc_dapm_widget *w, struct snd_kcontrol *kcontrol,
		  int event)
{
	struct arizona_priv *priv = snd_soc_codec_get_drvdata(w->codec);
	unsigned int reg;

	if (w->shift % 2)
		reg = ARIZONA_ADC_DIGITAL_VOLUME_1L + ((w->shift / 2) * 8);
	else
		reg = ARIZONA_ADC_DIGITAL_VOLUME_1R + ((w->shift / 2) * 8);

	switch (event) {
	case SND_SOC_DAPM_PRE_PMU:
		priv->in_pending++;
		break;
	case SND_SOC_DAPM_POST_PMU:
		snd_soc_update_bits(w->codec, reg, ARIZONA_IN1L_MUTE, 0);

		/* If this is the last input pending then allow VU */
		priv->in_pending--;
		if (priv->in_pending == 0) {
			msleep(1);
			arizona_in_set_vu(w->codec, 1);
		}
		break;
	case SND_SOC_DAPM_PRE_PMD:
		snd_soc_update_bits(w->codec, reg,
				    ARIZONA_IN1L_MUTE | ARIZONA_IN_VU,
				    ARIZONA_IN1L_MUTE | ARIZONA_IN_VU);
		break;
	case SND_SOC_DAPM_POST_PMD:
		/* Disable volume updates if no inputs are enabled */
		reg = snd_soc_read(w->codec, ARIZONA_INPUT_ENABLES);
		if (reg == 0)
			arizona_in_set_vu(w->codec, 0);
	}

	return 0;
}
EXPORT_SYMBOL_GPL(arizona_in_ev);

int arizona_out_ev(struct snd_soc_dapm_widget *w,
		   struct snd_kcontrol *kcontrol,
		   int event)
{
	switch (event) {
	case SND_SOC_DAPM_POST_PMU:
		switch (w->shift) {
		case ARIZONA_OUT1L_ENA_SHIFT:
		case ARIZONA_OUT1R_ENA_SHIFT:
		case ARIZONA_OUT2L_ENA_SHIFT:
		case ARIZONA_OUT2R_ENA_SHIFT:
		case ARIZONA_OUT3L_ENA_SHIFT:
		case ARIZONA_OUT3R_ENA_SHIFT:
			msleep(17);
			break;

		default:
			break;
		}
		break;
	}

	return 0;
}
EXPORT_SYMBOL_GPL(arizona_out_ev);

int arizona_hp_ev(struct snd_soc_dapm_widget *w,
		   struct snd_kcontrol *kcontrol,
		   int event)
{
	struct arizona_priv *priv = snd_soc_codec_get_drvdata(w->codec);
	struct arizona *arizona = priv->arizona;
	unsigned int mask = 1 << w->shift;
	unsigned int val;

	switch (event) {
	case SND_SOC_DAPM_POST_PMU:
		val = mask;
		break;
	case SND_SOC_DAPM_PRE_PMD:
		val = 0;
		break;
	default:
		return -EINVAL;
	}

	/* Store the desired state for the HP outputs */
	priv->arizona->hp_ena &= ~mask;
	priv->arizona->hp_ena |= val;

	/* Force off if HPDET magic is active */
	if (priv->arizona->hpdet_magic)
		val = 0;

	regmap_update_bits_async(arizona->regmap, ARIZONA_OUTPUT_ENABLES_1,
				 mask, val);

	return arizona_out_ev(w, kcontrol, event);
}
EXPORT_SYMBOL_GPL(arizona_hp_ev);

static unsigned int arizona_sysclk_48k_rates[] = {
	6144000,
	12288000,
	24576000,
	49152000,
	73728000,
	98304000,
	147456000,
};

static unsigned int arizona_sysclk_44k1_rates[] = {
	5644800,
	11289600,
	22579200,
	45158400,
	67737600,
	90316800,
	135475200,
};

static int arizona_set_opclk(struct snd_soc_codec *codec, unsigned int clk,
			     unsigned int freq)
{
	struct arizona_priv *priv = snd_soc_codec_get_drvdata(codec);
	unsigned int reg;
	unsigned int *rates;
	int ref, div, refclk;

	switch (clk) {
	case ARIZONA_CLK_OPCLK:
		reg = ARIZONA_OUTPUT_SYSTEM_CLOCK;
		refclk = priv->sysclk;
		break;
	case ARIZONA_CLK_ASYNC_OPCLK:
		reg = ARIZONA_OUTPUT_ASYNC_CLOCK;
		refclk = priv->asyncclk;
		break;
	default:
		return -EINVAL;
	}

	if (refclk % 8000)
		rates = arizona_sysclk_44k1_rates;
	else
		rates = arizona_sysclk_48k_rates;

	for (ref = 0; ref < ARRAY_SIZE(arizona_sysclk_48k_rates) &&
		     rates[ref] <= refclk; ref++) {
		div = 1;
		while (rates[ref] / div >= freq && div < 32) {
			if (rates[ref] / div == freq) {
				dev_dbg(codec->dev, "Configured %dHz OPCLK\n",
					freq);
				snd_soc_update_bits(codec, reg,
						    ARIZONA_OPCLK_DIV_MASK |
						    ARIZONA_OPCLK_SEL_MASK,
						    (div <<
						     ARIZONA_OPCLK_DIV_SHIFT) |
						    ref);
				return 0;
			}
			div++;
		}
	}

	dev_err(codec->dev, "Unable to generate %dHz OPCLK\n", freq);
	return -EINVAL;
}

int arizona_set_sysclk(struct snd_soc_codec *codec, int clk_id,
		       int source, unsigned int freq, int dir)
{
	struct arizona_priv *priv = snd_soc_codec_get_drvdata(codec);
	struct arizona *arizona = priv->arizona;
	char *name;
	unsigned int reg;
	unsigned int mask = ARIZONA_SYSCLK_FREQ_MASK | ARIZONA_SYSCLK_SRC_MASK;
	unsigned int val = source << ARIZONA_SYSCLK_SRC_SHIFT;
	unsigned int *clk;

	switch (clk_id) {
	case ARIZONA_CLK_SYSCLK:
		name = "SYSCLK";
		reg = ARIZONA_SYSTEM_CLOCK_1;
		clk = &priv->sysclk;
		mask |= ARIZONA_SYSCLK_FRAC;
		break;
	case ARIZONA_CLK_ASYNCCLK:
		name = "ASYNCCLK";
		reg = ARIZONA_ASYNC_CLOCK_1;
		clk = &priv->asyncclk;
		break;
	case ARIZONA_CLK_OPCLK:
	case ARIZONA_CLK_ASYNC_OPCLK:
		return arizona_set_opclk(codec, clk_id, freq);
	default:
		return -EINVAL;
	}

	switch (freq) {
	case  5644800:
	case  6144000:
		break;
	case 11289600:
	case 12288000:
		val |= ARIZONA_CLK_12MHZ << ARIZONA_SYSCLK_FREQ_SHIFT;
		break;
	case 22579200:
	case 24576000:
		val |= ARIZONA_CLK_24MHZ << ARIZONA_SYSCLK_FREQ_SHIFT;
		break;
	case 45158400:
	case 49152000:
		val |= ARIZONA_CLK_49MHZ << ARIZONA_SYSCLK_FREQ_SHIFT;
		break;
	case 67737600:
	case 73728000:
		val |= ARIZONA_CLK_73MHZ << ARIZONA_SYSCLK_FREQ_SHIFT;
		break;
	case 90316800:
	case 98304000:
		val |= ARIZONA_CLK_98MHZ << ARIZONA_SYSCLK_FREQ_SHIFT;
		break;
	case 135475200:
	case 147456000:
		val |= ARIZONA_CLK_147MHZ << ARIZONA_SYSCLK_FREQ_SHIFT;
		break;
	case 0:
		dev_dbg(arizona->dev, "%s cleared\n", name);
		*clk = freq;
		return 0;
	default:
		return -EINVAL;
	}

	*clk = freq;

	if (freq % 6144000)
		val |= ARIZONA_SYSCLK_FRAC;

	dev_dbg(arizona->dev, "%s set to %uHz", name, freq);

	return regmap_update_bits(arizona->regmap, reg, mask, val);
}
EXPORT_SYMBOL_GPL(arizona_set_sysclk);

static int arizona_set_fmt(struct snd_soc_dai *dai, unsigned int fmt)
{
	struct snd_soc_codec *codec = dai->codec;
	struct arizona_priv *priv = snd_soc_codec_get_drvdata(codec);
	struct arizona *arizona = priv->arizona;
	int lrclk, bclk, mode, base;

	base = dai->driver->base;

	lrclk = 0;
	bclk = 0;

	switch (fmt & SND_SOC_DAIFMT_FORMAT_MASK) {
	case SND_SOC_DAIFMT_DSP_A:
		mode = 0;
		break;
	case SND_SOC_DAIFMT_I2S:
		mode = 2;
		break;
	default:
		arizona_aif_err(dai, "Unsupported DAI format %d\n",
				fmt & SND_SOC_DAIFMT_FORMAT_MASK);
		return -EINVAL;
	}

	switch (fmt & SND_SOC_DAIFMT_MASTER_MASK) {
	case SND_SOC_DAIFMT_CBS_CFS:
		break;
	case SND_SOC_DAIFMT_CBS_CFM:
		lrclk |= ARIZONA_AIF1TX_LRCLK_MSTR;
		break;
	case SND_SOC_DAIFMT_CBM_CFS:
		bclk |= ARIZONA_AIF1_BCLK_MSTR;
		break;
	case SND_SOC_DAIFMT_CBM_CFM:
		bclk |= ARIZONA_AIF1_BCLK_MSTR;
		lrclk |= ARIZONA_AIF1TX_LRCLK_MSTR;
		break;
	default:
		arizona_aif_err(dai, "Unsupported master mode %d\n",
				fmt & SND_SOC_DAIFMT_MASTER_MASK);
		return -EINVAL;
	}

	switch (fmt & SND_SOC_DAIFMT_INV_MASK) {
	case SND_SOC_DAIFMT_NB_NF:
		break;
	case SND_SOC_DAIFMT_IB_IF:
		bclk |= ARIZONA_AIF1_BCLK_INV;
		lrclk |= ARIZONA_AIF1TX_LRCLK_INV;
		break;
	case SND_SOC_DAIFMT_IB_NF:
		bclk |= ARIZONA_AIF1_BCLK_INV;
		break;
	case SND_SOC_DAIFMT_NB_IF:
		lrclk |= ARIZONA_AIF1TX_LRCLK_INV;
		break;
	default:
		return -EINVAL;
	}

	regmap_update_bits_async(arizona->regmap, base + ARIZONA_AIF_BCLK_CTRL,
				 ARIZONA_AIF1_BCLK_INV |
				 ARIZONA_AIF1_BCLK_MSTR,
				 bclk);
	regmap_update_bits_async(arizona->regmap, base + ARIZONA_AIF_TX_PIN_CTRL,
				 ARIZONA_AIF1TX_LRCLK_INV |
				 ARIZONA_AIF1TX_LRCLK_MSTR, lrclk);
	regmap_update_bits_async(arizona->regmap,
				 base + ARIZONA_AIF_RX_PIN_CTRL,
				 ARIZONA_AIF1RX_LRCLK_INV |
				 ARIZONA_AIF1RX_LRCLK_MSTR, lrclk);
	regmap_update_bits(arizona->regmap, base + ARIZONA_AIF_FORMAT,
			   ARIZONA_AIF1_FMT_MASK, mode);

	return 0;
}

static const int arizona_48k_bclk_rates[] = {
	-1,
	48000,
	64000,
	96000,
	128000,
	192000,
	256000,
	384000,
	512000,
	768000,
	1024000,
	1536000,
	2048000,
	3072000,
	4096000,
	6144000,
	8192000,
	12288000,
	24576000,
};

static const unsigned int arizona_48k_rates[] = {
	12000,
	24000,
	48000,
	96000,
	192000,
	384000,
	768000,
	4000,
	8000,
	16000,
	32000,
	64000,
	128000,
	256000,
	512000,
};

static const struct snd_pcm_hw_constraint_list arizona_48k_constraint = {
	.count	= ARRAY_SIZE(arizona_48k_rates),
	.list	= arizona_48k_rates,
};

static const int arizona_44k1_bclk_rates[] = {
	-1,
	44100,
	58800,
	88200,
	117600,
	177640,
	235200,
	352800,
	470400,
	705600,
	940800,
	1411200,
	1881600,
	2822400,
	3763200,
	5644800,
	7526400,
	11289600,
	22579200,
};

static const unsigned int arizona_44k1_rates[] = {
	11025,
	22050,
	44100,
	88200,
	176400,
	352800,
	705600,
};

static const struct snd_pcm_hw_constraint_list arizona_44k1_constraint = {
	.count	= ARRAY_SIZE(arizona_44k1_rates),
	.list	= arizona_44k1_rates,
};

static int arizona_sr_vals[] = {
	0,
	12000,
	24000,
	48000,
	96000,
	192000,
	384000,
	768000,
	0,
	11025,
	22050,
	44100,
	88200,
	176400,
	352800,
	705600,
	4000,
	8000,
	16000,
	32000,
	64000,
	128000,
	256000,
	512000,
};

static int arizona_startup(struct snd_pcm_substream *substream,
			   struct snd_soc_dai *dai)
{
	struct snd_soc_codec *codec = dai->codec;
	struct arizona_priv *priv = snd_soc_codec_get_drvdata(codec);
	struct arizona_dai_priv *dai_priv = &priv->dai[dai->id - 1];
	const struct snd_pcm_hw_constraint_list *constraint;
	unsigned int base_rate;

	switch (dai_priv->clk) {
	case ARIZONA_CLK_SYSCLK:
		base_rate = priv->sysclk;
		break;
	case ARIZONA_CLK_ASYNCCLK:
		base_rate = priv->asyncclk;
		break;
	default:
		return 0;
	}

	if (base_rate == 0)
		return 0;

	if (base_rate % 8000)
		constraint = &arizona_44k1_constraint;
	else
		constraint = &arizona_48k_constraint;

	return snd_pcm_hw_constraint_list(substream->runtime, 0,
					  SNDRV_PCM_HW_PARAM_RATE,
					  constraint);
}

static int arizona_hw_params_rate(struct snd_pcm_substream *substream,
				  struct snd_pcm_hw_params *params,
				  struct snd_soc_dai *dai)
{
	struct snd_soc_codec *codec = dai->codec;
	struct arizona_priv *priv = snd_soc_codec_get_drvdata(codec);
	struct arizona_dai_priv *dai_priv = &priv->dai[dai->id - 1];
	int base = dai->driver->base;
	int i, sr_val;

	/*
	 * We will need to be more flexible than this in future,
	 * currently we use a single sample rate for SYSCLK.
	 */
	for (i = 0; i < ARRAY_SIZE(arizona_sr_vals); i++)
		if (arizona_sr_vals[i] == params_rate(params))
			break;
	if (i == ARRAY_SIZE(arizona_sr_vals)) {
		arizona_aif_err(dai, "Unsupported sample rate %dHz\n",
				params_rate(params));
		return -EINVAL;
	}
	sr_val = i;

	switch (dai_priv->clk) {
	case ARIZONA_CLK_SYSCLK:
		snd_soc_update_bits(codec, ARIZONA_SAMPLE_RATE_1,
				    ARIZONA_SAMPLE_RATE_1_MASK, sr_val);
		if (base)
			snd_soc_update_bits(codec, base + ARIZONA_AIF_RATE_CTRL,
					    ARIZONA_AIF1_RATE_MASK, 0);
		break;
	case ARIZONA_CLK_ASYNCCLK:
		snd_soc_update_bits(codec, ARIZONA_ASYNC_SAMPLE_RATE_1,
				    ARIZONA_ASYNC_SAMPLE_RATE_MASK, sr_val);
		if (base)
			snd_soc_update_bits(codec, base + ARIZONA_AIF_RATE_CTRL,
					    ARIZONA_AIF1_RATE_MASK,
					    8 << ARIZONA_AIF1_RATE_SHIFT);
		break;
	default:
		arizona_aif_err(dai, "Invalid clock %d\n", dai_priv->clk);
		return -EINVAL;
	}

	return 0;
}

static int arizona_hw_params(struct snd_pcm_substream *substream,
			     struct snd_pcm_hw_params *params,
			     struct snd_soc_dai *dai)
{
	struct snd_soc_codec *codec = dai->codec;
	struct arizona_priv *priv = snd_soc_codec_get_drvdata(codec);
	struct arizona *arizona = priv->arizona;
	int base = dai->driver->base;
	const int *rates;
	int i, ret, val;
	int chan_limit = arizona->pdata.max_channels_clocked[dai->id - 1];
	int bclk, lrclk, wl, frame, bclk_target;

	if (params_rate(params) % 8000)
		rates = &arizona_44k1_bclk_rates[0];
	else
		rates = &arizona_48k_bclk_rates[0];

	bclk_target = snd_soc_params_to_bclk(params);
	if (chan_limit && chan_limit < params_channels(params)) {
		arizona_aif_dbg(dai, "Limiting to %d channels\n", chan_limit);
		bclk_target /= params_channels(params);
		bclk_target *= chan_limit;
	}

	/* Force stereo for I2S mode */
	val = snd_soc_read(codec, base + ARIZONA_AIF_FORMAT);
	if (params_channels(params) == 1 && (val & ARIZONA_AIF1_FMT_MASK)) {
		arizona_aif_dbg(dai, "Forcing stereo mode\n");
		bclk_target *= 2;
	}

	for (i = 0; i < ARRAY_SIZE(arizona_44k1_bclk_rates); i++) {
		if (rates[i] >= bclk_target &&
		    rates[i] % params_rate(params) == 0) {
			bclk = i;
			break;
		}
	}
	if (i == ARRAY_SIZE(arizona_44k1_bclk_rates)) {
		arizona_aif_err(dai, "Unsupported sample rate %dHz\n",
				params_rate(params));
		return -EINVAL;
	}

	lrclk = rates[bclk] / params_rate(params);

	arizona_aif_dbg(dai, "BCLK %dHz LRCLK %dHz\n",
			rates[bclk], rates[bclk] / lrclk);

	wl = snd_pcm_format_width(params_format(params));
	frame = wl << ARIZONA_AIF1TX_WL_SHIFT | wl;

	ret = arizona_hw_params_rate(substream, params, dai);
	if (ret != 0)
		return ret;

	regmap_update_bits_async(arizona->regmap,
				 base + ARIZONA_AIF_BCLK_CTRL,
				 ARIZONA_AIF1_BCLK_FREQ_MASK, bclk);
	regmap_update_bits_async(arizona->regmap,
				 base + ARIZONA_AIF_TX_BCLK_RATE,
				 ARIZONA_AIF1TX_BCPF_MASK, lrclk);
	regmap_update_bits_async(arizona->regmap,
				 base + ARIZONA_AIF_RX_BCLK_RATE,
				 ARIZONA_AIF1RX_BCPF_MASK, lrclk);
	regmap_update_bits_async(arizona->regmap,
				 base + ARIZONA_AIF_FRAME_CTRL_1,
				 ARIZONA_AIF1TX_WL_MASK |
				 ARIZONA_AIF1TX_SLOT_LEN_MASK, frame);
	regmap_update_bits(arizona->regmap, base + ARIZONA_AIF_FRAME_CTRL_2,
			   ARIZONA_AIF1RX_WL_MASK |
			   ARIZONA_AIF1RX_SLOT_LEN_MASK, frame);

	return 0;
}

static const char *arizona_dai_clk_str(int clk_id)
{
	switch (clk_id) {
	case ARIZONA_CLK_SYSCLK:
		return "SYSCLK";
	case ARIZONA_CLK_ASYNCCLK:
		return "ASYNCCLK";
	default:
		return "Unknown clock";
	}
}

static int arizona_dai_set_sysclk(struct snd_soc_dai *dai,
				  int clk_id, unsigned int freq, int dir)
{
	struct snd_soc_codec *codec = dai->codec;
	struct arizona_priv *priv = snd_soc_codec_get_drvdata(codec);
	struct arizona_dai_priv *dai_priv = &priv->dai[dai->id - 1];
	struct snd_soc_dapm_route routes[2];

	switch (clk_id) {
	case ARIZONA_CLK_SYSCLK:
	case ARIZONA_CLK_ASYNCCLK:
		break;
	default:
		return -EINVAL;
	}

	if (clk_id == dai_priv->clk)
		return 0;

	if (dai->active) {
		dev_err(codec->dev, "Can't change clock on active DAI %d\n",
			dai->id);
		return -EBUSY;
	}

	dev_dbg(codec->dev, "Setting AIF%d to %s\n", dai->id + 1,
		arizona_dai_clk_str(clk_id));

	memset(&routes, 0, sizeof(routes));
	routes[0].sink = dai->driver->capture.stream_name;
	routes[1].sink = dai->driver->playback.stream_name;

	routes[0].source = arizona_dai_clk_str(dai_priv->clk);
	routes[1].source = arizona_dai_clk_str(dai_priv->clk);
	snd_soc_dapm_del_routes(&codec->dapm, routes, ARRAY_SIZE(routes));

	routes[0].source = arizona_dai_clk_str(clk_id);
	routes[1].source = arizona_dai_clk_str(clk_id);
	snd_soc_dapm_add_routes(&codec->dapm, routes, ARRAY_SIZE(routes));

	dai_priv->clk = clk_id;

	return snd_soc_dapm_sync(&codec->dapm);
}

static int arizona_set_tristate(struct snd_soc_dai *dai, int tristate)
{
	struct snd_soc_codec *codec = dai->codec;
	int base = dai->driver->base;
	unsigned int reg;

	if (tristate)
		reg = ARIZONA_AIF1_TRI;
	else
		reg = 0;

	return snd_soc_update_bits(codec, base + ARIZONA_AIF_RATE_CTRL,
				   ARIZONA_AIF1_TRI, reg);
}

const struct snd_soc_dai_ops arizona_dai_ops = {
	.startup = arizona_startup,
	.set_fmt = arizona_set_fmt,
	.hw_params = arizona_hw_params,
	.set_sysclk = arizona_dai_set_sysclk,
	.set_tristate = arizona_set_tristate,
};
EXPORT_SYMBOL_GPL(arizona_dai_ops);

const struct snd_soc_dai_ops arizona_simple_dai_ops = {
	.startup = arizona_startup,
	.hw_params = arizona_hw_params_rate,
	.set_sysclk = arizona_dai_set_sysclk,
};
EXPORT_SYMBOL_GPL(arizona_simple_dai_ops);

int arizona_init_dai(struct arizona_priv *priv, int id)
{
	struct arizona_dai_priv *dai_priv = &priv->dai[id];

	dai_priv->clk = ARIZONA_CLK_SYSCLK;

	return 0;
}
EXPORT_SYMBOL_GPL(arizona_init_dai);

static irqreturn_t arizona_fll_clock_ok(int irq, void *data)
{
	struct arizona_fll *fll = data;

	arizona_fll_dbg(fll, "clock OK\n");

	complete(&fll->ok);

	return IRQ_HANDLED;
}

static struct {
	unsigned int min;
	unsigned int max;
	u16 fratio;
	int ratio;
} fll_fratios[] = {
	{       0,    64000, 4, 16 },
	{   64000,   128000, 3,  8 },
	{  128000,   256000, 2,  4 },
	{  256000,  1000000, 1,  2 },
	{ 1000000, 13500000, 0,  1 },
};

static struct {
	unsigned int min;
	unsigned int max;
	u16 gain;
} fll_gains[] = {
	{       0,   256000, 0 },
	{  256000,  1000000, 2 },
	{ 1000000, 13500000, 4 },
};

struct arizona_fll_cfg {
	int n;
	int theta;
	int lambda;
	int refdiv;
	int outdiv;
	int fratio;
	int gain;
};

static int arizona_calc_fll(struct arizona_fll *fll,
			    struct arizona_fll_cfg *cfg,
			    unsigned int Fref,
			    unsigned int Fout)
{
	unsigned int target, div, gcd_fll;
	int i, ratio;

	arizona_fll_dbg(fll, "Fref=%u Fout=%u\n", Fref, Fout);

	/* Fref must be <=13.5MHz */
	div = 1;
	cfg->refdiv = 0;
	while ((Fref / div) > 13500000) {
		div *= 2;
		cfg->refdiv++;

		if (div > 8) {
			arizona_fll_err(fll,
					"Can't scale %dMHz in to <=13.5MHz\n",
					Fref);
			return -EINVAL;
		}
	}

	/* Apply the division for our remaining calculations */
	Fref /= div;

	/* Fvco should be over the targt; don't check the upper bound */
	div = 1;
	while (Fout * div < 90000000 * fll->vco_mult) {
		div++;
		if (div > 7) {
			arizona_fll_err(fll, "No FLL_OUTDIV for Fout=%uHz\n",
					Fout);
			return -EINVAL;
		}
	}
	target = Fout * div / fll->vco_mult;
	cfg->outdiv = div;

	arizona_fll_dbg(fll, "Fvco=%dHz\n", target);

	/* Find an appropraite FLL_FRATIO and factor it out of the target */
	for (i = 0; i < ARRAY_SIZE(fll_fratios); i++) {
		if (fll_fratios[i].min <= Fref && Fref <= fll_fratios[i].max) {
			cfg->fratio = fll_fratios[i].fratio;
			ratio = fll_fratios[i].ratio;
			break;
		}
	}
	if (i == ARRAY_SIZE(fll_fratios)) {
		arizona_fll_err(fll, "Unable to find FRATIO for Fref=%uHz\n",
				Fref);
		return -EINVAL;
	}

	for (i = 0; i < ARRAY_SIZE(fll_gains); i++) {
		if (fll_gains[i].min <= Fref && Fref <= fll_gains[i].max) {
			cfg->gain = fll_gains[i].gain;
			break;
		}
	}
	if (i == ARRAY_SIZE(fll_gains)) {
		arizona_fll_err(fll, "Unable to find gain for Fref=%uHz\n",
				Fref);
		return -EINVAL;
	}

	cfg->n = target / (ratio * Fref);

	if (target % (ratio * Fref)) {
		gcd_fll = gcd(target, ratio * Fref);
		arizona_fll_dbg(fll, "GCD=%u\n", gcd_fll);

		cfg->theta = (target - (cfg->n * ratio * Fref))
			/ gcd_fll;
		cfg->lambda = (ratio * Fref) / gcd_fll;
	} else {
		cfg->theta = 0;
		cfg->lambda = 0;
	}

	/* Round down to 16bit range with cost of accuracy lost.
	 * Denominator must be bigger than numerator so we only
	 * take care of it.
	 */
	while (cfg->lambda >= (1 << 16)) {
		cfg->theta >>= 1;
		cfg->lambda >>= 1;
	}

	arizona_fll_dbg(fll, "N=%x THETA=%x LAMBDA=%x\n",
			cfg->n, cfg->theta, cfg->lambda);
	arizona_fll_dbg(fll, "FRATIO=%x(%d) OUTDIV=%x REFCLK_DIV=%x\n",
			cfg->fratio, cfg->fratio, cfg->outdiv, cfg->refdiv);
	arizona_fll_dbg(fll, "GAIN=%d\n", cfg->gain);

	return 0;

}

static void arizona_apply_fll(struct arizona *arizona, unsigned int base,
			      struct arizona_fll_cfg *cfg, int source,
			      bool sync)
{
	regmap_update_bits_async(arizona->regmap, base + 3,
				 ARIZONA_FLL1_THETA_MASK, cfg->theta);
	regmap_update_bits_async(arizona->regmap, base + 4,
				 ARIZONA_FLL1_LAMBDA_MASK, cfg->lambda);
	regmap_update_bits_async(arizona->regmap, base + 5,
				 ARIZONA_FLL1_FRATIO_MASK,
				 cfg->fratio << ARIZONA_FLL1_FRATIO_SHIFT);
	regmap_update_bits_async(arizona->regmap, base + 6,
				 ARIZONA_FLL1_CLK_REF_DIV_MASK |
				 ARIZONA_FLL1_CLK_REF_SRC_MASK,
				 cfg->refdiv << ARIZONA_FLL1_CLK_REF_DIV_SHIFT |
				 source << ARIZONA_FLL1_CLK_REF_SRC_SHIFT);

	if (sync)
		regmap_update_bits_async(arizona->regmap, base + 0x7,
					 ARIZONA_FLL1_GAIN_MASK,
					 cfg->gain << ARIZONA_FLL1_GAIN_SHIFT);
	else
		regmap_update_bits_async(arizona->regmap, base + 0x9,
					 ARIZONA_FLL1_GAIN_MASK,
					 cfg->gain << ARIZONA_FLL1_GAIN_SHIFT);

	regmap_update_bits_async(arizona->regmap, base + 2,
				 ARIZONA_FLL1_CTRL_UPD | ARIZONA_FLL1_N_MASK,
				 ARIZONA_FLL1_CTRL_UPD | cfg->n);
}

static bool arizona_is_enabled_fll(struct arizona_fll *fll)
{
	struct arizona *arizona = fll->arizona;
	unsigned int reg;
	int ret;

	ret = regmap_read(arizona->regmap, fll->base + 1, &reg);
	if (ret != 0) {
		arizona_fll_err(fll, "Failed to read current state: %d\n",
				ret);
		return ret;
	}

	return reg & ARIZONA_FLL1_ENA;
}

static void arizona_enable_fll(struct arizona_fll *fll,
			      struct arizona_fll_cfg *ref,
			      struct arizona_fll_cfg *sync)
{
	struct arizona *arizona = fll->arizona;
	int ret;
	bool use_sync = false;

	/*
	 * If we have both REFCLK and SYNCCLK then enable both,
	 * otherwise apply the SYNCCLK settings to REFCLK.
	 */
	if (fll->ref_src >= 0 && fll->ref_freq &&
	    fll->ref_src != fll->sync_src) {
		regmap_update_bits_async(arizona->regmap, fll->base + 5,
					 ARIZONA_FLL1_OUTDIV_MASK,
					 ref->outdiv << ARIZONA_FLL1_OUTDIV_SHIFT);

		arizona_apply_fll(arizona, fll->base, ref, fll->ref_src,
				  false);
		if (fll->sync_src >= 0) {
			arizona_apply_fll(arizona, fll->base + 0x10, sync,
					  fll->sync_src, true);
			use_sync = true;
		}
	} else if (fll->sync_src >= 0) {
		regmap_update_bits_async(arizona->regmap, fll->base + 5,
					 ARIZONA_FLL1_OUTDIV_MASK,
					 sync->outdiv << ARIZONA_FLL1_OUTDIV_SHIFT);

		arizona_apply_fll(arizona, fll->base, sync,
				  fll->sync_src, false);

		regmap_update_bits_async(arizona->regmap, fll->base + 0x11,
					 ARIZONA_FLL1_SYNC_ENA, 0);
	} else {
		arizona_fll_err(fll, "No clocks provided\n");
		return;
	}

	/*
	 * Increase the bandwidth if we're not using a low frequency
	 * sync source.
	 */
	if (use_sync && fll->sync_freq > 100000)
		regmap_update_bits_async(arizona->regmap, fll->base + 0x17,
					 ARIZONA_FLL1_SYNC_BW, 0);
	else
		regmap_update_bits_async(arizona->regmap, fll->base + 0x17,
					 ARIZONA_FLL1_SYNC_BW,
					 ARIZONA_FLL1_SYNC_BW);

	if (!arizona_is_enabled_fll(fll))
		pm_runtime_get(arizona->dev);

	/* Clear any pending completions */
	try_wait_for_completion(&fll->ok);

<<<<<<< HEAD
	regmap_update_bits(arizona->regmap, fll->base + 1,
			   ARIZONA_FLL1_FREERUN, 0);
	regmap_update_bits(arizona->regmap, fll->base + 1,
			   ARIZONA_FLL1_ENA, ARIZONA_FLL1_ENA);
=======
	regmap_update_bits_async(arizona->regmap, fll->base + 1,
				 ARIZONA_FLL1_FREERUN, 0);
	regmap_update_bits_async(arizona->regmap, fll->base + 1,
				 ARIZONA_FLL1_ENA, ARIZONA_FLL1_ENA);
>>>>>>> 4988abf1
	if (use_sync)
		regmap_update_bits_async(arizona->regmap, fll->base + 0x11,
					 ARIZONA_FLL1_SYNC_ENA,
					 ARIZONA_FLL1_SYNC_ENA);

	ret = wait_for_completion_timeout(&fll->ok,
					  msecs_to_jiffies(250));
	if (ret == 0)
		arizona_fll_warn(fll, "Timed out waiting for lock\n");
}

static void arizona_disable_fll(struct arizona_fll *fll)
{
	struct arizona *arizona = fll->arizona;
	bool change;

<<<<<<< HEAD
	regmap_update_bits(arizona->regmap, fll->base + 1,
			   ARIZONA_FLL1_FREERUN, ARIZONA_FLL1_FREERUN);
=======
	regmap_update_bits_async(arizona->regmap, fll->base + 1,
				 ARIZONA_FLL1_FREERUN, ARIZONA_FLL1_FREERUN);
>>>>>>> 4988abf1
	regmap_update_bits_check(arizona->regmap, fll->base + 1,
				 ARIZONA_FLL1_ENA, 0, &change);
	regmap_update_bits(arizona->regmap, fll->base + 0x11,
			   ARIZONA_FLL1_SYNC_ENA, 0);

	if (change)
		pm_runtime_put_autosuspend(arizona->dev);
}

int arizona_set_fll_refclk(struct arizona_fll *fll, int source,
			   unsigned int Fref, unsigned int Fout)
{
	struct arizona_fll_cfg ref, sync;
	int ret;

	if (fll->ref_src == source && fll->ref_freq == Fref)
		return 0;

	if (fll->fout) {
		if (Fref > 0) {
			ret = arizona_calc_fll(fll, &ref, Fref, fll->fout);
			if (ret != 0)
				return ret;
		}

		if (fll->sync_src >= 0) {
			ret = arizona_calc_fll(fll, &sync, fll->sync_freq,
					       fll->fout);
			if (ret != 0)
				return ret;
		}
	}

	fll->ref_src = source;
	fll->ref_freq = Fref;

	if (fll->fout && Fref > 0) {
		arizona_enable_fll(fll, &ref, &sync);
	}

	return 0;
}
EXPORT_SYMBOL_GPL(arizona_set_fll_refclk);

int arizona_set_fll(struct arizona_fll *fll, int source,
		    unsigned int Fref, unsigned int Fout)
{
	struct arizona_fll_cfg ref, sync;
	int ret;

	if (fll->sync_src == source &&
	    fll->sync_freq == Fref && fll->fout == Fout)
		return 0;

	if (Fout) {
		if (fll->ref_src >= 0) {
			ret = arizona_calc_fll(fll, &ref, fll->ref_freq,
					       Fout);
			if (ret != 0)
				return ret;
		}

		ret = arizona_calc_fll(fll, &sync, Fref, Fout);
		if (ret != 0)
			return ret;
	}

	fll->sync_src = source;
	fll->sync_freq = Fref;
	fll->fout = Fout;

	if (Fout) {
		arizona_enable_fll(fll, &ref, &sync);
	} else {
		arizona_disable_fll(fll);
	}

	return 0;
}
EXPORT_SYMBOL_GPL(arizona_set_fll);

int arizona_init_fll(struct arizona *arizona, int id, int base, int lock_irq,
		     int ok_irq, struct arizona_fll *fll)
{
	int ret;
	unsigned int val;

	init_completion(&fll->ok);

	fll->id = id;
	fll->base = base;
	fll->arizona = arizona;
	fll->sync_src = ARIZONA_FLL_SRC_NONE;

	/* Configure default refclk to 32kHz if we have one */
	regmap_read(arizona->regmap, ARIZONA_CLOCK_32K_1, &val);
	switch (val & ARIZONA_CLK_32K_SRC_MASK) {
	case ARIZONA_CLK_SRC_MCLK1:
	case ARIZONA_CLK_SRC_MCLK2:
		fll->ref_src = val & ARIZONA_CLK_32K_SRC_MASK;
		break;
	default:
		fll->ref_src = ARIZONA_FLL_SRC_NONE;
	}
	fll->ref_freq = 32768;

	snprintf(fll->lock_name, sizeof(fll->lock_name), "FLL%d lock", id);
	snprintf(fll->clock_ok_name, sizeof(fll->clock_ok_name),
		 "FLL%d clock OK", id);

	ret = arizona_request_irq(arizona, ok_irq, fll->clock_ok_name,
				  arizona_fll_clock_ok, fll);
	if (ret != 0) {
		dev_err(arizona->dev, "Failed to get FLL%d clock OK IRQ: %d\n",
			id, ret);
	}

	regmap_update_bits(arizona->regmap, fll->base + 1,
			   ARIZONA_FLL1_FREERUN, 0);

	return 0;
}
EXPORT_SYMBOL_GPL(arizona_init_fll);

/**
 * arizona_set_output_mode - Set the mode of the specified output
 *
 * @codec: Device to configure
 * @output: Output number
 * @diff: True to set the output to differential mode
 *
 * Some systems use external analogue switches to connect more
 * analogue devices to the CODEC than are supported by the device.  In
 * some systems this requires changing the switched output from single
 * ended to differential mode dynamically at runtime, an operation
 * supported using this function.
 *
 * Most systems have a single static configuration and should use
 * platform data instead.
 */
int arizona_set_output_mode(struct snd_soc_codec *codec, int output, bool diff)
{
	unsigned int reg, val;

	if (output < 1 || output > 6)
		return -EINVAL;

	reg = ARIZONA_OUTPUT_PATH_CONFIG_1L + (output - 1) * 8;

	if (diff)
		val = ARIZONA_OUT1_MONO;
	else
		val = 0;

	return snd_soc_update_bits(codec, reg, ARIZONA_OUT1_MONO, val);
}
EXPORT_SYMBOL_GPL(arizona_set_output_mode);

MODULE_DESCRIPTION("ASoC Wolfson Arizona class device support");
MODULE_AUTHOR("Mark Brown <broonie@opensource.wolfsonmicro.com>");
MODULE_LICENSE("GPL");<|MERGE_RESOLUTION|>--- conflicted
+++ resolved
@@ -1584,17 +1584,10 @@
 	/* Clear any pending completions */
 	try_wait_for_completion(&fll->ok);
 
-<<<<<<< HEAD
-	regmap_update_bits(arizona->regmap, fll->base + 1,
-			   ARIZONA_FLL1_FREERUN, 0);
-	regmap_update_bits(arizona->regmap, fll->base + 1,
-			   ARIZONA_FLL1_ENA, ARIZONA_FLL1_ENA);
-=======
 	regmap_update_bits_async(arizona->regmap, fll->base + 1,
 				 ARIZONA_FLL1_FREERUN, 0);
 	regmap_update_bits_async(arizona->regmap, fll->base + 1,
 				 ARIZONA_FLL1_ENA, ARIZONA_FLL1_ENA);
->>>>>>> 4988abf1
 	if (use_sync)
 		regmap_update_bits_async(arizona->regmap, fll->base + 0x11,
 					 ARIZONA_FLL1_SYNC_ENA,
@@ -1611,13 +1604,8 @@
 	struct arizona *arizona = fll->arizona;
 	bool change;
 
-<<<<<<< HEAD
-	regmap_update_bits(arizona->regmap, fll->base + 1,
-			   ARIZONA_FLL1_FREERUN, ARIZONA_FLL1_FREERUN);
-=======
 	regmap_update_bits_async(arizona->regmap, fll->base + 1,
 				 ARIZONA_FLL1_FREERUN, ARIZONA_FLL1_FREERUN);
->>>>>>> 4988abf1
 	regmap_update_bits_check(arizona->regmap, fll->base + 1,
 				 ARIZONA_FLL1_ENA, 0, &change);
 	regmap_update_bits(arizona->regmap, fll->base + 0x11,

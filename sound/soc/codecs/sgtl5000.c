--- conflicted
+++ resolved
@@ -641,11 +641,7 @@
 				"PLL not supported in slave mode\n");
 			dev_err(codec->dev, "%d ratio is not supported. "
 				"SYS_MCLK needs to be 256, 384 or 512 * fs\n",
-<<<<<<< HEAD
-				sgtl5000->sysclk / sys_fs);
-=======
 				sgtl5000->sysclk / frame_rate);
->>>>>>> e529fea9
 			return -EINVAL;
 		}
 	}
@@ -1438,12 +1434,8 @@
 {
 	struct sgtl5000_priv *sgtl5000;
 	int ret, reg, rev;
-<<<<<<< HEAD
-	unsigned int mclk;
-=======
 	struct device_node *np = client->dev.of_node;
 	u32 value;
->>>>>>> e529fea9
 
 	sgtl5000 = devm_kzalloc(&client->dev, sizeof(*sgtl5000), GFP_KERNEL);
 	if (!sgtl5000)
@@ -1464,14 +1456,6 @@
 		if (ret == -ENOENT)
 			return -EPROBE_DEFER;
 		return ret;
-	}
-
-	/* SGTL5000 SYS_MCLK should be between 8 and 27 MHz */
-	mclk = clk_get_rate(sgtl5000->mclk);
-	if (mclk < 8000000 || mclk > 27000000) {
-		dev_err(&client->dev, "Invalid SYS_CLK frequency: %u.%03uMHz\n",
-			mclk / 1000000, mclk / 1000 % 1000);
-		return -EINVAL;
 	}
 
 	ret = clk_prepare_enable(sgtl5000->mclk);

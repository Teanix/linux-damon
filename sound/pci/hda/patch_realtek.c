--- conflicted
+++ resolved
@@ -5892,10 +5892,7 @@
 	ALC299_FIXUP_PREDATOR_SPK,
 	ALC294_FIXUP_ASUS_INTSPK_HEADSET_MIC,
 	ALC256_FIXUP_MEDION_HEADSET_NO_PRESENCE,
-<<<<<<< HEAD
-=======
 	ALC294_FIXUP_ASUS_INTSPK_GPIO,
->>>>>>> 348b80b2
 };
 
 static const struct hda_fixup alc269_fixups[] = {
@@ -6986,8 +6983,6 @@
 		.chained = true,
 		.chain_id = ALC256_FIXUP_ASUS_HEADSET_MODE
 	},
-<<<<<<< HEAD
-=======
 	[ALC294_FIXUP_ASUS_INTSPK_GPIO] = {
 		.type = HDA_FIXUP_FUNC,
 		/* The GPIO must be pulled to initialize the AMP */
@@ -6995,7 +6990,6 @@
 		.chained = true,
 		.chain_id = ALC294_FIXUP_ASUS_INTSPK_HEADSET_MIC
 	},
->>>>>>> 348b80b2
 };
 
 static const struct snd_pci_quirk alc269_fixup_tbl[] = {
@@ -7155,11 +7149,7 @@
 	SND_PCI_QUIRK(0x1043, 0x1427, "Asus Zenbook UX31E", ALC269VB_FIXUP_ASUS_ZENBOOK),
 	SND_PCI_QUIRK(0x1043, 0x1517, "Asus Zenbook UX31A", ALC269VB_FIXUP_ASUS_ZENBOOK_UX31A),
 	SND_PCI_QUIRK(0x1043, 0x16e3, "ASUS UX50", ALC269_FIXUP_STEREO_DMIC),
-<<<<<<< HEAD
-	SND_PCI_QUIRK(0x1043, 0x17d1, "ASUS UX431FL", ALC294_FIXUP_ASUS_INTSPK_HEADSET_MIC),
-=======
 	SND_PCI_QUIRK(0x1043, 0x17d1, "ASUS UX431FL", ALC294_FIXUP_ASUS_INTSPK_GPIO),
->>>>>>> 348b80b2
 	SND_PCI_QUIRK(0x1043, 0x18b1, "Asus MJ401TA", ALC256_FIXUP_ASUS_HEADSET_MIC),
 	SND_PCI_QUIRK(0x1043, 0x1a13, "Asus G73Jw", ALC269_FIXUP_ASUS_G73JW),
 	SND_PCI_QUIRK(0x1043, 0x1a30, "ASUS X705UD", ALC256_FIXUP_ASUS_MIC),
@@ -7266,10 +7256,7 @@
 	SND_PCI_QUIRK(0x17aa, 0x9e54, "LENOVO NB", ALC269_FIXUP_LENOVO_EAPD),
 	SND_PCI_QUIRK(0x19e5, 0x3204, "Huawei MACH-WX9", ALC256_FIXUP_HUAWEI_MACH_WX9_PINS),
 	SND_PCI_QUIRK(0x1b7d, 0xa831, "Ordissimo EVE2 ", ALC269VB_FIXUP_ORDISSIMO_EVE2), /* Also known as Malata PC-B1303 */
-<<<<<<< HEAD
-=======
 	SND_PCI_QUIRK(0x1d72, 0x1901, "RedmiBook 14", ALC256_FIXUP_ASUS_HEADSET_MIC),
->>>>>>> 348b80b2
 	SND_PCI_QUIRK(0x10ec, 0x118c, "Medion EE4254 MD62100", ALC256_FIXUP_MEDION_HEADSET_NO_PRESENCE),
 
 #if 0

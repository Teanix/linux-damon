/*
 * Copyright (c) 2007-2014 Nicira, Inc.
 *
 * This program is free software; you can redistribute it and/or
 * modify it under the terms of version 2 of the GNU General Public
 * License as published by the Free Software Foundation.
 *
 * This program is distributed in the hope that it will be useful, but
 * WITHOUT ANY WARRANTY; without even the implied warranty of
 * MERCHANTABILITY or FITNESS FOR A PARTICULAR PURPOSE. See the GNU
 * General Public License for more details.
 *
 * You should have received a copy of the GNU General Public License
 * along with this program; if not, write to the Free Software
 * Foundation, Inc., 51 Franklin Street, Fifth Floor, Boston, MA
 * 02110-1301, USA
 */

#include <linux/etherdevice.h>
#include <linux/if.h>
#include <linux/if_vlan.h>
#include <linux/jhash.h>
#include <linux/kernel.h>
#include <linux/list.h>
#include <linux/mutex.h>
#include <linux/percpu.h>
#include <linux/rcupdate.h>
#include <linux/rtnetlink.h>
#include <linux/compat.h>
#include <net/net_namespace.h>
#include <linux/module.h>

#include "datapath.h"
#include "vport.h"
#include "vport-internal_dev.h"

static void ovs_vport_record_error(struct vport *,
				   enum vport_err_type err_type);

<<<<<<< HEAD
/* List of statically compiled vport implementations.  Don't forget to also
 * add yours to the list at the bottom of vport.h. */
static const struct vport_ops *vport_ops_list[] = {
	&ovs_netdev_vport_ops,
	&ovs_internal_vport_ops,

#ifdef CONFIG_OPENVSWITCH_GRE
	&ovs_gre_vport_ops,
#endif
#ifdef CONFIG_OPENVSWITCH_VXLAN
	&ovs_vxlan_vport_ops,
#endif
#ifdef CONFIG_OPENVSWITCH_GENEVE
	&ovs_geneve_vport_ops,
#endif
};
=======
static LIST_HEAD(vport_ops_list);
>>>>>>> e529fea9

/* Protected by RCU read lock for reading, ovs_mutex for writing. */
static struct hlist_head *dev_table;
#define VPORT_HASH_BUCKETS 1024

/**
 *	ovs_vport_init - initialize vport subsystem
 *
 * Called at module load time to initialize the vport subsystem.
 */
int ovs_vport_init(void)
{
	dev_table = kzalloc(VPORT_HASH_BUCKETS * sizeof(struct hlist_head),
			    GFP_KERNEL);
	if (!dev_table)
		return -ENOMEM;

	return 0;
}

/**
 *	ovs_vport_exit - shutdown vport subsystem
 *
 * Called at module exit time to shutdown the vport subsystem.
 */
void ovs_vport_exit(void)
{
	kfree(dev_table);
}

static struct hlist_head *hash_bucket(const struct net *net, const char *name)
{
	unsigned int hash = jhash(name, strlen(name), (unsigned long) net);
	return &dev_table[hash & (VPORT_HASH_BUCKETS - 1)];
}

int ovs_vport_ops_register(struct vport_ops *ops)
{
	int err = -EEXIST;
	struct vport_ops *o;

	ovs_lock();
	list_for_each_entry(o, &vport_ops_list, list)
		if (ops->type == o->type)
			goto errout;

	list_add_tail(&ops->list, &vport_ops_list);
	err = 0;
errout:
	ovs_unlock();
	return err;
}
EXPORT_SYMBOL_GPL(ovs_vport_ops_register);

void ovs_vport_ops_unregister(struct vport_ops *ops)
{
	ovs_lock();
	list_del(&ops->list);
	ovs_unlock();
}
EXPORT_SYMBOL_GPL(ovs_vport_ops_unregister);

/**
 *	ovs_vport_locate - find a port that has already been created
 *
 * @name: name of port to find
 *
 * Must be called with ovs or RCU read lock.
 */
struct vport *ovs_vport_locate(const struct net *net, const char *name)
{
	struct hlist_head *bucket = hash_bucket(net, name);
	struct vport *vport;

	hlist_for_each_entry_rcu(vport, bucket, hash_node)
		if (!strcmp(name, vport->ops->get_name(vport)) &&
		    net_eq(ovs_dp_get_net(vport->dp), net))
			return vport;

	return NULL;
}

/**
 *	ovs_vport_alloc - allocate and initialize new vport
 *
 * @priv_size: Size of private data area to allocate.
 * @ops: vport device ops
 *
 * Allocate and initialize a new vport defined by @ops.  The vport will contain
 * a private data area of size @priv_size that can be accessed using
 * vport_priv().  vports that are no longer needed should be released with
 * vport_free().
 */
struct vport *ovs_vport_alloc(int priv_size, const struct vport_ops *ops,
			  const struct vport_parms *parms)
{
	struct vport *vport;
	size_t alloc_size;

	alloc_size = sizeof(struct vport);
	if (priv_size) {
		alloc_size = ALIGN(alloc_size, VPORT_ALIGN);
		alloc_size += priv_size;
	}

	vport = kzalloc(alloc_size, GFP_KERNEL);
	if (!vport)
		return ERR_PTR(-ENOMEM);

	vport->dp = parms->dp;
	vport->port_no = parms->port_no;
	vport->ops = ops;
	INIT_HLIST_NODE(&vport->dp_hash_node);

	if (ovs_vport_set_upcall_portids(vport, parms->upcall_portids)) {
		kfree(vport);
		return ERR_PTR(-EINVAL);
	}

	vport->percpu_stats = netdev_alloc_pcpu_stats(struct pcpu_sw_netstats);
	if (!vport->percpu_stats) {
		kfree(vport);
		return ERR_PTR(-ENOMEM);
	}

	return vport;
}
EXPORT_SYMBOL_GPL(ovs_vport_alloc);

/**
 *	ovs_vport_free - uninitialize and free vport
 *
 * @vport: vport to free
 *
 * Frees a vport allocated with vport_alloc() when it is no longer needed.
 *
 * The caller must ensure that an RCU grace period has passed since the last
 * time @vport was in a datapath.
 */
void ovs_vport_free(struct vport *vport)
{
	/* vport is freed from RCU callback or error path, Therefore
	 * it is safe to use raw dereference.
	 */
	kfree(rcu_dereference_raw(vport->upcall_portids));
	free_percpu(vport->percpu_stats);
	kfree(vport);
}
EXPORT_SYMBOL_GPL(ovs_vport_free);

static struct vport_ops *ovs_vport_lookup(const struct vport_parms *parms)
{
	struct vport_ops *ops;

	list_for_each_entry(ops, &vport_ops_list, list)
		if (ops->type == parms->type)
			return ops;

	return NULL;
}

/**
 *	ovs_vport_add - add vport device (for kernel callers)
 *
 * @parms: Information about new vport.
 *
 * Creates a new vport with the specified configuration (which is dependent on
 * device type).  ovs_mutex must be held.
 */
struct vport *ovs_vport_add(const struct vport_parms *parms)
{
	struct vport_ops *ops;
	struct vport *vport;

	ops = ovs_vport_lookup(parms);
	if (ops) {
		struct hlist_head *bucket;

		if (!try_module_get(ops->owner))
			return ERR_PTR(-EAFNOSUPPORT);

		vport = ops->create(parms);
		if (IS_ERR(vport)) {
			module_put(ops->owner);
			return vport;
		}

		bucket = hash_bucket(ovs_dp_get_net(vport->dp),
				     vport->ops->get_name(vport));
		hlist_add_head_rcu(&vport->hash_node, bucket);
		return vport;
	}

	/* Unlock to attempt module load and return -EAGAIN if load
	 * was successful as we need to restart the port addition
	 * workflow.
	 */
	ovs_unlock();
	request_module("vport-type-%d", parms->type);
	ovs_lock();

	if (!ovs_vport_lookup(parms))
		return ERR_PTR(-EAFNOSUPPORT);
	else
		return ERR_PTR(-EAGAIN);
}

/**
 *	ovs_vport_set_options - modify existing vport device (for kernel callers)
 *
 * @vport: vport to modify.
 * @options: New configuration.
 *
 * Modifies an existing device with the specified configuration (which is
 * dependent on device type).  ovs_mutex must be held.
 */
int ovs_vport_set_options(struct vport *vport, struct nlattr *options)
{
	if (!vport->ops->set_options)
		return -EOPNOTSUPP;
	return vport->ops->set_options(vport, options);
}

/**
 *	ovs_vport_del - delete existing vport device
 *
 * @vport: vport to delete.
 *
 * Detaches @vport from its datapath and destroys it.  It is possible to fail
 * for reasons such as lack of memory.  ovs_mutex must be held.
 */
void ovs_vport_del(struct vport *vport)
{
	ASSERT_OVSL();

	hlist_del_rcu(&vport->hash_node);

	vport->ops->destroy(vport);

	module_put(vport->ops->owner);
}

/**
 *	ovs_vport_get_stats - retrieve device stats
 *
 * @vport: vport from which to retrieve the stats
 * @stats: location to store stats
 *
 * Retrieves transmit, receive, and error stats for the given device.
 *
 * Must be called with ovs_mutex or rcu_read_lock.
 */
void ovs_vport_get_stats(struct vport *vport, struct ovs_vport_stats *stats)
{
	int i;

	memset(stats, 0, sizeof(*stats));

	/* We potentially have 2 sources of stats that need to be combined:
	 * those we have collected (split into err_stats and percpu_stats) from
	 * set_stats() and device error stats from netdev->get_stats() (for
	 * errors that happen  downstream and therefore aren't reported through
	 * our vport_record_error() function).
	 * Stats from first source are reported by ovs (OVS_VPORT_ATTR_STATS).
	 * netdev-stats can be directly read over netlink-ioctl.
	 */

	stats->rx_errors  = atomic_long_read(&vport->err_stats.rx_errors);
	stats->tx_errors  = atomic_long_read(&vport->err_stats.tx_errors);
	stats->tx_dropped = atomic_long_read(&vport->err_stats.tx_dropped);
	stats->rx_dropped = atomic_long_read(&vport->err_stats.rx_dropped);

	for_each_possible_cpu(i) {
		const struct pcpu_sw_netstats *percpu_stats;
		struct pcpu_sw_netstats local_stats;
		unsigned int start;

		percpu_stats = per_cpu_ptr(vport->percpu_stats, i);

		do {
			start = u64_stats_fetch_begin_irq(&percpu_stats->syncp);
			local_stats = *percpu_stats;
		} while (u64_stats_fetch_retry_irq(&percpu_stats->syncp, start));

		stats->rx_bytes		+= local_stats.rx_bytes;
		stats->rx_packets	+= local_stats.rx_packets;
		stats->tx_bytes		+= local_stats.tx_bytes;
		stats->tx_packets	+= local_stats.tx_packets;
	}
}

/**
 *	ovs_vport_get_options - retrieve device options
 *
 * @vport: vport from which to retrieve the options.
 * @skb: sk_buff where options should be appended.
 *
 * Retrieves the configuration of the given device, appending an
 * %OVS_VPORT_ATTR_OPTIONS attribute that in turn contains nested
 * vport-specific attributes to @skb.
 *
 * Returns 0 if successful, -EMSGSIZE if @skb has insufficient room, or another
 * negative error code if a real error occurred.  If an error occurs, @skb is
 * left unmodified.
 *
 * Must be called with ovs_mutex or rcu_read_lock.
 */
int ovs_vport_get_options(const struct vport *vport, struct sk_buff *skb)
{
	struct nlattr *nla;
	int err;

	if (!vport->ops->get_options)
		return 0;

	nla = nla_nest_start(skb, OVS_VPORT_ATTR_OPTIONS);
	if (!nla)
		return -EMSGSIZE;

	err = vport->ops->get_options(vport, skb);
	if (err) {
		nla_nest_cancel(skb, nla);
		return err;
	}

	nla_nest_end(skb, nla);
	return 0;
}

/**
 *	ovs_vport_set_upcall_portids - set upcall portids of @vport.
 *
 * @vport: vport to modify.
 * @ids: new configuration, an array of port ids.
 *
 * Sets the vport's upcall_portids to @ids.
 *
 * Returns 0 if successful, -EINVAL if @ids is zero length or cannot be parsed
 * as an array of U32.
 *
 * Must be called with ovs_mutex.
 */
int ovs_vport_set_upcall_portids(struct vport *vport, const struct nlattr *ids)
{
	struct vport_portids *old, *vport_portids;

	if (!nla_len(ids) || nla_len(ids) % sizeof(u32))
		return -EINVAL;

	old = ovsl_dereference(vport->upcall_portids);

	vport_portids = kmalloc(sizeof(*vport_portids) + nla_len(ids),
				GFP_KERNEL);
	if (!vport_portids)
		return -ENOMEM;

	vport_portids->n_ids = nla_len(ids) / sizeof(u32);
	vport_portids->rn_ids = reciprocal_value(vport_portids->n_ids);
	nla_memcpy(vport_portids->ids, ids, nla_len(ids));

	rcu_assign_pointer(vport->upcall_portids, vport_portids);

	if (old)
		kfree_rcu(old, rcu);
	return 0;
}

/**
 *	ovs_vport_get_upcall_portids - get the upcall_portids of @vport.
 *
 * @vport: vport from which to retrieve the portids.
 * @skb: sk_buff where portids should be appended.
 *
 * Retrieves the configuration of the given vport, appending the
 * %OVS_VPORT_ATTR_UPCALL_PID attribute which is the array of upcall
 * portids to @skb.
 *
 * Returns 0 if successful, -EMSGSIZE if @skb has insufficient room.
 * If an error occurs, @skb is left unmodified.  Must be called with
 * ovs_mutex or rcu_read_lock.
 */
int ovs_vport_get_upcall_portids(const struct vport *vport,
				 struct sk_buff *skb)
{
	struct vport_portids *ids;

	ids = rcu_dereference_ovsl(vport->upcall_portids);

	if (vport->dp->user_features & OVS_DP_F_VPORT_PIDS)
		return nla_put(skb, OVS_VPORT_ATTR_UPCALL_PID,
			       ids->n_ids * sizeof(u32), (void *)ids->ids);
	else
		return nla_put_u32(skb, OVS_VPORT_ATTR_UPCALL_PID, ids->ids[0]);
}

/**
 *	ovs_vport_find_upcall_portid - find the upcall portid to send upcall.
 *
 * @vport: vport from which the missed packet is received.
 * @skb: skb that the missed packet was received.
 *
 * Uses the skb_get_hash() to select the upcall portid to send the
 * upcall.
 *
 * Returns the portid of the target socket.  Must be called with rcu_read_lock.
 */
u32 ovs_vport_find_upcall_portid(const struct vport *vport, struct sk_buff *skb)
{
	struct vport_portids *ids;
	u32 ids_index;
	u32 hash;

	ids = rcu_dereference(vport->upcall_portids);

	if (ids->n_ids == 1 && ids->ids[0] == 0)
		return 0;

	hash = skb_get_hash(skb);
	ids_index = hash - ids->n_ids * reciprocal_divide(hash, ids->rn_ids);
	return ids->ids[ids_index];
}

/**
 *	ovs_vport_receive - pass up received packet to the datapath for processing
 *
 * @vport: vport that received the packet
 * @skb: skb that was received
 * @tun_key: tunnel (if any) that carried packet
 *
 * Must be called with rcu_read_lock.  The packet cannot be shared and
 * skb->data should point to the Ethernet header.
 */
void ovs_vport_receive(struct vport *vport, struct sk_buff *skb,
<<<<<<< HEAD
		       struct ovs_tunnel_info *tun_info)
=======
		       const struct ovs_tunnel_info *tun_info)
>>>>>>> e529fea9
{
	struct pcpu_sw_netstats *stats;
	struct sw_flow_key key;
	int error;

	stats = this_cpu_ptr(vport->percpu_stats);
	u64_stats_update_begin(&stats->syncp);
	stats->rx_packets++;
	stats->rx_bytes += skb->len;
	u64_stats_update_end(&stats->syncp);

	OVS_CB(skb)->input_vport = vport;
	OVS_CB(skb)->egress_tun_info = NULL;
	/* Extract flow from 'skb' into 'key'. */
	error = ovs_flow_key_extract(tun_info, skb, &key);
	if (unlikely(error)) {
		kfree_skb(skb);
		return;
	}
	ovs_dp_process_packet(skb, &key);
}
EXPORT_SYMBOL_GPL(ovs_vport_receive);

/**
 *	ovs_vport_send - send a packet on a device
 *
 * @vport: vport on which to send the packet
 * @skb: skb to send
 *
 * Sends the given packet and returns the length of data sent.  Either ovs
 * lock or rcu_read_lock must be held.
 */
int ovs_vport_send(struct vport *vport, struct sk_buff *skb)
{
	int sent = vport->ops->send(vport, skb);

	if (likely(sent > 0)) {
		struct pcpu_sw_netstats *stats;

		stats = this_cpu_ptr(vport->percpu_stats);

		u64_stats_update_begin(&stats->syncp);
		stats->tx_packets++;
		stats->tx_bytes += sent;
		u64_stats_update_end(&stats->syncp);
	} else if (sent < 0) {
		ovs_vport_record_error(vport, VPORT_E_TX_ERROR);
		kfree_skb(skb);
	} else
		ovs_vport_record_error(vport, VPORT_E_TX_DROPPED);

	return sent;
}

/**
 *	ovs_vport_record_error - indicate device error to generic stats layer
 *
 * @vport: vport that encountered the error
 * @err_type: one of enum vport_err_type types to indicate the error type
 *
 * If using the vport generic stats layer indicate that an error of the given
 * type has occurred.
 */
static void ovs_vport_record_error(struct vport *vport,
				   enum vport_err_type err_type)
{
	switch (err_type) {
	case VPORT_E_RX_DROPPED:
		atomic_long_inc(&vport->err_stats.rx_dropped);
		break;

	case VPORT_E_RX_ERROR:
		atomic_long_inc(&vport->err_stats.rx_errors);
		break;

	case VPORT_E_TX_DROPPED:
		atomic_long_inc(&vport->err_stats.tx_dropped);
		break;

	case VPORT_E_TX_ERROR:
		atomic_long_inc(&vport->err_stats.tx_errors);
		break;
	}

}

static void free_vport_rcu(struct rcu_head *rcu)
{
	struct vport *vport = container_of(rcu, struct vport, rcu);

	ovs_vport_free(vport);
}

void ovs_vport_deferred_free(struct vport *vport)
{
	if (!vport)
		return;

	call_rcu(&vport->rcu, free_vport_rcu);
}
EXPORT_SYMBOL_GPL(ovs_vport_deferred_free);

int ovs_tunnel_get_egress_info(struct ovs_tunnel_info *egress_tun_info,
			       struct net *net,
			       const struct ovs_tunnel_info *tun_info,
			       u8 ipproto,
			       u32 skb_mark,
			       __be16 tp_src,
			       __be16 tp_dst)
{
	const struct ovs_key_ipv4_tunnel *tun_key;
	struct rtable *rt;
	struct flowi4 fl;

	if (unlikely(!tun_info))
		return -EINVAL;

	tun_key = &tun_info->tunnel;

	/* Route lookup to get srouce IP address.
	 * The process may need to be changed if the corresponding process
	 * in vports ops changed.
	 */
	memset(&fl, 0, sizeof(fl));
	fl.daddr = tun_key->ipv4_dst;
	fl.saddr = tun_key->ipv4_src;
	fl.flowi4_tos = RT_TOS(tun_key->ipv4_tos);
	fl.flowi4_mark = skb_mark;
	fl.flowi4_proto = ipproto;

	rt = ip_route_output_key(net, &fl);
	if (IS_ERR(rt))
		return PTR_ERR(rt);

	ip_rt_put(rt);

	/* Generate egress_tun_info based on tun_info,
	 * saddr, tp_src and tp_dst
	 */
	__ovs_flow_tun_info_init(egress_tun_info,
				 fl.saddr, tun_key->ipv4_dst,
				 tun_key->ipv4_tos,
				 tun_key->ipv4_ttl,
				 tp_src, tp_dst,
				 tun_key->tun_id,
				 tun_key->tun_flags,
				 tun_info->options,
				 tun_info->options_len);

	return 0;
}
EXPORT_SYMBOL_GPL(ovs_tunnel_get_egress_info);

int ovs_vport_get_egress_tun_info(struct vport *vport, struct sk_buff *skb,
				  struct ovs_tunnel_info *info)
{
	/* get_egress_tun_info() is only implemented on tunnel ports. */
	if (unlikely(!vport->ops->get_egress_tun_info))
		return -EINVAL;

	return vport->ops->get_egress_tun_info(vport, skb, info);
}<|MERGE_RESOLUTION|>--- conflicted
+++ resolved
@@ -37,26 +37,7 @@
 static void ovs_vport_record_error(struct vport *,
 				   enum vport_err_type err_type);
 
-<<<<<<< HEAD
-/* List of statically compiled vport implementations.  Don't forget to also
- * add yours to the list at the bottom of vport.h. */
-static const struct vport_ops *vport_ops_list[] = {
-	&ovs_netdev_vport_ops,
-	&ovs_internal_vport_ops,
-
-#ifdef CONFIG_OPENVSWITCH_GRE
-	&ovs_gre_vport_ops,
-#endif
-#ifdef CONFIG_OPENVSWITCH_VXLAN
-	&ovs_vxlan_vport_ops,
-#endif
-#ifdef CONFIG_OPENVSWITCH_GENEVE
-	&ovs_geneve_vport_ops,
-#endif
-};
-=======
 static LIST_HEAD(vport_ops_list);
->>>>>>> e529fea9
 
 /* Protected by RCU read lock for reading, ovs_mutex for writing. */
 static struct hlist_head *dev_table;
@@ -490,11 +471,7 @@
  * skb->data should point to the Ethernet header.
  */
 void ovs_vport_receive(struct vport *vport, struct sk_buff *skb,
-<<<<<<< HEAD
-		       struct ovs_tunnel_info *tun_info)
-=======
 		       const struct ovs_tunnel_info *tun_info)
->>>>>>> e529fea9
 {
 	struct pcpu_sw_netstats *stats;
 	struct sw_flow_key key;

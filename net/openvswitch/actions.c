/*
 * Copyright (c) 2007-2014 Nicira, Inc.
 *
 * This program is free software; you can redistribute it and/or
 * modify it under the terms of version 2 of the GNU General Public
 * License as published by the Free Software Foundation.
 *
 * This program is distributed in the hope that it will be useful, but
 * WITHOUT ANY WARRANTY; without even the implied warranty of
 * MERCHANTABILITY or FITNESS FOR A PARTICULAR PURPOSE. See the GNU
 * General Public License for more details.
 *
 * You should have received a copy of the GNU General Public License
 * along with this program; if not, write to the Free Software
 * Foundation, Inc., 51 Franklin Street, Fifth Floor, Boston, MA
 * 02110-1301, USA
 */

#define pr_fmt(fmt) KBUILD_MODNAME ": " fmt

#include <linux/skbuff.h>
#include <linux/in.h>
#include <linux/ip.h>
#include <linux/openvswitch.h>
#include <linux/sctp.h>
#include <linux/tcp.h>
#include <linux/udp.h>
#include <linux/in6.h>
#include <linux/if_arp.h>
#include <linux/if_vlan.h>

#include <net/ip.h>
#include <net/ipv6.h>
#include <net/checksum.h>
#include <net/dsfield.h>
#include <net/mpls.h>
#include <net/sctp/checksum.h>

#include "datapath.h"
#include "flow.h"
#include "vport.h"

static int do_execute_actions(struct datapath *dp, struct sk_buff *skb,
			      struct sw_flow_key *key,
			      const struct nlattr *attr, int len);

struct deferred_action {
	struct sk_buff *skb;
	const struct nlattr *actions;

	/* Store pkt_key clone when creating deferred action. */
	struct sw_flow_key pkt_key;
};

#define DEFERRED_ACTION_FIFO_SIZE 10
struct action_fifo {
	int head;
	int tail;
	/* Deferred action fifo queue storage. */
	struct deferred_action fifo[DEFERRED_ACTION_FIFO_SIZE];
};

static struct action_fifo __percpu *action_fifos;
static DEFINE_PER_CPU(int, exec_actions_level);

static void action_fifo_init(struct action_fifo *fifo)
{
	fifo->head = 0;
	fifo->tail = 0;
}

<<<<<<< HEAD
static bool action_fifo_is_empty(struct action_fifo *fifo)
=======
static bool action_fifo_is_empty(const struct action_fifo *fifo)
>>>>>>> e529fea9
{
	return (fifo->head == fifo->tail);
}

static struct deferred_action *action_fifo_get(struct action_fifo *fifo)
{
	if (action_fifo_is_empty(fifo))
		return NULL;

	return &fifo->fifo[fifo->tail++];
}

static struct deferred_action *action_fifo_put(struct action_fifo *fifo)
<<<<<<< HEAD
{
	if (fifo->head >= DEFERRED_ACTION_FIFO_SIZE - 1)
		return NULL;

	return &fifo->fifo[fifo->head++];
}

/* Return true if fifo is not full */
static struct deferred_action *add_deferred_actions(struct sk_buff *skb,
						    struct sw_flow_key *key,
						    const struct nlattr *attr)
{
	struct action_fifo *fifo;
	struct deferred_action *da;

	fifo = this_cpu_ptr(action_fifos);
	da = action_fifo_put(fifo);
	if (da) {
		da->skb = skb;
		da->actions = attr;
		da->pkt_key = *key;
	}

	return da;
}

static int make_writable(struct sk_buff *skb, int write_len)
=======
>>>>>>> e529fea9
{
	if (fifo->head >= DEFERRED_ACTION_FIFO_SIZE - 1)
		return NULL;

	return &fifo->fifo[fifo->head++];
}

/* Return true if fifo is not full */
static struct deferred_action *add_deferred_actions(struct sk_buff *skb,
						    const struct sw_flow_key *key,
						    const struct nlattr *attr)
{
	struct action_fifo *fifo;
	struct deferred_action *da;

	fifo = this_cpu_ptr(action_fifos);
	da = action_fifo_put(fifo);
	if (da) {
		da->skb = skb;
		da->actions = attr;
		da->pkt_key = *key;
	}

	return da;
}

static void invalidate_flow_key(struct sw_flow_key *key)
{
	key->eth.type = htons(0);
}

static bool is_flow_key_valid(const struct sw_flow_key *key)
{
	return !!key->eth.type;
}

static int push_mpls(struct sk_buff *skb, struct sw_flow_key *key,
		     const struct ovs_action_push_mpls *mpls)
{
	__be32 *new_mpls_lse;
	struct ethhdr *hdr;

	/* Networking stack do not allow simultaneous Tunnel and MPLS GSO. */
	if (skb->encapsulation)
		return -ENOTSUPP;

	if (skb_cow_head(skb, MPLS_HLEN) < 0)
		return -ENOMEM;

	skb_push(skb, MPLS_HLEN);
	memmove(skb_mac_header(skb) - MPLS_HLEN, skb_mac_header(skb),
		skb->mac_len);
	skb_reset_mac_header(skb);

	new_mpls_lse = (__be32 *)skb_mpls_header(skb);
	*new_mpls_lse = mpls->mpls_lse;

	if (skb->ip_summed == CHECKSUM_COMPLETE)
		skb->csum = csum_add(skb->csum, csum_partial(new_mpls_lse,
							     MPLS_HLEN, 0));

	hdr = eth_hdr(skb);
	hdr->h_proto = mpls->mpls_ethertype;

	skb_set_inner_protocol(skb, skb->protocol);
	skb->protocol = mpls->mpls_ethertype;

	invalidate_flow_key(key);
	return 0;
}

static int pop_mpls(struct sk_buff *skb, struct sw_flow_key *key,
		    const __be16 ethertype)
{
	struct ethhdr *hdr;
	int err;

	err = skb_ensure_writable(skb, skb->mac_len + MPLS_HLEN);
	if (unlikely(err))
		return err;

	skb_postpull_rcsum(skb, skb_mpls_header(skb), MPLS_HLEN);

	memmove(skb_mac_header(skb) + MPLS_HLEN, skb_mac_header(skb),
		skb->mac_len);

	__skb_pull(skb, MPLS_HLEN);
	skb_reset_mac_header(skb);

	/* skb_mpls_header() is used to locate the ethertype
	 * field correctly in the presence of VLAN tags.
	 */
	hdr = (struct ethhdr *)(skb_mpls_header(skb) - ETH_HLEN);
	hdr->h_proto = ethertype;
	if (eth_p_mpls(skb->protocol))
		skb->protocol = ethertype;

	invalidate_flow_key(key);
	return 0;
}

static int set_mpls(struct sk_buff *skb, struct sw_flow_key *key,
		    const __be32 *mpls_lse)
{
	__be32 *stack;
	int err;

	err = skb_ensure_writable(skb, skb->mac_len + MPLS_HLEN);
	if (unlikely(err))
		return err;

	stack = (__be32 *)skb_mpls_header(skb);
	if (skb->ip_summed == CHECKSUM_COMPLETE) {
		__be32 diff[] = { ~(*stack), *mpls_lse };
		skb->csum = ~csum_partial((char *)diff, sizeof(diff),
					  ~skb->csum);
	}

	*stack = *mpls_lse;
	key->mpls.top_lse = *mpls_lse;
	return 0;
}

static int pop_vlan(struct sk_buff *skb, struct sw_flow_key *key)
{
	int err;

	err = skb_vlan_pop(skb);
	if (vlan_tx_tag_present(skb))
		invalidate_flow_key(key);
	else
		key->eth.tci = 0;
	return err;
}

static int push_vlan(struct sk_buff *skb, struct sw_flow_key *key,
		     const struct ovs_action_push_vlan *vlan)
{
	if (vlan_tx_tag_present(skb))
		invalidate_flow_key(key);
	else
		key->eth.tci = vlan->vlan_tci;
	return skb_vlan_push(skb, vlan->vlan_tpid,
			     ntohs(vlan->vlan_tci) & ~VLAN_TAG_PRESENT);
}

static int set_eth_addr(struct sk_buff *skb, struct sw_flow_key *key,
			const struct ovs_key_ethernet *eth_key)
{
	int err;
	err = skb_ensure_writable(skb, ETH_HLEN);
	if (unlikely(err))
		return err;

	skb_postpull_rcsum(skb, eth_hdr(skb), ETH_ALEN * 2);

	ether_addr_copy(eth_hdr(skb)->h_source, eth_key->eth_src);
	ether_addr_copy(eth_hdr(skb)->h_dest, eth_key->eth_dst);

	ovs_skb_postpush_rcsum(skb, eth_hdr(skb), ETH_ALEN * 2);

	ether_addr_copy(key->eth.src, eth_key->eth_src);
	ether_addr_copy(key->eth.dst, eth_key->eth_dst);
	return 0;
}

static void set_ip_addr(struct sk_buff *skb, struct iphdr *nh,
			__be32 *addr, __be32 new_addr)
{
	int transport_len = skb->len - skb_transport_offset(skb);

	if (nh->protocol == IPPROTO_TCP) {
		if (likely(transport_len >= sizeof(struct tcphdr)))
			inet_proto_csum_replace4(&tcp_hdr(skb)->check, skb,
						 *addr, new_addr, 1);
	} else if (nh->protocol == IPPROTO_UDP) {
		if (likely(transport_len >= sizeof(struct udphdr))) {
			struct udphdr *uh = udp_hdr(skb);

			if (uh->check || skb->ip_summed == CHECKSUM_PARTIAL) {
				inet_proto_csum_replace4(&uh->check, skb,
							 *addr, new_addr, 1);
				if (!uh->check)
					uh->check = CSUM_MANGLED_0;
			}
		}
	}

	csum_replace4(&nh->check, *addr, new_addr);
	skb_clear_hash(skb);
	*addr = new_addr;
}

static void update_ipv6_checksum(struct sk_buff *skb, u8 l4_proto,
				 __be32 addr[4], const __be32 new_addr[4])
{
	int transport_len = skb->len - skb_transport_offset(skb);

	if (l4_proto == NEXTHDR_TCP) {
		if (likely(transport_len >= sizeof(struct tcphdr)))
			inet_proto_csum_replace16(&tcp_hdr(skb)->check, skb,
						  addr, new_addr, 1);
	} else if (l4_proto == NEXTHDR_UDP) {
		if (likely(transport_len >= sizeof(struct udphdr))) {
			struct udphdr *uh = udp_hdr(skb);

			if (uh->check || skb->ip_summed == CHECKSUM_PARTIAL) {
				inet_proto_csum_replace16(&uh->check, skb,
							  addr, new_addr, 1);
				if (!uh->check)
					uh->check = CSUM_MANGLED_0;
			}
		}
	} else if (l4_proto == NEXTHDR_ICMP) {
		if (likely(transport_len >= sizeof(struct icmp6hdr)))
			inet_proto_csum_replace16(&icmp6_hdr(skb)->icmp6_cksum,
						  skb, addr, new_addr, 1);
	}
}

static void set_ipv6_addr(struct sk_buff *skb, u8 l4_proto,
			  __be32 addr[4], const __be32 new_addr[4],
			  bool recalculate_csum)
{
	if (recalculate_csum)
		update_ipv6_checksum(skb, l4_proto, addr, new_addr);

	skb_clear_hash(skb);
	memcpy(addr, new_addr, sizeof(__be32[4]));
}

static void set_ipv6_tc(struct ipv6hdr *nh, u8 tc)
{
	nh->priority = tc >> 4;
	nh->flow_lbl[0] = (nh->flow_lbl[0] & 0x0F) | ((tc & 0x0F) << 4);
}

static void set_ipv6_fl(struct ipv6hdr *nh, u32 fl)
{
	nh->flow_lbl[0] = (nh->flow_lbl[0] & 0xF0) | (fl & 0x000F0000) >> 16;
	nh->flow_lbl[1] = (fl & 0x0000FF00) >> 8;
	nh->flow_lbl[2] = fl & 0x000000FF;
}

static void set_ip_ttl(struct sk_buff *skb, struct iphdr *nh, u8 new_ttl)
{
	csum_replace2(&nh->check, htons(nh->ttl << 8), htons(new_ttl << 8));
	nh->ttl = new_ttl;
}

static int set_ipv4(struct sk_buff *skb, struct sw_flow_key *key,
		    const struct ovs_key_ipv4 *ipv4_key)
{
	struct iphdr *nh;
	int err;

	err = skb_ensure_writable(skb, skb_network_offset(skb) +
				  sizeof(struct iphdr));
	if (unlikely(err))
		return err;

	nh = ip_hdr(skb);

	if (ipv4_key->ipv4_src != nh->saddr) {
		set_ip_addr(skb, nh, &nh->saddr, ipv4_key->ipv4_src);
		key->ipv4.addr.src = ipv4_key->ipv4_src;
	}

	if (ipv4_key->ipv4_dst != nh->daddr) {
		set_ip_addr(skb, nh, &nh->daddr, ipv4_key->ipv4_dst);
		key->ipv4.addr.dst = ipv4_key->ipv4_dst;
	}

	if (ipv4_key->ipv4_tos != nh->tos) {
		ipv4_change_dsfield(nh, 0, ipv4_key->ipv4_tos);
		key->ip.tos = nh->tos;
	}

	if (ipv4_key->ipv4_ttl != nh->ttl) {
		set_ip_ttl(skb, nh, ipv4_key->ipv4_ttl);
		key->ip.ttl = ipv4_key->ipv4_ttl;
	}

	return 0;
}

static int set_ipv6(struct sk_buff *skb, struct sw_flow_key *key,
		    const struct ovs_key_ipv6 *ipv6_key)
{
	struct ipv6hdr *nh;
	int err;
	__be32 *saddr;
	__be32 *daddr;

	err = skb_ensure_writable(skb, skb_network_offset(skb) +
				  sizeof(struct ipv6hdr));
	if (unlikely(err))
		return err;

	nh = ipv6_hdr(skb);
	saddr = (__be32 *)&nh->saddr;
	daddr = (__be32 *)&nh->daddr;

	if (memcmp(ipv6_key->ipv6_src, saddr, sizeof(ipv6_key->ipv6_src))) {
		set_ipv6_addr(skb, ipv6_key->ipv6_proto, saddr,
			      ipv6_key->ipv6_src, true);
		memcpy(&key->ipv6.addr.src, ipv6_key->ipv6_src,
		       sizeof(ipv6_key->ipv6_src));
	}

	if (memcmp(ipv6_key->ipv6_dst, daddr, sizeof(ipv6_key->ipv6_dst))) {
		unsigned int offset = 0;
		int flags = IP6_FH_F_SKIP_RH;
		bool recalc_csum = true;

		if (ipv6_ext_hdr(nh->nexthdr))
			recalc_csum = ipv6_find_hdr(skb, &offset,
						    NEXTHDR_ROUTING, NULL,
						    &flags) != NEXTHDR_ROUTING;

		set_ipv6_addr(skb, ipv6_key->ipv6_proto, daddr,
			      ipv6_key->ipv6_dst, recalc_csum);
		memcpy(&key->ipv6.addr.dst, ipv6_key->ipv6_dst,
		       sizeof(ipv6_key->ipv6_dst));
	}

	set_ipv6_tc(nh, ipv6_key->ipv6_tclass);
	key->ip.tos = ipv6_get_dsfield(nh);

	set_ipv6_fl(nh, ntohl(ipv6_key->ipv6_label));
	key->ipv6.label = *(__be32 *)nh & htonl(IPV6_FLOWINFO_FLOWLABEL);

	nh->hop_limit = ipv6_key->ipv6_hlimit;
	key->ip.ttl = ipv6_key->ipv6_hlimit;
	return 0;
}

/* Must follow skb_ensure_writable() since that can move the skb data. */
static void set_tp_port(struct sk_buff *skb, __be16 *port,
			 __be16 new_port, __sum16 *check)
{
	inet_proto_csum_replace2(check, skb, *port, new_port, 0);
	*port = new_port;
	skb_clear_hash(skb);
}

static void set_udp_port(struct sk_buff *skb, __be16 *port, __be16 new_port)
{
	struct udphdr *uh = udp_hdr(skb);

	if (uh->check && skb->ip_summed != CHECKSUM_PARTIAL) {
		set_tp_port(skb, port, new_port, &uh->check);

		if (!uh->check)
			uh->check = CSUM_MANGLED_0;
	} else {
		*port = new_port;
		skb_clear_hash(skb);
	}
}

static int set_udp(struct sk_buff *skb, struct sw_flow_key *key,
		   const struct ovs_key_udp *udp_port_key)
{
	struct udphdr *uh;
	int err;

	err = skb_ensure_writable(skb, skb_transport_offset(skb) +
				  sizeof(struct udphdr));
	if (unlikely(err))
		return err;

	uh = udp_hdr(skb);
	if (udp_port_key->udp_src != uh->source) {
		set_udp_port(skb, &uh->source, udp_port_key->udp_src);
		key->tp.src = udp_port_key->udp_src;
	}

	if (udp_port_key->udp_dst != uh->dest) {
		set_udp_port(skb, &uh->dest, udp_port_key->udp_dst);
		key->tp.dst = udp_port_key->udp_dst;
	}

	return 0;
}

static int set_tcp(struct sk_buff *skb, struct sw_flow_key *key,
		   const struct ovs_key_tcp *tcp_port_key)
{
	struct tcphdr *th;
	int err;

	err = skb_ensure_writable(skb, skb_transport_offset(skb) +
				  sizeof(struct tcphdr));
	if (unlikely(err))
		return err;

	th = tcp_hdr(skb);
	if (tcp_port_key->tcp_src != th->source) {
		set_tp_port(skb, &th->source, tcp_port_key->tcp_src, &th->check);
		key->tp.src = tcp_port_key->tcp_src;
	}

	if (tcp_port_key->tcp_dst != th->dest) {
		set_tp_port(skb, &th->dest, tcp_port_key->tcp_dst, &th->check);
		key->tp.dst = tcp_port_key->tcp_dst;
	}

	return 0;
}

static int set_sctp(struct sk_buff *skb, struct sw_flow_key *key,
		    const struct ovs_key_sctp *sctp_port_key)
{
	struct sctphdr *sh;
	int err;
	unsigned int sctphoff = skb_transport_offset(skb);

	err = skb_ensure_writable(skb, sctphoff + sizeof(struct sctphdr));
	if (unlikely(err))
		return err;

	sh = sctp_hdr(skb);
	if (sctp_port_key->sctp_src != sh->source ||
	    sctp_port_key->sctp_dst != sh->dest) {
		__le32 old_correct_csum, new_csum, old_csum;

		old_csum = sh->checksum;
		old_correct_csum = sctp_compute_cksum(skb, sctphoff);

		sh->source = sctp_port_key->sctp_src;
		sh->dest = sctp_port_key->sctp_dst;

		new_csum = sctp_compute_cksum(skb, sctphoff);

		/* Carry any checksum errors through. */
		sh->checksum = old_csum ^ old_correct_csum ^ new_csum;

		skb_clear_hash(skb);
		key->tp.src = sctp_port_key->sctp_src;
		key->tp.dst = sctp_port_key->sctp_dst;
	}

	return 0;
}

static void do_output(struct datapath *dp, struct sk_buff *skb, int out_port)
{
	struct vport *vport = ovs_vport_rcu(dp, out_port);

	if (likely(vport))
		ovs_vport_send(vport, skb);
	else
		kfree_skb(skb);
}

static int output_userspace(struct datapath *dp, struct sk_buff *skb,
			    struct sw_flow_key *key, const struct nlattr *attr)
{
	struct ovs_tunnel_info info;
	struct dp_upcall_info upcall;
	const struct nlattr *a;
	int rem;

	upcall.cmd = OVS_PACKET_CMD_ACTION;
<<<<<<< HEAD
	upcall.key = key;
=======
>>>>>>> e529fea9
	upcall.userdata = NULL;
	upcall.portid = 0;
	upcall.egress_tun_info = NULL;

	for (a = nla_data(attr), rem = nla_len(attr); rem > 0;
		 a = nla_next(a, &rem)) {
		switch (nla_type(a)) {
		case OVS_USERSPACE_ATTR_USERDATA:
			upcall.userdata = a;
			break;

		case OVS_USERSPACE_ATTR_PID:
			upcall.portid = nla_get_u32(a);
			break;

		case OVS_USERSPACE_ATTR_EGRESS_TUN_PORT: {
			/* Get out tunnel info. */
			struct vport *vport;

			vport = ovs_vport_rcu(dp, nla_get_u32(a));
			if (vport) {
				int err;

				err = ovs_vport_get_egress_tun_info(vport, skb,
								    &info);
				if (!err)
					upcall.egress_tun_info = &info;
			}
			break;
		}

		} /* End of switch. */
	}

	return ovs_dp_upcall(dp, skb, key, &upcall);
}

static int sample(struct datapath *dp, struct sk_buff *skb,
		  struct sw_flow_key *key, const struct nlattr *attr)
{
	const struct nlattr *acts_list = NULL;
	const struct nlattr *a;
	int rem;

	for (a = nla_data(attr), rem = nla_len(attr); rem > 0;
		 a = nla_next(a, &rem)) {
		switch (nla_type(a)) {
		case OVS_SAMPLE_ATTR_PROBABILITY:
			if (prandom_u32() >= nla_get_u32(a))
				return 0;
			break;

		case OVS_SAMPLE_ATTR_ACTIONS:
			acts_list = a;
			break;
		}
	}

	rem = nla_len(acts_list);
	a = nla_data(acts_list);

	/* Actions list is empty, do nothing */
	if (unlikely(!rem))
		return 0;

	/* The only known usage of sample action is having a single user-space
	 * action. Treat this usage as a special case.
	 * The output_userspace() should clone the skb to be sent to the
	 * user space. This skb will be consumed by its caller.
	 */
	if (likely(nla_type(a) == OVS_ACTION_ATTR_USERSPACE &&
<<<<<<< HEAD
		   last_action(a, rem)))
=======
		   nla_is_last(a, rem)))
>>>>>>> e529fea9
		return output_userspace(dp, skb, key, a);

	skb = skb_clone(skb, GFP_ATOMIC);
	if (!skb)
		/* Skip the sample action when out of memory. */
		return 0;

	if (!add_deferred_actions(skb, key, a)) {
		if (net_ratelimit())
			pr_warn("%s: deferred actions limit reached, dropping sample action\n",
				ovs_dp_name(dp));

		kfree_skb(skb);
	}
	return 0;
}

static void execute_hash(struct sk_buff *skb, struct sw_flow_key *key,
			 const struct nlattr *attr)
{
	struct ovs_action_hash *hash_act = nla_data(attr);
	u32 hash = 0;

	/* OVS_HASH_ALG_L4 is the only possible hash algorithm.  */
	hash = skb_get_hash(skb);
	hash = jhash_1word(hash, hash_act->hash_basis);
	if (!hash)
		hash = 0x1;

	key->ovs_flow_hash = hash;
}

static int execute_set_action(struct sk_buff *skb, struct sw_flow_key *key,
			      const struct nlattr *nested_attr)
{
	int err = 0;

	switch (nla_type(nested_attr)) {
	case OVS_KEY_ATTR_PRIORITY:
		skb->priority = nla_get_u32(nested_attr);
		key->phy.priority = skb->priority;
		break;

	case OVS_KEY_ATTR_SKB_MARK:
		skb->mark = nla_get_u32(nested_attr);
		key->phy.skb_mark = skb->mark;
		break;

	case OVS_KEY_ATTR_TUNNEL_INFO:
		OVS_CB(skb)->egress_tun_info = nla_data(nested_attr);
		break;

	case OVS_KEY_ATTR_ETHERNET:
		err = set_eth_addr(skb, key, nla_data(nested_attr));
		break;

	case OVS_KEY_ATTR_IPV4:
		err = set_ipv4(skb, key, nla_data(nested_attr));
		break;

	case OVS_KEY_ATTR_IPV6:
		err = set_ipv6(skb, key, nla_data(nested_attr));
		break;

	case OVS_KEY_ATTR_TCP:
		err = set_tcp(skb, key, nla_data(nested_attr));
		break;

	case OVS_KEY_ATTR_UDP:
		err = set_udp(skb, key, nla_data(nested_attr));
		break;

	case OVS_KEY_ATTR_SCTP:
		err = set_sctp(skb, key, nla_data(nested_attr));
		break;

	case OVS_KEY_ATTR_MPLS:
		err = set_mpls(skb, key, nla_data(nested_attr));
		break;
	}

	return err;
}

static int execute_recirc(struct datapath *dp, struct sk_buff *skb,
			  struct sw_flow_key *key,
			  const struct nlattr *a, int rem)
{
	struct deferred_action *da;
<<<<<<< HEAD
	int err;

	err = ovs_flow_key_update(skb, key);
	if (err)
		return err;

	if (!last_action(a, rem)) {
=======

	if (!is_flow_key_valid(key)) {
		int err;

		err = ovs_flow_key_update(skb, key);
		if (err)
			return err;
	}
	BUG_ON(!is_flow_key_valid(key));

	if (!nla_is_last(a, rem)) {
>>>>>>> e529fea9
		/* Recirc action is the not the last action
		 * of the action list, need to clone the skb.
		 */
		skb = skb_clone(skb, GFP_ATOMIC);

		/* Skip the recirc action when out of memory, but
		 * continue on with the rest of the action list.
		 */
		if (!skb)
			return 0;
	}

	da = add_deferred_actions(skb, key, NULL);
	if (da) {
		da->pkt_key.recirc_id = nla_get_u32(a);
	} else {
		kfree_skb(skb);

		if (net_ratelimit())
			pr_warn("%s: deferred action limit reached, drop recirc action\n",
				ovs_dp_name(dp));
	}

	return 0;
}

/* Execute a list of actions against 'skb'. */
static int do_execute_actions(struct datapath *dp, struct sk_buff *skb,
			      struct sw_flow_key *key,
			      const struct nlattr *attr, int len)
{
	/* Every output action needs a separate clone of 'skb', but the common
	 * case is just a single output action, so that doing a clone and
	 * then freeing the original skbuff is wasteful.  So the following code
	 * is slightly obscure just to avoid that.
	 */
	int prev_port = -1;
	const struct nlattr *a;
	int rem;

	for (a = attr, rem = len; rem > 0;
	     a = nla_next(a, &rem)) {
		int err = 0;

		if (unlikely(prev_port != -1)) {
			struct sk_buff *out_skb = skb_clone(skb, GFP_ATOMIC);

			if (out_skb)
				do_output(dp, out_skb, prev_port);

			prev_port = -1;
		}

		switch (nla_type(a)) {
		case OVS_ACTION_ATTR_OUTPUT:
			prev_port = nla_get_u32(a);
			break;

		case OVS_ACTION_ATTR_USERSPACE:
			output_userspace(dp, skb, key, a);
			break;

		case OVS_ACTION_ATTR_HASH:
			execute_hash(skb, key, a);
<<<<<<< HEAD
=======
			break;

		case OVS_ACTION_ATTR_PUSH_MPLS:
			err = push_mpls(skb, key, nla_data(a));
			break;

		case OVS_ACTION_ATTR_POP_MPLS:
			err = pop_mpls(skb, key, nla_get_be16(a));
>>>>>>> e529fea9
			break;

		case OVS_ACTION_ATTR_PUSH_VLAN:
			err = push_vlan(skb, key, nla_data(a));
			break;

		case OVS_ACTION_ATTR_POP_VLAN:
			err = pop_vlan(skb, key);
			break;

		case OVS_ACTION_ATTR_RECIRC:
			err = execute_recirc(dp, skb, key, a, rem);
			if (nla_is_last(a, rem)) {
				/* If this is the last action, the skb has
				 * been consumed or freed.
				 * Return immediately.
				 */
				return err;
			}
			break;

		case OVS_ACTION_ATTR_RECIRC:
			err = execute_recirc(dp, skb, key, a, rem);
			if (last_action(a, rem)) {
				/* If this is the last action, the skb has
				 * been consumed or freed.
				 * Return immediately.
				 */
				return err;
			}
			break;

		case OVS_ACTION_ATTR_SET:
			err = execute_set_action(skb, key, nla_data(a));
			break;

		case OVS_ACTION_ATTR_SAMPLE:
			err = sample(dp, skb, key, a);
<<<<<<< HEAD
			if (unlikely(err)) /* skb already freed. */
				return err;
=======
>>>>>>> e529fea9
			break;
		}

		if (unlikely(err)) {
			kfree_skb(skb);
			return err;
		}
	}

	if (prev_port != -1)
		do_output(dp, skb, prev_port);
	else
		consume_skb(skb);

	return 0;
}

static void process_deferred_actions(struct datapath *dp)
{
	struct action_fifo *fifo = this_cpu_ptr(action_fifos);

	/* Do not touch the FIFO in case there is no deferred actions. */
	if (action_fifo_is_empty(fifo))
		return;

	/* Finishing executing all deferred actions. */
	do {
		struct deferred_action *da = action_fifo_get(fifo);
		struct sk_buff *skb = da->skb;
		struct sw_flow_key *key = &da->pkt_key;
		const struct nlattr *actions = da->actions;

		if (actions)
			do_execute_actions(dp, skb, key, actions,
					   nla_len(actions));
		else
			ovs_dp_process_packet(skb, key);
	} while (!action_fifo_is_empty(fifo));

	/* Reset FIFO for the next packet.  */
	action_fifo_init(fifo);
}

/* Execute a list of actions against 'skb'. */
int ovs_execute_actions(struct datapath *dp, struct sk_buff *skb,
<<<<<<< HEAD
			struct sw_flow_key *key)
{
	int level = this_cpu_read(exec_actions_level);
	struct sw_flow_actions *acts;
	int err;

	acts = rcu_dereference(OVS_CB(skb)->flow->sf_acts);

=======
			const struct sw_flow_actions *acts,
			struct sw_flow_key *key)
{
	int level = this_cpu_read(exec_actions_level);
	int err;

>>>>>>> e529fea9
	this_cpu_inc(exec_actions_level);
	OVS_CB(skb)->egress_tun_info = NULL;
	err = do_execute_actions(dp, skb, key,
				 acts->actions, acts->actions_len);

	if (!level)
		process_deferred_actions(dp);

	this_cpu_dec(exec_actions_level);
	return err;
}

int action_fifos_init(void)
{
	action_fifos = alloc_percpu(struct action_fifo);
	if (!action_fifos)
		return -ENOMEM;

	return 0;
}

void action_fifos_exit(void)
{
	free_percpu(action_fifos);
}<|MERGE_RESOLUTION|>--- conflicted
+++ resolved
@@ -69,11 +69,7 @@
 	fifo->tail = 0;
 }
 
-<<<<<<< HEAD
-static bool action_fifo_is_empty(struct action_fifo *fifo)
-=======
 static bool action_fifo_is_empty(const struct action_fifo *fifo)
->>>>>>> e529fea9
 {
 	return (fifo->head == fifo->tail);
 }
@@ -87,36 +83,6 @@
 }
 
 static struct deferred_action *action_fifo_put(struct action_fifo *fifo)
-<<<<<<< HEAD
-{
-	if (fifo->head >= DEFERRED_ACTION_FIFO_SIZE - 1)
-		return NULL;
-
-	return &fifo->fifo[fifo->head++];
-}
-
-/* Return true if fifo is not full */
-static struct deferred_action *add_deferred_actions(struct sk_buff *skb,
-						    struct sw_flow_key *key,
-						    const struct nlattr *attr)
-{
-	struct action_fifo *fifo;
-	struct deferred_action *da;
-
-	fifo = this_cpu_ptr(action_fifos);
-	da = action_fifo_put(fifo);
-	if (da) {
-		da->skb = skb;
-		da->actions = attr;
-		da->pkt_key = *key;
-	}
-
-	return da;
-}
-
-static int make_writable(struct sk_buff *skb, int write_len)
-=======
->>>>>>> e529fea9
 {
 	if (fifo->head >= DEFERRED_ACTION_FIFO_SIZE - 1)
 		return NULL;
@@ -582,10 +548,6 @@
 	int rem;
 
 	upcall.cmd = OVS_PACKET_CMD_ACTION;
-<<<<<<< HEAD
-	upcall.key = key;
-=======
->>>>>>> e529fea9
 	upcall.userdata = NULL;
 	upcall.portid = 0;
 	upcall.egress_tun_info = NULL;
@@ -657,11 +619,7 @@
 	 * user space. This skb will be consumed by its caller.
 	 */
 	if (likely(nla_type(a) == OVS_ACTION_ATTR_USERSPACE &&
-<<<<<<< HEAD
-		   last_action(a, rem)))
-=======
 		   nla_is_last(a, rem)))
->>>>>>> e529fea9
 		return output_userspace(dp, skb, key, a);
 
 	skb = skb_clone(skb, GFP_ATOMIC);
@@ -751,15 +709,6 @@
 			  const struct nlattr *a, int rem)
 {
 	struct deferred_action *da;
-<<<<<<< HEAD
-	int err;
-
-	err = ovs_flow_key_update(skb, key);
-	if (err)
-		return err;
-
-	if (!last_action(a, rem)) {
-=======
 
 	if (!is_flow_key_valid(key)) {
 		int err;
@@ -771,7 +720,6 @@
 	BUG_ON(!is_flow_key_valid(key));
 
 	if (!nla_is_last(a, rem)) {
->>>>>>> e529fea9
 		/* Recirc action is the not the last action
 		 * of the action list, need to clone the skb.
 		 */
@@ -836,8 +784,6 @@
 
 		case OVS_ACTION_ATTR_HASH:
 			execute_hash(skb, key, a);
-<<<<<<< HEAD
-=======
 			break;
 
 		case OVS_ACTION_ATTR_PUSH_MPLS:
@@ -846,7 +792,6 @@
 
 		case OVS_ACTION_ATTR_POP_MPLS:
 			err = pop_mpls(skb, key, nla_get_be16(a));
->>>>>>> e529fea9
 			break;
 
 		case OVS_ACTION_ATTR_PUSH_VLAN:
@@ -868,28 +813,12 @@
 			}
 			break;
 
-		case OVS_ACTION_ATTR_RECIRC:
-			err = execute_recirc(dp, skb, key, a, rem);
-			if (last_action(a, rem)) {
-				/* If this is the last action, the skb has
-				 * been consumed or freed.
-				 * Return immediately.
-				 */
-				return err;
-			}
-			break;
-
 		case OVS_ACTION_ATTR_SET:
 			err = execute_set_action(skb, key, nla_data(a));
 			break;
 
 		case OVS_ACTION_ATTR_SAMPLE:
 			err = sample(dp, skb, key, a);
-<<<<<<< HEAD
-			if (unlikely(err)) /* skb already freed. */
-				return err;
-=======
->>>>>>> e529fea9
 			break;
 		}
 
@@ -935,23 +864,12 @@
 
 /* Execute a list of actions against 'skb'. */
 int ovs_execute_actions(struct datapath *dp, struct sk_buff *skb,
-<<<<<<< HEAD
-			struct sw_flow_key *key)
-{
-	int level = this_cpu_read(exec_actions_level);
-	struct sw_flow_actions *acts;
-	int err;
-
-	acts = rcu_dereference(OVS_CB(skb)->flow->sf_acts);
-
-=======
 			const struct sw_flow_actions *acts,
 			struct sw_flow_key *key)
 {
 	int level = this_cpu_read(exec_actions_level);
 	int err;
 
->>>>>>> e529fea9
 	this_cpu_inc(exec_actions_level);
 	OVS_CB(skb)->egress_tun_info = NULL;
 	err = do_execute_actions(dp, skb, key,

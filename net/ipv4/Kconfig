#
# IP configuration
#
config IP_MULTICAST
	bool "IP: multicasting"
	help
	  This is code for addressing several networked computers at once,
	  enlarging your kernel by about 2 KB. You need multicasting if you
	  intend to participate in the MBONE, a high bandwidth network on top
	  of the Internet which carries audio and video broadcasts. More
	  information about the MBONE is on the WWW at
	  <http://www.savetz.com/mbone/>. For most people, it's safe to say N.

config IP_ADVANCED_ROUTER
	bool "IP: advanced router"
	---help---
	  If you intend to run your Linux box mostly as a router, i.e. as a
	  computer that forwards and redistributes network packets, say Y; you
	  will then be presented with several options that allow more precise
	  control about the routing process.

	  The answer to this question won't directly affect the kernel:
	  answering N will just cause the configurator to skip all the
	  questions about advanced routing.

	  Note that your box can only act as a router if you enable IP
	  forwarding in your kernel; you can do that by saying Y to "/proc
	  file system support" and "Sysctl support" below and executing the
	  line

	  echo "1" > /proc/sys/net/ipv4/ip_forward

	  at boot time after the /proc file system has been mounted.

	  If you turn on IP forwarding, you should consider the rp_filter, which
	  automatically rejects incoming packets if the routing table entry
	  for their source address doesn't match the network interface they're
	  arriving on. This has security advantages because it prevents the
	  so-called IP spoofing, however it can pose problems if you use
	  asymmetric routing (packets from you to a host take a different path
	  than packets from that host to you) or if you operate a non-routing
	  host which has several IP addresses on different interfaces. To turn
	  rp_filter on use:

	  echo 1 > /proc/sys/net/ipv4/conf/<device>/rp_filter
	   or
	  echo 1 > /proc/sys/net/ipv4/conf/all/rp_filter

	  Note that some distributions enable it in startup scripts.
	  For details about rp_filter strict and loose mode read
	  <file:Documentation/networking/ip-sysctl.txt>.

	  If unsure, say N here.

config IP_FIB_TRIE_STATS
	bool "FIB TRIE statistics"
	depends on IP_ADVANCED_ROUTER
	---help---
	  Keep track of statistics on structure of FIB TRIE table.
	  Useful for testing and measuring TRIE performance.

config IP_MULTIPLE_TABLES
	bool "IP: policy routing"
	depends on IP_ADVANCED_ROUTER
	select FIB_RULES
	---help---
	  Normally, a router decides what to do with a received packet based
	  solely on the packet's final destination address. If you say Y here,
	  the Linux router will also be able to take the packet's source
	  address into account. Furthermore, the TOS (Type-Of-Service) field
	  of the packet can be used for routing decisions as well.

	  If you are interested in this, please see the preliminary
	  documentation at <http://www.compendium.com.ar/policy-routing.txt>
	  and <ftp://post.tepkom.ru/pub/vol2/Linux/docs/advanced-routing.tex>.
	  You will need supporting software from
	  <ftp://ftp.tux.org/pub/net/ip-routing/>.

	  If unsure, say N.

config IP_ROUTE_MULTIPATH
	bool "IP: equal cost multipath"
	depends on IP_ADVANCED_ROUTER
	help
	  Normally, the routing tables specify a single action to be taken in
	  a deterministic manner for a given packet. If you say Y here
	  however, it becomes possible to attach several actions to a packet
	  pattern, in effect specifying several alternative paths to travel
	  for those packets. The router considers all these paths to be of
	  equal "cost" and chooses one of them in a non-deterministic fashion
	  if a matching packet arrives.

config IP_ROUTE_VERBOSE
	bool "IP: verbose route monitoring"
	depends on IP_ADVANCED_ROUTER
	help
	  If you say Y here, which is recommended, then the kernel will print
	  verbose messages regarding the routing, for example warnings about
	  received packets which look strange and could be evidence of an
	  attack or a misconfigured system somewhere. The information is
	  handled by the klogd daemon which is responsible for kernel messages
	  ("man klogd").

config IP_ROUTE_CLASSID
	bool

config IP_PNP
	bool "IP: kernel level autoconfiguration"
	help
	  This enables automatic configuration of IP addresses of devices and
	  of the routing table during kernel boot, based on either information
	  supplied on the kernel command line or by BOOTP or RARP protocols.
	  You need to say Y only for diskless machines requiring network
	  access to boot (in which case you want to say Y to "Root file system
	  on NFS" as well), because all other machines configure the network
	  in their startup scripts.

config IP_PNP_DHCP
	bool "IP: DHCP support"
	depends on IP_PNP
	---help---
	  If you want your Linux box to mount its whole root file system (the
	  one containing the directory /) from some other computer over the
	  net via NFS and you want the IP address of your computer to be
	  discovered automatically at boot time using the DHCP protocol (a
	  special protocol designed for doing this job), say Y here. In case
	  the boot ROM of your network card was designed for booting Linux and
	  does DHCP itself, providing all necessary information on the kernel
	  command line, you can say N here.

	  If unsure, say Y. Note that if you want to use DHCP, a DHCP server
	  must be operating on your network.  Read
	  <file:Documentation/filesystems/nfs/nfsroot.txt> for details.

config IP_PNP_BOOTP
	bool "IP: BOOTP support"
	depends on IP_PNP
	---help---
	  If you want your Linux box to mount its whole root file system (the
	  one containing the directory /) from some other computer over the
	  net via NFS and you want the IP address of your computer to be
	  discovered automatically at boot time using the BOOTP protocol (a
	  special protocol designed for doing this job), say Y here. In case
	  the boot ROM of your network card was designed for booting Linux and
	  does BOOTP itself, providing all necessary information on the kernel
	  command line, you can say N here. If unsure, say Y. Note that if you
	  want to use BOOTP, a BOOTP server must be operating on your network.
	  Read <file:Documentation/filesystems/nfs/nfsroot.txt> for details.

config IP_PNP_RARP
	bool "IP: RARP support"
	depends on IP_PNP
	help
	  If you want your Linux box to mount its whole root file system (the
	  one containing the directory /) from some other computer over the
	  net via NFS and you want the IP address of your computer to be
	  discovered automatically at boot time using the RARP protocol (an
	  older protocol which is being obsoleted by BOOTP and DHCP), say Y
	  here. Note that if you want to use RARP, a RARP server must be
	  operating on your network. Read
	  <file:Documentation/filesystems/nfs/nfsroot.txt> for details.

config NET_IPIP
	tristate "IP: tunneling"
	select INET_TUNNEL
	select NET_IP_TUNNEL
	---help---
	  Tunneling means encapsulating data of one protocol type within
	  another protocol and sending it over a channel that understands the
	  encapsulating protocol. This particular tunneling driver implements
	  encapsulation of IP within IP, which sounds kind of pointless, but
	  can be useful if you want to make your (or some other) machine
	  appear on a different network than it physically is, or to use
	  mobile-IP facilities (allowing laptops to seamlessly move between
	  networks without changing their IP addresses).

	  Saying Y to this option will produce two modules ( = code which can
	  be inserted in and removed from the running kernel whenever you
	  want). Most people won't need this and can say N.

config NET_IPGRE_DEMUX
	tristate "IP: GRE demultiplexer"
	help
	 This is helper module to demultiplex GRE packets on GRE version field criteria.
	 Required by ip_gre and pptp modules.

config NET_IP_TUNNEL
	tristate
	default n

config NET_IPGRE
	tristate "IP: GRE tunnels over IP"
	depends on (IPV6 || IPV6=n) && NET_IPGRE_DEMUX
	select NET_IP_TUNNEL
	help
	  Tunneling means encapsulating data of one protocol type within
	  another protocol and sending it over a channel that understands the
	  encapsulating protocol. This particular tunneling driver implements
	  GRE (Generic Routing Encapsulation) and at this time allows
	  encapsulating of IPv4 or IPv6 over existing IPv4 infrastructure.
	  This driver is useful if the other endpoint is a Cisco router: Cisco
	  likes GRE much better than the other Linux tunneling driver ("IP
	  tunneling" above). In addition, GRE allows multicast redistribution
	  through the tunnel.

config NET_IPGRE_BROADCAST
	bool "IP: broadcast GRE over IP"
	depends on IP_MULTICAST && NET_IPGRE
	help
	  One application of GRE/IP is to construct a broadcast WAN (Wide Area
	  Network), which looks like a normal Ethernet LAN (Local Area
	  Network), but can be distributed all over the Internet. If you want
	  to do that, say Y here and to "IP multicast routing" below.

config IP_MROUTE
	bool "IP: multicast routing"
	depends on IP_MULTICAST
	help
	  This is used if you want your machine to act as a router for IP
	  packets that have several destination addresses. It is needed on the
	  MBONE, a high bandwidth network on top of the Internet which carries
	  audio and video broadcasts. In order to do that, you would most
	  likely run the program mrouted. If you haven't heard about it, you
	  don't need it.

config IP_MROUTE_MULTIPLE_TABLES
	bool "IP: multicast policy routing"
	depends on IP_MROUTE && IP_ADVANCED_ROUTER
	select FIB_RULES
	help
	  Normally, a multicast router runs a userspace daemon and decides
	  what to do with a multicast packet based on the source and
	  destination addresses. If you say Y here, the multicast router
	  will also be able to take interfaces and packet marks into
	  account and run multiple instances of userspace daemons
	  simultaneously, each one handling a single table.

	  If unsure, say N.

config IP_PIMSM_V1
	bool "IP: PIM-SM version 1 support"
	depends on IP_MROUTE
	help
	  Kernel side support for Sparse Mode PIM (Protocol Independent
	  Multicast) version 1. This multicast routing protocol is used widely
	  because Cisco supports it. You need special software to use it
	  (pimd-v1). Please see <http://netweb.usc.edu/pim/> for more
	  information about PIM.

	  Say Y if you want to use PIM-SM v1. Note that you can say N here if
	  you just want to use Dense Mode PIM.

config IP_PIMSM_V2
	bool "IP: PIM-SM version 2 support"
	depends on IP_MROUTE
	help
	  Kernel side support for Sparse Mode PIM version 2. In order to use
	  this, you need an experimental routing daemon supporting it (pimd or
	  gated-5). This routing protocol is not used widely, so say N unless
	  you want to play with it.

config SYN_COOKIES
	bool "IP: TCP syncookie support"
	---help---
	  Normal TCP/IP networking is open to an attack known as "SYN
	  flooding". This denial-of-service attack prevents legitimate remote
	  users from being able to connect to your computer during an ongoing
	  attack and requires very little work from the attacker, who can
	  operate from anywhere on the Internet.

	  SYN cookies provide protection against this type of attack. If you
	  say Y here, the TCP/IP stack will use a cryptographic challenge
	  protocol known as "SYN cookies" to enable legitimate users to
	  continue to connect, even when your machine is under attack. There
	  is no need for the legitimate users to change their TCP/IP software;
	  SYN cookies work transparently to them. For technical information
	  about SYN cookies, check out <http://cr.yp.to/syncookies.html>.

	  If you are SYN flooded, the source address reported by the kernel is
	  likely to have been forged by the attacker; it is only reported as
	  an aid in tracing the packets to their actual source and should not
	  be taken as absolute truth.

	  SYN cookies may prevent correct error reporting on clients when the
	  server is really overloaded. If this happens frequently better turn
	  them off.

	  If you say Y here, you can disable SYN cookies at run time by
	  saying Y to "/proc file system support" and
	  "Sysctl support" below and executing the command

	  echo 0 > /proc/sys/net/ipv4/tcp_syncookies

	  after the /proc file system has been mounted.

	  If unsure, say N.

config NET_IPVTI
	tristate "Virtual (secure) IP: tunneling"
	select INET_TUNNEL
	select NET_IP_TUNNEL
	depends on INET_XFRM_MODE_TUNNEL
	---help---
	  Tunneling means encapsulating data of one protocol type within
	  another protocol and sending it over a channel that understands the
	  encapsulating protocol. This can be used with xfrm mode tunnel to give
	  the notion of a secure tunnel for IPSEC and then use routing protocol
	  on top.

config NET_UDP_TUNNEL
	tristate
	select NET_IP_TUNNEL
	default n

config NET_FOU
	tristate "IP: Foo (IP protocols) over UDP"
	select XFRM
	select NET_UDP_TUNNEL
	---help---
	  Foo over UDP allows any IP protocol to be directly encapsulated
	  over UDP include tunnels (IPIP, GRE, SIT). By encapsulating in UDP
	  network mechanisms and optimizations for UDP (such as ECMP
	  and RSS) can be leveraged to provide better service.

<<<<<<< HEAD
=======
config NET_FOU_IP_TUNNELS
	bool "IP: FOU encapsulation of IP tunnels"
	depends on NET_IPIP || NET_IPGRE || IPV6_SIT
	select NET_FOU
	---help---
	  Allow configuration of FOU or GUE encapsulation for IP tunnels.
	  When this option is enabled IP tunnels can be configured to use
	  FOU or GUE encapsulation.

>>>>>>> e529fea9
config GENEVE
	tristate "Generic Network Virtualization Encapsulation (Geneve)"
	depends on INET
	select NET_UDP_TUNNEL
	---help---
	This allows one to create Geneve virtual interfaces that provide
	Layer 2 Networks over Layer 3 Networks. Geneve is often used
	to tunnel virtual network infrastructure in virtualized environments.
	For more information see:
	  http://tools.ietf.org/html/draft-gross-geneve-01

	  To compile this driver as a module, choose M here: the module


config INET_AH
	tristate "IP: AH transformation"
	select XFRM_ALGO
	select CRYPTO
	select CRYPTO_HMAC
	select CRYPTO_MD5
	select CRYPTO_SHA1
	---help---
	  Support for IPsec AH.

	  If unsure, say Y.

config INET_ESP
	tristate "IP: ESP transformation"
	select XFRM_ALGO
	select CRYPTO
	select CRYPTO_AUTHENC
	select CRYPTO_HMAC
	select CRYPTO_MD5
	select CRYPTO_CBC
	select CRYPTO_SHA1
	select CRYPTO_DES
	---help---
	  Support for IPsec ESP.

	  If unsure, say Y.

config INET_IPCOMP
	tristate "IP: IPComp transformation"
	select INET_XFRM_TUNNEL
	select XFRM_IPCOMP
	---help---
	  Support for IP Payload Compression Protocol (IPComp) (RFC3173),
	  typically needed for IPsec.

	  If unsure, say Y.

config INET_XFRM_TUNNEL
	tristate
	select INET_TUNNEL
	default n

config INET_TUNNEL
	tristate
	default n

config INET_XFRM_MODE_TRANSPORT
	tristate "IP: IPsec transport mode"
	default y
	select XFRM
	---help---
	  Support for IPsec transport mode.

	  If unsure, say Y.

config INET_XFRM_MODE_TUNNEL
	tristate "IP: IPsec tunnel mode"
	default y
	select XFRM
	---help---
	  Support for IPsec tunnel mode.

	  If unsure, say Y.

config INET_XFRM_MODE_BEET
	tristate "IP: IPsec BEET mode"
	default y
	select XFRM
	---help---
	  Support for IPsec BEET mode.

	  If unsure, say Y.

config INET_LRO
	tristate "Large Receive Offload (ipv4/tcp)"
	default y
	---help---
	  Support for Large Receive Offload (ipv4/tcp).

	  If unsure, say Y.

config INET_DIAG
	tristate "INET: socket monitoring interface"
	default y
	---help---
	  Support for INET (TCP, DCCP, etc) socket monitoring interface used by
	  native Linux tools such as ss. ss is included in iproute2, currently
	  downloadable at:
	  
	    http://www.linuxfoundation.org/collaborate/workgroups/networking/iproute2

	  If unsure, say Y.

config INET_TCP_DIAG
	depends on INET_DIAG
	def_tristate INET_DIAG

config INET_UDP_DIAG
	tristate "UDP: socket monitoring interface"
	depends on INET_DIAG && (IPV6 || IPV6=n)
	default n
	---help---
	  Support for UDP socket monitoring interface used by the ss tool.
	  If unsure, say Y.

menuconfig TCP_CONG_ADVANCED
	bool "TCP: advanced congestion control"
	---help---
	  Support for selection of various TCP congestion control
	  modules.

	  Nearly all users can safely say no here, and a safe default
	  selection will be made (CUBIC with new Reno as a fallback).

	  If unsure, say N.

if TCP_CONG_ADVANCED

config TCP_CONG_BIC
	tristate "Binary Increase Congestion (BIC) control"
	default m
	---help---
	BIC-TCP is a sender-side only change that ensures a linear RTT
	fairness under large windows while offering both scalability and
	bounded TCP-friendliness. The protocol combines two schemes
	called additive increase and binary search increase. When the
	congestion window is large, additive increase with a large
	increment ensures linear RTT fairness as well as good
	scalability. Under small congestion windows, binary search
	increase provides TCP friendliness.
	See http://www.csc.ncsu.edu/faculty/rhee/export/bitcp/

config TCP_CONG_CUBIC
	tristate "CUBIC TCP"
	default y
	---help---
	This is version 2.0 of BIC-TCP which uses a cubic growth function
	among other techniques.
	See http://www.csc.ncsu.edu/faculty/rhee/export/bitcp/cubic-paper.pdf

config TCP_CONG_WESTWOOD
	tristate "TCP Westwood+"
	default m
	---help---
	TCP Westwood+ is a sender-side only modification of the TCP Reno
	protocol stack that optimizes the performance of TCP congestion
	control. It is based on end-to-end bandwidth estimation to set
	congestion window and slow start threshold after a congestion
	episode. Using this estimation, TCP Westwood+ adaptively sets a
	slow start threshold and a congestion window which takes into
	account the bandwidth used  at the time congestion is experienced.
	TCP Westwood+ significantly increases fairness wrt TCP Reno in
	wired networks and throughput over wireless links.

config TCP_CONG_HTCP
        tristate "H-TCP"
        default m
	---help---
	H-TCP is a send-side only modifications of the TCP Reno
	protocol stack that optimizes the performance of TCP
	congestion control for high speed network links. It uses a
	modeswitch to change the alpha and beta parameters of TCP Reno
	based on network conditions and in a way so as to be fair with
	other Reno and H-TCP flows.

config TCP_CONG_HSTCP
	tristate "High Speed TCP"
	default n
	---help---
	Sally Floyd's High Speed TCP (RFC 3649) congestion control.
	A modification to TCP's congestion control mechanism for use
	with large congestion windows. A table indicates how much to
	increase the congestion window by when an ACK is received.
 	For more detail	see http://www.icir.org/floyd/hstcp.html

config TCP_CONG_HYBLA
	tristate "TCP-Hybla congestion control algorithm"
	default n
	---help---
	TCP-Hybla is a sender-side only change that eliminates penalization of
	long-RTT, large-bandwidth connections, like when satellite legs are
	involved, especially when sharing a common bottleneck with normal
	terrestrial connections.

config TCP_CONG_VEGAS
	tristate "TCP Vegas"
	default n
	---help---
	TCP Vegas is a sender-side only change to TCP that anticipates
	the onset of congestion by estimating the bandwidth. TCP Vegas
	adjusts the sending rate by modifying the congestion
	window. TCP Vegas should provide less packet loss, but it is
	not as aggressive as TCP Reno.

config TCP_CONG_SCALABLE
	tristate "Scalable TCP"
	default n
	---help---
	Scalable TCP is a sender-side only change to TCP which uses a
	MIMD congestion control algorithm which has some nice scaling
	properties, though is known to have fairness issues.
	See http://www.deneholme.net/tom/scalable/

config TCP_CONG_LP
	tristate "TCP Low Priority"
	default n
	---help---
	TCP Low Priority (TCP-LP), a distributed algorithm whose goal is
	to utilize only the excess network bandwidth as compared to the
	``fair share`` of bandwidth as targeted by TCP.
	See http://www-ece.rice.edu/networks/TCP-LP/

config TCP_CONG_VENO
	tristate "TCP Veno"
	default n
	---help---
	TCP Veno is a sender-side only enhancement of TCP to obtain better
	throughput over wireless networks. TCP Veno makes use of state
	distinguishing to circumvent the difficult judgment of the packet loss
	type. TCP Veno cuts down less congestion window in response to random
	loss packets.
	See <http://ieeexplore.ieee.org/xpl/freeabs_all.jsp?arnumber=1177186> 

config TCP_CONG_YEAH
	tristate "YeAH TCP"
	select TCP_CONG_VEGAS
	default n
	---help---
	YeAH-TCP is a sender-side high-speed enabled TCP congestion control
	algorithm, which uses a mixed loss/delay approach to compute the
	congestion window. It's design goals target high efficiency,
	internal, RTT and Reno fairness, resilience to link loss while
	keeping network elements load as low as possible.

	For further details look here:
	  http://wil.cs.caltech.edu/pfldnet2007/paper/YeAH_TCP.pdf

config TCP_CONG_ILLINOIS
	tristate "TCP Illinois"
	default n
	---help---
	TCP-Illinois is a sender-side modification of TCP Reno for
	high speed long delay links. It uses round-trip-time to
	adjust the alpha and beta parameters to achieve a higher average
	throughput and maintain fairness.

	For further details see:
	  http://www.ews.uiuc.edu/~shaoliu/tcpillinois/index.html

config TCP_CONG_DCTCP
	tristate "DataCenter TCP (DCTCP)"
	default n
	---help---
	DCTCP leverages Explicit Congestion Notification (ECN) in the network to
	provide multi-bit feedback to the end hosts. It is designed to provide:

	- High burst tolerance (incast due to partition/aggregate),
	- Low latency (short flows, queries),
	- High throughput (continuous data updates, large file transfers) with
	  commodity, shallow-buffered switches.

	All switches in the data center network running DCTCP must support
	ECN marking and be configured for marking when reaching defined switch
	buffer thresholds. The default ECN marking threshold heuristic for
	DCTCP on switches is 20 packets (30KB) at 1Gbps, and 65 packets
	(~100KB) at 10Gbps, but might need further careful tweaking.

	For further details see:
	  http://simula.stanford.edu/~alizade/Site/DCTCP_files/dctcp-final.pdf

choice
	prompt "Default TCP congestion control"
	default DEFAULT_CUBIC
	help
	  Select the TCP congestion control that will be used by default
	  for all connections.

	config DEFAULT_BIC
		bool "Bic" if TCP_CONG_BIC=y

	config DEFAULT_CUBIC
		bool "Cubic" if TCP_CONG_CUBIC=y

	config DEFAULT_HTCP
		bool "Htcp" if TCP_CONG_HTCP=y

	config DEFAULT_HYBLA
		bool "Hybla" if TCP_CONG_HYBLA=y

	config DEFAULT_VEGAS
		bool "Vegas" if TCP_CONG_VEGAS=y

	config DEFAULT_VENO
		bool "Veno" if TCP_CONG_VENO=y

	config DEFAULT_WESTWOOD
		bool "Westwood" if TCP_CONG_WESTWOOD=y

	config DEFAULT_DCTCP
		bool "DCTCP" if TCP_CONG_DCTCP=y

	config DEFAULT_RENO
		bool "Reno"
endchoice

endif

config TCP_CONG_CUBIC
	tristate
	depends on !TCP_CONG_ADVANCED
	default y

config DEFAULT_TCP_CONG
	string
	default "bic" if DEFAULT_BIC
	default "cubic" if DEFAULT_CUBIC
	default "htcp" if DEFAULT_HTCP
	default "hybla" if DEFAULT_HYBLA
	default "vegas" if DEFAULT_VEGAS
	default "westwood" if DEFAULT_WESTWOOD
	default "veno" if DEFAULT_VENO
	default "reno" if DEFAULT_RENO
	default "dctcp" if DEFAULT_DCTCP
	default "cubic"

config TCP_MD5SIG
	bool "TCP: MD5 Signature Option support (RFC2385)"
	select CRYPTO
	select CRYPTO_MD5
	---help---
	  RFC2385 specifies a method of giving MD5 protection to TCP sessions.
	  Its main (only?) use is to protect BGP sessions between core routers
	  on the Internet.

	  If unsure, say N.<|MERGE_RESOLUTION|>--- conflicted
+++ resolved
@@ -322,8 +322,6 @@
 	  network mechanisms and optimizations for UDP (such as ECMP
 	  and RSS) can be leveraged to provide better service.
 
-<<<<<<< HEAD
-=======
 config NET_FOU_IP_TUNNELS
 	bool "IP: FOU encapsulation of IP tunnels"
 	depends on NET_IPIP || NET_IPGRE || IPV6_SIT
@@ -333,7 +331,6 @@
 	  When this option is enabled IP tunnels can be configured to use
 	  FOU or GUE encapsulation.
 
->>>>>>> e529fea9
 config GENEVE
 	tristate "Generic Network Virtualization Encapsulation (Geneve)"
 	depends on INET

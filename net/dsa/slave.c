/*
 * net/dsa/slave.c - Slave device handling
 * Copyright (c) 2008-2009 Marvell Semiconductor
 *
 * This program is free software; you can redistribute it and/or modify
 * it under the terms of the GNU General Public License as published by
 * the Free Software Foundation; either version 2 of the License, or
 * (at your option) any later version.
 */

#include <linux/list.h>
#include <linux/etherdevice.h>
#include <linux/phy.h>
#include <linux/phy_fixed.h>
#include <linux/of_net.h>
#include <linux/of_mdio.h>
#include "dsa_priv.h"

/* slave mii_bus handling ***************************************************/
static int dsa_slave_phy_read(struct mii_bus *bus, int addr, int reg)
{
	struct dsa_switch *ds = bus->priv;

	if (ds->phys_mii_mask & (1 << addr))
		return ds->drv->phy_read(ds, addr, reg);

	return 0xffff;
}

static int dsa_slave_phy_write(struct mii_bus *bus, int addr, int reg, u16 val)
{
	struct dsa_switch *ds = bus->priv;

	if (ds->phys_mii_mask & (1 << addr))
		return ds->drv->phy_write(ds, addr, reg, val);

	return 0;
}

void dsa_slave_mii_bus_init(struct dsa_switch *ds)
{
	ds->slave_mii_bus->priv = (void *)ds;
	ds->slave_mii_bus->name = "dsa slave smi";
	ds->slave_mii_bus->read = dsa_slave_phy_read;
	ds->slave_mii_bus->write = dsa_slave_phy_write;
	snprintf(ds->slave_mii_bus->id, MII_BUS_ID_SIZE, "dsa-%d:%.2x",
			ds->index, ds->pd->sw_addr);
	ds->slave_mii_bus->parent = ds->master_dev;
}


/* slave device handling ****************************************************/
static int dsa_slave_init(struct net_device *dev)
{
	struct dsa_slave_priv *p = netdev_priv(dev);

	dev->iflink = p->parent->dst->master_netdev->ifindex;

	return 0;
}

static int dsa_slave_open(struct net_device *dev)
{
	struct dsa_slave_priv *p = netdev_priv(dev);
	struct net_device *master = p->parent->dst->master_netdev;
	struct dsa_switch *ds = p->parent;
	int err;

	if (!(master->flags & IFF_UP))
		return -ENETDOWN;

	if (!ether_addr_equal(dev->dev_addr, master->dev_addr)) {
		err = dev_uc_add(master, dev->dev_addr);
		if (err < 0)
			goto out;
	}

	if (dev->flags & IFF_ALLMULTI) {
		err = dev_set_allmulti(master, 1);
		if (err < 0)
			goto del_unicast;
	}
	if (dev->flags & IFF_PROMISC) {
		err = dev_set_promiscuity(master, 1);
		if (err < 0)
			goto clear_allmulti;
	}

	if (ds->drv->port_enable) {
		err = ds->drv->port_enable(ds, p->port, p->phy);
		if (err)
			goto clear_promisc;
	}

	if (p->phy)
		phy_start(p->phy);

	return 0;

clear_promisc:
	if (dev->flags & IFF_PROMISC)
		dev_set_promiscuity(master, 0);
clear_allmulti:
	if (dev->flags & IFF_ALLMULTI)
		dev_set_allmulti(master, -1);
del_unicast:
	if (!ether_addr_equal(dev->dev_addr, master->dev_addr))
		dev_uc_del(master, dev->dev_addr);
out:
	return err;
}

static int dsa_slave_close(struct net_device *dev)
{
	struct dsa_slave_priv *p = netdev_priv(dev);
	struct net_device *master = p->parent->dst->master_netdev;
	struct dsa_switch *ds = p->parent;

	if (p->phy)
		phy_stop(p->phy);

	dev_mc_unsync(master, dev);
	dev_uc_unsync(master, dev);
	if (dev->flags & IFF_ALLMULTI)
		dev_set_allmulti(master, -1);
	if (dev->flags & IFF_PROMISC)
		dev_set_promiscuity(master, -1);

	if (!ether_addr_equal(dev->dev_addr, master->dev_addr))
		dev_uc_del(master, dev->dev_addr);

	if (ds->drv->port_disable)
		ds->drv->port_disable(ds, p->port, p->phy);

	return 0;
}

static void dsa_slave_change_rx_flags(struct net_device *dev, int change)
{
	struct dsa_slave_priv *p = netdev_priv(dev);
	struct net_device *master = p->parent->dst->master_netdev;

	if (change & IFF_ALLMULTI)
		dev_set_allmulti(master, dev->flags & IFF_ALLMULTI ? 1 : -1);
	if (change & IFF_PROMISC)
		dev_set_promiscuity(master, dev->flags & IFF_PROMISC ? 1 : -1);
}

static void dsa_slave_set_rx_mode(struct net_device *dev)
{
	struct dsa_slave_priv *p = netdev_priv(dev);
	struct net_device *master = p->parent->dst->master_netdev;

	dev_mc_sync(master, dev);
	dev_uc_sync(master, dev);
}

static int dsa_slave_set_mac_address(struct net_device *dev, void *a)
{
	struct dsa_slave_priv *p = netdev_priv(dev);
	struct net_device *master = p->parent->dst->master_netdev;
	struct sockaddr *addr = a;
	int err;

	if (!is_valid_ether_addr(addr->sa_data))
		return -EADDRNOTAVAIL;

	if (!(dev->flags & IFF_UP))
		goto out;

	if (!ether_addr_equal(addr->sa_data, master->dev_addr)) {
		err = dev_uc_add(master, addr->sa_data);
		if (err < 0)
			return err;
	}

	if (!ether_addr_equal(dev->dev_addr, master->dev_addr))
		dev_uc_del(master, dev->dev_addr);

out:
	ether_addr_copy(dev->dev_addr, addr->sa_data);

	return 0;
}

static int dsa_slave_ioctl(struct net_device *dev, struct ifreq *ifr, int cmd)
{
	struct dsa_slave_priv *p = netdev_priv(dev);

	if (p->phy != NULL)
		return phy_mii_ioctl(p->phy, ifr, cmd);

	return -EOPNOTSUPP;
}

static netdev_tx_t dsa_slave_xmit(struct sk_buff *skb, struct net_device *dev)
{
	struct dsa_slave_priv *p = netdev_priv(dev);

	return p->xmit(skb, dev);
}

static netdev_tx_t dsa_slave_notag_xmit(struct sk_buff *skb,
					struct net_device *dev)
{
	struct dsa_slave_priv *p = netdev_priv(dev);

	skb->dev = p->parent->dst->master_netdev;
	dev_queue_xmit(skb);

	return NETDEV_TX_OK;
}


/* ethtool operations *******************************************************/
static int
dsa_slave_get_settings(struct net_device *dev, struct ethtool_cmd *cmd)
{
	struct dsa_slave_priv *p = netdev_priv(dev);
	int err;

	err = -EOPNOTSUPP;
	if (p->phy != NULL) {
		err = phy_read_status(p->phy);
		if (err == 0)
			err = phy_ethtool_gset(p->phy, cmd);
	}

	return err;
}

static int
dsa_slave_set_settings(struct net_device *dev, struct ethtool_cmd *cmd)
{
	struct dsa_slave_priv *p = netdev_priv(dev);

	if (p->phy != NULL)
		return phy_ethtool_sset(p->phy, cmd);

	return -EOPNOTSUPP;
}

static void dsa_slave_get_drvinfo(struct net_device *dev,
				  struct ethtool_drvinfo *drvinfo)
{
	strlcpy(drvinfo->driver, "dsa", sizeof(drvinfo->driver));
	strlcpy(drvinfo->version, dsa_driver_version, sizeof(drvinfo->version));
	strlcpy(drvinfo->fw_version, "N/A", sizeof(drvinfo->fw_version));
	strlcpy(drvinfo->bus_info, "platform", sizeof(drvinfo->bus_info));
}

static int dsa_slave_get_regs_len(struct net_device *dev)
{
	struct dsa_slave_priv *p = netdev_priv(dev);
	struct dsa_switch *ds = p->parent;

	if (ds->drv->get_regs_len)
		return ds->drv->get_regs_len(ds, p->port);

	return -EOPNOTSUPP;
}

static void
dsa_slave_get_regs(struct net_device *dev, struct ethtool_regs *regs, void *_p)
{
	struct dsa_slave_priv *p = netdev_priv(dev);
	struct dsa_switch *ds = p->parent;

	if (ds->drv->get_regs)
		ds->drv->get_regs(ds, p->port, regs, _p);
}

static int dsa_slave_nway_reset(struct net_device *dev)
{
	struct dsa_slave_priv *p = netdev_priv(dev);

	if (p->phy != NULL)
		return genphy_restart_aneg(p->phy);

	return -EOPNOTSUPP;
}

static u32 dsa_slave_get_link(struct net_device *dev)
{
	struct dsa_slave_priv *p = netdev_priv(dev);

	if (p->phy != NULL) {
		genphy_update_link(p->phy);
		return p->phy->link;
	}

	return -EOPNOTSUPP;
}

static int dsa_slave_get_eeprom_len(struct net_device *dev)
{
	struct dsa_slave_priv *p = netdev_priv(dev);
	struct dsa_switch *ds = p->parent;

	if (ds->pd->eeprom_len)
		return ds->pd->eeprom_len;

	if (ds->drv->get_eeprom_len)
		return ds->drv->get_eeprom_len(ds);

	return 0;
}

static int dsa_slave_get_eeprom(struct net_device *dev,
				struct ethtool_eeprom *eeprom, u8 *data)
{
	struct dsa_slave_priv *p = netdev_priv(dev);
	struct dsa_switch *ds = p->parent;

	if (ds->drv->get_eeprom)
		return ds->drv->get_eeprom(ds, eeprom, data);

	return -EOPNOTSUPP;
}

static int dsa_slave_set_eeprom(struct net_device *dev,
				struct ethtool_eeprom *eeprom, u8 *data)
{
	struct dsa_slave_priv *p = netdev_priv(dev);
	struct dsa_switch *ds = p->parent;

	if (ds->drv->set_eeprom)
		return ds->drv->set_eeprom(ds, eeprom, data);

	return -EOPNOTSUPP;
}

static void dsa_slave_get_strings(struct net_device *dev,
				  uint32_t stringset, uint8_t *data)
{
	struct dsa_slave_priv *p = netdev_priv(dev);
	struct dsa_switch *ds = p->parent;

	if (stringset == ETH_SS_STATS) {
		int len = ETH_GSTRING_LEN;

		strncpy(data, "tx_packets", len);
		strncpy(data + len, "tx_bytes", len);
		strncpy(data + 2 * len, "rx_packets", len);
		strncpy(data + 3 * len, "rx_bytes", len);
		if (ds->drv->get_strings != NULL)
			ds->drv->get_strings(ds, p->port, data + 4 * len);
	}
}

static void dsa_slave_get_ethtool_stats(struct net_device *dev,
					struct ethtool_stats *stats,
					uint64_t *data)
{
	struct dsa_slave_priv *p = netdev_priv(dev);
	struct dsa_switch *ds = p->parent;

	data[0] = p->dev->stats.tx_packets;
	data[1] = p->dev->stats.tx_bytes;
	data[2] = p->dev->stats.rx_packets;
	data[3] = p->dev->stats.rx_bytes;
	if (ds->drv->get_ethtool_stats != NULL)
		ds->drv->get_ethtool_stats(ds, p->port, data + 4);
}

static int dsa_slave_get_sset_count(struct net_device *dev, int sset)
{
	struct dsa_slave_priv *p = netdev_priv(dev);
	struct dsa_switch *ds = p->parent;

	if (sset == ETH_SS_STATS) {
		int count;

		count = 4;
		if (ds->drv->get_sset_count != NULL)
			count += ds->drv->get_sset_count(ds);

		return count;
	}

	return -EOPNOTSUPP;
}

static void dsa_slave_get_wol(struct net_device *dev, struct ethtool_wolinfo *w)
{
	struct dsa_slave_priv *p = netdev_priv(dev);
	struct dsa_switch *ds = p->parent;

	if (ds->drv->get_wol)
		ds->drv->get_wol(ds, p->port, w);
}

static int dsa_slave_set_wol(struct net_device *dev, struct ethtool_wolinfo *w)
{
	struct dsa_slave_priv *p = netdev_priv(dev);
	struct dsa_switch *ds = p->parent;
	int ret = -EOPNOTSUPP;

	if (ds->drv->set_wol)
		ret = ds->drv->set_wol(ds, p->port, w);

	return ret;
}

static int dsa_slave_set_eee(struct net_device *dev, struct ethtool_eee *e)
{
	struct dsa_slave_priv *p = netdev_priv(dev);
	struct dsa_switch *ds = p->parent;
	int ret;

	if (!ds->drv->set_eee)
		return -EOPNOTSUPP;

	ret = ds->drv->set_eee(ds, p->port, p->phy, e);
	if (ret)
		return ret;

	if (p->phy)
		ret = phy_ethtool_set_eee(p->phy, e);

	return ret;
}

static int dsa_slave_get_eee(struct net_device *dev, struct ethtool_eee *e)
{
	struct dsa_slave_priv *p = netdev_priv(dev);
	struct dsa_switch *ds = p->parent;
	int ret;

	if (!ds->drv->get_eee)
		return -EOPNOTSUPP;

	ret = ds->drv->get_eee(ds, p->port, e);
	if (ret)
		return ret;

	if (p->phy)
		ret = phy_ethtool_get_eee(p->phy, e);

	return ret;
}

static const struct ethtool_ops dsa_slave_ethtool_ops = {
	.get_settings		= dsa_slave_get_settings,
	.set_settings		= dsa_slave_set_settings,
	.get_drvinfo		= dsa_slave_get_drvinfo,
	.get_regs_len		= dsa_slave_get_regs_len,
	.get_regs		= dsa_slave_get_regs,
	.nway_reset		= dsa_slave_nway_reset,
	.get_link		= dsa_slave_get_link,
	.get_eeprom_len		= dsa_slave_get_eeprom_len,
	.get_eeprom		= dsa_slave_get_eeprom,
	.set_eeprom		= dsa_slave_set_eeprom,
	.get_strings		= dsa_slave_get_strings,
	.get_ethtool_stats	= dsa_slave_get_ethtool_stats,
	.get_sset_count		= dsa_slave_get_sset_count,
	.set_wol		= dsa_slave_set_wol,
	.get_wol		= dsa_slave_get_wol,
	.set_eee		= dsa_slave_set_eee,
	.get_eee		= dsa_slave_get_eee,
};

static const struct net_device_ops dsa_slave_netdev_ops = {
	.ndo_init		= dsa_slave_init,
	.ndo_open	 	= dsa_slave_open,
	.ndo_stop		= dsa_slave_close,
	.ndo_start_xmit		= dsa_slave_xmit,
	.ndo_change_rx_flags	= dsa_slave_change_rx_flags,
	.ndo_set_rx_mode	= dsa_slave_set_rx_mode,
	.ndo_set_mac_address	= dsa_slave_set_mac_address,
	.ndo_do_ioctl		= dsa_slave_ioctl,
};

static void dsa_slave_adjust_link(struct net_device *dev)
{
	struct dsa_slave_priv *p = netdev_priv(dev);
	struct dsa_switch *ds = p->parent;
	unsigned int status_changed = 0;

	if (p->old_link != p->phy->link) {
		status_changed = 1;
		p->old_link = p->phy->link;
	}

	if (p->old_duplex != p->phy->duplex) {
		status_changed = 1;
		p->old_duplex = p->phy->duplex;
	}

	if (p->old_pause != p->phy->pause) {
		status_changed = 1;
		p->old_pause = p->phy->pause;
	}

	if (ds->drv->adjust_link && status_changed)
		ds->drv->adjust_link(ds, p->port, p->phy);

	if (status_changed)
		phy_print_status(p->phy);
}

static int dsa_slave_fixed_link_update(struct net_device *dev,
				       struct fixed_phy_status *status)
{
	struct dsa_slave_priv *p = netdev_priv(dev);
	struct dsa_switch *ds = p->parent;

	if (ds->drv->fixed_link_update)
		ds->drv->fixed_link_update(ds, p->port, status);

	return 0;
}

/* slave device setup *******************************************************/
static void dsa_slave_phy_setup(struct dsa_slave_priv *p,
				struct net_device *slave_dev)
{
	struct dsa_switch *ds = p->parent;
	struct dsa_chip_data *cd = ds->pd;
	struct device_node *phy_dn, *port_dn;
	bool phy_is_fixed = false;
	u32 phy_flags = 0;
	int ret;

	port_dn = cd->port_dn[p->port];
	p->phy_interface = of_get_phy_mode(port_dn);

	phy_dn = of_parse_phandle(port_dn, "phy-handle", 0);
	if (of_phy_is_fixed_link(port_dn)) {
		/* In the case of a fixed PHY, the DT node associated
		 * to the fixed PHY is the Port DT node
		 */
		ret = of_phy_register_fixed_link(port_dn);
		if (ret) {
<<<<<<< HEAD
			pr_err("failed to register fixed PHY\n");
=======
			netdev_err(slave_dev, "failed to register fixed PHY\n");
>>>>>>> e529fea9
			return;
		}
		phy_is_fixed = true;
		phy_dn = port_dn;
	}

	if (ds->drv->get_phy_flags)
		phy_flags = ds->drv->get_phy_flags(ds, p->port);

	if (phy_dn)
		p->phy = of_phy_connect(slave_dev, phy_dn,
					dsa_slave_adjust_link, phy_flags,
					p->phy_interface);

	if (p->phy && phy_is_fixed)
		fixed_phy_set_link_update(p->phy, dsa_slave_fixed_link_update);

	/* We could not connect to a designated PHY, so use the switch internal
	 * MDIO bus instead
	 */
<<<<<<< HEAD
	if (!p->phy)
		p->phy = ds->slave_mii_bus->phy_map[p->port];
	else
		pr_info("attached PHY at address %d [%s]\n",
			p->phy->addr, p->phy->drv->name);
=======
	if (!p->phy) {
		p->phy = ds->slave_mii_bus->phy_map[p->port];
		phy_connect_direct(slave_dev, p->phy, dsa_slave_adjust_link,
				   p->phy_interface);
	} else {
		netdev_info(slave_dev, "attached PHY at address %d [%s]\n",
			    p->phy->addr, p->phy->drv->name);
	}
>>>>>>> e529fea9
}

int dsa_slave_suspend(struct net_device *slave_dev)
{
	struct dsa_slave_priv *p = netdev_priv(slave_dev);

	netif_device_detach(slave_dev);

	if (p->phy) {
		phy_stop(p->phy);
		p->old_pause = -1;
		p->old_link = -1;
		p->old_duplex = -1;
		phy_suspend(p->phy);
	}

	return 0;
}

int dsa_slave_resume(struct net_device *slave_dev)
{
	struct dsa_slave_priv *p = netdev_priv(slave_dev);

	netif_device_attach(slave_dev);

	if (p->phy) {
		phy_resume(p->phy);
		phy_start(p->phy);
	}

	return 0;
}

struct net_device *
dsa_slave_create(struct dsa_switch *ds, struct device *parent,
		 int port, char *name)
{
	struct net_device *master = ds->dst->master_netdev;
	struct net_device *slave_dev;
	struct dsa_slave_priv *p;
	int ret;

	slave_dev = alloc_netdev(sizeof(struct dsa_slave_priv), name,
				 NET_NAME_UNKNOWN, ether_setup);
	if (slave_dev == NULL)
		return slave_dev;

	slave_dev->features = master->vlan_features;
	slave_dev->ethtool_ops = &dsa_slave_ethtool_ops;
	eth_hw_addr_inherit(slave_dev, master);
	slave_dev->tx_queue_len = 0;
	slave_dev->netdev_ops = &dsa_slave_netdev_ops;

	SET_NETDEV_DEV(slave_dev, parent);
	slave_dev->dev.of_node = ds->pd->port_dn[port];
	slave_dev->vlan_features = master->vlan_features;

	p = netdev_priv(slave_dev);
	p->dev = slave_dev;
	p->parent = ds;
	p->port = port;

	switch (ds->dst->tag_protocol) {
#ifdef CONFIG_NET_DSA_TAG_DSA
	case DSA_TAG_PROTO_DSA:
		p->xmit = dsa_netdev_ops.xmit;
		break;
#endif
#ifdef CONFIG_NET_DSA_TAG_EDSA
	case DSA_TAG_PROTO_EDSA:
		p->xmit = edsa_netdev_ops.xmit;
		break;
#endif
#ifdef CONFIG_NET_DSA_TAG_TRAILER
	case DSA_TAG_PROTO_TRAILER:
		p->xmit = trailer_netdev_ops.xmit;
		break;
#endif
#ifdef CONFIG_NET_DSA_TAG_BRCM
	case DSA_TAG_PROTO_BRCM:
		p->xmit = brcm_netdev_ops.xmit;
		break;
#endif
	default:
		p->xmit	= dsa_slave_notag_xmit;
		break;
	}

	p->old_pause = -1;
	p->old_link = -1;
	p->old_duplex = -1;

	dsa_slave_phy_setup(p, slave_dev);

	ret = register_netdev(slave_dev);
	if (ret) {
		netdev_err(master, "error %d registering interface %s\n",
			   ret, slave_dev->name);
		free_netdev(slave_dev);
		return NULL;
	}

	netif_carrier_off(slave_dev);

	if (p->phy != NULL) {
		if (ds->drv->get_phy_flags)
			p->phy->dev_flags |= ds->drv->get_phy_flags(ds, port);

		phy_attach(slave_dev, dev_name(&p->phy->dev),
			   PHY_INTERFACE_MODE_GMII);

		p->phy->autoneg = AUTONEG_ENABLE;
		p->phy->speed = 0;
		p->phy->duplex = 0;
		p->phy->advertising = p->phy->supported | ADVERTISED_Autoneg;
	}

	return slave_dev;
}<|MERGE_RESOLUTION|>--- conflicted
+++ resolved
@@ -532,11 +532,7 @@
 		 */
 		ret = of_phy_register_fixed_link(port_dn);
 		if (ret) {
-<<<<<<< HEAD
-			pr_err("failed to register fixed PHY\n");
-=======
 			netdev_err(slave_dev, "failed to register fixed PHY\n");
->>>>>>> e529fea9
 			return;
 		}
 		phy_is_fixed = true;
@@ -557,13 +553,6 @@
 	/* We could not connect to a designated PHY, so use the switch internal
 	 * MDIO bus instead
 	 */
-<<<<<<< HEAD
-	if (!p->phy)
-		p->phy = ds->slave_mii_bus->phy_map[p->port];
-	else
-		pr_info("attached PHY at address %d [%s]\n",
-			p->phy->addr, p->phy->drv->name);
-=======
 	if (!p->phy) {
 		p->phy = ds->slave_mii_bus->phy_map[p->port];
 		phy_connect_direct(slave_dev, p->phy, dsa_slave_adjust_link,
@@ -572,7 +561,6 @@
 		netdev_info(slave_dev, "attached PHY at address %d [%s]\n",
 			    p->phy->addr, p->phy->drv->name);
 	}
->>>>>>> e529fea9
 }
 
 int dsa_slave_suspend(struct net_device *slave_dev)

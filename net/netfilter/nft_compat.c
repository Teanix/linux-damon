--- conflicted
+++ resolved
@@ -21,57 +21,17 @@
 #include <linux/netfilter_ipv6/ip6_tables.h>
 #include <net/netfilter/nf_tables.h>
 
-<<<<<<< HEAD
-static const struct {
-       const char	*name;
-       u8		type;
-} table_to_chaintype[] = {
-       { "filter",     NFT_CHAIN_T_DEFAULT },
-       { "raw",        NFT_CHAIN_T_DEFAULT },
-       { "security",   NFT_CHAIN_T_DEFAULT },
-       { "mangle",     NFT_CHAIN_T_ROUTE },
-       { "nat",        NFT_CHAIN_T_NAT },
-       { },
-};
-
-static int nft_compat_table_to_chaintype(const char *table)
-{
-	int i;
-
-	for (i = 0; table_to_chaintype[i].name != NULL; i++) {
-		if (strcmp(table_to_chaintype[i].name, table) == 0)
-			return table_to_chaintype[i].type;
-	}
-
-	return -1;
-}
-
 static int nft_compat_chain_validate_dependency(const char *tablename,
 						const struct nft_chain *chain)
 {
-	enum nft_chain_type type;
-=======
-static int nft_compat_chain_validate_dependency(const char *tablename,
-						const struct nft_chain *chain)
-{
->>>>>>> e529fea9
 	const struct nft_base_chain *basechain;
 
 	if (!tablename || !(chain->flags & NFT_BASE_CHAIN))
 		return 0;
 
-<<<<<<< HEAD
-	type = nft_compat_table_to_chaintype(tablename);
-	if (type < 0)
-		return -EINVAL;
-
-	basechain = nft_base_chain(chain);
-	if (basechain->type->type != type)
-=======
 	basechain = nft_base_chain(chain);
 	if (strcmp(tablename, "nat") == 0 &&
 	    basechain->type->type != NFT_CHAIN_T_NAT)
->>>>>>> e529fea9
 		return -EINVAL;
 
 	return 0;
@@ -386,11 +346,7 @@
 	union nft_entry e = {};
 	int ret;
 
-<<<<<<< HEAD
-	ret = nft_compat_chain_validate_dependency(match->name, ctx->chain);
-=======
 	ret = nft_compat_chain_validate_dependency(match->table, ctx->chain);
->>>>>>> e529fea9
 	if (ret < 0)
 		goto err;
 
@@ -464,11 +420,7 @@
 		if (!(hook_mask & match->hooks))
 			return -EINVAL;
 
-<<<<<<< HEAD
-		ret = nft_compat_chain_validate_dependency(match->name,
-=======
 		ret = nft_compat_chain_validate_dependency(match->table,
->>>>>>> e529fea9
 							   ctx->chain);
 		if (ret < 0)
 			return ret;

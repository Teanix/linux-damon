// SPDX-License-Identifier: GPL-2.0-or-later
/*
 * net/sched/sch_api.c	Packet scheduler API.
 *
 * Authors:	Alexey Kuznetsov, <kuznet@ms2.inr.ac.ru>
 *
 * Fixes:
 *
 * Rani Assaf <rani@magic.metawire.com> :980802: JIFFIES and CPU clock sources are repaired.
 * Eduardo J. Blanco <ejbs@netlabs.com.uy> :990222: kmod support
 * Jamal Hadi Salim <hadi@nortelnetworks.com>: 990601: ingress support
 */

#include <linux/module.h>
#include <linux/types.h>
#include <linux/kernel.h>
#include <linux/string.h>
#include <linux/errno.h>
#include <linux/skbuff.h>
#include <linux/init.h>
#include <linux/proc_fs.h>
#include <linux/seq_file.h>
#include <linux/kmod.h>
#include <linux/list.h>
#include <linux/hrtimer.h>
#include <linux/slab.h>
#include <linux/hashtable.h>

#include <net/net_namespace.h>
#include <net/sock.h>
#include <net/netlink.h>
#include <net/pkt_sched.h>
#include <net/pkt_cls.h>

#include <trace/events/qdisc.h>

/*

   Short review.
   -------------

   This file consists of two interrelated parts:

   1. queueing disciplines manager frontend.
   2. traffic classes manager frontend.

   Generally, queueing discipline ("qdisc") is a black box,
   which is able to enqueue packets and to dequeue them (when
   device is ready to send something) in order and at times
   determined by algorithm hidden in it.

   qdisc's are divided to two categories:
   - "queues", which have no internal structure visible from outside.
   - "schedulers", which split all the packets to "traffic classes",
     using "packet classifiers" (look at cls_api.c)

   In turn, classes may have child qdiscs (as rule, queues)
   attached to them etc. etc. etc.

   The goal of the routines in this file is to translate
   information supplied by user in the form of handles
   to more intelligible for kernel form, to make some sanity
   checks and part of work, which is common to all qdiscs
   and to provide rtnetlink notifications.

   All real intelligent work is done inside qdisc modules.



   Every discipline has two major routines: enqueue and dequeue.

   ---dequeue

   dequeue usually returns a skb to send. It is allowed to return NULL,
   but it does not mean that queue is empty, it just means that
   discipline does not want to send anything this time.
   Queue is really empty if q->q.qlen == 0.
   For complicated disciplines with multiple queues q->q is not
   real packet queue, but however q->q.qlen must be valid.

   ---enqueue

   enqueue returns 0, if packet was enqueued successfully.
   If packet (this one or another one) was dropped, it returns
   not zero error code.
   NET_XMIT_DROP 	- this packet dropped
     Expected action: do not backoff, but wait until queue will clear.
   NET_XMIT_CN	 	- probably this packet enqueued, but another one dropped.
     Expected action: backoff or ignore

   Auxiliary routines:

   ---peek

   like dequeue but without removing a packet from the queue

   ---reset

   returns qdisc to initial state: purge all buffers, clear all
   timers, counters (except for statistics) etc.

   ---init

   initializes newly created qdisc.

   ---destroy

   destroys resources allocated by init and during lifetime of qdisc.

   ---change

   changes qdisc parameters.
 */

/* Protects list of registered TC modules. It is pure SMP lock. */
static DEFINE_RWLOCK(qdisc_mod_lock);


/************************************************
 *	Queueing disciplines manipulation.	*
 ************************************************/


/* The list of all installed queueing disciplines. */

static struct Qdisc_ops *qdisc_base;

/* Register/unregister queueing discipline */

int register_qdisc(struct Qdisc_ops *qops)
{
	struct Qdisc_ops *q, **qp;
	int rc = -EEXIST;

	write_lock(&qdisc_mod_lock);
	for (qp = &qdisc_base; (q = *qp) != NULL; qp = &q->next)
		if (!strcmp(qops->id, q->id))
			goto out;

	if (qops->enqueue == NULL)
		qops->enqueue = noop_qdisc_ops.enqueue;
	if (qops->peek == NULL) {
		if (qops->dequeue == NULL)
			qops->peek = noop_qdisc_ops.peek;
		else
			goto out_einval;
	}
	if (qops->dequeue == NULL)
		qops->dequeue = noop_qdisc_ops.dequeue;

	if (qops->cl_ops) {
		const struct Qdisc_class_ops *cops = qops->cl_ops;

		if (!(cops->find && cops->walk && cops->leaf))
			goto out_einval;

		if (cops->tcf_block && !(cops->bind_tcf && cops->unbind_tcf))
			goto out_einval;
	}

	qops->next = NULL;
	*qp = qops;
	rc = 0;
out:
	write_unlock(&qdisc_mod_lock);
	return rc;

out_einval:
	rc = -EINVAL;
	goto out;
}
EXPORT_SYMBOL(register_qdisc);

int unregister_qdisc(struct Qdisc_ops *qops)
{
	struct Qdisc_ops *q, **qp;
	int err = -ENOENT;

	write_lock(&qdisc_mod_lock);
	for (qp = &qdisc_base; (q = *qp) != NULL; qp = &q->next)
		if (q == qops)
			break;
	if (q) {
		*qp = q->next;
		q->next = NULL;
		err = 0;
	}
	write_unlock(&qdisc_mod_lock);
	return err;
}
EXPORT_SYMBOL(unregister_qdisc);

/* Get default qdisc if not otherwise specified */
void qdisc_get_default(char *name, size_t len)
{
	read_lock(&qdisc_mod_lock);
	strlcpy(name, default_qdisc_ops->id, len);
	read_unlock(&qdisc_mod_lock);
}

static struct Qdisc_ops *qdisc_lookup_default(const char *name)
{
	struct Qdisc_ops *q = NULL;

	for (q = qdisc_base; q; q = q->next) {
		if (!strcmp(name, q->id)) {
			if (!try_module_get(q->owner))
				q = NULL;
			break;
		}
	}

	return q;
}

/* Set new default qdisc to use */
int qdisc_set_default(const char *name)
{
	const struct Qdisc_ops *ops;

	if (!capable(CAP_NET_ADMIN))
		return -EPERM;

	write_lock(&qdisc_mod_lock);
	ops = qdisc_lookup_default(name);
	if (!ops) {
		/* Not found, drop lock and try to load module */
		write_unlock(&qdisc_mod_lock);
		request_module("sch_%s", name);
		write_lock(&qdisc_mod_lock);

		ops = qdisc_lookup_default(name);
	}

	if (ops) {
		/* Set new default */
		module_put(default_qdisc_ops->owner);
		default_qdisc_ops = ops;
	}
	write_unlock(&qdisc_mod_lock);

	return ops ? 0 : -ENOENT;
}

#ifdef CONFIG_NET_SCH_DEFAULT
/* Set default value from kernel config */
static int __init sch_default_qdisc(void)
{
	return qdisc_set_default(CONFIG_DEFAULT_NET_SCH);
}
late_initcall(sch_default_qdisc);
#endif

/* We know handle. Find qdisc among all qdisc's attached to device
 * (root qdisc, all its children, children of children etc.)
 * Note: caller either uses rtnl or rcu_read_lock()
 */

static struct Qdisc *qdisc_match_from_root(struct Qdisc *root, u32 handle)
{
	struct Qdisc *q;

	if (!qdisc_dev(root))
		return (root->handle == handle ? root : NULL);

	if (!(root->flags & TCQ_F_BUILTIN) &&
	    root->handle == handle)
		return root;

	hash_for_each_possible_rcu(qdisc_dev(root)->qdisc_hash, q, hash, handle,
				   lockdep_rtnl_is_held()) {
		if (q->handle == handle)
			return q;
	}
	return NULL;
}

void qdisc_hash_add(struct Qdisc *q, bool invisible)
{
	if ((q->parent != TC_H_ROOT) && !(q->flags & TCQ_F_INGRESS)) {
		ASSERT_RTNL();
		hash_add_rcu(qdisc_dev(q)->qdisc_hash, &q->hash, q->handle);
		if (invisible)
			q->flags |= TCQ_F_INVISIBLE;
	}
}
EXPORT_SYMBOL(qdisc_hash_add);

void qdisc_hash_del(struct Qdisc *q)
{
	if ((q->parent != TC_H_ROOT) && !(q->flags & TCQ_F_INGRESS)) {
		ASSERT_RTNL();
		hash_del_rcu(&q->hash);
	}
}
EXPORT_SYMBOL(qdisc_hash_del);

struct Qdisc *qdisc_lookup(struct net_device *dev, u32 handle)
{
	struct Qdisc *q;

	if (!handle)
		return NULL;
	q = qdisc_match_from_root(dev->qdisc, handle);
	if (q)
		goto out;

	if (dev_ingress_queue(dev))
		q = qdisc_match_from_root(
			dev_ingress_queue(dev)->qdisc_sleeping,
			handle);
out:
	return q;
}

struct Qdisc *qdisc_lookup_rcu(struct net_device *dev, u32 handle)
{
	struct netdev_queue *nq;
	struct Qdisc *q;

	if (!handle)
		return NULL;
	q = qdisc_match_from_root(dev->qdisc, handle);
	if (q)
		goto out;

	nq = dev_ingress_queue_rcu(dev);
	if (nq)
		q = qdisc_match_from_root(nq->qdisc_sleeping, handle);
out:
	return q;
}

static struct Qdisc *qdisc_leaf(struct Qdisc *p, u32 classid)
{
	unsigned long cl;
	const struct Qdisc_class_ops *cops = p->ops->cl_ops;

	if (cops == NULL)
		return NULL;
	cl = cops->find(p, classid);

	if (cl == 0)
		return NULL;
	return cops->leaf(p, cl);
}

/* Find queueing discipline by name */

static struct Qdisc_ops *qdisc_lookup_ops(struct nlattr *kind)
{
	struct Qdisc_ops *q = NULL;

	if (kind) {
		read_lock(&qdisc_mod_lock);
		for (q = qdisc_base; q; q = q->next) {
			if (nla_strcmp(kind, q->id) == 0) {
				if (!try_module_get(q->owner))
					q = NULL;
				break;
			}
		}
		read_unlock(&qdisc_mod_lock);
	}
	return q;
}

/* The linklayer setting were not transferred from iproute2, in older
 * versions, and the rate tables lookup systems have been dropped in
 * the kernel. To keep backward compatible with older iproute2 tc
 * utils, we detect the linklayer setting by detecting if the rate
 * table were modified.
 *
 * For linklayer ATM table entries, the rate table will be aligned to
 * 48 bytes, thus some table entries will contain the same value.  The
 * mpu (min packet unit) is also encoded into the old rate table, thus
 * starting from the mpu, we find low and high table entries for
 * mapping this cell.  If these entries contain the same value, when
 * the rate tables have been modified for linklayer ATM.
 *
 * This is done by rounding mpu to the nearest 48 bytes cell/entry,
 * and then roundup to the next cell, calc the table entry one below,
 * and compare.
 */
static __u8 __detect_linklayer(struct tc_ratespec *r, __u32 *rtab)
{
	int low       = roundup(r->mpu, 48);
	int high      = roundup(low+1, 48);
	int cell_low  = low >> r->cell_log;
	int cell_high = (high >> r->cell_log) - 1;

	/* rtab is too inaccurate at rates > 100Mbit/s */
	if ((r->rate > (100000000/8)) || (rtab[0] == 0)) {
		pr_debug("TC linklayer: Giving up ATM detection\n");
		return TC_LINKLAYER_ETHERNET;
	}

	if ((cell_high > cell_low) && (cell_high < 256)
	    && (rtab[cell_low] == rtab[cell_high])) {
		pr_debug("TC linklayer: Detected ATM, low(%d)=high(%d)=%u\n",
			 cell_low, cell_high, rtab[cell_high]);
		return TC_LINKLAYER_ATM;
	}
	return TC_LINKLAYER_ETHERNET;
}

static struct qdisc_rate_table *qdisc_rtab_list;

struct qdisc_rate_table *qdisc_get_rtab(struct tc_ratespec *r,
					struct nlattr *tab,
					struct netlink_ext_ack *extack)
{
	struct qdisc_rate_table *rtab;

	if (tab == NULL || r->rate == 0 ||
	    r->cell_log == 0 || r->cell_log >= 32 ||
	    nla_len(tab) != TC_RTAB_SIZE) {
		NL_SET_ERR_MSG(extack, "Invalid rate table parameters for searching");
		return NULL;
	}

	for (rtab = qdisc_rtab_list; rtab; rtab = rtab->next) {
		if (!memcmp(&rtab->rate, r, sizeof(struct tc_ratespec)) &&
		    !memcmp(&rtab->data, nla_data(tab), 1024)) {
			rtab->refcnt++;
			return rtab;
		}
	}

	rtab = kmalloc(sizeof(*rtab), GFP_KERNEL);
	if (rtab) {
		rtab->rate = *r;
		rtab->refcnt = 1;
		memcpy(rtab->data, nla_data(tab), 1024);
		if (r->linklayer == TC_LINKLAYER_UNAWARE)
			r->linklayer = __detect_linklayer(r, rtab->data);
		rtab->next = qdisc_rtab_list;
		qdisc_rtab_list = rtab;
	} else {
		NL_SET_ERR_MSG(extack, "Failed to allocate new qdisc rate table");
	}
	return rtab;
}
EXPORT_SYMBOL(qdisc_get_rtab);

void qdisc_put_rtab(struct qdisc_rate_table *tab)
{
	struct qdisc_rate_table *rtab, **rtabp;

	if (!tab || --tab->refcnt)
		return;

	for (rtabp = &qdisc_rtab_list;
	     (rtab = *rtabp) != NULL;
	     rtabp = &rtab->next) {
		if (rtab == tab) {
			*rtabp = rtab->next;
			kfree(rtab);
			return;
		}
	}
}
EXPORT_SYMBOL(qdisc_put_rtab);

static LIST_HEAD(qdisc_stab_list);

static const struct nla_policy stab_policy[TCA_STAB_MAX + 1] = {
	[TCA_STAB_BASE]	= { .len = sizeof(struct tc_sizespec) },
	[TCA_STAB_DATA] = { .type = NLA_BINARY },
};

static struct qdisc_size_table *qdisc_get_stab(struct nlattr *opt,
					       struct netlink_ext_ack *extack)
{
	struct nlattr *tb[TCA_STAB_MAX + 1];
	struct qdisc_size_table *stab;
	struct tc_sizespec *s;
	unsigned int tsize = 0;
	u16 *tab = NULL;
	int err;

	err = nla_parse_nested_deprecated(tb, TCA_STAB_MAX, opt, stab_policy,
					  extack);
	if (err < 0)
		return ERR_PTR(err);
	if (!tb[TCA_STAB_BASE]) {
		NL_SET_ERR_MSG(extack, "Size table base attribute is missing");
		return ERR_PTR(-EINVAL);
	}

	s = nla_data(tb[TCA_STAB_BASE]);

	if (s->tsize > 0) {
		if (!tb[TCA_STAB_DATA]) {
			NL_SET_ERR_MSG(extack, "Size table data attribute is missing");
			return ERR_PTR(-EINVAL);
		}
		tab = nla_data(tb[TCA_STAB_DATA]);
		tsize = nla_len(tb[TCA_STAB_DATA]) / sizeof(u16);
	}

	if (tsize != s->tsize || (!tab && tsize > 0)) {
		NL_SET_ERR_MSG(extack, "Invalid size of size table");
		return ERR_PTR(-EINVAL);
	}

	list_for_each_entry(stab, &qdisc_stab_list, list) {
		if (memcmp(&stab->szopts, s, sizeof(*s)))
			continue;
		if (tsize > 0 &&
		    memcmp(stab->data, tab, flex_array_size(stab, data, tsize)))
			continue;
		stab->refcnt++;
		return stab;
	}

	if (s->size_log > STAB_SIZE_LOG_MAX ||
	    s->cell_log > STAB_SIZE_LOG_MAX) {
		NL_SET_ERR_MSG(extack, "Invalid logarithmic size of size table");
		return ERR_PTR(-EINVAL);
	}

<<<<<<< HEAD
	stab = kmalloc(sizeof(*stab) + tsize * sizeof(u16), GFP_KERNEL);
=======
	stab = kmalloc(struct_size(stab, data, tsize), GFP_KERNEL);
>>>>>>> df0cc57e
	if (!stab)
		return ERR_PTR(-ENOMEM);

	stab->refcnt = 1;
	stab->szopts = *s;
	if (tsize > 0)
		memcpy(stab->data, tab, flex_array_size(stab, data, tsize));

	list_add_tail(&stab->list, &qdisc_stab_list);

	return stab;
}

void qdisc_put_stab(struct qdisc_size_table *tab)
{
	if (!tab)
		return;

	if (--tab->refcnt == 0) {
		list_del(&tab->list);
		kfree_rcu(tab, rcu);
	}
}
EXPORT_SYMBOL(qdisc_put_stab);

static int qdisc_dump_stab(struct sk_buff *skb, struct qdisc_size_table *stab)
{
	struct nlattr *nest;

	nest = nla_nest_start_noflag(skb, TCA_STAB);
	if (nest == NULL)
		goto nla_put_failure;
	if (nla_put(skb, TCA_STAB_BASE, sizeof(stab->szopts), &stab->szopts))
		goto nla_put_failure;
	nla_nest_end(skb, nest);

	return skb->len;

nla_put_failure:
	return -1;
}

void __qdisc_calculate_pkt_len(struct sk_buff *skb,
			       const struct qdisc_size_table *stab)
{
	int pkt_len, slot;

	pkt_len = skb->len + stab->szopts.overhead;
	if (unlikely(!stab->szopts.tsize))
		goto out;

	slot = pkt_len + stab->szopts.cell_align;
	if (unlikely(slot < 0))
		slot = 0;

	slot >>= stab->szopts.cell_log;
	if (likely(slot < stab->szopts.tsize))
		pkt_len = stab->data[slot];
	else
		pkt_len = stab->data[stab->szopts.tsize - 1] *
				(slot / stab->szopts.tsize) +
				stab->data[slot % stab->szopts.tsize];

	pkt_len <<= stab->szopts.size_log;
out:
	if (unlikely(pkt_len < 1))
		pkt_len = 1;
	qdisc_skb_cb(skb)->pkt_len = pkt_len;
}
EXPORT_SYMBOL(__qdisc_calculate_pkt_len);

void qdisc_warn_nonwc(const char *txt, struct Qdisc *qdisc)
{
	if (!(qdisc->flags & TCQ_F_WARN_NONWC)) {
		pr_warn("%s: %s qdisc %X: is non-work-conserving?\n",
			txt, qdisc->ops->id, qdisc->handle >> 16);
		qdisc->flags |= TCQ_F_WARN_NONWC;
	}
}
EXPORT_SYMBOL(qdisc_warn_nonwc);

static enum hrtimer_restart qdisc_watchdog(struct hrtimer *timer)
{
	struct qdisc_watchdog *wd = container_of(timer, struct qdisc_watchdog,
						 timer);

	rcu_read_lock();
	__netif_schedule(qdisc_root(wd->qdisc));
	rcu_read_unlock();

	return HRTIMER_NORESTART;
}

void qdisc_watchdog_init_clockid(struct qdisc_watchdog *wd, struct Qdisc *qdisc,
				 clockid_t clockid)
{
	hrtimer_init(&wd->timer, clockid, HRTIMER_MODE_ABS_PINNED);
	wd->timer.function = qdisc_watchdog;
	wd->qdisc = qdisc;
}
EXPORT_SYMBOL(qdisc_watchdog_init_clockid);

void qdisc_watchdog_init(struct qdisc_watchdog *wd, struct Qdisc *qdisc)
{
	qdisc_watchdog_init_clockid(wd, qdisc, CLOCK_MONOTONIC);
}
EXPORT_SYMBOL(qdisc_watchdog_init);

void qdisc_watchdog_schedule_range_ns(struct qdisc_watchdog *wd, u64 expires,
				      u64 delta_ns)
{
	if (test_bit(__QDISC_STATE_DEACTIVATED,
		     &qdisc_root_sleeping(wd->qdisc)->state))
		return;

	if (hrtimer_is_queued(&wd->timer)) {
		/* If timer is already set in [expires, expires + delta_ns],
		 * do not reprogram it.
		 */
		if (wd->last_expires - expires <= delta_ns)
			return;
	}

	wd->last_expires = expires;
	hrtimer_start_range_ns(&wd->timer,
			       ns_to_ktime(expires),
			       delta_ns,
			       HRTIMER_MODE_ABS_PINNED);
}
EXPORT_SYMBOL(qdisc_watchdog_schedule_range_ns);

void qdisc_watchdog_cancel(struct qdisc_watchdog *wd)
{
	hrtimer_cancel(&wd->timer);
}
EXPORT_SYMBOL(qdisc_watchdog_cancel);

static struct hlist_head *qdisc_class_hash_alloc(unsigned int n)
{
	struct hlist_head *h;
	unsigned int i;

	h = kvmalloc_array(n, sizeof(struct hlist_head), GFP_KERNEL);

	if (h != NULL) {
		for (i = 0; i < n; i++)
			INIT_HLIST_HEAD(&h[i]);
	}
	return h;
}

void qdisc_class_hash_grow(struct Qdisc *sch, struct Qdisc_class_hash *clhash)
{
	struct Qdisc_class_common *cl;
	struct hlist_node *next;
	struct hlist_head *nhash, *ohash;
	unsigned int nsize, nmask, osize;
	unsigned int i, h;

	/* Rehash when load factor exceeds 0.75 */
	if (clhash->hashelems * 4 <= clhash->hashsize * 3)
		return;
	nsize = clhash->hashsize * 2;
	nmask = nsize - 1;
	nhash = qdisc_class_hash_alloc(nsize);
	if (nhash == NULL)
		return;

	ohash = clhash->hash;
	osize = clhash->hashsize;

	sch_tree_lock(sch);
	for (i = 0; i < osize; i++) {
		hlist_for_each_entry_safe(cl, next, &ohash[i], hnode) {
			h = qdisc_class_hash(cl->classid, nmask);
			hlist_add_head(&cl->hnode, &nhash[h]);
		}
	}
	clhash->hash     = nhash;
	clhash->hashsize = nsize;
	clhash->hashmask = nmask;
	sch_tree_unlock(sch);

	kvfree(ohash);
}
EXPORT_SYMBOL(qdisc_class_hash_grow);

int qdisc_class_hash_init(struct Qdisc_class_hash *clhash)
{
	unsigned int size = 4;

	clhash->hash = qdisc_class_hash_alloc(size);
	if (!clhash->hash)
		return -ENOMEM;
	clhash->hashsize  = size;
	clhash->hashmask  = size - 1;
	clhash->hashelems = 0;
	return 0;
}
EXPORT_SYMBOL(qdisc_class_hash_init);

void qdisc_class_hash_destroy(struct Qdisc_class_hash *clhash)
{
	kvfree(clhash->hash);
}
EXPORT_SYMBOL(qdisc_class_hash_destroy);

void qdisc_class_hash_insert(struct Qdisc_class_hash *clhash,
			     struct Qdisc_class_common *cl)
{
	unsigned int h;

	INIT_HLIST_NODE(&cl->hnode);
	h = qdisc_class_hash(cl->classid, clhash->hashmask);
	hlist_add_head(&cl->hnode, &clhash->hash[h]);
	clhash->hashelems++;
}
EXPORT_SYMBOL(qdisc_class_hash_insert);

void qdisc_class_hash_remove(struct Qdisc_class_hash *clhash,
			     struct Qdisc_class_common *cl)
{
	hlist_del(&cl->hnode);
	clhash->hashelems--;
}
EXPORT_SYMBOL(qdisc_class_hash_remove);

/* Allocate an unique handle from space managed by kernel
 * Possible range is [8000-FFFF]:0000 (0x8000 values)
 */
static u32 qdisc_alloc_handle(struct net_device *dev)
{
	int i = 0x8000;
	static u32 autohandle = TC_H_MAKE(0x80000000U, 0);

	do {
		autohandle += TC_H_MAKE(0x10000U, 0);
		if (autohandle == TC_H_MAKE(TC_H_ROOT, 0))
			autohandle = TC_H_MAKE(0x80000000U, 0);
		if (!qdisc_lookup(dev, autohandle))
			return autohandle;
		cond_resched();
	} while	(--i > 0);

	return 0;
}

void qdisc_tree_reduce_backlog(struct Qdisc *sch, int n, int len)
{
	bool qdisc_is_offloaded = sch->flags & TCQ_F_OFFLOADED;
	const struct Qdisc_class_ops *cops;
	unsigned long cl;
	u32 parentid;
	bool notify;
	int drops;

	if (n == 0 && len == 0)
		return;
	drops = max_t(int, n, 0);
	rcu_read_lock();
	while ((parentid = sch->parent)) {
		if (TC_H_MAJ(parentid) == TC_H_MAJ(TC_H_INGRESS))
			break;

		if (sch->flags & TCQ_F_NOPARENT)
			break;
		/* Notify parent qdisc only if child qdisc becomes empty.
		 *
		 * If child was empty even before update then backlog
		 * counter is screwed and we skip notification because
		 * parent class is already passive.
		 *
		 * If the original child was offloaded then it is allowed
		 * to be seem as empty, so the parent is notified anyway.
		 */
		notify = !sch->q.qlen && !WARN_ON_ONCE(!n &&
						       !qdisc_is_offloaded);
		/* TODO: perform the search on a per txq basis */
		sch = qdisc_lookup(qdisc_dev(sch), TC_H_MAJ(parentid));
		if (sch == NULL) {
			WARN_ON_ONCE(parentid != TC_H_ROOT);
			break;
		}
		cops = sch->ops->cl_ops;
		if (notify && cops->qlen_notify) {
			cl = cops->find(sch, parentid);
			cops->qlen_notify(sch, cl);
		}
		sch->q.qlen -= n;
		sch->qstats.backlog -= len;
		__qdisc_qstats_drop(sch, drops);
	}
	rcu_read_unlock();
}
EXPORT_SYMBOL(qdisc_tree_reduce_backlog);

int qdisc_offload_dump_helper(struct Qdisc *sch, enum tc_setup_type type,
			      void *type_data)
{
	struct net_device *dev = qdisc_dev(sch);
	int err;

	sch->flags &= ~TCQ_F_OFFLOADED;
	if (!tc_can_offload(dev) || !dev->netdev_ops->ndo_setup_tc)
		return 0;

	err = dev->netdev_ops->ndo_setup_tc(dev, type, type_data);
	if (err == -EOPNOTSUPP)
		return 0;

	if (!err)
		sch->flags |= TCQ_F_OFFLOADED;

	return err;
}
EXPORT_SYMBOL(qdisc_offload_dump_helper);

void qdisc_offload_graft_helper(struct net_device *dev, struct Qdisc *sch,
				struct Qdisc *new, struct Qdisc *old,
				enum tc_setup_type type, void *type_data,
				struct netlink_ext_ack *extack)
{
	bool any_qdisc_is_offloaded;
	int err;

	if (!tc_can_offload(dev) || !dev->netdev_ops->ndo_setup_tc)
		return;

	err = dev->netdev_ops->ndo_setup_tc(dev, type, type_data);

	/* Don't report error if the graft is part of destroy operation. */
	if (!err || !new || new == &noop_qdisc)
		return;

	/* Don't report error if the parent, the old child and the new
	 * one are not offloaded.
	 */
	any_qdisc_is_offloaded = new->flags & TCQ_F_OFFLOADED;
	any_qdisc_is_offloaded |= sch && sch->flags & TCQ_F_OFFLOADED;
	any_qdisc_is_offloaded |= old && old->flags & TCQ_F_OFFLOADED;

	if (any_qdisc_is_offloaded)
		NL_SET_ERR_MSG(extack, "Offloading graft operation failed.");
}
EXPORT_SYMBOL(qdisc_offload_graft_helper);

static void qdisc_offload_graft_root(struct net_device *dev,
				     struct Qdisc *new, struct Qdisc *old,
				     struct netlink_ext_ack *extack)
{
	struct tc_root_qopt_offload graft_offload = {
		.command	= TC_ROOT_GRAFT,
		.handle		= new ? new->handle : 0,
		.ingress	= (new && new->flags & TCQ_F_INGRESS) ||
				  (old && old->flags & TCQ_F_INGRESS),
	};

	qdisc_offload_graft_helper(dev, NULL, new, old,
				   TC_SETUP_ROOT_QDISC, &graft_offload, extack);
}

static int tc_fill_qdisc(struct sk_buff *skb, struct Qdisc *q, u32 clid,
			 u32 portid, u32 seq, u16 flags, int event)
{
	struct gnet_stats_basic_sync __percpu *cpu_bstats = NULL;
	struct gnet_stats_queue __percpu *cpu_qstats = NULL;
	struct tcmsg *tcm;
	struct nlmsghdr  *nlh;
	unsigned char *b = skb_tail_pointer(skb);
	struct gnet_dump d;
	struct qdisc_size_table *stab;
	u32 block_index;
	__u32 qlen;

	cond_resched();
	nlh = nlmsg_put(skb, portid, seq, event, sizeof(*tcm), flags);
	if (!nlh)
		goto out_nlmsg_trim;
	tcm = nlmsg_data(nlh);
	tcm->tcm_family = AF_UNSPEC;
	tcm->tcm__pad1 = 0;
	tcm->tcm__pad2 = 0;
	tcm->tcm_ifindex = qdisc_dev(q)->ifindex;
	tcm->tcm_parent = clid;
	tcm->tcm_handle = q->handle;
	tcm->tcm_info = refcount_read(&q->refcnt);
	if (nla_put_string(skb, TCA_KIND, q->ops->id))
		goto nla_put_failure;
	if (q->ops->ingress_block_get) {
		block_index = q->ops->ingress_block_get(q);
		if (block_index &&
		    nla_put_u32(skb, TCA_INGRESS_BLOCK, block_index))
			goto nla_put_failure;
	}
	if (q->ops->egress_block_get) {
		block_index = q->ops->egress_block_get(q);
		if (block_index &&
		    nla_put_u32(skb, TCA_EGRESS_BLOCK, block_index))
			goto nla_put_failure;
	}
	if (q->ops->dump && q->ops->dump(q, skb) < 0)
		goto nla_put_failure;
	if (nla_put_u8(skb, TCA_HW_OFFLOAD, !!(q->flags & TCQ_F_OFFLOADED)))
		goto nla_put_failure;
	qlen = qdisc_qlen_sum(q);

	stab = rtnl_dereference(q->stab);
	if (stab && qdisc_dump_stab(skb, stab) < 0)
		goto nla_put_failure;

	if (gnet_stats_start_copy_compat(skb, TCA_STATS2, TCA_STATS, TCA_XSTATS,
					 NULL, &d, TCA_PAD) < 0)
		goto nla_put_failure;

	if (q->ops->dump_stats && q->ops->dump_stats(q, &d) < 0)
		goto nla_put_failure;

	if (qdisc_is_percpu_stats(q)) {
		cpu_bstats = q->cpu_bstats;
		cpu_qstats = q->cpu_qstats;
	}

	if (gnet_stats_copy_basic(&d, cpu_bstats, &q->bstats, true) < 0 ||
	    gnet_stats_copy_rate_est(&d, &q->rate_est) < 0 ||
	    gnet_stats_copy_queue(&d, cpu_qstats, &q->qstats, qlen) < 0)
		goto nla_put_failure;

	if (gnet_stats_finish_copy(&d) < 0)
		goto nla_put_failure;

	nlh->nlmsg_len = skb_tail_pointer(skb) - b;
	return skb->len;

out_nlmsg_trim:
nla_put_failure:
	nlmsg_trim(skb, b);
	return -1;
}

static bool tc_qdisc_dump_ignore(struct Qdisc *q, bool dump_invisible)
{
	if (q->flags & TCQ_F_BUILTIN)
		return true;
	if ((q->flags & TCQ_F_INVISIBLE) && !dump_invisible)
		return true;

	return false;
}

static int qdisc_notify(struct net *net, struct sk_buff *oskb,
			struct nlmsghdr *n, u32 clid,
			struct Qdisc *old, struct Qdisc *new)
{
	struct sk_buff *skb;
	u32 portid = oskb ? NETLINK_CB(oskb).portid : 0;

	skb = alloc_skb(NLMSG_GOODSIZE, GFP_KERNEL);
	if (!skb)
		return -ENOBUFS;

	if (old && !tc_qdisc_dump_ignore(old, false)) {
		if (tc_fill_qdisc(skb, old, clid, portid, n->nlmsg_seq,
				  0, RTM_DELQDISC) < 0)
			goto err_out;
	}
	if (new && !tc_qdisc_dump_ignore(new, false)) {
		if (tc_fill_qdisc(skb, new, clid, portid, n->nlmsg_seq,
				  old ? NLM_F_REPLACE : 0, RTM_NEWQDISC) < 0)
			goto err_out;
	}

	if (skb->len)
		return rtnetlink_send(skb, net, portid, RTNLGRP_TC,
				      n->nlmsg_flags & NLM_F_ECHO);

err_out:
	kfree_skb(skb);
	return -EINVAL;
}

static void notify_and_destroy(struct net *net, struct sk_buff *skb,
			       struct nlmsghdr *n, u32 clid,
			       struct Qdisc *old, struct Qdisc *new)
{
	if (new || old)
		qdisc_notify(net, skb, n, clid, old, new);

	if (old)
		qdisc_put(old);
}

static void qdisc_clear_nolock(struct Qdisc *sch)
{
	sch->flags &= ~TCQ_F_NOLOCK;
	if (!(sch->flags & TCQ_F_CPUSTATS))
		return;

	free_percpu(sch->cpu_bstats);
	free_percpu(sch->cpu_qstats);
	sch->cpu_bstats = NULL;
	sch->cpu_qstats = NULL;
	sch->flags &= ~TCQ_F_CPUSTATS;
}

/* Graft qdisc "new" to class "classid" of qdisc "parent" or
 * to device "dev".
 *
 * When appropriate send a netlink notification using 'skb'
 * and "n".
 *
 * On success, destroy old qdisc.
 */

static int qdisc_graft(struct net_device *dev, struct Qdisc *parent,
		       struct sk_buff *skb, struct nlmsghdr *n, u32 classid,
		       struct Qdisc *new, struct Qdisc *old,
		       struct netlink_ext_ack *extack)
{
	struct Qdisc *q = old;
	struct net *net = dev_net(dev);

	if (parent == NULL) {
		unsigned int i, num_q, ingress;

		ingress = 0;
		num_q = dev->num_tx_queues;
		if ((q && q->flags & TCQ_F_INGRESS) ||
		    (new && new->flags & TCQ_F_INGRESS)) {
			num_q = 1;
			ingress = 1;
			if (!dev_ingress_queue(dev)) {
				NL_SET_ERR_MSG(extack, "Device does not have an ingress queue");
				return -ENOENT;
			}
		}

		if (dev->flags & IFF_UP)
			dev_deactivate(dev);

		qdisc_offload_graft_root(dev, new, old, extack);

		if (new && new->ops->attach)
			goto skip;

		for (i = 0; i < num_q; i++) {
			struct netdev_queue *dev_queue = dev_ingress_queue(dev);

			if (!ingress)
				dev_queue = netdev_get_tx_queue(dev, i);

			old = dev_graft_qdisc(dev_queue, new);
			if (new && i > 0)
				qdisc_refcount_inc(new);

			if (!ingress)
				qdisc_put(old);
		}

skip:
		if (!ingress) {
			notify_and_destroy(net, skb, n, classid,
					   dev->qdisc, new);
			if (new && !new->ops->attach)
				qdisc_refcount_inc(new);
			dev->qdisc = new ? : &noop_qdisc;

			if (new && new->ops->attach)
				new->ops->attach(new);
		} else {
			notify_and_destroy(net, skb, n, classid, old, new);
		}

		if (dev->flags & IFF_UP)
			dev_activate(dev);
	} else {
		const struct Qdisc_class_ops *cops = parent->ops->cl_ops;
		unsigned long cl;
		int err;

		/* Only support running class lockless if parent is lockless */
		if (new && (new->flags & TCQ_F_NOLOCK) && !(parent->flags & TCQ_F_NOLOCK))
			qdisc_clear_nolock(new);

		if (!cops || !cops->graft)
			return -EOPNOTSUPP;

		cl = cops->find(parent, classid);
		if (!cl) {
			NL_SET_ERR_MSG(extack, "Specified class not found");
			return -ENOENT;
		}

		err = cops->graft(parent, cl, new, &old, extack);
		if (err)
			return err;
		notify_and_destroy(net, skb, n, classid, old, new);
	}
	return 0;
}

static int qdisc_block_indexes_set(struct Qdisc *sch, struct nlattr **tca,
				   struct netlink_ext_ack *extack)
{
	u32 block_index;

	if (tca[TCA_INGRESS_BLOCK]) {
		block_index = nla_get_u32(tca[TCA_INGRESS_BLOCK]);

		if (!block_index) {
			NL_SET_ERR_MSG(extack, "Ingress block index cannot be 0");
			return -EINVAL;
		}
		if (!sch->ops->ingress_block_set) {
			NL_SET_ERR_MSG(extack, "Ingress block sharing is not supported");
			return -EOPNOTSUPP;
		}
		sch->ops->ingress_block_set(sch, block_index);
	}
	if (tca[TCA_EGRESS_BLOCK]) {
		block_index = nla_get_u32(tca[TCA_EGRESS_BLOCK]);

		if (!block_index) {
			NL_SET_ERR_MSG(extack, "Egress block index cannot be 0");
			return -EINVAL;
		}
		if (!sch->ops->egress_block_set) {
			NL_SET_ERR_MSG(extack, "Egress block sharing is not supported");
			return -EOPNOTSUPP;
		}
		sch->ops->egress_block_set(sch, block_index);
	}
	return 0;
}

/*
   Allocate and initialize new qdisc.

   Parameters are passed via opt.
 */

static struct Qdisc *qdisc_create(struct net_device *dev,
				  struct netdev_queue *dev_queue,
				  struct Qdisc *p, u32 parent, u32 handle,
				  struct nlattr **tca, int *errp,
				  struct netlink_ext_ack *extack)
{
	int err;
	struct nlattr *kind = tca[TCA_KIND];
	struct Qdisc *sch;
	struct Qdisc_ops *ops;
	struct qdisc_size_table *stab;

	ops = qdisc_lookup_ops(kind);
#ifdef CONFIG_MODULES
	if (ops == NULL && kind != NULL) {
		char name[IFNAMSIZ];
		if (nla_strscpy(name, kind, IFNAMSIZ) >= 0) {
			/* We dropped the RTNL semaphore in order to
			 * perform the module load.  So, even if we
			 * succeeded in loading the module we have to
			 * tell the caller to replay the request.  We
			 * indicate this using -EAGAIN.
			 * We replay the request because the device may
			 * go away in the mean time.
			 */
			rtnl_unlock();
			request_module("sch_%s", name);
			rtnl_lock();
			ops = qdisc_lookup_ops(kind);
			if (ops != NULL) {
				/* We will try again qdisc_lookup_ops,
				 * so don't keep a reference.
				 */
				module_put(ops->owner);
				err = -EAGAIN;
				goto err_out;
			}
		}
	}
#endif

	err = -ENOENT;
	if (!ops) {
		NL_SET_ERR_MSG(extack, "Specified qdisc not found");
		goto err_out;
	}

	sch = qdisc_alloc(dev_queue, ops, extack);
	if (IS_ERR(sch)) {
		err = PTR_ERR(sch);
		goto err_out2;
	}

	sch->parent = parent;

	if (handle == TC_H_INGRESS) {
		sch->flags |= TCQ_F_INGRESS;
		handle = TC_H_MAKE(TC_H_INGRESS, 0);
	} else {
		if (handle == 0) {
			handle = qdisc_alloc_handle(dev);
			if (handle == 0) {
				NL_SET_ERR_MSG(extack, "Maximum number of qdisc handles was exceeded");
				err = -ENOSPC;
				goto err_out3;
			}
		}
		if (!netif_is_multiqueue(dev))
			sch->flags |= TCQ_F_ONETXQUEUE;
	}

	sch->handle = handle;

	/* This exist to keep backward compatible with a userspace
	 * loophole, what allowed userspace to get IFF_NO_QUEUE
	 * facility on older kernels by setting tx_queue_len=0 (prior
	 * to qdisc init), and then forgot to reinit tx_queue_len
	 * before again attaching a qdisc.
	 */
	if ((dev->priv_flags & IFF_NO_QUEUE) && (dev->tx_queue_len == 0)) {
		dev->tx_queue_len = DEFAULT_TX_QUEUE_LEN;
		netdev_info(dev, "Caught tx_queue_len zero misconfig\n");
	}

	err = qdisc_block_indexes_set(sch, tca, extack);
	if (err)
		goto err_out3;

	if (ops->init) {
		err = ops->init(sch, tca[TCA_OPTIONS], extack);
		if (err != 0)
			goto err_out5;
	}

	if (tca[TCA_STAB]) {
		stab = qdisc_get_stab(tca[TCA_STAB], extack);
		if (IS_ERR(stab)) {
			err = PTR_ERR(stab);
			goto err_out4;
		}
		rcu_assign_pointer(sch->stab, stab);
	}
	if (tca[TCA_RATE]) {
		err = -EOPNOTSUPP;
		if (sch->flags & TCQ_F_MQROOT) {
			NL_SET_ERR_MSG(extack, "Cannot attach rate estimator to a multi-queue root qdisc");
			goto err_out4;
		}

		err = gen_new_estimator(&sch->bstats,
					sch->cpu_bstats,
					&sch->rate_est,
					NULL,
					true,
					tca[TCA_RATE]);
		if (err) {
			NL_SET_ERR_MSG(extack, "Failed to generate new estimator");
			goto err_out4;
		}
	}

	qdisc_hash_add(sch, false);
	trace_qdisc_create(ops, dev, parent);

	return sch;

err_out5:
	/* ops->init() failed, we call ->destroy() like qdisc_create_dflt() */
	if (ops->destroy)
		ops->destroy(sch);
err_out3:
	dev_put(dev);
	qdisc_free(sch);
err_out2:
	module_put(ops->owner);
err_out:
	*errp = err;
	return NULL;

err_out4:
	/*
	 * Any broken qdiscs that would require a ops->reset() here?
	 * The qdisc was never in action so it shouldn't be necessary.
	 */
	qdisc_put_stab(rtnl_dereference(sch->stab));
	if (ops->destroy)
		ops->destroy(sch);
	goto err_out3;
}

static int qdisc_change(struct Qdisc *sch, struct nlattr **tca,
			struct netlink_ext_ack *extack)
{
	struct qdisc_size_table *ostab, *stab = NULL;
	int err = 0;

	if (tca[TCA_OPTIONS]) {
		if (!sch->ops->change) {
			NL_SET_ERR_MSG(extack, "Change operation not supported by specified qdisc");
			return -EINVAL;
		}
		if (tca[TCA_INGRESS_BLOCK] || tca[TCA_EGRESS_BLOCK]) {
			NL_SET_ERR_MSG(extack, "Change of blocks is not supported");
			return -EOPNOTSUPP;
		}
		err = sch->ops->change(sch, tca[TCA_OPTIONS], extack);
		if (err)
			return err;
	}

	if (tca[TCA_STAB]) {
		stab = qdisc_get_stab(tca[TCA_STAB], extack);
		if (IS_ERR(stab))
			return PTR_ERR(stab);
	}

	ostab = rtnl_dereference(sch->stab);
	rcu_assign_pointer(sch->stab, stab);
	qdisc_put_stab(ostab);

	if (tca[TCA_RATE]) {
		/* NB: ignores errors from replace_estimator
		   because change can't be undone. */
		if (sch->flags & TCQ_F_MQROOT)
			goto out;
		gen_replace_estimator(&sch->bstats,
				      sch->cpu_bstats,
				      &sch->rate_est,
				      NULL,
				      true,
				      tca[TCA_RATE]);
	}
out:
	return 0;
}

struct check_loop_arg {
	struct qdisc_walker	w;
	struct Qdisc		*p;
	int			depth;
};

static int check_loop_fn(struct Qdisc *q, unsigned long cl,
			 struct qdisc_walker *w);

static int check_loop(struct Qdisc *q, struct Qdisc *p, int depth)
{
	struct check_loop_arg	arg;

	if (q->ops->cl_ops == NULL)
		return 0;

	arg.w.stop = arg.w.skip = arg.w.count = 0;
	arg.w.fn = check_loop_fn;
	arg.depth = depth;
	arg.p = p;
	q->ops->cl_ops->walk(q, &arg.w);
	return arg.w.stop ? -ELOOP : 0;
}

static int
check_loop_fn(struct Qdisc *q, unsigned long cl, struct qdisc_walker *w)
{
	struct Qdisc *leaf;
	const struct Qdisc_class_ops *cops = q->ops->cl_ops;
	struct check_loop_arg *arg = (struct check_loop_arg *)w;

	leaf = cops->leaf(q, cl);
	if (leaf) {
		if (leaf == arg->p || arg->depth > 7)
			return -ELOOP;
		return check_loop(leaf, arg->p, arg->depth + 1);
	}
	return 0;
}

const struct nla_policy rtm_tca_policy[TCA_MAX + 1] = {
	[TCA_KIND]		= { .type = NLA_STRING },
	[TCA_RATE]		= { .type = NLA_BINARY,
				    .len = sizeof(struct tc_estimator) },
	[TCA_STAB]		= { .type = NLA_NESTED },
	[TCA_DUMP_INVISIBLE]	= { .type = NLA_FLAG },
	[TCA_CHAIN]		= { .type = NLA_U32 },
	[TCA_INGRESS_BLOCK]	= { .type = NLA_U32 },
	[TCA_EGRESS_BLOCK]	= { .type = NLA_U32 },
};

/*
 * Delete/get qdisc.
 */

static int tc_get_qdisc(struct sk_buff *skb, struct nlmsghdr *n,
			struct netlink_ext_ack *extack)
{
	struct net *net = sock_net(skb->sk);
	struct tcmsg *tcm = nlmsg_data(n);
	struct nlattr *tca[TCA_MAX + 1];
	struct net_device *dev;
	u32 clid;
	struct Qdisc *q = NULL;
	struct Qdisc *p = NULL;
	int err;

	if ((n->nlmsg_type != RTM_GETQDISC) &&
	    !netlink_ns_capable(skb, net->user_ns, CAP_NET_ADMIN))
		return -EPERM;

	err = nlmsg_parse_deprecated(n, sizeof(*tcm), tca, TCA_MAX,
				     rtm_tca_policy, extack);
	if (err < 0)
		return err;

	dev = __dev_get_by_index(net, tcm->tcm_ifindex);
	if (!dev)
		return -ENODEV;

	clid = tcm->tcm_parent;
	if (clid) {
		if (clid != TC_H_ROOT) {
			if (TC_H_MAJ(clid) != TC_H_MAJ(TC_H_INGRESS)) {
				p = qdisc_lookup(dev, TC_H_MAJ(clid));
				if (!p) {
					NL_SET_ERR_MSG(extack, "Failed to find qdisc with specified classid");
					return -ENOENT;
				}
				q = qdisc_leaf(p, clid);
			} else if (dev_ingress_queue(dev)) {
				q = dev_ingress_queue(dev)->qdisc_sleeping;
			}
		} else {
			q = dev->qdisc;
		}
		if (!q) {
			NL_SET_ERR_MSG(extack, "Cannot find specified qdisc on specified device");
			return -ENOENT;
		}

		if (tcm->tcm_handle && q->handle != tcm->tcm_handle) {
			NL_SET_ERR_MSG(extack, "Invalid handle");
			return -EINVAL;
		}
	} else {
		q = qdisc_lookup(dev, tcm->tcm_handle);
		if (!q) {
			NL_SET_ERR_MSG(extack, "Failed to find qdisc with specified handle");
			return -ENOENT;
		}
	}

	if (tca[TCA_KIND] && nla_strcmp(tca[TCA_KIND], q->ops->id)) {
		NL_SET_ERR_MSG(extack, "Invalid qdisc name");
		return -EINVAL;
	}

	if (n->nlmsg_type == RTM_DELQDISC) {
		if (!clid) {
			NL_SET_ERR_MSG(extack, "Classid cannot be zero");
			return -EINVAL;
		}
		if (q->handle == 0) {
			NL_SET_ERR_MSG(extack, "Cannot delete qdisc with handle of zero");
			return -ENOENT;
		}
		err = qdisc_graft(dev, p, skb, n, clid, NULL, q, extack);
		if (err != 0)
			return err;
	} else {
		qdisc_notify(net, skb, n, clid, NULL, q);
	}
	return 0;
}

/*
 * Create/change qdisc.
 */

static int tc_modify_qdisc(struct sk_buff *skb, struct nlmsghdr *n,
			   struct netlink_ext_ack *extack)
{
	struct net *net = sock_net(skb->sk);
	struct tcmsg *tcm;
	struct nlattr *tca[TCA_MAX + 1];
	struct net_device *dev;
	u32 clid;
	struct Qdisc *q, *p;
	int err;

	if (!netlink_ns_capable(skb, net->user_ns, CAP_NET_ADMIN))
		return -EPERM;

replay:
	/* Reinit, just in case something touches this. */
	err = nlmsg_parse_deprecated(n, sizeof(*tcm), tca, TCA_MAX,
				     rtm_tca_policy, extack);
	if (err < 0)
		return err;

	tcm = nlmsg_data(n);
	clid = tcm->tcm_parent;
	q = p = NULL;

	dev = __dev_get_by_index(net, tcm->tcm_ifindex);
	if (!dev)
		return -ENODEV;


	if (clid) {
		if (clid != TC_H_ROOT) {
			if (clid != TC_H_INGRESS) {
				p = qdisc_lookup(dev, TC_H_MAJ(clid));
				if (!p) {
					NL_SET_ERR_MSG(extack, "Failed to find specified qdisc");
					return -ENOENT;
				}
				q = qdisc_leaf(p, clid);
			} else if (dev_ingress_queue_create(dev)) {
				q = dev_ingress_queue(dev)->qdisc_sleeping;
			}
		} else {
			q = dev->qdisc;
		}

		/* It may be default qdisc, ignore it */
		if (q && q->handle == 0)
			q = NULL;

		if (!q || !tcm->tcm_handle || q->handle != tcm->tcm_handle) {
			if (tcm->tcm_handle) {
				if (q && !(n->nlmsg_flags & NLM_F_REPLACE)) {
					NL_SET_ERR_MSG(extack, "NLM_F_REPLACE needed to override");
					return -EEXIST;
				}
				if (TC_H_MIN(tcm->tcm_handle)) {
					NL_SET_ERR_MSG(extack, "Invalid minor handle");
					return -EINVAL;
				}
				q = qdisc_lookup(dev, tcm->tcm_handle);
				if (!q)
					goto create_n_graft;
				if (n->nlmsg_flags & NLM_F_EXCL) {
					NL_SET_ERR_MSG(extack, "Exclusivity flag on, cannot override");
					return -EEXIST;
				}
				if (tca[TCA_KIND] &&
				    nla_strcmp(tca[TCA_KIND], q->ops->id)) {
					NL_SET_ERR_MSG(extack, "Invalid qdisc name");
					return -EINVAL;
				}
				if (q == p ||
				    (p && check_loop(q, p, 0))) {
					NL_SET_ERR_MSG(extack, "Qdisc parent/child loop detected");
					return -ELOOP;
				}
				qdisc_refcount_inc(q);
				goto graft;
			} else {
				if (!q)
					goto create_n_graft;

				/* This magic test requires explanation.
				 *
				 *   We know, that some child q is already
				 *   attached to this parent and have choice:
				 *   either to change it or to create/graft new one.
				 *
				 *   1. We are allowed to create/graft only
				 *   if CREATE and REPLACE flags are set.
				 *
				 *   2. If EXCL is set, requestor wanted to say,
				 *   that qdisc tcm_handle is not expected
				 *   to exist, so that we choose create/graft too.
				 *
				 *   3. The last case is when no flags are set.
				 *   Alas, it is sort of hole in API, we
				 *   cannot decide what to do unambiguously.
				 *   For now we select create/graft, if
				 *   user gave KIND, which does not match existing.
				 */
				if ((n->nlmsg_flags & NLM_F_CREATE) &&
				    (n->nlmsg_flags & NLM_F_REPLACE) &&
				    ((n->nlmsg_flags & NLM_F_EXCL) ||
				     (tca[TCA_KIND] &&
				      nla_strcmp(tca[TCA_KIND], q->ops->id))))
					goto create_n_graft;
			}
		}
	} else {
		if (!tcm->tcm_handle) {
			NL_SET_ERR_MSG(extack, "Handle cannot be zero");
			return -EINVAL;
		}
		q = qdisc_lookup(dev, tcm->tcm_handle);
	}

	/* Change qdisc parameters */
	if (!q) {
		NL_SET_ERR_MSG(extack, "Specified qdisc not found");
		return -ENOENT;
	}
	if (n->nlmsg_flags & NLM_F_EXCL) {
		NL_SET_ERR_MSG(extack, "Exclusivity flag on, cannot modify");
		return -EEXIST;
	}
	if (tca[TCA_KIND] && nla_strcmp(tca[TCA_KIND], q->ops->id)) {
		NL_SET_ERR_MSG(extack, "Invalid qdisc name");
		return -EINVAL;
	}
	err = qdisc_change(q, tca, extack);
	if (err == 0)
		qdisc_notify(net, skb, n, clid, NULL, q);
	return err;

create_n_graft:
	if (!(n->nlmsg_flags & NLM_F_CREATE)) {
		NL_SET_ERR_MSG(extack, "Qdisc not found. To create specify NLM_F_CREATE flag");
		return -ENOENT;
	}
	if (clid == TC_H_INGRESS) {
		if (dev_ingress_queue(dev)) {
			q = qdisc_create(dev, dev_ingress_queue(dev), p,
					 tcm->tcm_parent, tcm->tcm_parent,
					 tca, &err, extack);
		} else {
			NL_SET_ERR_MSG(extack, "Cannot find ingress queue for specified device");
			err = -ENOENT;
		}
	} else {
		struct netdev_queue *dev_queue;

		if (p && p->ops->cl_ops && p->ops->cl_ops->select_queue)
			dev_queue = p->ops->cl_ops->select_queue(p, tcm);
		else if (p)
			dev_queue = p->dev_queue;
		else
			dev_queue = netdev_get_tx_queue(dev, 0);

		q = qdisc_create(dev, dev_queue, p,
				 tcm->tcm_parent, tcm->tcm_handle,
				 tca, &err, extack);
	}
	if (q == NULL) {
		if (err == -EAGAIN)
			goto replay;
		return err;
	}

graft:
	err = qdisc_graft(dev, p, skb, n, clid, q, NULL, extack);
	if (err) {
		if (q)
			qdisc_put(q);
		return err;
	}

	return 0;
}

static int tc_dump_qdisc_root(struct Qdisc *root, struct sk_buff *skb,
			      struct netlink_callback *cb,
			      int *q_idx_p, int s_q_idx, bool recur,
			      bool dump_invisible)
{
	int ret = 0, q_idx = *q_idx_p;
	struct Qdisc *q;
	int b;

	if (!root)
		return 0;

	q = root;
	if (q_idx < s_q_idx) {
		q_idx++;
	} else {
		if (!tc_qdisc_dump_ignore(q, dump_invisible) &&
		    tc_fill_qdisc(skb, q, q->parent, NETLINK_CB(cb->skb).portid,
				  cb->nlh->nlmsg_seq, NLM_F_MULTI,
				  RTM_NEWQDISC) <= 0)
			goto done;
		q_idx++;
	}

	/* If dumping singletons, there is no qdisc_dev(root) and the singleton
	 * itself has already been dumped.
	 *
	 * If we've already dumped the top-level (ingress) qdisc above and the global
	 * qdisc hashtable, we don't want to hit it again
	 */
	if (!qdisc_dev(root) || !recur)
		goto out;

	hash_for_each(qdisc_dev(root)->qdisc_hash, b, q, hash) {
		if (q_idx < s_q_idx) {
			q_idx++;
			continue;
		}
		if (!tc_qdisc_dump_ignore(q, dump_invisible) &&
		    tc_fill_qdisc(skb, q, q->parent, NETLINK_CB(cb->skb).portid,
				  cb->nlh->nlmsg_seq, NLM_F_MULTI,
				  RTM_NEWQDISC) <= 0)
			goto done;
		q_idx++;
	}

out:
	*q_idx_p = q_idx;
	return ret;
done:
	ret = -1;
	goto out;
}

static int tc_dump_qdisc(struct sk_buff *skb, struct netlink_callback *cb)
{
	struct net *net = sock_net(skb->sk);
	int idx, q_idx;
	int s_idx, s_q_idx;
	struct net_device *dev;
	const struct nlmsghdr *nlh = cb->nlh;
	struct nlattr *tca[TCA_MAX + 1];
	int err;

	s_idx = cb->args[0];
	s_q_idx = q_idx = cb->args[1];

	idx = 0;
	ASSERT_RTNL();

	err = nlmsg_parse_deprecated(nlh, sizeof(struct tcmsg), tca, TCA_MAX,
				     rtm_tca_policy, cb->extack);
	if (err < 0)
		return err;

	for_each_netdev(net, dev) {
		struct netdev_queue *dev_queue;

		if (idx < s_idx)
			goto cont;
		if (idx > s_idx)
			s_q_idx = 0;
		q_idx = 0;

		if (tc_dump_qdisc_root(dev->qdisc, skb, cb, &q_idx, s_q_idx,
				       true, tca[TCA_DUMP_INVISIBLE]) < 0)
			goto done;

		dev_queue = dev_ingress_queue(dev);
		if (dev_queue &&
		    tc_dump_qdisc_root(dev_queue->qdisc_sleeping, skb, cb,
				       &q_idx, s_q_idx, false,
				       tca[TCA_DUMP_INVISIBLE]) < 0)
			goto done;

cont:
		idx++;
	}

done:
	cb->args[0] = idx;
	cb->args[1] = q_idx;

	return skb->len;
}



/************************************************
 *	Traffic classes manipulation.		*
 ************************************************/

static int tc_fill_tclass(struct sk_buff *skb, struct Qdisc *q,
			  unsigned long cl,
			  u32 portid, u32 seq, u16 flags, int event)
{
	struct tcmsg *tcm;
	struct nlmsghdr  *nlh;
	unsigned char *b = skb_tail_pointer(skb);
	struct gnet_dump d;
	const struct Qdisc_class_ops *cl_ops = q->ops->cl_ops;

	cond_resched();
	nlh = nlmsg_put(skb, portid, seq, event, sizeof(*tcm), flags);
	if (!nlh)
		goto out_nlmsg_trim;
	tcm = nlmsg_data(nlh);
	tcm->tcm_family = AF_UNSPEC;
	tcm->tcm__pad1 = 0;
	tcm->tcm__pad2 = 0;
	tcm->tcm_ifindex = qdisc_dev(q)->ifindex;
	tcm->tcm_parent = q->handle;
	tcm->tcm_handle = q->handle;
	tcm->tcm_info = 0;
	if (nla_put_string(skb, TCA_KIND, q->ops->id))
		goto nla_put_failure;
	if (cl_ops->dump && cl_ops->dump(q, cl, skb, tcm) < 0)
		goto nla_put_failure;

	if (gnet_stats_start_copy_compat(skb, TCA_STATS2, TCA_STATS, TCA_XSTATS,
					 NULL, &d, TCA_PAD) < 0)
		goto nla_put_failure;

	if (cl_ops->dump_stats && cl_ops->dump_stats(q, cl, &d) < 0)
		goto nla_put_failure;

	if (gnet_stats_finish_copy(&d) < 0)
		goto nla_put_failure;

	nlh->nlmsg_len = skb_tail_pointer(skb) - b;
	return skb->len;

out_nlmsg_trim:
nla_put_failure:
	nlmsg_trim(skb, b);
	return -1;
}

static int tclass_notify(struct net *net, struct sk_buff *oskb,
			 struct nlmsghdr *n, struct Qdisc *q,
			 unsigned long cl, int event)
{
	struct sk_buff *skb;
	u32 portid = oskb ? NETLINK_CB(oskb).portid : 0;

	skb = alloc_skb(NLMSG_GOODSIZE, GFP_KERNEL);
	if (!skb)
		return -ENOBUFS;

	if (tc_fill_tclass(skb, q, cl, portid, n->nlmsg_seq, 0, event) < 0) {
		kfree_skb(skb);
		return -EINVAL;
	}

	return rtnetlink_send(skb, net, portid, RTNLGRP_TC,
			      n->nlmsg_flags & NLM_F_ECHO);
}

static int tclass_del_notify(struct net *net,
			     const struct Qdisc_class_ops *cops,
			     struct sk_buff *oskb, struct nlmsghdr *n,
			     struct Qdisc *q, unsigned long cl,
			     struct netlink_ext_ack *extack)
{
	u32 portid = oskb ? NETLINK_CB(oskb).portid : 0;
	struct sk_buff *skb;
	int err = 0;

	if (!cops->delete)
		return -EOPNOTSUPP;

	skb = alloc_skb(NLMSG_GOODSIZE, GFP_KERNEL);
	if (!skb)
		return -ENOBUFS;

	if (tc_fill_tclass(skb, q, cl, portid, n->nlmsg_seq, 0,
			   RTM_DELTCLASS) < 0) {
		kfree_skb(skb);
		return -EINVAL;
	}

	err = cops->delete(q, cl, extack);
	if (err) {
		kfree_skb(skb);
		return err;
	}

	err = rtnetlink_send(skb, net, portid, RTNLGRP_TC,
			     n->nlmsg_flags & NLM_F_ECHO);
	return err;
}

#ifdef CONFIG_NET_CLS

struct tcf_bind_args {
	struct tcf_walker w;
	unsigned long base;
	unsigned long cl;
	u32 classid;
};

static int tcf_node_bind(struct tcf_proto *tp, void *n, struct tcf_walker *arg)
{
	struct tcf_bind_args *a = (void *)arg;

	if (tp->ops->bind_class) {
		struct Qdisc *q = tcf_block_q(tp->chain->block);

		sch_tree_lock(q);
		tp->ops->bind_class(n, a->classid, a->cl, q, a->base);
		sch_tree_unlock(q);
	}
	return 0;
}

struct tc_bind_class_args {
	struct qdisc_walker w;
	unsigned long new_cl;
	u32 portid;
	u32 clid;
};

static int tc_bind_class_walker(struct Qdisc *q, unsigned long cl,
				struct qdisc_walker *w)
{
	struct tc_bind_class_args *a = (struct tc_bind_class_args *)w;
	const struct Qdisc_class_ops *cops = q->ops->cl_ops;
	struct tcf_block *block;
	struct tcf_chain *chain;

	block = cops->tcf_block(q, cl, NULL);
	if (!block)
		return 0;
	for (chain = tcf_get_next_chain(block, NULL);
	     chain;
	     chain = tcf_get_next_chain(block, chain)) {
		struct tcf_proto *tp;

		for (tp = tcf_get_next_proto(chain, NULL);
		     tp; tp = tcf_get_next_proto(chain, tp)) {
			struct tcf_bind_args arg = {};

			arg.w.fn = tcf_node_bind;
			arg.classid = a->clid;
			arg.base = cl;
			arg.cl = a->new_cl;
			tp->ops->walk(tp, &arg.w, true);
		}
	}

	return 0;
}

static void tc_bind_tclass(struct Qdisc *q, u32 portid, u32 clid,
			   unsigned long new_cl)
{
	const struct Qdisc_class_ops *cops = q->ops->cl_ops;
	struct tc_bind_class_args args = {};

	if (!cops->tcf_block)
		return;
	args.portid = portid;
	args.clid = clid;
	args.new_cl = new_cl;
	args.w.fn = tc_bind_class_walker;
	q->ops->cl_ops->walk(q, &args.w);
}

#else

static void tc_bind_tclass(struct Qdisc *q, u32 portid, u32 clid,
			   unsigned long new_cl)
{
}

#endif

static int tc_ctl_tclass(struct sk_buff *skb, struct nlmsghdr *n,
			 struct netlink_ext_ack *extack)
{
	struct net *net = sock_net(skb->sk);
	struct tcmsg *tcm = nlmsg_data(n);
	struct nlattr *tca[TCA_MAX + 1];
	struct net_device *dev;
	struct Qdisc *q = NULL;
	const struct Qdisc_class_ops *cops;
	unsigned long cl = 0;
	unsigned long new_cl;
	u32 portid;
	u32 clid;
	u32 qid;
	int err;

	if ((n->nlmsg_type != RTM_GETTCLASS) &&
	    !netlink_ns_capable(skb, net->user_ns, CAP_NET_ADMIN))
		return -EPERM;

	err = nlmsg_parse_deprecated(n, sizeof(*tcm), tca, TCA_MAX,
				     rtm_tca_policy, extack);
	if (err < 0)
		return err;

	dev = __dev_get_by_index(net, tcm->tcm_ifindex);
	if (!dev)
		return -ENODEV;

	/*
	   parent == TC_H_UNSPEC - unspecified parent.
	   parent == TC_H_ROOT   - class is root, which has no parent.
	   parent == X:0	 - parent is root class.
	   parent == X:Y	 - parent is a node in hierarchy.
	   parent == 0:Y	 - parent is X:Y, where X:0 is qdisc.

	   handle == 0:0	 - generate handle from kernel pool.
	   handle == 0:Y	 - class is X:Y, where X:0 is qdisc.
	   handle == X:Y	 - clear.
	   handle == X:0	 - root class.
	 */

	/* Step 1. Determine qdisc handle X:0 */

	portid = tcm->tcm_parent;
	clid = tcm->tcm_handle;
	qid = TC_H_MAJ(clid);

	if (portid != TC_H_ROOT) {
		u32 qid1 = TC_H_MAJ(portid);

		if (qid && qid1) {
			/* If both majors are known, they must be identical. */
			if (qid != qid1)
				return -EINVAL;
		} else if (qid1) {
			qid = qid1;
		} else if (qid == 0)
			qid = dev->qdisc->handle;

		/* Now qid is genuine qdisc handle consistent
		 * both with parent and child.
		 *
		 * TC_H_MAJ(portid) still may be unspecified, complete it now.
		 */
		if (portid)
			portid = TC_H_MAKE(qid, portid);
	} else {
		if (qid == 0)
			qid = dev->qdisc->handle;
	}

	/* OK. Locate qdisc */
	q = qdisc_lookup(dev, qid);
	if (!q)
		return -ENOENT;

	/* An check that it supports classes */
	cops = q->ops->cl_ops;
	if (cops == NULL)
		return -EINVAL;

	/* Now try to get class */
	if (clid == 0) {
		if (portid == TC_H_ROOT)
			clid = qid;
	} else
		clid = TC_H_MAKE(qid, clid);

	if (clid)
		cl = cops->find(q, clid);

	if (cl == 0) {
		err = -ENOENT;
		if (n->nlmsg_type != RTM_NEWTCLASS ||
		    !(n->nlmsg_flags & NLM_F_CREATE))
			goto out;
	} else {
		switch (n->nlmsg_type) {
		case RTM_NEWTCLASS:
			err = -EEXIST;
			if (n->nlmsg_flags & NLM_F_EXCL)
				goto out;
			break;
		case RTM_DELTCLASS:
			err = tclass_del_notify(net, cops, skb, n, q, cl, extack);
			/* Unbind the class with flilters with 0 */
			tc_bind_tclass(q, portid, clid, 0);
			goto out;
		case RTM_GETTCLASS:
			err = tclass_notify(net, skb, n, q, cl, RTM_NEWTCLASS);
			goto out;
		default:
			err = -EINVAL;
			goto out;
		}
	}

	if (tca[TCA_INGRESS_BLOCK] || tca[TCA_EGRESS_BLOCK]) {
		NL_SET_ERR_MSG(extack, "Shared blocks are not supported for classes");
		return -EOPNOTSUPP;
	}

	new_cl = cl;
	err = -EOPNOTSUPP;
	if (cops->change)
		err = cops->change(q, clid, portid, tca, &new_cl, extack);
	if (err == 0) {
		tclass_notify(net, skb, n, q, new_cl, RTM_NEWTCLASS);
		/* We just create a new class, need to do reverse binding. */
		if (cl != new_cl)
			tc_bind_tclass(q, portid, clid, new_cl);
	}
out:
	return err;
}

struct qdisc_dump_args {
	struct qdisc_walker	w;
	struct sk_buff		*skb;
	struct netlink_callback	*cb;
};

static int qdisc_class_dump(struct Qdisc *q, unsigned long cl,
			    struct qdisc_walker *arg)
{
	struct qdisc_dump_args *a = (struct qdisc_dump_args *)arg;

	return tc_fill_tclass(a->skb, q, cl, NETLINK_CB(a->cb->skb).portid,
			      a->cb->nlh->nlmsg_seq, NLM_F_MULTI,
			      RTM_NEWTCLASS);
}

static int tc_dump_tclass_qdisc(struct Qdisc *q, struct sk_buff *skb,
				struct tcmsg *tcm, struct netlink_callback *cb,
				int *t_p, int s_t)
{
	struct qdisc_dump_args arg;

	if (tc_qdisc_dump_ignore(q, false) ||
	    *t_p < s_t || !q->ops->cl_ops ||
	    (tcm->tcm_parent &&
	     TC_H_MAJ(tcm->tcm_parent) != q->handle)) {
		(*t_p)++;
		return 0;
	}
	if (*t_p > s_t)
		memset(&cb->args[1], 0, sizeof(cb->args)-sizeof(cb->args[0]));
	arg.w.fn = qdisc_class_dump;
	arg.skb = skb;
	arg.cb = cb;
	arg.w.stop  = 0;
	arg.w.skip = cb->args[1];
	arg.w.count = 0;
	q->ops->cl_ops->walk(q, &arg.w);
	cb->args[1] = arg.w.count;
	if (arg.w.stop)
		return -1;
	(*t_p)++;
	return 0;
}

static int tc_dump_tclass_root(struct Qdisc *root, struct sk_buff *skb,
			       struct tcmsg *tcm, struct netlink_callback *cb,
			       int *t_p, int s_t, bool recur)
{
	struct Qdisc *q;
	int b;

	if (!root)
		return 0;

	if (tc_dump_tclass_qdisc(root, skb, tcm, cb, t_p, s_t) < 0)
		return -1;

	if (!qdisc_dev(root) || !recur)
		return 0;

	if (tcm->tcm_parent) {
		q = qdisc_match_from_root(root, TC_H_MAJ(tcm->tcm_parent));
		if (q && q != root &&
		    tc_dump_tclass_qdisc(q, skb, tcm, cb, t_p, s_t) < 0)
			return -1;
		return 0;
	}
	hash_for_each(qdisc_dev(root)->qdisc_hash, b, q, hash) {
		if (tc_dump_tclass_qdisc(q, skb, tcm, cb, t_p, s_t) < 0)
			return -1;
	}

	return 0;
}

static int tc_dump_tclass(struct sk_buff *skb, struct netlink_callback *cb)
{
	struct tcmsg *tcm = nlmsg_data(cb->nlh);
	struct net *net = sock_net(skb->sk);
	struct netdev_queue *dev_queue;
	struct net_device *dev;
	int t, s_t;

	if (nlmsg_len(cb->nlh) < sizeof(*tcm))
		return 0;
	dev = dev_get_by_index(net, tcm->tcm_ifindex);
	if (!dev)
		return 0;

	s_t = cb->args[0];
	t = 0;

	if (tc_dump_tclass_root(dev->qdisc, skb, tcm, cb, &t, s_t, true) < 0)
		goto done;

	dev_queue = dev_ingress_queue(dev);
	if (dev_queue &&
	    tc_dump_tclass_root(dev_queue->qdisc_sleeping, skb, tcm, cb,
				&t, s_t, false) < 0)
		goto done;

done:
	cb->args[0] = t;

	dev_put(dev);
	return skb->len;
}

#ifdef CONFIG_PROC_FS
static int psched_show(struct seq_file *seq, void *v)
{
	seq_printf(seq, "%08x %08x %08x %08x\n",
		   (u32)NSEC_PER_USEC, (u32)PSCHED_TICKS2NS(1),
		   1000000,
		   (u32)NSEC_PER_SEC / hrtimer_resolution);

	return 0;
}

static int __net_init psched_net_init(struct net *net)
{
	struct proc_dir_entry *e;

	e = proc_create_single("psched", 0, net->proc_net, psched_show);
	if (e == NULL)
		return -ENOMEM;

	return 0;
}

static void __net_exit psched_net_exit(struct net *net)
{
	remove_proc_entry("psched", net->proc_net);
}
#else
static int __net_init psched_net_init(struct net *net)
{
	return 0;
}

static void __net_exit psched_net_exit(struct net *net)
{
}
#endif

static struct pernet_operations psched_net_ops = {
	.init = psched_net_init,
	.exit = psched_net_exit,
};

static int __init pktsched_init(void)
{
	int err;

	err = register_pernet_subsys(&psched_net_ops);
	if (err) {
		pr_err("pktsched_init: "
		       "cannot initialize per netns operations\n");
		return err;
	}

	register_qdisc(&pfifo_fast_ops);
	register_qdisc(&pfifo_qdisc_ops);
	register_qdisc(&bfifo_qdisc_ops);
	register_qdisc(&pfifo_head_drop_qdisc_ops);
	register_qdisc(&mq_qdisc_ops);
	register_qdisc(&noqueue_qdisc_ops);

	rtnl_register(PF_UNSPEC, RTM_NEWQDISC, tc_modify_qdisc, NULL, 0);
	rtnl_register(PF_UNSPEC, RTM_DELQDISC, tc_get_qdisc, NULL, 0);
	rtnl_register(PF_UNSPEC, RTM_GETQDISC, tc_get_qdisc, tc_dump_qdisc,
		      0);
	rtnl_register(PF_UNSPEC, RTM_NEWTCLASS, tc_ctl_tclass, NULL, 0);
	rtnl_register(PF_UNSPEC, RTM_DELTCLASS, tc_ctl_tclass, NULL, 0);
	rtnl_register(PF_UNSPEC, RTM_GETTCLASS, tc_ctl_tclass, tc_dump_tclass,
		      0);

	return 0;
}

subsys_initcall(pktsched_init);<|MERGE_RESOLUTION|>--- conflicted
+++ resolved
@@ -520,11 +520,7 @@
 		return ERR_PTR(-EINVAL);
 	}
 
-<<<<<<< HEAD
-	stab = kmalloc(sizeof(*stab) + tsize * sizeof(u16), GFP_KERNEL);
-=======
 	stab = kmalloc(struct_size(stab, data, tsize), GFP_KERNEL);
->>>>>>> df0cc57e
 	if (!stab)
 		return ERR_PTR(-ENOMEM);
 
